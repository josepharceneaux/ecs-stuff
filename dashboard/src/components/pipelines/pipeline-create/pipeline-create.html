--- conflicted
+++ resolved
@@ -1,134 +1,12 @@
-<<<<<<< HEAD
-=======
 <section id="pipeline-create-view" class="view__main--pipelines">
->>>>>>> 31693135
 
-
-<section>
-
-    <style type="text/css">
-            .wrapper {
-                background:red;
-            }
-
-            .box {
-                background:yellow;
-            }
-
-            .test-wrapper {
-                background:#efefef;
-            }
-
-            [layout-padding] {
-                padding: 20px;
-            }
-
-            [layout-margin] {
-                margin: 15px;
-            }
-
-            [flex] {
-                border-right:solid #e1e1e1 1px;
-                border-bottom:solid #e1e1e1 1px;
-                border-radius:2px;
-                background-color:white;
-            }
-            .box-title {
-
-            }
-    </style>
-
-    <md-button class="md-primary">I will be blue (by default)</md-button>
-
-    <div layout-padding class="test-wrapper" layout="row" layout-sm="column" layout-xs="column">
-        <div layout-margin layout-padding flex="20" flex-sm="100">
-            <div layout="row" layout-align="center center">
-                <div>one</div>
-                <div>two</div>
-                <div>three</div>
+    <div class="row--widget">
+        <div class="col--full-12 box">
+            <header class="box__header">
+                <h2>Create Pipeline</h2>
+            </header>
             </div>
-            <div class="box-title">Box Title</div>
         </div>
-        <div layout-margin layout-padding flex="60" flex-sm="100" flex-xs="100"><md-content md-theme="docs-dark" layout-gt-sm="row" layout-padding>
-            <div>
-                <md-input-container>
-                    <label>Title</label>
-                    <input ng-model="user.title">
-                </md-input-container>
-                <md-input-container>
-                    <label>Email</label>
-                    <input ng-model="user.email" type="email">
-                </md-input-container>
-            </div>
-        </md-content>
-            <md-content layout-padding>
-                <div>
-                    <form name="userForm">
-                        <div layout-gt-xs="row">
-                            <md-input-container class="md-block" flex-gt-xs>
-                                <label>Company (Disabled)</label>
-                                <input ng-model="user.company" disabled>
-                            </md-input-container>
-                            <md-datepicker ng-model="user.submissionDate" md-placeholder="Enter date">
-                            </md-datepicker>
-                        </div>
-                        <div layout-gt-sm="row">
-                            <md-input-container class="md-block" flex-gt-sm>
-                                <label>First name</label>
-                                <input ng-model="user.firstName">
-                            </md-input-container>
-                            <md-input-container class="md-block" flex-gt-sm>
-                                <label>Last Name</label>
-                                <input ng-model="theMax">
-                            </md-input-container>
-                        </div>
-                        <md-input-container class="md-block">
-                            <label>Address</label>
-                            <input ng-model="user.address">
-                        </md-input-container>
-                        <md-input-container md-no-float class="md-block">
-                            <input ng-model="user.address2" placeholder="Address 2">
-                        </md-input-container>
-                        <div layout-gt-sm="row">
-                            <md-input-container class="md-block" flex-gt-sm>
-                                <label>City</label>
-                                <input ng-model="user.city">
-                            </md-input-container>
-                            <md-input-container class="md-block" flex-gt-sm>
-                                <label>State</label>
-                                <md-select ng-model="user.state">
-                                    <md-option ng-repeat="state in states" value="{{state.abbrev}}">
-                                        {{state.abbrev}}
-                                    </md-option>
-                                </md-select>
-                            </md-input-container>
-                            <md-input-container class="md-block" flex-gt-sm>
-                                <label>Postal Code</label>
-                                <input name="postalCode" ng-model="user.postalCode" placeholder="12345"
-                                       required ng-pattern="/^[0-9]{5}$/" md-maxlength="5">
-                                <div ng-messages="userForm.postalCode.$error" role="alert" multiple>
-                                    <div ng-message="required" class="my-message">You must supply a postal code.</div>
-                                    <div ng-message="pattern" class="my-message">That doesn't look like a valid postal
-                                        code.
-                                    </div>
-                                    <div ng-message="md-maxlength" class="my-message">
-                                        Don't use the long version silly...we don't need to be that specific...
-                                    </div>
-                                </div>
-                            </md-input-container>
-                        </div>
-                        <md-input-container class="md-block">
-                            <label>Biography</label>
-                            <textarea ng-model="user.biography" columns="1" md-maxlength="150" rows="5"></textarea>
-                        </md-input-container>
-                    </form>
-                </div>
-            </md-content></div>
-        <div layout-margin layout-padding flex >3</div>
     </div>
 
-
-
-
-
 </section>