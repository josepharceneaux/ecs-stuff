--- conflicted
+++ resolved
@@ -1,25 +1,14 @@
 <section id="pipeline-detail-view" class="view-wrapper view__main--pipeline hero-chart" layout-margin>
 
-<<<<<<< HEAD
-    <div layout="column">
-=======
     <div layout="column" layout-margin>
         
         <!-- Navigation path -->
-        <div layout-margin layout="row">
-            <div flex ncy-breadcrumb></div>
+        <div>
+            <p class="md-caption">
+                <a href="">Breadcrumb</a> > <a href="">Breadcrumb</a> > Breadcrumb
+            </p>
         </div>
         <!-- End: Navigation path -->
->>>>>>> cf7dec9b
-
-        <!-- Begin: Page Header -->
-        <div layout="column" flex class="md-margin">
-            <div flex="100">
-                <p class="md-caption">
-                    <a href="">Breadcrumb</a> > <a href="">Breadcrumb</a> > Breadcrumb
-                </p>
-            </div>
-        </div>
 
         <div layout="column" flex>
             <md-card flex="none">
