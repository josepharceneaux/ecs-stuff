<section id="pipelines-overview-view" class="view-wrapper view__main--pipelines">

    <div>
        <div layout-margin>

<<<<<<< HEAD
            <!-- Begin: Page Header -->
            <div layout="column" flex class="md-margin">
                <div flex="100">
                    <p class="md-caption">
                        <a href="">Breadcrumb</a> > <a href="">Breadcrumb</a> > Breadcrumb
                    </p>
                </div>
=======
            <div layout-margin layout="row">
                <div flex ncy-breadcrumb></div>
>>>>>>> cf7dec9b
            </div>

            <div layout="column" flex>
                <md-card flex="none">
                    <md-card-content layout="row" layout-xs="column" layout-align="center center">
                        <div class="page-title-icon">
                            <img src="//placehold.it/80x80" />
                        </div>
                        <div flex>
                            <div class="md-title"> Java Developers in California</div>
                        </div>
                    </md-card-content>
                </md-card>
            </div>
            <!-- End: Page Header -->

            <div layout-margin layout="row">
                <div flex="100" class="module" style="background:none; border:none;">
                    <div style="height:400px;">Hero Chart</div>
                </div>
            </div>
            <div layout-margin>
                <div layout="row" layout-xs="column" class="v2-align__center">
                    <div flex layout="row" layout-xs="column" layout-sm="column">
                        <div flex flex-xs class="module">
                            <div>
                                <div>Callout Box 1 <i class="fa fa-info-circle" uib-tooltip="Here's some more info. Just need to be styled how you want me!" tooltip-class="tooltip--info"></i></div>
                                <div class="v2-font__xxlg">42.5%</div>
                                <div class="v2-font__med">Call-out Secondary Meta</div>
                            </div>
                        </div>
                        <div flex flex-xs class="module">
                            <div>
                                <div>Callout Box 1 <i class="fa fa-info-circle" uib-tooltip="Here's some more info. Just need to be styled how you want me!" tooltip-class="tooltip--info"></i></div>
                                <div class="v2-font__xxlg">42.5%</div>
                                <div class="v2-font__med">Call-out Secondary Meta</div>
                            </div>
                        </div>
                    </div>
                    <div flex layout="row" layout-xs="column" layout-sm="column">
                        <div flex flex-xs="100" class="module">
                            <div>
                                <div>Callout Box 1 <i class="fa fa-info-circle" uib-tooltip="Here's some more info. Just need to be styled how you want me!" tooltip-class="tooltip--info"></i></div>
                                <div class="v2-font__xxlg">42.5%</div>
                                <div class="v2-font__med">Call-out Secondary Meta</div>
                            </div>
                        </div>
                        <div flex flex-xs="100" class="module">
                            <div>
                                <div>Callout Box 1 <i class="fa fa-info-circle" uib-tooltip="Here's some more info. Just need to be styled how you want me!" tooltip-class="tooltip--info"></i></div>
                                <div class="v2-font__xxlg">42.5%</div>
                                <div class="v2-font__med">Call-out Secondary Meta</div>
                            </div>
                        </div>
                    </div>
                </div>
            </div>
        </div>

        <div layout-margin layout="row" layout-xs="column" layout-sm="column">

            <div layout-margin flex="66" flex-xs="100" flex-sm="100" layout="column" flex-order-xs="2" flex-order-sm="2">
                <div flex="initial" class="module">
                    <div>
                        <div class="v2-module-header v2-clear-fix">
                            <div class="v2-float__left">
                                <div class="v2-margin-bottom__5">Module Header</div>
                                <div class="v2-font__xs">This is a subsection header title that can be long or short</div>
                            </div>
                        </div>
                        <div class="box__table">
                            <table class="table">

                                <tr class="table__row">
                                    <th class="table__header">Pipeline <i class="fa fa-sort-desc"></i></th>
                                    <th class="table__header">Candidates <i class="fa fa-sort-desc"></i></th>
                                    <th hide-xs class="table__header">Created <i class="fa fa-sort-desc"></i></th>
                                    <th hide-xs hide-sm class="table__header">Growth <i class="fa fa-sort-desc"></i></th>
                                    <th hide-xs hide-sm hide-md class="table__header">Engagement <i class="fa fa-sort-desc"></i></th>
                                </tr>

                                <tr class="table__row">
                                    <td class="table__col">Python developer</td>
                                    <td class="table__col">608</td>
                                    <td hide-xs class="table__col">03/02/2015</td>
                                    <td hide-xs hide-sm class="table__col">+67</td>
                                    <td hide-xs hide-sm hide-md class="table__col">20%</td>
                                </tr>

                                <tr class="table__row">
                                    <td class="table__col">Site Reliability Engineers</td>
                                    <td class="table__col">23</td>
                                    <td hide-xs class="table__col">06/06/2015</td>
                                    <td hide-xs hide-sm class="table__col">+12</td>
                                    <td hide-xs hide-sm hide-md class="table__col">50%</td>
                                </tr>
                                <tr class="table__row">
                                    <td class="table__col">Engineering Manager</td>
                                    <td class="table__col">502</td>
                                    <td hide-xs class="table__col">06/06/2015</td>
                                    <td hide-xs hide-sm class="table__col">+12</td>
                                    <td hide-xs hide-sm hide-md class="table__col">50%</td>
                                </tr>

                                <tr class="table__row">
                                    <td class="table__col">Python developer in SF</td>
                                    <td class="table__col">230</td>
                                    <td hide-xs class="table__col">06/06/2015</td>
                                    <td hide-xs hide-sm class="table__col">+12</td>
                                    <td hide-xs hide-sm hide-md class="table__col">50%</td>
                                </tr>

                                <tr class="table__row">
                                    <td class="table__col">Finance Analyst</td>
                                    <td class="table__col">608</td>
                                    <td hide-xs class="table__col">06/06/2015</td>
                                    <td hide-xs hide-sm class="table__col">+12</td>
                                    <td hide-xs hide-sm hide-md class="table__col">50%</td>
                                </tr>

                                <tr class="table__row">
                                    <td class="table__col">Sr. iOS Developer</td>
                                    <td class="table__col">20</td>
                                    <td hide-xs class="table__col">06/06/2015</td>
                                    <td hide-xs hide-sm class="table__col">+12</td>
                                    <td hide-xs hide-sm hide-md class="table__col">50%</td>
                                </tr>

                                <tr class="table__row">
                                    <td class="table__col">Java Developers</td>
                                    <td class="table__col">25</td>
                                    <td hide-xs class="table__col">06/06/2015</td>
                                    <td hide-xs hide-sm class="table__col">+12</td>
                                    <td hide-xs hide-sm hide-md class="table__col">50%</td>
                                </tr>

                                <tr class="table__row">
                                    <td class="table__col">Sr. QA Engineer</td>
                                    <td class="table__col">132</td>
                                    <td hide-xs class="table__col">06/06/2015</td>
                                    <td hide-xs hide-sm class="table__col">+12</td>
                                    <td hide-xs hide-sm hide-md class="table__col">50%</td>
                                </tr>

                                <tr class="table__row">
                                    <td class="table__col">Android developers</td>
                                    <td class="table__col">14</td>
                                    <td hide-xs class="table__col">06/06/2015</td>
                                    <td hide-xs hide-sm class="table__col">+12</td>
                                    <td hide-xs hide-sm hide-md class="table__col">50%</td>
                                </tr>

                                <tr class="table__row">
                                    <td class="table__col">Dev Ops</td>
                                    <td class="table__col">372</td>
                                    <td hide-xs class="table__col">06/06/2015</td>
                                    <td hide-xs hide-sm class="table__col">+12</td>
                                    <td hide-xs hide-sm hide-md class="table__col">50%</td>
                                </tr>

                                <tr class="table__row">
                                    <td class="table__col">Javascript & Web Devs</td>
                                    <td class="table__col">462</td>
                                    <td hide-xs class="table__col">06/06/2015</td>
                                    <td hide-xs hide-sm class="table__col">+12</td>
                                    <td hide-xs hide-sm hide-md class="table__col">50%</td>
                                </tr>

                                <tr class="table__row">
                                    <td class="table__col">IT Manager</td>
                                    <td class="table__col">156</td>
                                    <td hide-xs class="table__col">06/06/2015</td>
                                    <td hide-xs hide-sm class="table__col">+12</td>
                                    <td hide-xs hide-sm hide-md class="table__col">50%</td>
                                </tr>

                                <tr class="table__row" dir-paginate="item in vm.talentPipelines | itemsPerPage: vm.pipelinesPerPage track by item.id" pagination-id="talentPipelinesPagination">
                                    <td class="table__col--morePadding">{{item.name}}</td>
                                    <td class="table__col--morePadding">{{item.totalCandidates}}</td>
                                    <td class="table__col--morePadding">{{item.dateCreated | date : 'MM/dd/yyyy'}}</td>
                                    <td class="table__col--morePadding">{{item.growth}}</td>
                                    <td class="table__col--morePadding">{{item.engagement}}</td>
                                </tr>
                            </table>
                            <div class="pagination__controls col--12">
                                <div class="col--large-2">
                                    <select ng-model="vm.pipelinesPerPage" ng-options="option.value as option.name for option in vm.itemsPerPageOptions"
                                            id="pipelinesPerPage" class="form__input--select" name="pipelinesPerPage">
                                    </select>
                                </div>
                                <div class="col--large-10 align--right">
                                    <dir-pagination-controls direction-links="false" boundary-links="false" pagination-id="talentPipelinesPagination"></dir-pagination-controls>
                                </div>
                            </div>
                        </div>
                    </div>
                </div>
            </div>

            <div layout-margin flex="33" layout="column" layout-xs="column" layout-sm="row" flex-xs="100" flex-sm="100" flex-order-xs="1" flex-order-sm="1">

                <div flex="initial" flex-xs="100" flex-sm="50" class="module">
                    <div class="v2-module-header v2-clear-fix">
                        <div class="v2-float__left">
                            <div class="v2-margin-bottom__5">Module Header</div>
                            <div class="v2-font__xxs">This is a subsection header title that can be long or short</div>
                        </div>
                    </div>
                </div>

                <div flex="initial" flex-xs="100" flex-sm="50" class="module">
                    <div class="v2-module-header v2-clear-fix">
                        <div class="v2-float__left">
                            <div class="v2-margin-bottom__5">Module Header</div>
                            <div class="v2-font__xxs">This is a subsection header title that can be long or short</div>
                        </div>
                    </div>
                </div>

            </div>

        </div>
    </div>
</section><|MERGE_RESOLUTION|>--- conflicted
+++ resolved
@@ -3,33 +3,26 @@
     <div>
         <div layout-margin>
 
-<<<<<<< HEAD
-            <!-- Begin: Page Header -->
-            <div layout="column" flex class="md-margin">
-                <div flex="100">
-                    <p class="md-caption">
-                        <a href="">Breadcrumb</a> > <a href="">Breadcrumb</a> > Breadcrumb
-                    </p>
-                </div>
-=======
             <div layout-margin layout="row">
                 <div flex ncy-breadcrumb></div>
->>>>>>> cf7dec9b
-            </div>
-
-            <div layout="column" flex>
-                <md-card flex="none">
-                    <md-card-content layout="row" layout-xs="column" layout-align="center center">
+            </div>
+
+            <header layout-margin layout="row" class="v2-page-header">
+                <div flex class="module">
+                    <div class="v2-align__vertical">
                         <div class="page-title-icon">
                             <img src="//placehold.it/80x80" />
                         </div>
-                        <div flex>
-                            <div class="md-title"> Java Developers in California</div>
-                        </div>
-                    </md-card-content>
-                </md-card>
-            </div>
-            <!-- End: Page Header -->
+                        <div>
+                            <div class="v2-font__xlg">Pipeline Name</div>
+                            <div class="v2-font__sm v2-line-height__2">Created by <a href="">Jason Provencher</a> on 5/22/16</div>
+                        </div>
+                        <div class="v2-align__right">
+
+                        </div>
+                    </div>
+                </div>
+            </header>
 
             <div layout-margin layout="row">
                 <div flex="100" class="module" style="background:none; border:none;">
