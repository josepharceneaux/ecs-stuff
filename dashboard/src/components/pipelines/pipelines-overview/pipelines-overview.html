<section id="pipelines-overview-view" class="view-wrapper view__main--pipelines">

    <div layout="column" class="overview-graph">

        <div layout="column">

            <!-- Navigation path -->
            <div layout="row" layout-margin>
                <div ncy-breadcrumb></div>
            </div>
            <!-- End: Navigation path -->

            <!-- Header -->
            <md-card class="page-title md-padding" layout="row" layout-xs="column" layout-align="center center" >
                <div flex="initial" class="gt-title-icon icon--pipeline"></div>
                <div flex>
                    <h2 class="md-title">Pipelines</h2>
                </div>
                <div class="page-title-menu">
                    <a ui-sref="pipelines.pipeline.smartlists.create)"><div class="gt-menu-icon icon--announcements"></div></a>
                    <a ui-sref="pipelines.pipeline.smartlists.create)"><div class="gt-menu-icon icon--list-add"></div></a>
                </div>
            </md-card>
            <!-- End: Header -->

        </div>

        <!-- Growth chart -->
        <gt-candidate-growth-graph pipeline-id="vm.pipelineId" graph-color-options="vm.colorOptions"></gt-candidate-growth-graph>
        <!-- End: Growth chart -->

    </div>

<<<<<<< HEAD
    <div layout="column" class="md-padding" layout-wrap>
=======



    <div layout="column" layout-wrap>
>>>>>>> 6e30a5fe

        <!-- Call-outs -->
        <div class="stat-row md-margin" layout="row" layout-wrap>
            <div class="gt-card" flex="25" ng-repeat="callout in vm.callouts">
                <md-content layout="column" layout-align="center center">
                    <span class="md-subhead">{{callout.name}} <i class="fa fa-info-circle"  uib-tooltip="{{callout.tooltip}}" tooltip-class="tooltip--info" ></i></span>
                    <span class="md-display-3">{{callout.value}}</span>
                    <span class="md-subhead" ng-bind-html="callout.change"></span>
                </md-content>
            </div>
        </div>
        <!-- End: Call-outs -->



        <!-- Tables & Cards -->
        <div layout="row" layout-wrap layout-fill>

            <!-- Top Pipelines Table -->
            <div flex="70" layout="column" layout-wrap>

                <md-card flex="grow">
                    <md-toolbar class="md-table-toolbar md-default">
                        <div class="md-toolbar-tools">
                            <div>
                                <div class="md-title">
                                    Pipelines
                                </div>
                                <div class="md-subhead">
                                    Complete list of pipelines in this talent pool
                                </div>
                            </div>
                            <div flex></div>

                            <md-icon>search</md-icon>
                            <form flex name="vm.tableData.filter.form" layout-align="start start">
                                <input type="text" ng-model="vm.tableData.query.filter" ng-model-options="vm.tableData.filter.options" placeholder="search" class="md-input">
                            </form>
                            <md-button class="md-icon-button" ng-click="vm.removeFilter()">
                                <md-icon>close</md-icon>
                            </md-button>
                        </div>
                    </md-toolbar>

                    <md-content>

                        <md-table-container class="md-margin">
                            <table md-table md-progress="vm.promise">
                                <thead md-head md-order="vm.tableData.query.order" md-on-reorder="vm.logOrder">
                                <tr md-row>
                                    <th width="250" md-column md-order-by="name"><span>Name</span></th>
                                    <th md-column md-numeric md-order-by="candidates" md-desc><span>Candidates</span></th>
                                    <th md-column md-numeric md-order-by="engagement" md-desc><span>Engagement</span></th>
                                    <th md-column md-numeric md-order-by="newCandidates" md-desc><span>Growth -30d</span></th>
                                    <th md-column md-numeric md-order-by="created"><span>Created</span></th>
                                </tr>
                                </thead>
                                <tbody md-body>
                                <tr md-row
                                    ng-repeat="p in vm.tableData.pipelines.data
                                | filter: vm.tableData.query.filter
                                | orderBy: vm.tableData.query.order
                                | limitTo: vm.tableData.query.limit : (vm.tableData.query.page -1) * vm.tableData.query.limit">
                                    <td md-cell><a href="/pipelines/">{{p.name}}</a></td>
                                    <td md-cell>{{p.candidates}}</td>
                                    <td md-cell>{{p.engagement}}</td>
                                    <td md-cell>{{p.newCandidates}}</td>
                                    <td md-cell>{{p.created | date:'MM/d/y'}}</td>
                                </tr>
                                </tbody>
                            </table>
                        </md-table-container>

                        <md-table-pagination md-limit="vm.tableData.query.limit" md-page="vm.tableData.query.page" md-total="{{vm.tableData.pipelines.count}}"
                                             md-page-select md-boundary-links
                                             md-on-paginate="vm.logPagination" class="md-margin"></md-table-pagination>
                    </md-content>
                </md-card>

            </div>
            <!-- End: Top Pipelines Table -->

            <div flex="30" layout="column">

                <div flex="none" layout="column">

                    <!-- Begin: Current Candidate Usage -->
                    <md-card flex>
                        <md-card-title>
                            <md-card-title-text>
                                <span class="md-title">
                                    Candidate Usage
                                    <i class="fa fa-info-circle"  uib-tooltip="Total number of pipelines in your talent pool" tooltip-class="tooltip--info" ></i>
                                </span>
                                <span class="md-subhead">Unique candidates in Talent Pipelines</span>
                            </md-card-title-text>
                        </md-card-title>
                        </md-card-title>
                        <md-content style="text-align:center">
                            <div class="spacing-adjust">
                                <gt-circle-graph layout="row" angle="55" value="11,925" class="gt-circle-graph">
                                    <div></div>
                                </gt-circle-graph>
                            </div>
                        </md-content>
                    </md-card>
                    <!-- End: Current Candidate Usage -->

                </div>

            </div>


        </div>
        <!-- End: Tables & Cards -->

    </div>

</section><|MERGE_RESOLUTION|>--- conflicted
+++ resolved
@@ -31,14 +31,10 @@
 
     </div>
 
-<<<<<<< HEAD
-    <div layout="column" class="md-padding" layout-wrap>
-=======
 
 
 
     <div layout="column" layout-wrap>
->>>>>>> 6e30a5fe
 
         <!-- Call-outs -->
         <div class="stat-row md-margin" layout="row" layout-wrap>
