(function () {
    'use strict';

    angular
        .module('app.systemAlerts')
        .provider('systemAlertsService', providerFunction);

    /**
     * @return {[type]}
     */
    function providerFunction() {
        this.$get = $get;

        $get.$inject = ['alertService'];

        /* @ngInject */
        function $get(alertService) {

            var alerts;

            return {
                getAlerts: getAlerts,
                createAlert: createAlert
            };

            function getAlerts() {
<<<<<<< HEAD
                return alertsService.all('system-alerts').getList();
=======
                // Always return alerts, and preserve its reference to the original object,
                // so anywhere that has already requested alerts will get any updates.
                // IF this service needs to be consumed outside the system alerts module
                // (i.e. by multiple different sources), then we can look at creating a
                // subscription service so instead each services then gets its own, unlinked
                // set of alerts and will be free to manipulate the alerts without affecting
                // other services also requesting alerts. A service may choose to  publish
                // changes and/or listen for published updates (e.g. new incoming alerts,
                // alert status updates (read/unread)), if they choose.

                var request = alertService.all('system-alerts').getList();
                alerts = alerts || request.$object;
                request.then(updateAlerts);
                return alerts;
            }

            function updateAlerts(newAlerts) {
                if (alerts !== newAlerts) {
                    angular.extend(alerts, newAlerts);
                }
            }

            function createAlert(message) {
                alerts.push({
                    date_created: new Date().toISOString(),
                    message: message
                });
>>>>>>> be391d50
            }
        }
    }

})();<|MERGE_RESOLUTION|>--- conflicted
+++ resolved
@@ -24,9 +24,6 @@
             };
 
             function getAlerts() {
-<<<<<<< HEAD
-                return alertsService.all('system-alerts').getList();
-=======
                 // Always return alerts, and preserve its reference to the original object,
                 // so anywhere that has already requested alerts will get any updates.
                 // IF this service needs to be consumed outside the system alerts module
@@ -54,7 +51,6 @@
                     date_created: new Date().toISOString(),
                     message: message
                 });
->>>>>>> be391d50
             }
         }
     }
