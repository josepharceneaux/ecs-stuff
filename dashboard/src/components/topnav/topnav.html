--- conflicted
+++ resolved
@@ -84,12 +84,9 @@
                             </ul>
                         </span>
                     </li>
-<<<<<<< HEAD
-=======
                     <li>
                         <a href="" ng-click="vm.createSystemAlert()">Create System Alert</a>
                     </li>
->>>>>>> be391d50
                 </ul>
             </div>
         </div>
