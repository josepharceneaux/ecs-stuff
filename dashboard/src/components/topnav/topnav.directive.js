(function () {
    'use strict';

    angular
        .module('app.topnav')
        .directive('gtTopnav', directiveFunction)
        .controller('TopnavController', ControllerFunction);

    // ----- directiveFunction -----
    directiveFunction.$inject = [];

    /* @ngInject */
    function directiveFunction() {

        var directive = {
            restrict: 'E',
            templateUrl: 'components/topnav/topnav.html',
            replace: true,
            scope: {},
            controller: 'TopnavController',
            controllerAs: 'vm'
        };

        return directive;
    }

    // ----- ControllerFunction -----
<<<<<<< HEAD
    ControllerFunction.$inject = ['$state', 'OAuth', 'toastr'];

    /* @ngInject */
    function ControllerFunction($state, OAuth, toastr) {
=======
    ControllerFunction.$inject = ['$state', 'OAuth', 'toastr', 'systemAlertsService'];

    /* @ngInject */
    function ControllerFunction($state, OAuth, toastr, systemAlertsService) {
>>>>>>> be391d50
        var vm = this;
        vm.isCollapsed = true;
        vm.logout = logout;
        vm.notifyUser = notifyUser;
<<<<<<< HEAD
=======
        vm.createSystemAlert = createSystemAlert;
>>>>>>> be391d50

        init();

        function init() {
            vm.talentPools = [
                {
                    id: '0cc175b9c0f1b6a831c399e269772661',
                    name: 'Talent Pool 1'
                },
                {
                    id: '187ef4436122d1cc2f40dc2b92f0eba0',
                    name: 'Talent Pool 2'
                },
                {
                    id: '900150983cd24fb0d6963f7d28e17f72',
                    name: 'Talent Pool 3'
                }
            ];
            vm.selectedTalentPool = vm.talentPools[0];

            vm.pipelines = [
                {
                    id: '0cc175b9c0f1b6a831c399e269772661',
                    name: 'Pipeline 1'
                },
                {
                    id: '187ef4436122d1cc2f40dc2b92f0eba0',
                    name: 'Pipeline 2'
                },
                {
                    id: '900150983cd24fb0d6963f7d28e17f72',
                    name: 'Pipeline 3'
                }
            ];

            vm.campaigns = [
                {
                    id: '0cc175b9c0f1b6a831c399e269772661',
                    name: 'Campaign 1'
                },
                {
                    id: '187ef4436122d1cc2f40dc2b92f0eba0',
                    name: 'Campaign 2'
                },
                {
                    id: '900150983cd24fb0d6963f7d28e17f72',
                    name: 'Campaign 3'
                }
            ];
        }

        function logout() {
            OAuth.revokeToken();
            $state.go('login');
        }

        function notifyUser(type) {
            switch (type) {
                case 'success':
                    toastr.success('Hello world!', 'Toastr fun!');
                    break;
                case 'warning':
                    toastr.warning('Your computer is about to explode!', 'Warning');
                    break;
                case 'error':
                    toastr.error('Your credentials are gone', 'Error');
                    break;
                default:
                    toastr.info('We are open today from 10 to 22', 'Information');
            }
        }
<<<<<<< HEAD
=======

        function createSystemAlert() {
            var messages = [
                'Hello world!',
                'Your computer is about to explode!',
                'Your credentials are gone',
                'We are open today from 10 to 22'
            ];

            systemAlertsService.createAlert(messages[Math.round((messages.length - 1) * Math.random())]);
        }
>>>>>>> be391d50
    }
})();<|MERGE_RESOLUTION|>--- conflicted
+++ resolved
@@ -25,25 +25,15 @@
     }
 
     // ----- ControllerFunction -----
-<<<<<<< HEAD
-    ControllerFunction.$inject = ['$state', 'OAuth', 'toastr'];
-
-    /* @ngInject */
-    function ControllerFunction($state, OAuth, toastr) {
-=======
     ControllerFunction.$inject = ['$state', 'OAuth', 'toastr', 'systemAlertsService'];
 
     /* @ngInject */
     function ControllerFunction($state, OAuth, toastr, systemAlertsService) {
->>>>>>> be391d50
         var vm = this;
         vm.isCollapsed = true;
         vm.logout = logout;
         vm.notifyUser = notifyUser;
-<<<<<<< HEAD
-=======
         vm.createSystemAlert = createSystemAlert;
->>>>>>> be391d50
 
         init();
 
@@ -115,8 +105,6 @@
                     toastr.info('We are open today from 10 to 22', 'Information');
             }
         }
-<<<<<<< HEAD
-=======
 
         function createSystemAlert() {
             var messages = [
@@ -128,6 +116,5 @@
 
             systemAlertsService.createAlert(messages[Math.round((messages.length - 1) * Math.random())]);
         }
->>>>>>> be391d50
     }
 })();