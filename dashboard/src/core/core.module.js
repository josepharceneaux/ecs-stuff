--- conflicted
+++ resolved
@@ -26,11 +26,7 @@
         'restangular',
         'toastr',
         'ui.bootstrap',
-<<<<<<< HEAD
         'ui.router',
-        'ncy-angular-breadcrumb'        
-=======
-        'ui.router'
->>>>>>> 9adebbd2
+        'ncy-angular-breadcrumb'
     ]);
 })();