--- conflicted
+++ resolved
@@ -121,7 +121,6 @@
 }
 
 
-<<<<<<< HEAD
 .dashboard-wrapper {
     background: transparent;
 }
@@ -180,5 +179,3 @@
 .shake {
     animation: shake 400ms ease-in-out;
 }
-=======
->>>>>>> 9adebbd2
