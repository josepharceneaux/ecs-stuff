--- conflicted
+++ resolved
@@ -24,16 +24,8 @@
     "smsCampaignServiceInfo": {
         "baseUrl": "http://localhost"
     },
-<<<<<<< HEAD
     "socialNetworkServiceInfo": {
         "baseUrl": "http://localhost:8006/v1"
-=======
-    "smsCampaignServiceInfo": {
-        "baseUrl": "http://localhost"
-    },
-    "socialNetworkServiceInfo": {
-        "baseUrl": "http://localhost"
->>>>>>> 952e83f2
     },
     "userServiceInfo": {
         "baseUrl": "http://localhost:8004/v1"
@@ -64,13 +56,6 @@
         "THE_REAL_baseUrl": "https://email-campaign-service-staging.gettalent.com/v1",
         "baseUrl": "http://private-fa828-emailcampaignservice.apiary-mock.com/v1"
     },
-<<<<<<< HEAD
-=======
-    "smartlistServiceInfo": {
-        "THE_REAL_baseUrl": "https://smartlist-service-staging.gettalent.com/v1",
-        "baseUrl": "https://private-f7ae8-smartlistservice.apiary-mock.com/v1"
-    },
->>>>>>> 952e83f2
     "smsCampaignServiceInfo": {
         "THE_REAL_baseUrl": "https://sms-campaign-service-staging.gettalent.com/v1",
         "baseUrl": "http://private-4583b-smscampaignapi.apiary-mock.com/v1"
