--- conflicted
+++ resolved
@@ -70,17 +70,13 @@
     NAMES = (SMS, EMAIL, PUSH)
     # This contains campaign types for which we need to append 'an' in activity message.
     # e.g. 'John' created an SMS campaign
-<<<<<<< HEAD
     WITH_ARTICLE_AN = [_get_campaign_type_prefix(item).lower() for item in [SMS, EMAIL, PUSH]]
-=======
-    WITH_ARTICLE_AN = [_get_campaign_type_prefix(item).lower() for item in [SMS, EMAIL]]
     # This variable is used for sms_campaign_service. In case of 'dev', 'jenkins' or 'qa', our
     # Twilio's account should not be charged while purchasing a number or sending SMS to candidates.
     # This is set to False in case of 'prod'.
     # Also in case of dev/qa/Jenkins we do not want Emails and SMS to be sent to candidates, so
     # this variable is used there as well.
     IS_DEV = False if os.getenv(TalentConfigKeys.ENV_KEY) is 'prod' else True
->>>>>>> 38d412e8
 
     @classmethod
     def get_campaign_type_prefix(cls, campaign_type):
