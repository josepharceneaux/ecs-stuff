--- conflicted
+++ resolved
@@ -219,7 +219,6 @@
     return add_social_network_credentials(test_app, eventbrite, user_first)
 
 
-<<<<<<< HEAD
 @pytest.fixture(scope="session", autouse=True)
 def test_eventbrite_credentials_same_domain(user_same_domain, eventbrite):
     """
@@ -227,26 +226,6 @@
     we can create event on Eventbrite.com
     """
     return add_social_network_credentials(test_app, eventbrite, user_same_domain)
-=======
-    social_network_id = eventbrite['id']
-    user_credentials = UserSocialNetworkCredential.get_by_user_and_social_network_id(user_first['id'],
-                                                                                     social_network_id)
-    env = os.getenv(TalentConfigKeys.ENV_KEY) or TalentEnvs.DEV
-    if env == TalentEnvs.DEV:
-        payload = {'endpoint_url': SocialNetworkApiUrl.WEBHOOK % user_credentials.user_id,
-                   'actions': 'event.published'}
-        url = user_credentials.social_network.api_url + "/webhooks/"
-        response = send_request('post', url, user_credentials.access_token, params=payload, is_json=False)
-        print('Webhook Creation', payload, response.text, url, user_credentials.access_token)
-        assert response.status_code == codes.OK
-        webhook_id = response.json()['id']
-
-        def finalizer():
-            send_request('delete', url + '/%s' % webhook_id, user_credentials.access_token)
-
-        request.addfinalizer(finalizer)
-    return user_credentials
->>>>>>> 51dac951
 
 
 @pytest.fixture(scope="session")
