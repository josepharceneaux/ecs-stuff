"""
This module contains tests code that is common across campaign-services. e.g SMS and Push campaign.
"""

__author__ = 'basit'

# Standard Imports
import sys
import time
import json
import copy
from datetime import datetime, timedelta

# Third Party
import pytz
import requests
from redo import retry
from contracts import contract

# Application Specific
from ..models.db import db
from ..tests.conftest import fake
from ..models.smartlist import Smartlist
from ..routes import CandidatePoolApiUrl
from custom_errors import CampaignException
<<<<<<< HEAD
from ..utils.test_utils import get_fake_dict
=======
from ..models.user import (Permission, User)
from ..models.sms_campaign import SmsCampaign
>>>>>>> 5ce453e9
from ..models.misc import (Frequency, Activity)
from ..utils.datetime_utils import DatetimeUtils
from campaign_utils import get_model, CampaignUtils
from ..utils.validators import raise_if_not_instance_of
from ..models.talent_pools_pipelines import TalentPipeline
from ..utils.handy_functions import JSON_CONTENT_TYPE_HEADER
from ..utils.test_utils import get_fake_dict, get_and_assert_zero
from ..tests.fake_testing_data_generator import FakeCandidatesData
from ..error_handling import (ForbiddenError, InvalidUsage, UnauthorizedError,
                              ResourceNotFound, UnprocessableEntity)
from ..inter_service_calls.candidate_pool_service_calls import (create_smartlist_from_api,
                                                                assert_smartlist_candidates)
from ..inter_service_calls.candidate_service_calls import create_candidates_from_candidate_api


class CampaignsTestsHelpers(object):
    """
    This class contains common helper methods for tests of sms_campaign_service and push_campaign_service etc.
    """
    # This list is used to update/delete a campaign, e.g. sms-campaign with invalid id
    INVALID_ID = [fake.word(), 0, None, dict(), list(), '', '      ']
    # This list is used to create/update a campaign, e.g. sms-campaign with invalid name and body_text.
    INVALID_STRING = INVALID_ID[1:]
    # This list is used to schedule/reschedule a campaign e.g. sms-campaign with invalid frequency Id.
    INVALID_FREQUENCY_IDS = copy.copy(INVALID_ID)
    # Remove 0 from list as it is valid frequency_id and replace it with three digit frequency_id
    INVALID_FREQUENCY_IDS[1] = int(fake.numerify())

    @classmethod
<<<<<<< HEAD
    @contract
    def request_for_forbidden_error(cls, method, url, access_token,data=None):
        """
        This should get forbidden error because requested campaign does not belong to logged-in user's domain.
        :param http_method method: Name of HTTP method
        :param string url: URL to to make HTTP request
        :param string access_token: access access_token of user
        :param dict|None data: Data to be send in HTTP request
        """
=======
    def request_for_forbidden_error(cls, method, url, access_token, data=None):
        """
        This should get forbidden error because requested campaign does not belong to
        logged-in user's domain.
        :param string method: Name of HTTP method
        :param string url: URL to to make HTTP request
        :param string access_token: access access_token of user
        :param dict|None data: Data to be passed in request
        """
        raise_if_not_instance_of(method, basestring)
        raise_if_not_instance_of(url, basestring)
        raise_if_not_instance_of(access_token, basestring)
>>>>>>> 5ce453e9
        response = send_request(method, url, access_token, data=data)
        cls.assert_non_ok_response(response, expected_status_code=ForbiddenError.http_status_code())

    @classmethod
    @contract
    def request_for_resource_not_found_error(cls, method, url, access_token, data=None):
        """
        This should get Resource not found error because requested resource has been deleted.
<<<<<<< HEAD
        :param http_method method: Name of HTTP method
        :param string url: URL to to make HTTP request
        :param string access_token: access access_token of user
        :param dict|None data: Data to be posted
        """
=======
        :param string method: Name of HTTP method
        :param string url: URL to to make HTTP request
        :param string access_token: access access_token of user
        :param dict | None data: Data to be posted
        """
        raise_if_not_instance_of(method, basestring)
        raise_if_not_instance_of(url, basestring)
        raise_if_not_instance_of(access_token, basestring)
        raise_if_not_instance_of(data, dict) if data else None
>>>>>>> 5ce453e9
        response = send_request(method, url, access_token, data=data)
        cls.assert_non_ok_response(response, expected_status_code=ResourceNotFound.http_status_code())

    @classmethod
    @contract
    def request_after_deleting_campaign(cls, campaign, url_to_delete_campaign, url_after_delete,
                                        method_after_delete, access_token, data=None):
        """
        This is a helper function to request the given URL after deleting the given resource.
        It should result in ResourceNotFound error.
<<<<<<< HEAD
        :param type(t) campaign: Campaign object
=======
        :param dict | SmsCampaign | EmailCampaign | PushCampaign campaign: Campaign object
>>>>>>> 5ce453e9
        :param string url_to_delete_campaign: URL to delete given campaign
        :param string url_after_delete: URL to be requested after deleting the campaign
        :param string method_after_delete: Name of method to be requested after deleting campaign
        :param string access_token: access access_token of logged-in user
<<<<<<< HEAD
        :param dict|None data: Data to be sent in request after deleting campaign
=======
        :param dict | None data: Data to be sent in request after deleting campaign
>>>>>>> 5ce453e9
        """
        raise_if_not_instance_of(campaign, (dict, CampaignUtils.MODELS))
        campaign_id = campaign.id if hasattr(campaign, 'id') else campaign['id']
        # Delete the campaign first
        response = send_request('delete', url_to_delete_campaign % campaign_id, access_token)
        assert response.ok
        cls.request_for_resource_not_found_error(
            method_after_delete, url_after_delete % campaign_id, access_token, data)

    @staticmethod
    @contract
    def request_for_ok_response(method, url, access_token, data=None):
        """
        This function is expected to schedule a campaign with all valid parameters.
        :param http_method method: Name of HTTP method
        :param string url: URL to to make HTTP request
        :param string access_token: access access_token of user
        :param dict|None data: Data to be posted
        """
        response = send_request(method, url, access_token, data)
        assert response.ok

    @classmethod
    @contract
    def assert_campaign_schedule_or_reschedule(cls, method, url, access_token, user_id, campaign_id,
                                               url_to_get_campaign,
                                               data):
        """
        This function is expected to schedule a campaign with all valid parameters.
        It then gets the campaign and validates that requested fields have been saved in database.
        :param string method: Name of HTTP method
        :param string url: URL to to make HTTP request to schedule/re-schedule campaign
        :param string access_token: access access_token of user
        :param int|long user_id: Id of user
        :param int|long campaign_id: Id of requested campaign
        :param string url_to_get_campaign: URL to get campaign once campaign is scheduled
        :param dict|None data: Data to be posted
        """
        response = send_request(method, url % campaign_id, access_token, data)
        assert response.status_code == requests.codes.OK, response.text
        json_response = response.json()
        assert json_response
        assert 'task_id' in response.json()
        CampaignsTestsHelpers.assert_for_activity(user_id, Activity.MessageIds.CAMPAIGN_SCHEDULE, campaign_id)
        # get updated record to verify the changes we made
        response_get = send_request('get', url_to_get_campaign % campaign_id, access_token)
        assert response_get.status_code == requests.codes.OK, 'Response should be ok (200)'
        resp = response_get.json()['campaign']
        assert resp['frequency'].lower() in Frequency.standard_frequencies()
        assert resp['start_datetime']
        assert resp['end_datetime']
        return json_response['task_id']

    @staticmethod
    @contract
    def request_with_past_start_and_end_datetime(method, url, access_token, data):
        """
        Here we pass start_datetime and end_datetime with invalid value i.e. in past, to schedule
        a campaign. Then we assert that we get InvalidUsage error in response.
<<<<<<< HEAD
        :param http_method method: Name of HTTP method
=======
        :param string method: Name of HTTP method
>>>>>>> 5ce453e9
        :param string url: URL to to make HTTP request
        :param string access_token: access access_token of user
        :param dict data: Data to be posted
        """
<<<<<<< HEAD
=======
        raise_if_not_instance_of(method, basestring)
        raise_if_not_instance_of(url, basestring)
        raise_if_not_instance_of(access_token, basestring)
        raise_if_not_instance_of(data, dict) if data else None
>>>>>>> 5ce453e9
        _assert_invalid_datetime(method, url, access_token, data, 'start_datetime')
        if not data['frequency_id'] or not data['frequency_id'] == Frequency.ONCE:
            _assert_invalid_datetime(method, url, access_token, data, 'end_datetime')

    @staticmethod
    @contract
    def missing_fields_in_schedule_data(method, url, access_token, data):
        """
        Here we try to schedule a campaign with missing required fields and assert that we get
        InvalidUsage error in response.
<<<<<<< HEAD
        :param http_method method: Name of HTTP method
=======
        :param string method: Name of HTTP method
>>>>>>> 5ce453e9
        :param string url: URL to to make HTTP request
        :param string access_token: access access_token of user
        :param dict data: Data to be posted
        """
        # Test missing start_datetime field which is mandatory to schedule a campaign
        _assert_api_response_for_missing_field(method, url, access_token, data, 'start_datetime')
        # If periodic job, need to test for end_datetime as well
        if not data['frequency_id'] or not data['frequency_id'] == Frequency.ONCE:
            _assert_api_response_for_missing_field(method, url, access_token, data, 'end_datetime')

    @staticmethod
    @contract
    def invalid_datetime_format(method, url, access_token, data):
        """
        Here we pass start_datetime and end_datetime in invalid format to schedule a campaign.
<<<<<<< HEAD
        :param http_method method: Name of HTTP method
=======
        :param string method: Name of HTTP method
>>>>>>> 5ce453e9
        :param string url: URL to to make HTTP request
        :param string access_token: access access_token of user
        :param dict data: Data to be posted
        """
<<<<<<< HEAD
=======
        raise_if_not_instance_of(method, basestring)
        raise_if_not_instance_of(url, basestring)
        raise_if_not_instance_of(access_token, basestring)
        raise_if_not_instance_of(data, dict)
>>>>>>> 5ce453e9
        _assert_invalid_datetime_format(method, url, access_token, data, 'start_datetime')
        if not data['frequency_id'] or not data['frequency_id'] == Frequency.ONCE:
            _assert_invalid_datetime_format(method, url, access_token, data, 'end_datetime')

    @staticmethod
    @contract
    def request_with_invalid_token(method, url, data=None):
        """
        This is used in tests where we want to make HTTP request on given URL with invalid
        access access_token. It assert that we get ForbiddenError as a result.
<<<<<<< HEAD
        :param http_method method: Name of HTTP method
        :param string url: URL to to make HTTP request
        :param dict|None data: Data to be posted
=======
        :param string method: Name of HTTP method
        :param string url: URL to to make HTTP request
        :param dict | None data: Data to be posted
>>>>>>> 5ce453e9
        """
        _assert_unauthorized(method, url, 'invalid_token', data)

    @staticmethod
    @contract
    def reschedule_with_invalid_data(url, access_token):
        """
        This is used in campaign tests where we want to re-schedule a campaign with invalid data.
        This asserts that we get BadRequest error for every bad data we pass.
        :param string url: URL to to make HTTP request
        :param string access_token: access access_token of user
        """
        _invalid_data_test('put', url, access_token)

    @classmethod
    @contract
    def request_with_invalid_resource_id(cls, model, method, url, access_token, data=None):
        """
        This makes HTTP request (as specified by method) on given URL.
        It creates two invalid ids for requested resource, 0 and some large number(non-existing id)
        that does not exist in database for given model. It then asserts to check we get status
        code 400 in case of id 0 and status code 404 in case of non-existing id.
<<<<<<< HEAD
        :param type(t) model: SQLAlchemy model
        :param http_method method: Name of HTTP method
        :param string url: URL to to make HTTP request
        :param string access_token: access access_token of user
        :param dict|None data: Data to be posted
        """
        assert db.Model in model.__mro__
=======
        :param (db.Model) model: SQLAlchemy model
        :param string method: Name of HTTP method
        :param string url: URL to to make HTTP request
        :param string access_token: access access_token of user
        :param dict | None data: Data to be posted
        """
        assert db.Model in model.__mro__, '`model` should be instance of db.Model'
        raise_if_not_instance_of(method, basestring)
        raise_if_not_instance_of(url, basestring)
        raise_if_not_instance_of(access_token, basestring)
        raise_if_not_instance_of(data, dict) if data else None
>>>>>>> 5ce453e9
        invalid_ids = (0, cls.get_non_existing_id(model))
        invalid_id_and_status_code = _get_invalid_id_and_status_code_pair(invalid_ids)
        for _id, status_code in invalid_id_and_status_code:
            response = send_request(method, url % _id, access_token, data)
            assert response.status_code == status_code

    @staticmethod
    def get_last_id(model):
        """
        This methods returns the id of last record in given database table.
        If there is no record found, it returns None.
<<<<<<< HEAD
=======
        :param db.Model model: SQLAlchemy model
>>>>>>> 5ce453e9
        """
        assert db.Model in model.__mro__
        last_obj = model.query.order_by(model.id.desc()).first()
        return last_obj.id if last_obj else None

    @classmethod
    def get_non_existing_id(cls, model):
        """
        This methods returns the non-existing id for given db Model.
        If last record is found, it adds 1000 in its id and return it.
        Otherwise it returns sys.maxint which ensures that returned number is a non-existing id for
        given model.
<<<<<<< HEAD
=======
        :param db.Model model: SQLAlchemy model
>>>>>>> 5ce453e9
        """
        assert db.Model in model.__mro__
        last_id = cls.get_last_id(model)
        return last_id + 1000 if last_id else sys.maxint

    @classmethod
    def get_non_existing_ids(cls, model):
        """
        This methods returns a tuple of non-existing ids for given db Model.
<<<<<<< HEAD
=======
        :param db.Model model: SQLAlchemy model
>>>>>>> 5ce453e9
        """
        assert db.Model in model.__mro__
        return get_invalid_ids(cls.get_non_existing_id(model))

    @classmethod
    @contract
    def reschedule_with_post_method(cls, url, access_token, data):
        """
        To re-schedule a campaign, we have to use PUT HTTP method. But here we will make a
        POST HTTP request which is for first time scheduling and will validate that we get
        forbidden error.
        :param string url: URL to to make HTTP request
        :param string access_token: access access_token of user
        :param dict data: Data to be posted
        """
        response = send_request('post', url, access_token, data)
        cls.assert_non_ok_response(response, expected_status_code=ForbiddenError.http_status_code())

    @staticmethod
    @contract
    def assert_non_ok_response(response, expected_status_code=InvalidUsage.http_status_code()):
        """
        This method is used to assert Invalid usage error in given response
        :param Response response: HTTP response
        :param int expected_status_code: Expected status code
        :return: error dict
        """
        assert response.status_code == expected_status_code, \
            'Expected status code:%s. Got:%s' % (expected_status_code, response.status_code)
        error = response.json()['error']
        assert error, 'error key is missing from response'
        assert error['message']
        return error

    @staticmethod
    @contract
    def campaign_send_with_no_smartlist(url, access_token):
        """
        This is the test to send a campaign which has no smartlist associated  with it.
<<<<<<< HEAD
        It should get Invalid usage error. Custom error should be
        NoSmartlistAssociatedWithCampaign.
=======
        It should get Invalid usage error is sent synchronously, Custom error should be
        NoSmartlistAssociatedWithCampaign or we will get OK response it sent asynchronously but no campaign will
        be sent.
>>>>>>> 5ce453e9
        :param string url: URL to to make HTTP request
        :param string access_token: access access_token of user
        """
        response = send_request('post', url, access_token, None)
        assert response.status_code == InvalidUsage.http_status_code(), \
            'It should be invalid usage error(400)'
        error_resp = response.json()['error']
        assert error_resp['code'] == CampaignException.NO_SMARTLIST_ASSOCIATED_WITH_CAMPAIGN
        assert 'No Smartlist'.lower() in error_resp['message'].lower()

    @classmethod
<<<<<<< HEAD
    @contract
=======
>>>>>>> 5ce453e9
    def campaign_send_with_no_smartlist_candidate(cls, url, access_token, campaign, talent_pipeline_id):
        """
        User auth access_token is valid, campaign has one smart list associated. But smartlist has
        no candidate associated with it. The function tries to send the email campaign and resturns the
        response to calling function.
<<<<<<< HEAD
        :param string url: URL to to make HTTP request
        :param string access_token: access access_token of user
        :param type(t) campaign: Campaign object
        :param positive talent_pipeline_id: Id of talent_pipeline
=======
        :param SmsCampaign | EmailCampaign | PushCampaign campaign: Campaign object
        :param string url: URL to to make HTTP request
        :param string access_token: access access_token of user
        :param int | long talent_pipeline_id: Id of talent_pipeline
>>>>>>> 5ce453e9
        """
        raise_if_not_instance_of(campaign, CampaignUtils.MODELS)
        smartlist_id = FixtureHelpers.create_smartlist_with_search_params(access_token, talent_pipeline_id)
        campaign_type = campaign.__tablename__
        #  Need to do this because cannot make changes until prod is stable
        campaign_smartlist_model = get_model(campaign_type,
                                             campaign_type + '_smartlist')
        campaign_smartlist_obj = campaign_smartlist_model(campaign_id=campaign.id,
                                                          smartlist_id=smartlist_id)
        campaign_smartlist_model.save(campaign_smartlist_obj)
        response_post = send_request('post', url, access_token)
        return response_post

    @classmethod
    @contract
    def assert_campaign_failure(cls, response, campaign, expected_status=200):
        """
        If we try to send a campaign with invalid data, e.g. a campaign with no smartlist associated
        or with 0 candidates, the campaign sending will fail. This method asserts that the specified
        campaign sending failed and no blasts have been created.
        :param Response response: HTTP response object
        :param type(t) campaign: Campaign object
        :param int expected_status: Expected status code
        """
        raise_if_not_instance_of(campaign, CampaignUtils.MODELS)
        assert response.status_code == expected_status
        assert response.json()
        db.session.commit()
        blasts = campaign.blasts.all()
        assert not blasts, 'Email campaign blasts found for campaign (id:%d)' % campaign.id
        assert len(blasts) == 0

    @classmethod
<<<<<<< HEAD
    @contract
    def campaign_test_with_no_valid_candidate(cls, url, access_token, campaign_id):
=======
    def campaign_test_with_no_valid_candidate(cls, url, access_token, campaign_id, campaign_service_urls=None):
>>>>>>> 5ce453e9
        """
        This is the test to send campaign to candidate(s) which does not have valid
        data for the campaign to be sent to them. e.g. in case of email_campaign, candidate
        will have no email or for SMS campaign, candidate will not have any mobile number
<<<<<<< HEAD
        associated. This should assert custom error NO_VALID_CANDIDATE_FOUND in response.
        :param string url: URL to to make HTTP request
        :param string access_token: access access_token of user
        :param positive campaign_id: Id of campaign
        """
        response_post = send_request('post', url, access_token)
        error_resp = cls.assert_non_ok_response(response_post)
        assert error_resp['code'] == CampaignException.NO_VALID_CANDIDATE_FOUND
        assert str(campaign_id) in error_resp['message']
=======
        associated. We will get 200 response but campaign will not be sent over celery due to invalid data.
        :param string url: URL to to make HTTP request
        :param string access_token: access access_token of user
        :param int | long campaign_id: Id of campaign
        :param PushCampaignApiUrl | SmsCampaignApiUrl campaign_service_urls: routes url class
        """
        raise_if_not_instance_of(url, basestring)
        raise_if_not_instance_of(access_token, basestring)
        raise_if_not_instance_of(campaign_id, (int, long))
        response_post = send_request('post', url,  access_token)
        assert response_post.status_code == requests.codes.OK
        assert getattr(campaign_service_urls, 'SENDS')
        get_and_assert_zero(getattr(campaign_service_urls, 'SENDS') % campaign_id, 'sends', access_token)
>>>>>>> 5ce453e9

    @staticmethod
    @contract
    def assert_for_activity(user_id, _type, source_id):
        """
        This verifies that activity has been created for given action
        :param positive user_id: Id of user
        :param positive _type: Type number of activity
        :param positive source_id: Id of activity source
        """
        retry(_assert_activity, args=(user_id, _type, source_id), sleeptime=3, attempts=20, sleepscale=1,
              retry_exceptions=(AssertionError,))

    @staticmethod
    @contract
    def assert_ok_response_and_counts(response, count=0, entity='sends', check_count=True):
        """
        This is the common function to assert that response is returning valid 'count'
        and 'sends' or 'replies' for a particular campaign.
        :param Response response: Response object of HTTP request
        :param int count: Number of expected objects
        :param string entity: Name of expected entity
        :param bool check_count: If True, will check number of objects
        """
<<<<<<< HEAD
=======
        raise_if_not_instance_of(response, Response)
        raise_if_not_instance_of(count, int)
        raise_if_not_instance_of(entity, basestring)
        raise_if_not_instance_of(check_count, bool)
>>>>>>> 5ce453e9
        assert response.status_code == requests.codes.OK, 'Response should be "OK" (200)'
        json_response = response.json()
        assert entity in json_response
        if check_count:
            assert len(json_response[entity]) == count
            if not count:  # if count is 0, campaign_sends should be []
                assert not json_response[entity]
            else:
                assert json_response[entity]

    @staticmethod
    @contract
    def send_campaign(url, campaign, access_token, blasts_url=None):
        """
        This function sends the campaign via /v1/email-campaigns/:id/send or
        /v1/sms-campaigns/:id/send depending on campaign type.
        sleep_time is set to be 20s here. One can modify this by passing required value.
        :param string url: URL to hit for sending given campaign
<<<<<<< HEAD
        :param type(t) campaign: Campaign object
        :param string access_token: Auth access_token to make HTTP request
        :param string|None blasts_url: URL to get blasts of given campaign
=======
        :param dict | SmsCampaign | EmailCampaign | PushCampaign campaign: Campaign object
        :param string access_token: Auth access_token to make HTTP request
        :param str | None blasts_url: URL to get blasts of given campaign
>>>>>>> 5ce453e9
        """
        raise_if_not_instance_of(campaign, (dict, CampaignUtils.MODELS))
        # send campaign
        campaign_id = campaign.id if hasattr(campaign, 'id') else campaign['id']
        send_url = url % campaign_id
        response = send_request('post', send_url, access_token)
        assert response.ok, response.text
        if blasts_url:
            blasts_url = blasts_url % campaign_id
        blasts = CampaignsTestsHelpers.get_blasts_with_polling(campaign, access_token,
                                                               blasts_url=blasts_url)
        if not blasts:
            raise UnprocessableEntity('blasts not found in given time range.')
        return response

    @staticmethod
<<<<<<< HEAD
    @contract
    def get_blasts(campaign, access_token=None, blasts_url=None):
=======
    def get_blasts(campaign, access_token=None, blasts_url=None, count=None):
>>>>>>> 5ce453e9
        """
        This returns all the blasts associated with given campaign
        :param type(t) campaign: Campaign object
        :param string|None access_token: Access token of user
        :param string|None blasts_url: URL to get blasts of campaign
        """
        raise_if_not_instance_of(campaign, (dict, CampaignUtils.MODELS))
        if not blasts_url:
            db.session.commit()
            blasts = campaign.blasts.all()
        else:
            blasts_get_response = send_request('get', blasts_url, access_token)
            blasts = blasts_get_response.json()['blasts'] if blasts_get_response.ok else []
        assert blasts
        if count and isinstance(count, int):
            assert len(blasts) == count
        return blasts

    @staticmethod
    @contract
    def get_blasts_with_polling(campaign, access_token=None, blasts_url=None, timeout=300):
        """
        This polls the result of blasts of a campaign for given timeout (default 300s).
        :param type(t) campaign: Campaign object
        :param string|None access_token: Access token of user
        :param string|None blasts_url: URL to get blasts of campaign
        :param positive timeout: No of seconds for retry function
        """
        raise_if_not_instance_of(campaign, (dict, CampaignUtils.MODELS))
        attempts = timeout / 3 + 1
        return retry(CampaignsTestsHelpers.get_blasts, sleeptime=3, attempts=attempts, sleepscale=1,
                     args=(campaign, access_token, blasts_url), retry_exceptions=(AssertionError,))

    @staticmethod
    @contract
    def get_blast_by_index_with_polling(campaign, blast_index=0, access_token=None, blasts_url=None, timeout=20):
        """
        This polls the result of get_blasts_with_index() for given timeout (default 20s).
        :param type(t) campaign: Campaign object
        :param int blast_index: index of campaign's blast
        :param string|None access_token: Access token of user
        :param string|None blasts_url: URL to get blasts of campaign
        :param positive timeout: No of seconds for retry function
        """
        raise_if_not_instance_of(campaign, (dict, CampaignUtils.MODELS))
        attempts = timeout / 3 + 1
        return retry(CampaignsTestsHelpers.get_blast_with_index, sleeptime=3, attempts=attempts, sleepscale=1,
                     args=(campaign, blast_index, access_token, blasts_url), retry_exceptions=(AssertionError,))

    @staticmethod
    @contract
    def get_blast_with_index(campaign, blast_index=0, access_token=None, blasts_url=None):
        """
        This returns one particular blast associated with given campaign as specified by index.
        :param type(t) campaign: Campaign object
        :param int blast_index: index of campaign's blast
        :param string|None access_token: Access token of user
        :param string|None blasts_url: URL to get blasts of campaign
        """
        raise_if_not_instance_of(campaign, (dict, CampaignUtils.MODELS))
        if not blasts_url:
            db.session.commit()
            assert len(campaign.blasts.all()) > blast_index
            blasts = campaign.blasts[blast_index]
        else:
            blasts_get_response = send_request('get', blasts_url, access_token)
            assert blasts_get_response.ok
            blasts = blasts_get_response.json()['blast']
        assert blasts
        return blasts

    @staticmethod
    @contract
    def verify_sends(campaign, expected_count, blast_index, blast_url=None, access_token=None):
        """
        This verifies that we get expected number of sends associated with given blast index of
        given campaign.
        :param type(t) campaign: Campaign object
        :param int expected_count: Expected number of count
        :param int blast_index: index of campaign's blast
        :param string|None blast_url: URL to get blasts of campaign
        :param string|None access_token: Access token of user
        """
        raise_if_not_instance_of(campaign, (dict, CampaignUtils.MODELS))
        db.session.commit()
        if not blast_url:
            assert campaign.blasts[blast_index].sends == expected_count
        else:
            response = send_request('get', blast_url, access_token)
            if response.ok:
                assert response.json()['blast']['sends'] == expected_count

    @staticmethod
    @contract
    def assert_blast_sends(campaign, expected_count, blast_index=0, abort_time_for_sends=300,
                           blast_url=None, access_token=None):
        """
        This function asserts that particular blast of given campaign has expected number of sends
        :param type(t) campaign: Campaign object
        :param int expected_count: Expected number of count
        :param int blast_index: index of campaign's blast
        :param int abort_time_for_sends: timeout for retry function
        :param string|None blast_url: URL to get blasts of campaign
        :param string|None access_token: Access token of user
        """
        raise_if_not_instance_of(campaign, (dict, CampaignUtils.MODELS))
        attempts = abort_time_for_sends / 3 + 1
        retry(CampaignsTestsHelpers.verify_sends, sleeptime=5, attempts=attempts, sleepscale=1,
              args=(campaign, expected_count, blast_index, blast_url, access_token),
              retry_exceptions=(AssertionError, IndexError,))

    @staticmethod
    @contract
    def verify_blasts(campaign, expected_count, access_token=None, blasts_url=None):
        """
        This function verifies that given campaign has expected number of blast objects.
        If they are, it returns True, otherwise returns False.
        :param type(t) campaign: Campaign object
        :param int expected_count: Expected number of blasts of campaign
        :param string|None access_token: Access token of user
        :param string|None blasts_url: URL to get blasts of campaign
        """
        raise_if_not_instance_of(campaign, (dict, CampaignUtils.MODELS))
        received_blasts_count = len(CampaignsTestsHelpers.get_blasts(campaign, access_token, blasts_url))
        print 'Expected Blasts:%s' % expected_count
        print 'Received Blasts:%s' % received_blasts_count
        assert received_blasts_count == expected_count

    @staticmethod
    @contract
    def assert_campaign_blasts(campaign, expected_count, access_token=None, blasts_url=None, timeout=10):
        """
        This function polls verify_blasts() to assert that given campaign has expected number
        of blast objects.
        :param type(t) campaign: Campaign object
        :param int expected_count: Expected number of count
        :param string|None access_token: Access token of user
        :param string|None blasts_url: URL to get blasts of campaign
        :param int timeout: timeout for retry function
        """
        raise_if_not_instance_of(campaign, (dict, CampaignUtils.MODELS))
        attempts = timeout / 3 + 1
        retry(CampaignsTestsHelpers.verify_blasts, sleeptime=3, attempts=attempts, sleepscale=1,
              args=(campaign, expected_count, access_token, blasts_url),
              retry_exceptions=(AssertionError,))

    @staticmethod
    @contract(talent_pipeline=TalentPipeline)
    def create_smartlist_with_candidate(access_token, talent_pipeline, count=1, data=None,
                                        emails_list=False, create_phone=False,
                                        assert_candidates=True, smartlist_name=fake.word(),
                                        candidate_ids=(), timeout=300):
        """
        This creates candidate(s) as specified by the count and assign it to a smartlist.
        Finally it returns smartlist_id and candidate_ids.
        :param string access_token: Access token of user
        :param int count: Expected number of candidates
        :param dict|None data: Dictionary to create candidates
        :param bool emails_list: If True will create email for candidates
        :param bool create_phone: If True will create phone for candidates
        :param bool assert_candidates: If True will assert that candidates have been uploaded on cloud
        :param string smartlist_name: Name of smartlist
        :param list|tuple candidate_ids: List of candidate ids
        :param int timeout: timeout for retry function
        """
        if not data:
            # create candidate
            data = FakeCandidatesData.create(talent_pool=talent_pipeline.talent_pool,
                                             emails_list=emails_list, create_phone=create_phone,
                                             count=count)
        if not candidate_ids:
            candidate_ids = create_candidates_from_candidate_api(access_token, data,
                                                                 return_candidate_ids_only=True)
            if assert_candidates:
                time.sleep(30)
        smartlist_data = {'name': smartlist_name,
                          'candidate_ids': candidate_ids,
                          'talent_pipeline_id': talent_pipeline.id}

        smartlists = create_smartlist_from_api(data=smartlist_data, access_token=access_token)
        smartlist_id = smartlists['smartlist']['id']
        if assert_candidates:
            attempts = timeout / 3 + 1
            retry(assert_smartlist_candidates, sleeptime=3, attempts=attempts, sleepscale=1,
                  args=(smartlist_id, len(candidate_ids), access_token), retry_exceptions=(AssertionError,))
            print '%s candidate(s) found for smartlist(id:%s)' % (len(candidate_ids), smartlist_id)
        return smartlist_id, candidate_ids

    @staticmethod
    @contract(talent_pipeline=TalentPipeline)
    def get_two_smartlists_with_same_candidate(talent_pipeline, access_token, count=1, create_phone=False,
                                               email_list=False):
        """
        Create two smartlists with same candidate in both of them and returns smartlist ids in list format.
<<<<<<< HEAD
=======
        :param TalentPipeline talent_pipeline: Talent pipeline object of user
>>>>>>> 5ce453e9
        :param string access_token: Access token of user
        :param int count: Number of candidates in first smartlist
        :param bool create_phone: True if need to create candidate's phone
        :param bool email_list: True if need to create candidate's email
        :rtype: list
        """
        smartlist_1_id, candidate_ids = CampaignsTestsHelpers.create_smartlist_with_candidate(
            access_token, talent_pipeline, count=count, create_phone=create_phone, emails_list=email_list)
        # Going to assign candidate belonging to smartlist_1 to smartlist_2 so both will have same candidate
        candidate_ids_for_smartlist_2 = [candidate_ids[0]]
        smartlist_2_id, _ = CampaignsTestsHelpers.create_smartlist_with_candidate(
            access_token, talent_pipeline, candidate_ids=candidate_ids_for_smartlist_2)
        smartlist_ids = [smartlist_1_id, smartlist_2_id]
        return smartlist_ids

    @staticmethod
<<<<<<< HEAD
    @contract
=======
    def assign_roles(user, roles=(Permission.PermissionNames.CAN_ADD_CANDIDATES,
                                  Permission.PermissionNames.CAN_GET_CANDIDATES)):
        """
        This assign required permission to given user.
        Default roles are CAN_ADD_CANDIDATES and CAN_GET_CANDIDATES.
        :param User user: user model object
        :param tuple roles: a collection of permissions actually
        """
        raise_if_not_instance_of(user, User)
        raise_if_not_instance_of(roles, (list, tuple))

    @staticmethod
>>>>>>> 5ce453e9
    def assert_valid_datetime_range(datetime_str, minutes=2):
        """
        This asserts that given datetime is in valid range i.e. in neighboured of current datetime.
        1) It should be greater than current datetime - minutes (default=2)
        2) It should be less than current datetime + minutes (default=2)
        :param string datetime_str: Datetime str
        :param int minutes: minutes
        """
        current_datetime = datetime.utcnow().replace(tzinfo=pytz.utc)
        assert DatetimeUtils.utc_isoformat_to_datetime(datetime_str) > current_datetime - timedelta(minutes=minutes)
        assert DatetimeUtils.utc_isoformat_to_datetime(datetime_str) < current_datetime + timedelta(minutes=minutes)

    @staticmethod
    @contract
    def test_api_with_with_unexpected_field_in_data(method, url, access_token, campaign_data):
        """
        This creates or updates a campaign with unexpected fields present in the data and
        asserts that we get invalid usage error from respective API. Data passed should be a dictionary
        here.
<<<<<<< HEAD
        :param http_method method: Name of HTTP method
=======
        :param string method: Name of HTTP method
>>>>>>> 5ce453e9
        :param string url: URL on which we are supposed to make HTTP request
        :param string access_token: Access token of user
        :param dict campaign_data: Data to be passed in HTTP request
        """
        campaign_data['unexpected_key'] = fake.word()
        response = send_request(method, url, access_token, data=campaign_data)
        assert response.status_code == InvalidUsage.http_status_code(), \
            'It should result in bad request error because unexpected data was given.'
        assert 'unexpected_key' in response.json()['error']['message']

    @staticmethod
    @contract
    def campaign_create_or_update_with_invalid_string(method, url, access_token, campaign_data, field):
        """
        This creates or updates a campaign with unexpected fields present in the data and
        asserts that we get invalid usage error from respective API. Data passed should be a dictionary
        here.
        :param string method: Name of HTTP method
        :param string url: URL on which we are supposed to make HTTP request
        :param string access_token: Access token of user
        :param dict campaign_data: Data to be passed in HTTP request
        :param string field: Field in campaign data
        """
        for invalid_campaign_name in CampaignsTestsHelpers.INVALID_STRING:
            print "Iterating %s as campaign name/body_text" % invalid_campaign_name
            campaign_data[field] = invalid_campaign_name
            response = send_request(method, url, access_token, data=campaign_data)
            CampaignsTestsHelpers.assert_non_ok_response(response)

    @staticmethod
    @contract
    def campaign_create_or_update_with_invalid_smartlist(method, url, access_token, campaign_data):
        """
        This creates or updates a campaign with invalid lists and asserts that we get invalid usage error from
        respective API. Data passed should be a dictionary.
        Invalid smartlist ids include Non-existing id, non-integer id, empty list, duplicate items in list etc.
        :param string method: Name of HTTP method
        :param string url: URL on which we are supposed to make HTTP request
        :param string access_token: Access token of user
        :param dict campaign_data: Data to be passed in HTTP request
        """
        # This list is used to create/update a campaign, e.g. sms-campaign with invalid smartlist ids.
        invalid_lists = [[item] for item in CampaignsTestsHelpers.INVALID_ID]
        non_existing_smartlist_id = CampaignsTestsHelpers.get_non_existing_id(Smartlist)
        invalid_lists.extend([non_existing_smartlist_id, non_existing_smartlist_id])  # Test for unique items
        for invalid_list in invalid_lists:
            print "Iterating %s" % invalid_list
            campaign_data['smartlist_ids'] = invalid_list
            response = send_request(method, url, access_token, data=campaign_data)
            CampaignsTestsHelpers.assert_non_ok_response(response)

    @staticmethod
    @contract
    def campaign_schedule_or_reschedule_with_invalid_frequency_id(method, url, access_token, scheduler_data):
        """
        This creates or updates a campaign with unexpected fields present in the data and
        asserts that we get invalid usage error from respective API. Data passed should be a dictionary
        here.
        :param string method: Name of HTTP method
        :param string url: URL on which we are supposed to make HTTP request
        :param string access_token: Access token of user
        :param dict scheduler_data: Data to be passed in HTTP request to schedule/reschedule given campaign
        """
        for invalid_frequency_id in CampaignsTestsHelpers.INVALID_FREQUENCY_IDS:
            print "Iterating %s as frequency_id" % invalid_frequency_id
            scheduler_data['frequency_id'] = invalid_frequency_id
            response = send_request(method, url, access_token, data=scheduler_data)
            CampaignsTestsHelpers.assert_non_ok_response(response)

    @staticmethod
    @contract
    def campaigns_delete_with_invalid_data(url, access_token, campaign_model):
        """
        This tests the campaigns' endpoint to delete multiple campaigns with invalid data (non-int ids,
        duplicate ids etc). It should result in Bad Request Error and campaigns should not be removed.
        :param string url: URL on which we are supposed to make HTTP request
        :param string access_token: Access token of user
        :param type(t) campaign_model: Campaign object
        """
        assert db.Model in campaign_model.__mro__
        invalid_data = [[item] for item in CampaignsTestsHelpers.INVALID_ID]
        non_existing_campaign_id = CampaignsTestsHelpers.get_non_existing_id(campaign_model)
        invalid_data.extend([[non_existing_campaign_id, non_existing_campaign_id]])  # Test for unique items
        for invalid_item in invalid_data:
            print "Iterating %s." % invalid_item
            response = send_request('delete', url, access_token, data={'ids': invalid_item})
            CampaignsTestsHelpers.assert_non_ok_response(response)


class FixtureHelpers(object):
    """
    This contains the functions which will be useful for similar fixtures across campaigns
    """

    @classmethod
    @contract
    def create_smartlist_with_search_params(cls, access_token, talent_pipeline_id):
        """
        This creates a smartlist with search params and returns the id of smartlist
        :param string access_token: Access token of user
        :param positive talent_pipeline_id: Id of talent_pipeline
        """
        name = fake.word()
        search_params = {"maximum_years_experience": "5", "location": "San Jose, CA",
                         "minimum_years_experience": "2"}
        data = {'name': name, 'search_params': search_params,
                'talent_pipeline_id': talent_pipeline_id}
        response = send_request('post', CandidatePoolApiUrl.SMARTLISTS, access_token, data)
        assert response.status_code == requests.codes.CREATED  # Successfully created
        json_resp = response.json()
        assert 'smartlist' in json_resp
        assert 'id' in json_resp['smartlist']
        return json_resp['smartlist']['id']


@contract
def send_request(method, url, access_token, data=None, is_json=True, data_dumps=True):
    """
    :param http_method method: Name of HTTP method
    :param string url: URL to to make HTTP request
    :param string access_token: access access_token of user
    :param dict|None data: Data to be posted
    :param bool is_json: If True it means data is already in JSON form
    :param bool data_dumps: If True, will take dumps of data
    """
    # This method is being used for test cases, so it is sure that method has
    #  a valid value like 'get', 'post' etc.test_reschedule_with_invalid_token
    request_method = getattr(requests, method)
    headers = dict(Authorization='Bearer %s' % access_token)
    if is_json:
        headers['Content-Type'] = JSON_CONTENT_TYPE_HEADER['content-type']
    if data_dumps:
        data = json.dumps(data)
    return request_method(url, data=data, headers=headers)


def get_invalid_fake_dict():
    """
    This method just creates a dictionary with 3 random keys and values

    : Example:

        data = {
                    'excepturi': 'qui',
                    'unde': 'ipsam',
                    'magni': 'voluptate'
                }
    :return: data
    :rtype dict
    """
    fake_dict = get_fake_dict()
    fake_dict[len(fake_dict.keys()) - 1] = [fake.word]
    return fake_dict


@contract
def _assert_api_response_for_missing_field(method, url, access_token, data, field_to_remove):
    """
    This function removes the field from data as specified by field_to_remove, and
    then POSTs data on given URL. It then asserts that removed filed is in error_message.
<<<<<<< HEAD
    :param http_method method: Name of HTTP method
=======
    :param string method: Name of HTTP method
>>>>>>> 5ce453e9
    :param string url: URL to to make HTTP request
    :param string access_token: access access_token of user
    :param dict data: Data to be posted
    :param string field_to_remove: Name of field we want to remove from given data
    """
    removed_value = data[field_to_remove]
    del data[field_to_remove]
    response = send_request(method, url, access_token, data)
    error = CampaignsTestsHelpers.assert_non_ok_response(response)
    assert field_to_remove in error['message'], '%s should be in error_message' % field_to_remove
    # assign removed field again
    data[field_to_remove] = removed_value


@contract
def _assert_invalid_datetime_format(method, url, access_token, data, key):
    """
    Here we modify field of data as specified by param 'key' and then assert the invalid usage
    error in response of HTTP request.
<<<<<<< HEAD
    :param http_method method: Name of HTTP method
=======
    :param string method: Name of HTTP method
>>>>>>> 5ce453e9
    :param string url: URL to to make HTTP request
    :param string access_token: access access_token of user
    :param dict data: Data to be posted
    :param string key: Name of field we want to make invalidly formatted
    """
    str_datetime = str(datetime.utcnow())
    old_value = data[key]
    data[key] = str_datetime  # Invalid datetime format
    response = send_request(method, url, access_token, data)
    CampaignsTestsHelpers.assert_non_ok_response(response)
    data[key] = old_value


@contract
def _assert_invalid_datetime(method, url, access_token, data, key):
    """
    Here we set datetime field of data to as specified by param 'key' to past and then assert
    the invalid usage error in response of HTTP request.
<<<<<<< HEAD
    :param http_method method: Name of HTTP method
=======
    :param string method: Name of HTTP method
>>>>>>> 5ce453e9
    :param string url: URL to to make HTTP request
    :param string access_token: access access_token of user
    :param dict data: Data to be posted
    :param string key: Name of field we want to assert invalidity on
    """
    old_value = data[key]
    data[key] = DatetimeUtils.to_utc_str(datetime.utcnow() - timedelta(hours=10))  # Past datetime
    response = send_request(method, url, access_token, data)
    CampaignsTestsHelpers.assert_non_ok_response(response)
    data[key] = old_value


@contract
def _assert_unauthorized(method, url, access_token, data=None):
    """
    For a given URL, here we request with invalid access_token and assert that we get Unauthorized error.
<<<<<<< HEAD
    :param http_method method: Name of HTTP method
    :param string url: URL to to make HTTP request
    :param string access_token: access access_token of user
    :param dict|None data: Data to be posted
=======
    :param string method: Name of HTTP method
    :param string url: URL to to make HTTP request
    :param string access_token: access access_token of user
    :param dict | None data: Data to be posted
>>>>>>> 5ce453e9
    """
    response = send_request(method, url, access_token, data)
    assert response.status_code == UnauthorizedError.http_status_code(), \
        'It should not be authorized (401)'


@contract
def _invalid_data_test(method, url, access_token):
    """
    This is used to make HTTP request as specified by 'method' on given URL and assert invalid
    usage error in response.
<<<<<<< HEAD
    :param http_method method: Name of HTTP method
=======
    :param string method: Name of HTTP method
>>>>>>> 5ce453e9
    :param string url: URL to to make HTTP request
    :param string access_token: access access_token of user
    """
    # test with None Data
    data = None
    response = send_request(method, url, access_token, data)
    CampaignsTestsHelpers.assert_non_ok_response(response)
    # Test with empty dict
    data = {}
    CampaignsTestsHelpers.assert_non_ok_response(response)
    response = send_request(method, url, access_token, data)
    CampaignsTestsHelpers.assert_non_ok_response(response)
    # Test with valid data and invalid header
    data = get_fake_dict()
    response = send_request(method, url, access_token, data, is_json=False)
    CampaignsTestsHelpers.assert_non_ok_response(response)
    # Test with Non JSON data and valid header
    data = get_invalid_fake_dict()
    response = send_request(method, url, access_token, data, data_dumps=False)
    CampaignsTestsHelpers.assert_non_ok_response(response)


@contract
def get_invalid_ids(non_existing_id):
    """
    Given a database model object, here we create a list of two invalid ids. One of them
    is 0 and other one is non-existing id for a particular model.
    :param positive non_existing_id: Id that does not exist in database for a particular model.
    """
    return 0, non_existing_id


@contract
def _get_invalid_id_and_status_code_pair(invalid_ids):
    """
    This associates expected status code with given list of invalid_ids.
    i.e. 400 for invalid id e.g. 0 and 404 for non-existing record
    :param list|tuple invalid_ids: List or tuple of invalid ids
    """
    return [(invalid_ids[0], InvalidUsage.http_status_code()),
            (invalid_ids[1], ResourceNotFound.http_status_code())]


@contract
def _assert_activity(user_id, _type, source_id):
    """
    This gets that activity from database table Activity for given params
<<<<<<< HEAD
    :param positive user_id: Id of user
    :param positive _type: Type number of activity
    :param positive source_id: Id of activity source
=======
    :param int | long user_id: Id of user
    :param int | long _type: Type number of activity
    :param int | long source_id: Id of activity source
>>>>>>> 5ce453e9
    """
    # Need to commit the session because Celery has its own session, and our session does not
    # know about the changes that Celery session has made.
    db.session.commit()
    activity = Activity.get_by_user_id_type_source_id(user_id, _type, source_id)
    assert activity<|MERGE_RESOLUTION|>--- conflicted
+++ resolved
@@ -9,7 +9,7 @@
 import time
 import json
 import copy
-from datetime import datetime, timedelta
+from datetime import (datetime, timedelta)
 
 # Third Party
 import pytz
@@ -21,14 +21,7 @@
 from ..models.db import db
 from ..tests.conftest import fake
 from ..models.smartlist import Smartlist
-from ..routes import CandidatePoolApiUrl
 from custom_errors import CampaignException
-<<<<<<< HEAD
-from ..utils.test_utils import get_fake_dict
-=======
-from ..models.user import (Permission, User)
-from ..models.sms_campaign import SmsCampaign
->>>>>>> 5ce453e9
 from ..models.misc import (Frequency, Activity)
 from ..utils.datetime_utils import DatetimeUtils
 from campaign_utils import get_model, CampaignUtils
@@ -39,6 +32,7 @@
 from ..tests.fake_testing_data_generator import FakeCandidatesData
 from ..error_handling import (ForbiddenError, InvalidUsage, UnauthorizedError,
                               ResourceNotFound, UnprocessableEntity)
+from ..routes import (CandidatePoolApiUrl, PushCampaignApiUrl, SmsCampaignApiUrl)
 from ..inter_service_calls.candidate_pool_service_calls import (create_smartlist_from_api,
                                                                 assert_smartlist_candidates)
 from ..inter_service_calls.candidate_service_calls import create_candidates_from_candidate_api
@@ -58,9 +52,8 @@
     INVALID_FREQUENCY_IDS[1] = int(fake.numerify())
 
     @classmethod
-<<<<<<< HEAD
-    @contract
-    def request_for_forbidden_error(cls, method, url, access_token,data=None):
+    @contract
+    def request_for_forbidden_error(cls, method, url, access_token, data=None):
         """
         This should get forbidden error because requested campaign does not belong to logged-in user's domain.
         :param http_method method: Name of HTTP method
@@ -68,20 +61,6 @@
         :param string access_token: access access_token of user
         :param dict|None data: Data to be send in HTTP request
         """
-=======
-    def request_for_forbidden_error(cls, method, url, access_token, data=None):
-        """
-        This should get forbidden error because requested campaign does not belong to
-        logged-in user's domain.
-        :param string method: Name of HTTP method
-        :param string url: URL to to make HTTP request
-        :param string access_token: access access_token of user
-        :param dict|None data: Data to be passed in request
-        """
-        raise_if_not_instance_of(method, basestring)
-        raise_if_not_instance_of(url, basestring)
-        raise_if_not_instance_of(access_token, basestring)
->>>>>>> 5ce453e9
         response = send_request(method, url, access_token, data=data)
         cls.assert_non_ok_response(response, expected_status_code=ForbiddenError.http_status_code())
 
@@ -90,23 +69,11 @@
     def request_for_resource_not_found_error(cls, method, url, access_token, data=None):
         """
         This should get Resource not found error because requested resource has been deleted.
-<<<<<<< HEAD
         :param http_method method: Name of HTTP method
         :param string url: URL to to make HTTP request
         :param string access_token: access access_token of user
         :param dict|None data: Data to be posted
         """
-=======
-        :param string method: Name of HTTP method
-        :param string url: URL to to make HTTP request
-        :param string access_token: access access_token of user
-        :param dict | None data: Data to be posted
-        """
-        raise_if_not_instance_of(method, basestring)
-        raise_if_not_instance_of(url, basestring)
-        raise_if_not_instance_of(access_token, basestring)
-        raise_if_not_instance_of(data, dict) if data else None
->>>>>>> 5ce453e9
         response = send_request(method, url, access_token, data=data)
         cls.assert_non_ok_response(response, expected_status_code=ResourceNotFound.http_status_code())
 
@@ -117,20 +84,12 @@
         """
         This is a helper function to request the given URL after deleting the given resource.
         It should result in ResourceNotFound error.
-<<<<<<< HEAD
-        :param type(t) campaign: Campaign object
-=======
-        :param dict | SmsCampaign | EmailCampaign | PushCampaign campaign: Campaign object
->>>>>>> 5ce453e9
+        :param type(t) campaign: Campaign object
         :param string url_to_delete_campaign: URL to delete given campaign
         :param string url_after_delete: URL to be requested after deleting the campaign
         :param string method_after_delete: Name of method to be requested after deleting campaign
         :param string access_token: access access_token of logged-in user
-<<<<<<< HEAD
         :param dict|None data: Data to be sent in request after deleting campaign
-=======
-        :param dict | None data: Data to be sent in request after deleting campaign
->>>>>>> 5ce453e9
         """
         raise_if_not_instance_of(campaign, (dict, CampaignUtils.MODELS))
         campaign_id = campaign.id if hasattr(campaign, 'id') else campaign['id']
@@ -190,22 +149,11 @@
         """
         Here we pass start_datetime and end_datetime with invalid value i.e. in past, to schedule
         a campaign. Then we assert that we get InvalidUsage error in response.
-<<<<<<< HEAD
         :param http_method method: Name of HTTP method
-=======
-        :param string method: Name of HTTP method
->>>>>>> 5ce453e9
         :param string url: URL to to make HTTP request
         :param string access_token: access access_token of user
         :param dict data: Data to be posted
         """
-<<<<<<< HEAD
-=======
-        raise_if_not_instance_of(method, basestring)
-        raise_if_not_instance_of(url, basestring)
-        raise_if_not_instance_of(access_token, basestring)
-        raise_if_not_instance_of(data, dict) if data else None
->>>>>>> 5ce453e9
         _assert_invalid_datetime(method, url, access_token, data, 'start_datetime')
         if not data['frequency_id'] or not data['frequency_id'] == Frequency.ONCE:
             _assert_invalid_datetime(method, url, access_token, data, 'end_datetime')
@@ -216,11 +164,7 @@
         """
         Here we try to schedule a campaign with missing required fields and assert that we get
         InvalidUsage error in response.
-<<<<<<< HEAD
         :param http_method method: Name of HTTP method
-=======
-        :param string method: Name of HTTP method
->>>>>>> 5ce453e9
         :param string url: URL to to make HTTP request
         :param string access_token: access access_token of user
         :param dict data: Data to be posted
@@ -236,22 +180,11 @@
     def invalid_datetime_format(method, url, access_token, data):
         """
         Here we pass start_datetime and end_datetime in invalid format to schedule a campaign.
-<<<<<<< HEAD
         :param http_method method: Name of HTTP method
-=======
-        :param string method: Name of HTTP method
->>>>>>> 5ce453e9
         :param string url: URL to to make HTTP request
         :param string access_token: access access_token of user
         :param dict data: Data to be posted
         """
-<<<<<<< HEAD
-=======
-        raise_if_not_instance_of(method, basestring)
-        raise_if_not_instance_of(url, basestring)
-        raise_if_not_instance_of(access_token, basestring)
-        raise_if_not_instance_of(data, dict)
->>>>>>> 5ce453e9
         _assert_invalid_datetime_format(method, url, access_token, data, 'start_datetime')
         if not data['frequency_id'] or not data['frequency_id'] == Frequency.ONCE:
             _assert_invalid_datetime_format(method, url, access_token, data, 'end_datetime')
@@ -262,15 +195,9 @@
         """
         This is used in tests where we want to make HTTP request on given URL with invalid
         access access_token. It assert that we get ForbiddenError as a result.
-<<<<<<< HEAD
         :param http_method method: Name of HTTP method
         :param string url: URL to to make HTTP request
         :param dict|None data: Data to be posted
-=======
-        :param string method: Name of HTTP method
-        :param string url: URL to to make HTTP request
-        :param dict | None data: Data to be posted
->>>>>>> 5ce453e9
         """
         _assert_unauthorized(method, url, 'invalid_token', data)
 
@@ -293,7 +220,6 @@
         It creates two invalid ids for requested resource, 0 and some large number(non-existing id)
         that does not exist in database for given model. It then asserts to check we get status
         code 400 in case of id 0 and status code 404 in case of non-existing id.
-<<<<<<< HEAD
         :param type(t) model: SQLAlchemy model
         :param http_method method: Name of HTTP method
         :param string url: URL to to make HTTP request
@@ -301,19 +227,6 @@
         :param dict|None data: Data to be posted
         """
         assert db.Model in model.__mro__
-=======
-        :param (db.Model) model: SQLAlchemy model
-        :param string method: Name of HTTP method
-        :param string url: URL to to make HTTP request
-        :param string access_token: access access_token of user
-        :param dict | None data: Data to be posted
-        """
-        assert db.Model in model.__mro__, '`model` should be instance of db.Model'
-        raise_if_not_instance_of(method, basestring)
-        raise_if_not_instance_of(url, basestring)
-        raise_if_not_instance_of(access_token, basestring)
-        raise_if_not_instance_of(data, dict) if data else None
->>>>>>> 5ce453e9
         invalid_ids = (0, cls.get_non_existing_id(model))
         invalid_id_and_status_code = _get_invalid_id_and_status_code_pair(invalid_ids)
         for _id, status_code in invalid_id_and_status_code:
@@ -325,10 +238,6 @@
         """
         This methods returns the id of last record in given database table.
         If there is no record found, it returns None.
-<<<<<<< HEAD
-=======
-        :param db.Model model: SQLAlchemy model
->>>>>>> 5ce453e9
         """
         assert db.Model in model.__mro__
         last_obj = model.query.order_by(model.id.desc()).first()
@@ -341,10 +250,6 @@
         If last record is found, it adds 1000 in its id and return it.
         Otherwise it returns sys.maxint which ensures that returned number is a non-existing id for
         given model.
-<<<<<<< HEAD
-=======
-        :param db.Model model: SQLAlchemy model
->>>>>>> 5ce453e9
         """
         assert db.Model in model.__mro__
         last_id = cls.get_last_id(model)
@@ -354,10 +259,6 @@
     def get_non_existing_ids(cls, model):
         """
         This methods returns a tuple of non-existing ids for given db Model.
-<<<<<<< HEAD
-=======
-        :param db.Model model: SQLAlchemy model
->>>>>>> 5ce453e9
         """
         assert db.Model in model.__mro__
         return get_invalid_ids(cls.get_non_existing_id(model))
@@ -397,14 +298,8 @@
     def campaign_send_with_no_smartlist(url, access_token):
         """
         This is the test to send a campaign which has no smartlist associated  with it.
-<<<<<<< HEAD
         It should get Invalid usage error. Custom error should be
         NoSmartlistAssociatedWithCampaign.
-=======
-        It should get Invalid usage error is sent synchronously, Custom error should be
-        NoSmartlistAssociatedWithCampaign or we will get OK response it sent asynchronously but no campaign will
-        be sent.
->>>>>>> 5ce453e9
         :param string url: URL to to make HTTP request
         :param string access_token: access access_token of user
         """
@@ -416,26 +311,16 @@
         assert 'No Smartlist'.lower() in error_resp['message'].lower()
 
     @classmethod
-<<<<<<< HEAD
-    @contract
-=======
->>>>>>> 5ce453e9
+    @contract
     def campaign_send_with_no_smartlist_candidate(cls, url, access_token, campaign, talent_pipeline_id):
         """
         User auth access_token is valid, campaign has one smart list associated. But smartlist has
         no candidate associated with it. The function tries to send the email campaign and resturns the
         response to calling function.
-<<<<<<< HEAD
         :param string url: URL to to make HTTP request
         :param string access_token: access access_token of user
         :param type(t) campaign: Campaign object
         :param positive talent_pipeline_id: Id of talent_pipeline
-=======
-        :param SmsCampaign | EmailCampaign | PushCampaign campaign: Campaign object
-        :param string url: URL to to make HTTP request
-        :param string access_token: access access_token of user
-        :param int | long talent_pipeline_id: Id of talent_pipeline
->>>>>>> 5ce453e9
         """
         raise_if_not_instance_of(campaign, CampaignUtils.MODELS)
         smartlist_id = FixtureHelpers.create_smartlist_with_search_params(access_token, talent_pipeline_id)
@@ -469,41 +354,23 @@
         assert len(blasts) == 0
 
     @classmethod
-<<<<<<< HEAD
-    @contract
-    def campaign_test_with_no_valid_candidate(cls, url, access_token, campaign_id):
-=======
+    @contract
     def campaign_test_with_no_valid_candidate(cls, url, access_token, campaign_id, campaign_service_urls=None):
->>>>>>> 5ce453e9
         """
         This is the test to send campaign to candidate(s) which does not have valid
         data for the campaign to be sent to them. e.g. in case of email_campaign, candidate
         will have no email or for SMS campaign, candidate will not have any mobile number
-<<<<<<< HEAD
-        associated. This should assert custom error NO_VALID_CANDIDATE_FOUND in response.
+        associated. We will get 200 response but campaign will not be sent over celery due to invalid data.
         :param string url: URL to to make HTTP request
         :param string access_token: access access_token of user
         :param positive campaign_id: Id of campaign
-        """
+        :param type(t) campaign_service_urls: routes url class
+        """
+        raise_if_not_instance_of(campaign_service_urls, (PushCampaignApiUrl, SmsCampaignApiUrl, None))
         response_post = send_request('post', url, access_token)
-        error_resp = cls.assert_non_ok_response(response_post)
-        assert error_resp['code'] == CampaignException.NO_VALID_CANDIDATE_FOUND
-        assert str(campaign_id) in error_resp['message']
-=======
-        associated. We will get 200 response but campaign will not be sent over celery due to invalid data.
-        :param string url: URL to to make HTTP request
-        :param string access_token: access access_token of user
-        :param int | long campaign_id: Id of campaign
-        :param PushCampaignApiUrl | SmsCampaignApiUrl campaign_service_urls: routes url class
-        """
-        raise_if_not_instance_of(url, basestring)
-        raise_if_not_instance_of(access_token, basestring)
-        raise_if_not_instance_of(campaign_id, (int, long))
-        response_post = send_request('post', url,  access_token)
         assert response_post.status_code == requests.codes.OK
         assert getattr(campaign_service_urls, 'SENDS')
         get_and_assert_zero(getattr(campaign_service_urls, 'SENDS') % campaign_id, 'sends', access_token)
->>>>>>> 5ce453e9
 
     @staticmethod
     @contract
@@ -528,13 +395,6 @@
         :param string entity: Name of expected entity
         :param bool check_count: If True, will check number of objects
         """
-<<<<<<< HEAD
-=======
-        raise_if_not_instance_of(response, Response)
-        raise_if_not_instance_of(count, int)
-        raise_if_not_instance_of(entity, basestring)
-        raise_if_not_instance_of(check_count, bool)
->>>>>>> 5ce453e9
         assert response.status_code == requests.codes.OK, 'Response should be "OK" (200)'
         json_response = response.json()
         assert entity in json_response
@@ -553,15 +413,9 @@
         /v1/sms-campaigns/:id/send depending on campaign type.
         sleep_time is set to be 20s here. One can modify this by passing required value.
         :param string url: URL to hit for sending given campaign
-<<<<<<< HEAD
         :param type(t) campaign: Campaign object
         :param string access_token: Auth access_token to make HTTP request
         :param string|None blasts_url: URL to get blasts of given campaign
-=======
-        :param dict | SmsCampaign | EmailCampaign | PushCampaign campaign: Campaign object
-        :param string access_token: Auth access_token to make HTTP request
-        :param str | None blasts_url: URL to get blasts of given campaign
->>>>>>> 5ce453e9
         """
         raise_if_not_instance_of(campaign, (dict, CampaignUtils.MODELS))
         # send campaign
@@ -578,17 +432,14 @@
         return response
 
     @staticmethod
-<<<<<<< HEAD
-    @contract
-    def get_blasts(campaign, access_token=None, blasts_url=None):
-=======
+    @contract
     def get_blasts(campaign, access_token=None, blasts_url=None, count=None):
->>>>>>> 5ce453e9
         """
         This returns all the blasts associated with given campaign
         :param type(t) campaign: Campaign object
         :param string|None access_token: Access token of user
         :param string|None blasts_url: URL to get blasts of campaign
+        :param int|None count: Expected number of blasts
         """
         raise_if_not_instance_of(campaign, (dict, CampaignUtils.MODELS))
         if not blasts_url:
@@ -778,10 +629,6 @@
                                                email_list=False):
         """
         Create two smartlists with same candidate in both of them and returns smartlist ids in list format.
-<<<<<<< HEAD
-=======
-        :param TalentPipeline talent_pipeline: Talent pipeline object of user
->>>>>>> 5ce453e9
         :param string access_token: Access token of user
         :param int count: Number of candidates in first smartlist
         :param bool create_phone: True if need to create candidate's phone
@@ -798,22 +645,7 @@
         return smartlist_ids
 
     @staticmethod
-<<<<<<< HEAD
-    @contract
-=======
-    def assign_roles(user, roles=(Permission.PermissionNames.CAN_ADD_CANDIDATES,
-                                  Permission.PermissionNames.CAN_GET_CANDIDATES)):
-        """
-        This assign required permission to given user.
-        Default roles are CAN_ADD_CANDIDATES and CAN_GET_CANDIDATES.
-        :param User user: user model object
-        :param tuple roles: a collection of permissions actually
-        """
-        raise_if_not_instance_of(user, User)
-        raise_if_not_instance_of(roles, (list, tuple))
-
-    @staticmethod
->>>>>>> 5ce453e9
+    @contract
     def assert_valid_datetime_range(datetime_str, minutes=2):
         """
         This asserts that given datetime is in valid range i.e. in neighboured of current datetime.
@@ -833,11 +665,7 @@
         This creates or updates a campaign with unexpected fields present in the data and
         asserts that we get invalid usage error from respective API. Data passed should be a dictionary
         here.
-<<<<<<< HEAD
         :param http_method method: Name of HTTP method
-=======
-        :param string method: Name of HTTP method
->>>>>>> 5ce453e9
         :param string url: URL on which we are supposed to make HTTP request
         :param string access_token: Access token of user
         :param dict campaign_data: Data to be passed in HTTP request
@@ -998,11 +826,7 @@
     """
     This function removes the field from data as specified by field_to_remove, and
     then POSTs data on given URL. It then asserts that removed filed is in error_message.
-<<<<<<< HEAD
     :param http_method method: Name of HTTP method
-=======
-    :param string method: Name of HTTP method
->>>>>>> 5ce453e9
     :param string url: URL to to make HTTP request
     :param string access_token: access access_token of user
     :param dict data: Data to be posted
@@ -1022,11 +846,7 @@
     """
     Here we modify field of data as specified by param 'key' and then assert the invalid usage
     error in response of HTTP request.
-<<<<<<< HEAD
     :param http_method method: Name of HTTP method
-=======
-    :param string method: Name of HTTP method
->>>>>>> 5ce453e9
     :param string url: URL to to make HTTP request
     :param string access_token: access access_token of user
     :param dict data: Data to be posted
@@ -1045,11 +865,7 @@
     """
     Here we set datetime field of data to as specified by param 'key' to past and then assert
     the invalid usage error in response of HTTP request.
-<<<<<<< HEAD
     :param http_method method: Name of HTTP method
-=======
-    :param string method: Name of HTTP method
->>>>>>> 5ce453e9
     :param string url: URL to to make HTTP request
     :param string access_token: access access_token of user
     :param dict data: Data to be posted
@@ -1066,18 +882,11 @@
 def _assert_unauthorized(method, url, access_token, data=None):
     """
     For a given URL, here we request with invalid access_token and assert that we get Unauthorized error.
-<<<<<<< HEAD
     :param http_method method: Name of HTTP method
     :param string url: URL to to make HTTP request
     :param string access_token: access access_token of user
     :param dict|None data: Data to be posted
-=======
-    :param string method: Name of HTTP method
-    :param string url: URL to to make HTTP request
-    :param string access_token: access access_token of user
-    :param dict | None data: Data to be posted
->>>>>>> 5ce453e9
-    """
+     """
     response = send_request(method, url, access_token, data)
     assert response.status_code == UnauthorizedError.http_status_code(), \
         'It should not be authorized (401)'
@@ -1088,11 +897,7 @@
     """
     This is used to make HTTP request as specified by 'method' on given URL and assert invalid
     usage error in response.
-<<<<<<< HEAD
     :param http_method method: Name of HTTP method
-=======
-    :param string method: Name of HTTP method
->>>>>>> 5ce453e9
     :param string url: URL to to make HTTP request
     :param string access_token: access access_token of user
     """
@@ -1140,15 +945,9 @@
 def _assert_activity(user_id, _type, source_id):
     """
     This gets that activity from database table Activity for given params
-<<<<<<< HEAD
     :param positive user_id: Id of user
     :param positive _type: Type number of activity
     :param positive source_id: Id of activity source
-=======
-    :param int | long user_id: Id of user
-    :param int | long _type: Type number of activity
-    :param int | long source_id: Id of activity source
->>>>>>> 5ce453e9
     """
     # Need to commit the session because Celery has its own session, and our session does not
     # know about the changes that Celery session has made.
