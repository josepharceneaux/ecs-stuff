"""
This module contains tests code that is common across campaign-services. e.g SMS and Push campaign.
"""

__author__ = 'basit'

# Standard Imports
import sys
import time
import json
from datetime import datetime, timedelta

# Third Party
import pytz
import requests
from redo import retry
from requests import Response

# Application Specific
from ..models.db import db
from ..tests.conftest import fake
from ..routes import CandidatePoolApiUrl
from custom_errors import CampaignException
from ..models.user import (DomainRole, User)
from ..models.sms_campaign import SmsCampaign
from ..models.misc import (Frequency, Activity)
from ..models.push_campaign import PushCampaign
from ..utils.datetime_utils import DatetimeUtils
from ..models.email_campaign import EmailCampaign
from campaign_utils import get_model, CampaignUtils
from ..utils.validators import raise_if_not_instance_of
from ..models.talent_pools_pipelines import TalentPipeline
from ..utils.handy_functions import (add_role_to_test_user,
                                     JSON_CONTENT_TYPE_HEADER)
from ..utils.test_utils import get_fake_dict
from ..tests.fake_testing_data_generator import FakeCandidatesData
from ..error_handling import (ForbiddenError, InvalidUsage, UnauthorizedError,
                              ResourceNotFound, UnprocessableEntity, InternalServerError)
from ..inter_service_calls.candidate_pool_service_calls import create_smartlist_from_api, \
    assert_smartlist_candidates
from ..inter_service_calls.candidate_service_calls import create_candidates_from_candidate_api


class CampaignsTestsHelpers(object):
    """
    This class contains common helper methods for tests of sms_campaign_service and
    push_campaign_service etc.
    """
    @classmethod
    def request_for_forbidden_error(cls, method, url, access_token):
        """
        This should get forbidden error because requested campaign does not belong to
        logged-in user's domain.
        :param (str) method: Name of HTTP method
        :param (str) url: URL to to make HTTP request
        :param (str) access_token: access access_token of user
        """
        raise_if_not_instance_of(method, basestring)
        raise_if_not_instance_of(url, basestring)
        raise_if_not_instance_of(access_token, basestring)
        response = send_request(method, url, access_token, None)
        cls.assert_api_response(response, expected_status_code=ForbiddenError.http_status_code())

    @classmethod
    def request_for_resource_not_found_error(cls, method, url, access_token, data=None):
        """
        This should get Resource not found error because requested resource has been deleted.
        :param (str) method: Name of HTTP method
        :param (str) url: URL to to make HTTP request
        :param (str) access_token: access access_token of user
        :param (dict | None) data: Data to be posted
        """
        raise_if_not_instance_of(method, basestring)
        raise_if_not_instance_of(url, basestring)
        raise_if_not_instance_of(access_token, basestring)
        raise_if_not_instance_of(data, dict) if data else None
        response = send_request(method, url, access_token, data=data)
        cls.assert_api_response(response, expected_status_code=ResourceNotFound.http_status_code())

    @classmethod
    def request_after_deleting_campaign(cls, campaign, url_to_delete_campaign, url_after_delete,
                                        method_after_delete, access_token, data=None):
        """
        This is a helper function to request the given URL after deleting the given resource.
        It should result in ResourceNotFound error.
        :param (dict | SmsCampaign | EmailCampaign | PushCampaign) campaign: Campaign object
        :param (str) url_to_delete_campaign: URL to delete given campaign
        :param (str) url_after_delete: URL to be requested after deleting the campaign
        :param (str) method_after_delete: Name of method to be requested after deleting campaign
        :param (str) access_token: access access_token of logged-in user
        :param (dict | None) data: Data to be sent in request after deleting campaign
        """
        raise_if_not_instance_of(campaign, (dict, CampaignUtils.MODELS))
        raise_if_not_instance_of(url_to_delete_campaign, basestring)
        raise_if_not_instance_of(url_after_delete, basestring)
        raise_if_not_instance_of(method_after_delete, basestring)
        raise_if_not_instance_of(access_token, basestring)
        raise_if_not_instance_of(data, dict) if data else None
        campaign_id = campaign.id if hasattr(campaign, 'id') else campaign['id']
        # Delete the campaign first
        cls.request_for_ok_response('delete', url_to_delete_campaign % campaign_id, access_token)
        cls.request_for_resource_not_found_error(
            method_after_delete, url_after_delete % campaign_id, access_token, data)

    @staticmethod
    def request_for_ok_response(method, url, access_token, data=None):
        """
        This function is expected to schedule a campaign with all valid parameters.
        :param (str) method: Name of HTTP method
        :param (str) url: URL to to make HTTP request
        :param (str) access_token: access access_token of user
        :param (dict | None) data: Data to be posted
        """
        raise_if_not_instance_of(method, basestring)
        raise_if_not_instance_of(url, basestring)
        raise_if_not_instance_of(access_token, basestring)
        raise_if_not_instance_of(data, dict) if data else None
        response = send_request(method, url, access_token, data)
        assert response.ok
        json_response = response.json()
        assert json_response
        if method.lower() != 'delete':
            assert json_response['task_id']
            return json_response['task_id']

    @staticmethod
    def request_with_past_start_and_end_datetime(method, url, access_token, data):
        """
        Here we pass start_datetime and end_datetime with invalid value i.e. in past, to schedule
        a campaign. Then we assert that we get InvalidUsage error in response.
        :param (str) method: Name of HTTP method
        :param (str) url: URL to to make HTTP request
        :param (str) access_token: access access_token of user
        :param (dict) data: Data to be posted
        """
        raise_if_not_instance_of(method, basestring)
        raise_if_not_instance_of(url, basestring)
        raise_if_not_instance_of(access_token, basestring)
        raise_if_not_instance_of(data, dict) if data else None
        _assert_invalid_datetime(method, url, access_token, data, 'start_datetime')
        if not data['frequency_id'] or not data['frequency_id'] == Frequency.ONCE:
            _assert_invalid_datetime(method, url, access_token, data, 'end_datetime')

    @staticmethod
    def missing_fields_in_schedule_data(method, url, access_token, data):
        """
        Here we try to schedule a campaign with missing required fields and assert that we get
        InvalidUsage error in response.
        :param (str) method: Name of HTTP method
        :param (str) url: URL to to make HTTP request
        :param (str) access_token: access access_token of user
        :param (dict) data: Data to be posted
        """
        # Test missing start_datetime field which is mandatory to schedule a campaign
        raise_if_not_instance_of(method, basestring)
        raise_if_not_instance_of(url, basestring)
        raise_if_not_instance_of(access_token, basestring)
        raise_if_not_instance_of(data, dict)
        _assert_api_response_for_missing_field(method, url, access_token, data, 'start_datetime')
        # If periodic job, need to test for end_datetime as well
        if not data['frequency_id'] or not data['frequency_id'] == Frequency.ONCE:
            _assert_api_response_for_missing_field(method, url, access_token, data, 'end_datetime')

    @staticmethod
    def invalid_datetime_format(method, url, access_token, data):
        """
        Here we pass start_datetime and end_datetime in invalid format to schedule a campaign.
        :param (str) method: Name of HTTP method
        :param (str) url: URL to to make HTTP request
        :param (str) access_token: access access_token of user
        :param (dict) data: Data to be posted
        """
        raise_if_not_instance_of(method, basestring)
        raise_if_not_instance_of(url, basestring)
        raise_if_not_instance_of(access_token, basestring)
        raise_if_not_instance_of(data, dict)
        _assert_invalid_datetime_format(method, url, access_token, data, 'start_datetime')
        if not data['frequency_id'] or not data['frequency_id'] == Frequency.ONCE:
            _assert_invalid_datetime_format(method, url, access_token, data, 'end_datetime')

    @staticmethod
    def request_with_invalid_token(method, url, data=None):
        """
        This is used in tests where we want to make HTTP request on given URL with invalid
        access access_token. It assert that we get ForbiddenError as a result.
        :param (str) method: Name of HTTP method
        :param (str) url: URL to to make HTTP request
        :param (dict | None) data: Data to be posted
        """
        raise_if_not_instance_of(method, basestring)
        raise_if_not_instance_of(url, basestring)
        raise_if_not_instance_of(data, dict) if data else None
        _assert_unauthorized(method, url, 'invalid_token', data)

    @staticmethod
    def reschedule_with_invalid_data(url, access_token):
        """
        This is used in campaign tests where we want to re-schedule a campaign with invalid data.
        This asserts that we get BadRequest error for every bad data we pass.
        :param (str) url: URL to to make HTTP request
        :param (str) access_token: access access_token of user
        """
        raise_if_not_instance_of(url, basestring)
        raise_if_not_instance_of(access_token, basestring)
        _invalid_data_test('put', url, access_token)

    @classmethod
    def request_with_invalid_resource_id(cls, model, method, url, access_token, data=None):
        """
        This makes HTTP request (as specified by method) on given URL.
        It creates two invalid ids for requested resource, 0 and some large number(non-existing id)
        that does not exist in database for given model. It then asserts to check we get status
        code 400 in case of id 0 and status code 404 in case of non-existing id.
        :param (db.Model) model: SQLAlchemy model
        :param (str) method: Name of HTTP method
        :param (str) url: URL to to make HTTP request
        :param (str) access_token: access access_token of user
        :param (dict | None) data: Data to be posted
        """
        assert db.Model in model.__mro__, '`model` should be instance of db.Model'
        raise_if_not_instance_of(method, basestring)
        raise_if_not_instance_of(url, basestring)
        raise_if_not_instance_of(access_token, basestring)
        raise_if_not_instance_of(data, dict) if data else None
        invalid_ids = (0, cls.get_non_existing_id(model))
        invalid_id_and_status_code = _get_invalid_id_and_status_code_pair(invalid_ids)
        for _id, status_code in invalid_id_and_status_code:
            response = send_request(method, url % _id, access_token, data)
            assert response.status_code == status_code

    @staticmethod
    def get_last_id(model):
        """
        This methods returns the id of last record in given database table.
        If there is no record found, it returns None.
        :param (db.Model) model: SQLAlchemy model
        """
        assert db.Model in model.__mro__, '`model` should be instance of db.Model'
        last_obj = model.query.order_by(model.id.desc()).first()
        return last_obj.id if last_obj else None

    @classmethod
    def get_non_existing_id(cls, model):
        """
        This methods returns the non-existing id for given db Model.
        If last record is found, it adds 1000 in its id and return it.
        Otherwise it returns sys.maxint which ensures that returned number is a non-existing id for
        given model.
        :param (db.Model) model: SQLAlchemy model
        """
        assert db.Model in model.__mro__, '`model` should be instance of db.Model'
        last_id = cls.get_last_id(model)
        return last_id + 1000 if last_id else sys.maxint

    @classmethod
    def get_non_existing_ids(cls, model):
        """
        This methods returns a tuple of non-existing ids for given db Model.
        :param (db.Model) model: SQLAlchemy model
        """
        assert db.Model in model.__mro__, '`model` should be instance of db.Model'
        return get_invalid_ids(cls.get_non_existing_id(model))

    @classmethod
    def reschedule_with_post_method(cls, url, access_token, data):
        """
        To re-schedule a campaign, we have to use PUT HTTP method. But here we will make a
        POST HTTP request which is for first time scheduling and will validate that we get
        forbidden error.
        :param (str) url: URL to to make HTTP request
        :param (str) access_token: access access_token of user
        :param (dict) data: Data to be posted
        """
        raise_if_not_instance_of(url, basestring)
        raise_if_not_instance_of(access_token, basestring)
        raise_if_not_instance_of(data, dict)
        response = send_request('post', url, access_token, data)
        cls.assert_api_response(response, expected_status_code=ForbiddenError.http_status_code())

    @staticmethod
    def assert_api_response(response, expected_status_code=InvalidUsage.http_status_code()):
        """
        This method is used to assert Invalid usage error in given response
        :param (Response) response: HTTP response
        :return: error dict
        """
        raise_if_not_instance_of(response, Response)
        raise_if_not_instance_of(expected_status_code, int)
        assert response.status_code == expected_status_code
        error = response.json()['error']
        assert error, 'error key is missing from response'
        assert error['message']
        return error

    @staticmethod
    def campaign_send_with_no_smartlist(url, access_token):
        """
        This is the test to send a campaign which has no smartlist associated  with it.
        It should get Invalid usage error. Custom error should be
        NoSmartlistAssociatedWithCampaign.
        :param (str) url: URL to to make HTTP request
        :param (str) access_token: access access_token of user
        """
        raise_if_not_instance_of(url, basestring)
        raise_if_not_instance_of(access_token, basestring)
        response = send_request('post', url, access_token, None)
        assert response.status_code == InvalidUsage.http_status_code(), \
            'It should be invalid usage error(400)'
        error_resp = response.json()['error']
        assert error_resp['code'] == CampaignException.NO_SMARTLIST_ASSOCIATED_WITH_CAMPAIGN
        assert 'No Smartlist'.lower() in error_resp['message'].lower()

    @classmethod
    def campaign_send_with_no_smartlist_candidate(cls, url, access_token, campaign,
                                                  talent_pipeline_id):
        """
        User auth access_token is valid, campaign has one smart list associated. But smartlist has
        no candidate associated with it.
        :param (SmsCampaign | EmailCampaign | PushCampaign) campaign: Campaign object
        :param (str) url: URL to to make HTTP request
        :param (str) access_token: access access_token of user
        :param (int, long) talent_pipeline_id: Id of talent_pipeline
        """
        raise_if_not_instance_of(url, basestring)
        raise_if_not_instance_of(access_token, basestring)
        raise_if_not_instance_of(campaign, CampaignUtils.MODELS)
        raise_if_not_instance_of(talent_pipeline_id, (int, long))
        smartlist_id = FixtureHelpers.create_smartlist_with_search_params(access_token,
                                                                          talent_pipeline_id)
        campaign_type = campaign.__tablename__
        #  Need to do this because cannot make changes until prod is stable
        campaign_smartlist_model = get_model(campaign_type,
                                             campaign_type + '_smartlist')
        campaign_smartlist_obj = campaign_smartlist_model(campaign_id=campaign.id,
                                                          smartlist_id=smartlist_id)
        campaign_smartlist_model.save(campaign_smartlist_obj)
        response_post = send_request('post', url, access_token)
        return response_post

    @classmethod
    def assert_campaign_failure(cls, response, campaign,
                                expected_status=200):
        """
        If we try to send a campaign with invalid data, e.g. a campaign with no smartlist associated
        or with 0 candidates, the campaign sending witll fail. This method asserts that the specified
        campaign sending failed and no blasts have been created.
        """
        assert response.status_code == expected_status
        assert response.json()
        blasts = cls.get_blasts(campaign)
        assert not blasts, 'Email campaign blasts found for campaign (id:%d)' % campaign.id
        assert len(blasts) == 0

    @classmethod
    def campaign_test_with_no_valid_candidate(cls, url, access_token, campaign_id):
        """
        This is the test to send campaign to candidate(s) who do not have valid
        data for the campaign to be sent to them. e.g. in case of email_campaign, candidate
        will have no email or for SMS campaign, candidate will not have any mobile number
        associated. This should assert custom error NO_VALID_CANDIDATE_FOUND in response.
        :param (str) url: URL to to make HTTP request
        :param (str) access_token: access access_token of user
        :param (int, long) campaign_id: Id of campaign
        """
        raise_if_not_instance_of(url, basestring)
        raise_if_not_instance_of(access_token, basestring)
        raise_if_not_instance_of(campaign_id, (int, long))
        response_post = send_request('post', url,  access_token)
        error_resp = cls.assert_api_response(response_post,
                                             expected_status_code=InvalidUsage.http_status_code())
        assert error_resp['code'] == CampaignException.NO_VALID_CANDIDATE_FOUND
        assert str(campaign_id) in error_resp['message']

    @staticmethod
    def assert_for_activity(user_id, _type, source_id):
        """
        This verifies that activity has been created for given action
        :param (int, long) user_id: Id of user
        :param (int, long) _type: Type number of activity
        :param (int, long) source_id: Id of activity source
        """
        raise_if_not_instance_of(user_id, (int, long))
        raise_if_not_instance_of(_type, (int, long))
        raise_if_not_instance_of(source_id, (int, long))
        retry(_assert_activity, args=(user_id, _type, source_id), sleeptime=3, attempts=20, sleepscale=1,
              retry_exceptions=(AssertionError,))

    @staticmethod
    def assert_ok_response_and_counts(response, count=0, entity='sends', check_count=True):
        """
        This is the common function to assert that response is returning valid 'count'
        and 'sends' or 'replies' for a particular campaign.
        :param (Response) response: Response object of HTTP request
        :param (int) count: Number of expected objects
        :param (str) entity: Name of expected entity
        :param (bool) check_count: If True, will check number of objects
        """
        raise_if_not_instance_of(response, Response)
        raise_if_not_instance_of(count, int)
        raise_if_not_instance_of(entity, basestring)
        raise_if_not_instance_of(check_count, bool)
        assert response.status_code == 200, 'Response should be "OK" (200)'
        assert response.json()
        json_response = response.json()
        assert entity in json_response
        if check_count:
            assert len(json_response[entity]) == count
            if not count:  # if count is 0, campaign_sends should be []
                assert not json_response[entity]
            else:
                assert json_response[entity]

    @staticmethod
    def send_campaign(url, campaign, access_token, blasts_url=None):
        """
        This function sends the campaign via /v1/email-campaigns/:id/send or
        /v1/sms-campaigns/:id/send depending on campaign type.
        sleep_time is set to be 20s here. One can modify this by passing required value.
        :param (str) url: URL to hit for sending given campaign
        :param (dict | SmsCampaign | EmailCampaign | PushCampaign) campaign: Campaign object
        :param (str) access_token: Auth access_token to make HTTP request
        :param (str | None) blasts_url: URL to get blasts of given campaign
        """
        raise_if_not_instance_of(url, basestring)
        raise_if_not_instance_of(campaign, (dict, CampaignUtils.MODELS))
        raise_if_not_instance_of(access_token, basestring)
        raise_if_not_instance_of(blasts_url, basestring) if blasts_url else None
        # send campaign
        campaign_id = campaign.id if hasattr(campaign, 'id') else campaign['id']
        send_url = url % campaign_id
        response = send_request('post', send_url, access_token)
        assert response.ok, response.text
        if blasts_url:
            blasts_url = blasts_url % campaign_id
        blasts = CampaignsTestsHelpers.get_blasts_with_polling(campaign, access_token,
                                                               blasts_url=blasts_url, timeout=100)
        if not blasts:
            raise UnprocessableEntity('blasts not found in given time range.')
        return response

    @staticmethod
    def get_blasts(campaign, access_token=None, blasts_url=None):
        """
        This returns all the blasts associated with given campaign
        """
        if not blasts_url:
            raise_if_not_instance_of(campaign, CampaignUtils.MODELS)
            db.session.commit()
            blasts = campaign.blasts.all()
        else:
            raise_if_not_instance_of(access_token, basestring)
            raise_if_not_instance_of(blasts_url, basestring)
            blasts_get_response = send_request('get', blasts_url, access_token)
            blasts = blasts_get_response.json()['blasts'] if blasts_get_response.ok else []
        assert blasts
        return blasts

    @staticmethod
    def get_blasts_with_polling(campaign, access_token=None, blasts_url=None, timeout=20):
        """
        This polls the result of blasts of a campaign for given timeout (default 10s).
        """
        raise_if_not_instance_of(campaign, (dict, CampaignUtils.MODELS))
        raise_if_not_instance_of(access_token, basestring) if access_token else None
        raise_if_not_instance_of(blasts_url, basestring) if blasts_url else None
        raise_if_not_instance_of(timeout, int)
        attempts = timeout / 3 + 1
        return retry(CampaignsTestsHelpers.get_blasts, sleeptime=3, attempts=attempts, sleepscale=1,
                     args=(campaign, access_token, blasts_url), retry_exceptions=(AssertionError,))

    @staticmethod
    def get_blast_by_index_with_polling(campaign, blast_index=0, access_token=None,
                                        blasts_url=None, timeout=20):
        """
        This polls the result of get_blasts_with_index() for given timeout (default 10s).
        """
        raise_if_not_instance_of(campaign, (dict, CampaignUtils.MODELS))
        raise_if_not_instance_of(blast_index, int)
        raise_if_not_instance_of(access_token, basestring) if access_token else None
        raise_if_not_instance_of(blasts_url, basestring) if blasts_url else None
        raise_if_not_instance_of(timeout, int)
        attempts = timeout / 3 + 1
        return retry(CampaignsTestsHelpers.get_blast_with_index, sleeptime=3, attempts=attempts, sleepscale=1,
                     args=(campaign, blast_index, access_token, blasts_url), retry_exceptions=(AssertionError,))

    @staticmethod
    def get_blast_with_index(campaign, blast_index=0, access_token=None, blasts_url=None):
        """
        This returns one particular blast associated with given campaign as specified by index.
        """
        raise_if_not_instance_of(campaign, (dict, CampaignUtils.MODELS))
        raise_if_not_instance_of(blast_index, int)
        raise_if_not_instance_of(access_token, basestring) if access_token else None
        raise_if_not_instance_of(blasts_url, basestring) if blasts_url else None
        if not blasts_url:
            raise_if_not_instance_of(campaign, CampaignUtils.MODELS)
            db.session.commit()
            assert len(campaign.blasts.all()) > blast_index
            blasts = campaign.blasts[blast_index]
        else:
            raise_if_not_instance_of(access_token, basestring)
            raise_if_not_instance_of(blasts_url, basestring)
            blasts_get_response = send_request('get', blasts_url, access_token)
            assert blasts_get_response.ok
            blasts = blasts_get_response.json()['blast']
        assert blasts
        return blasts

    @staticmethod
    def verify_sends(campaign, expected_count, blast_index, blast_url=None, access_token=None):
        """
        This verifies that we get expected number of sends associated with given blast index of
        given campaign. If count is verified, it returns True, otherwise it returns False.
        :rtype: bool
        """
        raise_if_not_instance_of(campaign, (dict, CampaignUtils.MODELS))
        raise_if_not_instance_of(expected_count, int)
        raise_if_not_instance_of(blast_index, int)
        if not blast_url:
            raise_if_not_instance_of(campaign, CampaignUtils.MODELS)
            db.session.commit()
<<<<<<< HEAD
            try:
                if campaign.blasts[blast_index].sends == expected_count:
                    return campaign.blasts[blast_index].sends
                else:
                    return False
            except IndexError:
                return False

        raise_if_not_instance_of(access_token, basestring)
        raise_if_not_instance_of(blast_url, basestring)
        response = send_request('get', blast_url, access_token)
        if response.ok:
            return response.json()['blast']['sends'] == expected_count
=======
            assert campaign.blasts[blast_index].sends == expected_count
        else:
            raise_if_not_instance_of(access_token, basestring)
            raise_if_not_instance_of(blast_url, basestring)
            response = send_request('get', blast_url, access_token)
            if response.ok:
                assert response.json()['blast']['sends'] == expected_count
>>>>>>> dcc12627

    @staticmethod
    def assert_blast_sends(campaign, expected_count, blast_index=0, abort_time_for_sends=100,
                           blast_url=None, access_token=None):
        """
        This function asserts that particular blast of given campaign has expected number of sends
        """
        raise_if_not_instance_of(campaign, (dict, CampaignUtils.MODELS))
        raise_if_not_instance_of(expected_count, int)
        raise_if_not_instance_of(blast_index, int)
        raise_if_not_instance_of(abort_time_for_sends, int)
        raise_if_not_instance_of(access_token, basestring) if access_token else None
        raise_if_not_instance_of(blast_url, basestring) if blast_url else None
        attempts = abort_time_for_sends / 3 + 1
        retry(CampaignsTestsHelpers.verify_sends, sleeptime=3, attempts=attempts, sleepscale=1,
              args=(campaign, expected_count, blast_index, blast_url, access_token),
              retry_exceptions=(AssertionError,))

    @staticmethod
    def verify_blasts(campaign, access_token, blasts_url, expected_count):
        """
        This function verifies that given campaign has expected number of blast objects.
        If they are, it returns True, otherwise returns False.
        :rtype: bool
        """
        raise_if_not_instance_of(campaign, (dict, CampaignUtils.MODELS))
        raise_if_not_instance_of(expected_count, int)
        raise_if_not_instance_of(access_token, basestring) if access_token else None
        raise_if_not_instance_of(blasts_url, basestring) if blasts_url else None
<<<<<<< HEAD
        received_blasts = CampaignsTestsHelpers.get_blasts(campaign, access_token,
                                                                     blasts_url)
        if len(received_blasts) == expected_count:
            return received_blasts
        else:
            print 'Expected Blasts:%s' % expected_count
            print 'Received Blasts:%s' % len(received_blasts)
            return False
=======
        received_blasts_count = len(CampaignsTestsHelpers.get_blasts(campaign, access_token,
                                                                     blasts_url))
        print 'Expected Blasts:%s' % expected_count
        print 'Received Blasts:%s' % received_blasts_count
        assert received_blasts_count == expected_count
>>>>>>> dcc12627

    @staticmethod
    def assert_campaign_blasts(campaign, expected_count, access_token=None, blasts_url=None, timeout=10):
        """
        This function polls verify_blasts() to assert that given campaign has expected number
        of blast objects.
        """
        raise_if_not_instance_of(campaign, (dict, CampaignUtils.MODELS))
        raise_if_not_instance_of(expected_count, int)
        raise_if_not_instance_of(access_token, basestring) if access_token else None
        raise_if_not_instance_of(blasts_url, basestring) if blasts_url else None
        raise_if_not_instance_of(timeout, int)
        attempts = timeout / 3 + 1
        retry(CampaignsTestsHelpers.verify_blasts, sleeptime=3, attempts=attempts, sleepscale=1,
              args=(campaign, access_token, blasts_url, expected_count),
              retry_exceptions=(AssertionError,))

    @staticmethod
    def create_smartlist_with_candidate(access_token, talent_pipeline, count=1, data=None,
                                        emails_list=False, create_phone=False, assign_role=False,
                                        assert_candidates=True, smartlist_name=fake.word(),
                                        candidate_ids=(), timeout=250):
        """
        This creates candidate(s) as specified by the count and assign it to a smartlist.
        Finally it returns smartlist_id and candidate_ids.
        """
        raise_if_not_instance_of(access_token, basestring)
        raise_if_not_instance_of(talent_pipeline, TalentPipeline)
        raise_if_not_instance_of(count, int)
        raise_if_not_instance_of(data, dict) if data else None
        raise_if_not_instance_of(emails_list, bool)
        raise_if_not_instance_of(create_phone, bool)
        raise_if_not_instance_of(assign_role, bool)
        raise_if_not_instance_of(assert_candidates, bool)
        raise_if_not_instance_of(smartlist_name, basestring)
        raise_if_not_instance_of(candidate_ids, (list, tuple)) if candidate_ids else None
        raise_if_not_instance_of(timeout, int)
        if assign_role:
            CampaignsTestsHelpers.assign_roles(talent_pipeline.user)
        if not data:
            # create candidate
            data = FakeCandidatesData.create(talent_pool=talent_pipeline.talent_pool,
                                             emails_list=emails_list, create_phone=create_phone,
                                             count=count)
        if not candidate_ids:
            candidate_ids = create_candidates_from_candidate_api(access_token, data,
                                                                 return_candidate_ids_only=True)
        if assert_candidates:
            time.sleep(10)  # TODO: Need to remove this and use polling instead
        smartlist_data = {'name': smartlist_name,
                          'candidate_ids': candidate_ids,
                          'talent_pipeline_id': talent_pipeline.id}

        smartlists = create_smartlist_from_api(data=smartlist_data, access_token=access_token)
        smartlist_id = smartlists['smartlist']['id']
        if assert_candidates:
            attempts = timeout / 3 + 1
            retry(assert_smartlist_candidates, sleeptime=3, attempts=attempts, sleepscale=1,
                  args=(smartlist_id, len(candidate_ids), access_token), retry_exceptions=(AssertionError,))
            print '%s candidate(s) found for smartlist(id:%s)' % (len(candidate_ids), smartlist_id)
        return smartlist_id, candidate_ids

    @staticmethod
    def create_two_smartlists_with_same_candidate(access_token, talent_pipeline, emails_list=True,
                                    assert_candidates=True, timeout=120, data=None):
        """
        Create two smartlists with same candidate in both of them.
        """
        if not data:
            # create candidate
            data = FakeCandidatesData.create(talent_pool=talent_pipeline.talent_pool,
                                             emails_list=emails_list, count=1)

        candidate_id = create_candidates_from_candidate_api(oauth_token=access_token, data=data,
                                                            return_candidate_ids_only=True)
        if assert_candidates:
            time.sleep(10)
        smartlist_data1 = {'name': fake.word(),
                           'candidate_ids': candidate_id,
                           'talent_pipeline_id': talent_pipeline.id}
        smartlist_data2 = {'name': fake.word(),
                           'candidate_ids': candidate_id,
                           'talent_pipeline_id': talent_pipeline.id}

        smartlist_ids = [create_smartlist_from_api(data=smartlist_data1, access_token=access_token)['smartlist']['id'],
                         create_smartlist_from_api(data=smartlist_data2, access_token=access_token)['smartlist']['id']]
        if assert_candidates:
            for smartlist_id in smartlist_ids:
                assert poll(assert_smartlist_candidates, step=3,
                            args=(smartlist_id, len(candidate_id), access_token), timeout=timeout), \
                            'Candidates not found for smartlist(id:%s)' % smartlist_id
        return smartlist_ids



    @staticmethod
    def assign_roles(user, roles=(DomainRole.Roles.CAN_ADD_CANDIDATES,
                                  DomainRole.Roles.CAN_GET_CANDIDATES)):
        """
        This assign required permission to given user.
        Default roles are CAN_ADD_CANDIDATES and CAN_GET_CANDIDATES.
        """
        raise_if_not_instance_of(user, User)
        raise_if_not_instance_of(roles, (list, tuple))
        add_role_to_test_user(user, roles)

    @staticmethod
    def assert_valid_datetime_range(datetime_str, minutes=2):
        """
        This asserts that given datetime is in valid range i.e. in neighboured of current datetime.
        1) It should be greater than current datetime - minutes (default=2)
        2) It should be less than current datetime + minutes (default=2)
        """
        raise_if_not_instance_of(datetime_str, basestring)
        current_datetime = datetime.utcnow().replace(tzinfo=pytz.utc)
        assert DatetimeUtils.utc_isoformat_to_datetime(datetime_str) > current_datetime - timedelta(minutes=minutes)
        assert DatetimeUtils.utc_isoformat_to_datetime(datetime_str) < current_datetime + timedelta(minutes=minutes)


class FixtureHelpers(object):
    """
    This contains the functions which will be useful for similar fixtures across campaigns
    """
    @classmethod
    def create_smartlist_with_search_params(cls, access_token, talent_pipeline_id):
        """
        This creates a smartlist with search params and returns the id of smartlist
        """
        raise_if_not_instance_of(access_token, basestring)
        raise_if_not_instance_of(talent_pipeline_id, (int, long))
        name = fake.word()
        search_params = {"maximum_years_experience": "5", "location": "San Jose, CA",
                         "minimum_years_experience": "2"}
        data = {'name': name, 'search_params': search_params,
                'talent_pipeline_id': talent_pipeline_id}
        response = send_request('post', CandidatePoolApiUrl.SMARTLISTS, access_token, data)
        assert response.status_code == requests.codes.CREATED  # Successfully created
        json_resp = response.json()
        assert 'smartlist' in json_resp
        assert 'id' in json_resp['smartlist']
        return json_resp['smartlist']['id']


def send_request(method, url, access_token, data=None, is_json=True, data_dumps=True):
    # This method is being used for test cases, so it is sure that method has
    #  a valid value like 'get', 'post' etc.test_reschedule_with_invalid_token
    raise_if_not_instance_of(method, basestring)
    raise_if_not_instance_of(url, basestring)
    raise_if_not_instance_of(access_token, basestring)
    raise_if_not_instance_of(is_json, bool)
    raise_if_not_instance_of(data_dumps, bool)
    request_method = getattr(requests, method)
    headers = dict(Authorization='Bearer %s' % access_token)
    if is_json:
        headers['Content-Type'] = JSON_CONTENT_TYPE_HEADER['content-type']
    if data_dumps:
        data = json.dumps(data)
    return request_method(url, data=data, headers=headers)


def get_invalid_fake_dict():
    """
    This method just creates a dictionary with 3 random keys and values

    : Example:

        data = {
                    'excepturi': 'qui',
                    'unde': 'ipsam',
                    'magni': 'voluptate'
                }
    :return: data
    :rtype dict
    """
    fake_dict = get_fake_dict()
    fake_dict[len(fake_dict.keys())-1] = [fake.word]
    return fake_dict


def _assert_api_response_for_missing_field(method, url, access_token, data, field_to_remove):
    """
    This function removes the field from data as specified by field_to_remove, and
    then POSTs data on given URL. It then asserts that removed filed is in error_message.
    :param (str) method: Name of HTTP method
    :param (str) url: URL to to make HTTP request
    :param (str) access_token: access access_token of user
    :param (dict) data: Data to be posted
    :param (str) field_to_remove: Name of field we want to remove from given data
    """
    raise_if_not_instance_of(method, basestring)
    raise_if_not_instance_of(url, basestring)
    raise_if_not_instance_of(access_token, basestring)
    raise_if_not_instance_of(data, dict)
    raise_if_not_instance_of(field_to_remove, basestring)
    removed_value = data[field_to_remove]
    del data[field_to_remove]
    response = send_request(method, url, access_token, data)
    error = CampaignsTestsHelpers.assert_api_response(response)
    assert field_to_remove in error['message'], '%s should be in error_message' % field_to_remove
    # assign removed field again
    data[field_to_remove] = removed_value


def _assert_invalid_datetime_format(method, url, access_token, data, key):
    """
    Here we modify field of data as specified by param 'key' and then assert the invalid usage
    error in response of HTTP request.
    :param (str) method: Name of HTTP method
    :param (str) url: URL to to make HTTP request
    :param (str) access_token: access access_token of user
    :param (dict) data: Data to be posted
    :param (str) key: Name of field we want to make invalidly formatted
    """
    raise_if_not_instance_of(method, basestring)
    raise_if_not_instance_of(url, basestring)
    raise_if_not_instance_of(access_token, basestring)
    raise_if_not_instance_of(data, dict)
    raise_if_not_instance_of(key, basestring)
    str_datetime = str(datetime.utcnow())
    old_value = data[key]
    data[key] = str_datetime  # Invalid datetime format
    response = send_request(method, url, access_token, data)
    CampaignsTestsHelpers.assert_api_response(response)
    data[key] = old_value


def _assert_invalid_datetime(method, url, access_token, data, key):
    """
    Here we set datetime field of data to as specified by param 'key' to past and then assert
    the invalid usage error in response of HTTP request.
    :param (str) method: Name of HTTP method
    :param (str) url: URL to to make HTTP request
    :param (str) access_token: access access_token of user
    :param (dict) data: Data to be posted
    :param (str) key: Name of field we want to assert invalidity on
    """
    raise_if_not_instance_of(method, basestring)
    raise_if_not_instance_of(url, basestring)
    raise_if_not_instance_of(access_token, basestring)
    raise_if_not_instance_of(data, dict)
    raise_if_not_instance_of(key, basestring)
    old_value = data[key]
    data[key] = DatetimeUtils.to_utc_str(datetime.utcnow() - timedelta(hours=10))  # Past datetime
    response = send_request(method, url, access_token, data)
    CampaignsTestsHelpers.assert_api_response(response)
    data[key] = old_value


def _assert_unauthorized(method, url, access_token, data=None):
    """
    For a given URL, here we request with invalid access_token and assert that we get Unauthorized error.
    :param (str) method: Name of HTTP method
    :param (str) url: URL to to make HTTP request
    :param (str) access_token: access access_token of user
    :param (dict | None) data: Data to be posted
    """
    raise_if_not_instance_of(method, basestring)
    raise_if_not_instance_of(url, basestring)
    raise_if_not_instance_of(access_token, basestring)
    raise_if_not_instance_of(data, dict) if data else None
    response = send_request(method, url, access_token, data)
    assert response.status_code == UnauthorizedError.http_status_code(), \
        'It should not be authorized (401)'


def _invalid_data_test(method, url, access_token):
    """
    This is used to make HTTP request as specified by 'method' on given URL and assert invalid
    usage error in response.
    :param (str) method: Name of HTTP method
    :param (str) url: URL to to make HTTP request
    :param (str) access_token: access access_token of user
    """
    raise_if_not_instance_of(method, basestring)
    raise_if_not_instance_of(url, basestring)
    raise_if_not_instance_of(access_token, basestring)
    # test with None Data
    data = None
    response = send_request(method, url, access_token, data)
    CampaignsTestsHelpers.assert_api_response(response)
    # Test with empty dict
    data = {}
    CampaignsTestsHelpers.assert_api_response(response)
    response = send_request(method, url, access_token, data)
    CampaignsTestsHelpers.assert_api_response(response)
    # Test with valid data and invalid header
    data = get_fake_dict()
    response = send_request(method, url, access_token, data, is_json=False)
    CampaignsTestsHelpers.assert_api_response(response)
    # Test with Non JSON data and valid header
    data = get_invalid_fake_dict()
    response = send_request(method, url, access_token, data, data_dumps=False)
    CampaignsTestsHelpers.assert_api_response(response)


def get_invalid_ids(non_existing_id):
    """
    Given a database model object, here we create a list of two invalid ids. One of them
    is 0 and other one is non-existing id for a particular model.
    """
    raise_if_not_instance_of(non_existing_id, (int, long))
    return 0, non_existing_id


def _get_invalid_id_and_status_code_pair(invalid_ids):
    """
    This associates expected status code with given list of invalid_ids.
    i.e. 400 for invalid id e.g. 0 and 404 for non-existing record
    """
    raise_if_not_instance_of(invalid_ids, (list, tuple))
    return [(invalid_ids[0], InvalidUsage.http_status_code()),
            (invalid_ids[1], ResourceNotFound.http_status_code())]


def _assert_activity(user_id, _type, source_id):
    """
    This gets that activity from database table Activity for given params
    :param (int, long) user_id: Id of user
    :param (int, long) _type: Type number of activity
    :param (int, long) source_id: Id of activity source
    """
    raise_if_not_instance_of(user_id, (int, long))
    raise_if_not_instance_of(_type, (int, long))
    raise_if_not_instance_of(source_id, (int, long))
    # Need to commit the session because Celery has its own session, and our session does not
    # know about the changes that Celery session has made.
    db.session.commit()
    activity = Activity.get_by_user_id_type_source_id(user_id, _type, source_id)
    assert activity<|MERGE_RESOLUTION|>--- conflicted
+++ resolved
@@ -519,7 +519,13 @@
         if not blast_url:
             raise_if_not_instance_of(campaign, CampaignUtils.MODELS)
             db.session.commit()
-<<<<<<< HEAD
+            assert campaign.blasts[blast_index].sends == expected_count
+        else:
+            raise_if_not_instance_of(access_token, basestring)
+            raise_if_not_instance_of(blast_url, basestring)
+            response = send_request('get', blast_url, access_token)
+            if response.ok:
+                assert response.json()['blast']['sends'] == expected_count
             try:
                 if campaign.blasts[blast_index].sends == expected_count:
                     return campaign.blasts[blast_index].sends
@@ -533,15 +539,6 @@
         response = send_request('get', blast_url, access_token)
         if response.ok:
             return response.json()['blast']['sends'] == expected_count
-=======
-            assert campaign.blasts[blast_index].sends == expected_count
-        else:
-            raise_if_not_instance_of(access_token, basestring)
-            raise_if_not_instance_of(blast_url, basestring)
-            response = send_request('get', blast_url, access_token)
-            if response.ok:
-                assert response.json()['blast']['sends'] == expected_count
->>>>>>> dcc12627
 
     @staticmethod
     def assert_blast_sends(campaign, expected_count, blast_index=0, abort_time_for_sends=100,
@@ -571,7 +568,6 @@
         raise_if_not_instance_of(expected_count, int)
         raise_if_not_instance_of(access_token, basestring) if access_token else None
         raise_if_not_instance_of(blasts_url, basestring) if blasts_url else None
-<<<<<<< HEAD
         received_blasts = CampaignsTestsHelpers.get_blasts(campaign, access_token,
                                                                      blasts_url)
         if len(received_blasts) == expected_count:
@@ -580,13 +576,6 @@
             print 'Expected Blasts:%s' % expected_count
             print 'Received Blasts:%s' % len(received_blasts)
             return False
-=======
-        received_blasts_count = len(CampaignsTestsHelpers.get_blasts(campaign, access_token,
-                                                                     blasts_url))
-        print 'Expected Blasts:%s' % expected_count
-        print 'Received Blasts:%s' % received_blasts_count
-        assert received_blasts_count == expected_count
->>>>>>> dcc12627
 
     @staticmethod
     def assert_campaign_blasts(campaign, expected_count, access_token=None, blasts_url=None, timeout=10):
