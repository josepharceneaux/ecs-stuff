"""
This module contains tests code that is common across campaign-services. e.g SMS and Push campaign.
"""

__author__ = 'basit'

# Standard Imports
import time
import json
from datetime import datetime, timedelta

# Third Party
import requests
from requests import Response
from polling import poll, TimeoutException

# Application Specific
from ..models.db import db
from ..tests.conftest import fake
from ..routes import CandidatePoolApiUrl
from custom_errors import CampaignException
from ..models.user import (DomainRole, User)
from ..models.sms_campaign import SmsCampaign
from ..models.misc import (Frequency, Activity)
from ..models.push_campaign import PushCampaign
from ..utils.datetime_utils import DatetimeUtils
from ..models.email_campaign import EmailCampaign
from campaign_utils import get_model, CampaignUtils
from ..utils.validators import raise_if_not_instance_of
from ..models.talent_pools_pipelines import TalentPipeline
from ..utils.handy_functions import (JSON_CONTENT_TYPE_HEADER,
                                     add_role_to_test_user)
from ..tests.fake_testing_data_generator import FakeCandidatesData
from ..error_handling import (ForbiddenError, InvalidUsage, UnauthorizedError,
                              ResourceNotFound, UnprocessableEntity, InternalServerError)
from ..inter_service_calls.candidate_pool_service_calls import create_smartlist_from_api, \
    assert_smartlist_candidates
from ..inter_service_calls.candidate_service_calls import create_candidates_from_candidate_api


class CampaignsTestsHelpers(object):
    """
    This class contains common helper methods for tests of sms_campaign_service and
    push_campaign_service etc.
    """
    @classmethod
    def request_for_forbidden_error(cls, method, url, access_token):
        """
        This should get forbidden error because requested campaign does not belong to
        logged-in user's domain.
        :param (str) method: Name of HTTP method
        :param (str) url: URL to to make HTTP request
        :param (str) access_token: access access_token of user
        """
        raise_if_not_instance_of(method, basestring)
        raise_if_not_instance_of(url, basestring)
        raise_if_not_instance_of(access_token, basestring)
        response = send_request(method, url, access_token, None)
        cls.assert_api_response(response, expected_status_code=ForbiddenError.http_status_code())

    @classmethod
    def request_for_resource_not_found_error(cls, method, url, access_token, data=None):
        """
        This should get Resource not found error because requested resource has been deleted.
        :param (str) method: Name of HTTP method
        :param (str) url: URL to to make HTTP request
        :param (str) access_token: access access_token of user
        :param (dict | None) data: Data to be posted
        """
        raise_if_not_instance_of(method, basestring)
        raise_if_not_instance_of(url, basestring)
        raise_if_not_instance_of(access_token, basestring)
        raise_if_not_instance_of(data, dict) if data else None
        response = send_request(method, url, access_token, data=data)
        cls.assert_api_response(response, expected_status_code=ResourceNotFound.http_status_code())

    @classmethod
    def request_after_deleting_campaign(cls, campaign, url_to_delete_campaign, url_after_delete,
                                        method_after_delete, access_token, data=None):
        """
        This is a helper function to request the given URL after deleting the given resource.
        It should result in ResourceNotFound error.
        :param (dict | SmsCampaign | EmailCampaign | PushCampaign) campaign: Campaign object
        :param (str) url_to_delete_campaign: URL to delete given campaign
        :param (str) url_after_delete: URL to be requested after deleting the campaign
        :param (str) method_after_delete: Name of method to be requested after deleting campaign
        :param (str) access_token: access access_token of logged-in user
        :param (dict | None) data: Data to be sent in request after deleting campaign
        """
        raise_if_not_instance_of(campaign, (dict, CampaignUtils.MODELS))
        raise_if_not_instance_of(url_to_delete_campaign, basestring)
        raise_if_not_instance_of(url_after_delete, basestring)
        raise_if_not_instance_of(method_after_delete, basestring)
        raise_if_not_instance_of(access_token, basestring)
        raise_if_not_instance_of(data, dict) if data else None
        campaign_id = campaign.id if hasattr(campaign, 'id') else campaign['id']
        # Delete the campaign first
        CampaignsTestsHelpers.request_for_ok_response('delete', url_to_delete_campaign % campaign_id,
                                                      access_token, None)
        CampaignsTestsHelpers.request_for_resource_not_found_error(
            method_after_delete, url_after_delete % campaign_id, access_token, data)

    @classmethod
    def request_for_ok_response(cls, method, url, access_token, data):
        """
        This function is expected to schedule a campaign with all valid parameters.
        :param (str) method: Name of HTTP method
        :param (str) url: URL to to make HTTP request
        :param (str) access_token: access access_token of user
        :param (dict | None) data: Data to be posted
        """
        raise_if_not_instance_of(method, basestring)
        raise_if_not_instance_of(url, basestring)
        raise_if_not_instance_of(access_token, basestring)
        raise_if_not_instance_of(data, dict) if data else None
        response = send_request(method, url, access_token, data)
        assert response.ok
        json_response = response.json()
        assert json_response
        if method.lower() != 'delete':
            assert json_response['task_id']
            return json_response['task_id']

    @classmethod
    def request_with_past_start_and_end_datetime(cls, method, url, access_token, data):
        """
        Here we pass start_datetime and end_datetime with invalid value i.e. in past, to schedule
        a campaign. Then we assert that we get InvalidUsage error in response.
        :param (str) method: Name of HTTP method
        :param (str) url: URL to to make HTTP request
        :param (str) access_token: access access_token of user
        :param (dict) data: Data to be posted
        """
        raise_if_not_instance_of(method, basestring)
        raise_if_not_instance_of(url, basestring)
        raise_if_not_instance_of(access_token, basestring)
        raise_if_not_instance_of(data, dict) if data else None
        _assert_invalid_datetime(method, url, access_token, data, 'start_datetime')
        if not data['frequency_id'] or not data['frequency_id'] == Frequency.ONCE:
            _assert_invalid_datetime(method, url, access_token, data, 'end_datetime')

    @classmethod
    def missing_fields_in_schedule_data(cls, method, url, access_token, data):
        """
        Here we try to schedule a campaign with missing required fields and assert that we get
        InvalidUsage error in response.
        :param (str) method: Name of HTTP method
        :param (str) url: URL to to make HTTP request
        :param (str) access_token: access access_token of user
        :param (dict) data: Data to be posted
        """
        # Test missing start_datetime field which is mandatory to schedule a campaign
        raise_if_not_instance_of(method, basestring)
        raise_if_not_instance_of(url, basestring)
        raise_if_not_instance_of(access_token, basestring)
        raise_if_not_instance_of(data, dict)
        _assert_api_response_for_missing_field(method, url, access_token, data, 'start_datetime')
        # If periodic job, need to test for end_datetime as well
        if not data['frequency_id'] or not data['frequency_id'] == Frequency.ONCE:
            _assert_api_response_for_missing_field(method, url, access_token, data, 'end_datetime')

    @classmethod
    def invalid_datetime_format(cls, method, url, access_token, data):
        """
        Here we pass start_datetime and end_datetime in invalid format to schedule a campaign.
        :param (str) method: Name of HTTP method
        :param (str) url: URL to to make HTTP request
        :param (str) access_token: access access_token of user
        :param (dict) data: Data to be posted
        """
        raise_if_not_instance_of(method, basestring)
        raise_if_not_instance_of(url, basestring)
        raise_if_not_instance_of(access_token, basestring)
        raise_if_not_instance_of(data, dict)
        _assert_invalid_datetime_format(method, url, access_token, data, 'start_datetime')
        if not data['frequency_id'] or not data['frequency_id'] == Frequency.ONCE:
            _assert_invalid_datetime_format(method, url, access_token, data, 'end_datetime')

    @classmethod
    def request_with_invalid_token(cls, method, url, data=None):
        """
        This is used in tests where we want to make HTTP request on given URL with invalid
        access access_token. It assert that we get ForbiddenError as a result.
        :param (str) method: Name of HTTP method
        :param (str) url: URL to to make HTTP request
        :param (dict | None) data: Data to be posted
        """
        raise_if_not_instance_of(method, basestring)
        raise_if_not_instance_of(url, basestring)
        raise_if_not_instance_of(data, dict) if data else None
        _assert_unauthorized(method, url, 'invalid_token', data)

    @classmethod
    def reschedule_with_invalid_data(cls, url, access_token):
        """
        This is used in campaign tests where we want to re-schedule a campaign with invalid data.
        This asserts that we get BadRequest error for every bad data we pass.
        :param (str) url: URL to to make HTTP request
        :param (str) access_token: access access_token of user
        """
        raise_if_not_instance_of(url, basestring)
        raise_if_not_instance_of(access_token, basestring)
        _invalid_data_test('put', url, access_token)

    @classmethod
    def request_with_invalid_resource_id(cls, model, method, url, access_token, data=None):
        """
        This makes HTTP request (as specified by method) on given URL.
        It creates two invalid ids for requested resource, 0 and some large number(non-existing id)
        that does not exist in database for given model. It then asserts to check we get status
        code 400 in case of id 0 and status code 404 in case of non-existing id.
        :param (db.Model) model: SQLAlchemy model
        :param (str) method: Name of HTTP method
        :param (str) url: URL to to make HTTP request
        :param (str) access_token: access access_token of user
        :param (dict | None) data: Data to be posted
        """
        assert db.Model in model.__mro__, '`model` should be instance of db.Model'
        raise_if_not_instance_of(method, basestring)
        raise_if_not_instance_of(url, basestring)
        raise_if_not_instance_of(access_token, basestring)
        raise_if_not_instance_of(data, dict) if data else None
        last_campaign_id_in_db = cls.get_last_id(model)
        invalid_ids = get_invalid_ids(last_campaign_id_in_db)
        invalid_id_and_status_code = _get_invalid_id_and_status_code_pair(invalid_ids)
        for _id, status_code in invalid_id_and_status_code:
            response = send_request(method, url % _id, access_token, data)
            assert response.status_code == status_code

    @classmethod
    def get_last_id(cls, model):
        """
        This methods returns the id of last record in given database table.
        :param (db.Model) model: SQLAlchemy model
        """
        assert db.Model in model.__mro__, '`model` should be instance of db.Model'
        last_obj = model.query.order_by(model.id.desc()).first()
        if last_obj:
            return last_obj.id
        else:
            return 1000

    @classmethod
    def reschedule_with_post_method(cls, url, access_token, data):
        """
        Test forbidden error. To schedule a task first time, we have to send POST,
        but we will send request using PUT which is for update and will validate error
        :param (str) url: URL to to make HTTP request
        :param (str) access_token: access access_token of user
        :param (dict) data: Data to be posted
        """
        raise_if_not_instance_of(url, basestring)
        raise_if_not_instance_of(access_token, basestring)
        raise_if_not_instance_of(data, dict)
        response = send_request('post', url, access_token, data)
        cls.assert_api_response(response, expected_status_code=ForbiddenError.http_status_code())

    @classmethod
    def assert_api_response(cls, response, expected_status_code=InvalidUsage.http_status_code()):
        """
        This method is used to assert Invalid usage error in given response
        :param (Response) response: HTTP response
        :return: error dict
        """
        raise_if_not_instance_of(response, Response)
        raise_if_not_instance_of(expected_status_code, int)
        assert response.status_code == expected_status_code
        error = response.json()['error']
        assert error, 'error key is missing from response'
        assert error['message']
        return error

    @classmethod
    def campaign_send_with_no_smartlist(cls, url, access_token):
        """
        This is the test to send a campaign which has no smartlist associated  with it.
        It should get Invalid usage error. Custom error should be
        NoSmartlistAssociatedWithCampaign.
        :param (str) url: URL to to make HTTP request
        :param (str) access_token: access access_token of user
        """
        raise_if_not_instance_of(url, basestring)
        raise_if_not_instance_of(access_token, basestring)
        response = send_request('post', url, access_token, None)
        assert response.status_code == InvalidUsage.http_status_code(), \
            'It should be invalid usage error(400)'
        error_resp = response.json()['error']
        assert error_resp['code'] == CampaignException.NO_SMARTLIST_ASSOCIATED_WITH_CAMPAIGN
        assert 'No Smartlist'.lower() in error_resp['message'].lower()

    @classmethod
    def campaign_send_with_no_smartlist_candidate(cls, url, access_token, campaign,
                                                  talent_pipeline_id):
        """
        User auth access_token is valid, campaign has one smart list associated. But smartlist has
        no candidate associated with it. It should get invalid usage error.
        Custom error should be NoCandidateAssociatedWithSmartlist.
        :param (SmsCampaign | EmailCampaign | PushCampaign) campaign: Campaign object
        :param (str) url: URL to to make HTTP request
        :param (str) access_token: access access_token of user
        :param (int, long) talent_pipeline_id: Id of talent_pipeline
        """
        raise_if_not_instance_of(url, basestring)
        raise_if_not_instance_of(access_token, basestring)
        raise_if_not_instance_of(campaign, CampaignUtils.MODELS)
        raise_if_not_instance_of(talent_pipeline_id, (int, long))
        smartlist_id = FixtureHelpers.create_smartlist_with_search_params(access_token,
                                                                          talent_pipeline_id)
        campaign_type = campaign.__tablename__
        #  Need to do this because cannot make changes until prod is stable
        campaign_smartlist_model = get_model(campaign_type,
                                             campaign_type + '_smartlist')
        campaign_smartlist_obj = campaign_smartlist_model(campaign_id=campaign.id,
                                                          smartlist_id=smartlist_id)
        campaign_smartlist_model.save(campaign_smartlist_obj)
        response_post = send_request('post', url, access_token)
        error_resp = cls.assert_api_response(response_post,
                                             expected_status_code=InvalidUsage.http_status_code())
        assert error_resp['code'] == CampaignException.NO_CANDIDATE_ASSOCIATED_WITH_SMARTLIST
        assert error_resp['message']

    @classmethod
    def campaign_test_with_no_valid_candidate(cls, url, access_token, campaign_id):
        """
        This is the test to send campaign to candidate(s) who do not have valid
        data for the campaign to be sent to them. e.g. in case of email_campaign, candidate
        will have no email or for SMS campaign, candidate will not have any mobile number
        associated. This should assert custom error NO_VALID_CANDIDATE_FOUND in response.
        :param (str) url: URL to to make HTTP request
        :param (str) access_token: access access_token of user
        :param (int, long) campaign_id: Id of campaign
        """
        raise_if_not_instance_of(url, basestring)
        raise_if_not_instance_of(access_token, basestring)
        raise_if_not_instance_of(campaign_id, (int, long))
        response_post = send_request('post', url,  access_token)
        error_resp = cls.assert_api_response(response_post,
                                             expected_status_code=InvalidUsage.http_status_code())
        assert error_resp['code'] == CampaignException.NO_VALID_CANDIDATE_FOUND
        assert str(campaign_id) in error_resp['message']

    @classmethod
    def assert_for_activity(cls, user_id, _type, source_id):
        """
        This verifies that activity has been created for given action
        :param (int, long) user_id: Id of user
        :param (int, long) _type: Type number of activity
        :param (int, long) source_id: Id of activity source
        """
<<<<<<< HEAD
        raise_if_not_instance_of(user_id, (int, long))
        raise_if_not_instance_of(_type, (int, long))
        raise_if_not_instance_of(source_id, (int, long))
        # Need to commit the session because Celery has its own session, and our session does not
        # know about the changes that Celery session has made.
        db.session.commit()
        activity = poll(_get_activity, args=(user_id, _type, source_id), step=3, timeout=60)
=======
        activity = poll(_get_activity, args=(user_id, type_, source_id), step=3, timeout=60)
>>>>>>> 47882c88
        assert activity

    @classmethod
    def assert_ok_response_and_counts(cls, response, count=0, entity='sends', check_count=True):
        """
        This is the common function to assert that response is returning valid 'count'
        and 'sends' or 'replies' for a particular campaign.
        :param (Response) response: Response object of HTTP request
        :param (int) count: Number of expected objects
        :param (int) entity: Name of expected entity
        :param (bool) check_count: If True, will check number of objects
        """
        raise_if_not_instance_of(response, Response)
        raise_if_not_instance_of(count, int)
        raise_if_not_instance_of(entity, basestring)
        raise_if_not_instance_of(check_count, bool)
        assert response.status_code == 200, 'Response should be "OK" (200)'
        assert response.json()
        json_response = response.json()
        assert entity in json_response
        if check_count:
            assert len(json_response[entity]) == count
            if not count:  # if count is 0, campaign_sends should be []
                assert not json_response[entity]
            else:
                assert json_response[entity]

    @staticmethod
    def send_campaign(url, campaign, access_token, blasts_url=None):
        """
        This function sends the campaign via /v1/email-campaigns/:id/send or
        /v1/sms-campaigns/:id/send depending on campaign type.
        sleep_time is set to be 20s here. One can modify this by passing required value.
        :param (str) url: URL to hit for sending given campaign
        :param (dict | SmsCampaign | EmailCampaign | PushCampaign) campaign: Campaign object
        :param (str) access_token: Auth access_token to make HTTP request
        :param (str | None) blasts_url: URL to get blasts of given campaign
        """
        raise_if_not_instance_of(url, basestring)
        raise_if_not_instance_of(campaign, (dict, CampaignUtils.MODELS))
        raise_if_not_instance_of(access_token, basestring)
        raise_if_not_instance_of(blasts_url, basestring) if blasts_url else None
        # send campaign
        campaign_id = campaign.id if hasattr(campaign, 'id') else campaign['id']
        send_url = url % campaign_id
        response = send_request('post', send_url, access_token)
        assert response.ok
        if blasts_url:
            blasts_url = blasts_url % campaign_id
        blasts = CampaignsTestsHelpers.get_blasts_with_polling(campaign, access_token,
                                                               blasts_url=blasts_url)
        if not blasts:
            raise UnprocessableEntity('blasts not found in given time range.')
        return response

    @staticmethod
    def get_blasts(campaign, access_token=None, blasts_url=None):
        """
        This returns all the blasts associated with given campaign
        """
        raise_if_not_instance_of(campaign, (dict, CampaignUtils.MODELS))
        db.session.commit()
        if not blasts_url:
            return campaign.blasts.all()
        raise_if_not_instance_of(access_token, basestring)
        raise_if_not_instance_of(blasts_url, basestring)
        blasts_get_response = send_request('get', blasts_url, access_token)
        if blasts_get_response.ok:
            return blasts_get_response.json()['blasts']

    @staticmethod
    def get_blasts_with_polling(campaign, access_token=None, blasts_url=None, timeout=10):
        """
        This polls the result of blasts of a campaign for given timeout (default 10s).
        """
        raise_if_not_instance_of(campaign, (dict, CampaignUtils.MODELS))
        raise_if_not_instance_of(access_token, basestring) if access_token else None
        raise_if_not_instance_of(blasts_url, basestring) if blasts_url else None
        raise_if_not_instance_of(timeout, int)
        return poll(CampaignsTestsHelpers.get_blasts, step=3,
                    args=(campaign, access_token, blasts_url), timeout=timeout)

    @staticmethod
    def get_blast_by_index_with_polling(campaign, blast_index=0, access_token=None,
                                        blasts_url=None, timeout=10):
        """
        This polls the result of get_blasts_with_index() for given timeout (default 10s).
        """
        raise_if_not_instance_of(campaign, (dict, CampaignUtils.MODELS))
        raise_if_not_instance_of(blast_index, int)
        raise_if_not_instance_of(access_token, basestring) if access_token else None
        raise_if_not_instance_of(blasts_url, basestring) if blasts_url else None
        raise_if_not_instance_of(timeout, int)
        return poll(CampaignsTestsHelpers.get_blast_with_index, step=3,
                    args=(campaign, blast_index, access_token, blasts_url), timeout=timeout)

    @staticmethod
    def get_blast_with_index(campaign, blast_index=0, access_token=None, blasts_url=None):
        """
        This returns one particular blast associated with given campaign as specified by index.
        """
        raise_if_not_instance_of(campaign, (dict, CampaignUtils.MODELS))
        raise_if_not_instance_of(blast_index, int)
        raise_if_not_instance_of(access_token, basestring) if access_token else None
        raise_if_not_instance_of(blasts_url, basestring) if blasts_url else None
        db.session.commit()
        if not blasts_url:
            try:
                raise_if_not_instance_of(campaign, CampaignUtils.MODELS)
                return campaign.blasts[blast_index]
            except IndexError:
                return []
        raise_if_not_instance_of(access_token, basestring)
        raise_if_not_instance_of(blasts_url, basestring)
        blasts_get_response = send_request('get', blasts_url, access_token)
        if blasts_get_response.ok:
            return blasts_get_response.json()['blast']

    @staticmethod
    def verify_sends(campaign, expected_count, blast_index, blast_url=None, access_token=None):
        """
        This returns all number of sends associated with given blast index of a campaign
        """
        raise_if_not_instance_of(campaign, (dict, CampaignUtils.MODELS))
        raise_if_not_instance_of(expected_count, int)
        raise_if_not_instance_of(blast_index, int)
        db.session.commit()
        if not blast_url:
            raise_if_not_instance_of(campaign, CampaignUtils.MODELS)
            return campaign.blasts[blast_index].sends == expected_count
        raise_if_not_instance_of(access_token, basestring)
        raise_if_not_instance_of(blast_url, basestring)
        response = send_request('get', blast_url, access_token)
        if response.ok:
            return response.json()['blast']['sends'] == expected_count

    @staticmethod
    def assert_blast_sends(campaign, expected_count, blast_index=0, abort_time_for_sends=20,
                           blast_url=None, access_token=None):
        """
        This function asserts that particular blast of given campaign has expected number of sends
        """
        raise_if_not_instance_of(campaign, (dict, CampaignUtils.MODELS))
        raise_if_not_instance_of(expected_count, int)
        raise_if_not_instance_of(blast_index, int)
        raise_if_not_instance_of(abort_time_for_sends, int)
        raise_if_not_instance_of(access_token, basestring) if access_token else None
        raise_if_not_instance_of(blast_url, basestring) if blast_url else None
        sends_verified = poll(CampaignsTestsHelpers.verify_sends, step=3,
                              args=(campaign, expected_count, blast_index, blast_url, access_token),
                              timeout=abort_time_for_sends)
        assert sends_verified

    @staticmethod
    def assert_campaign_blasts(campaign, expected_count, access_token=None, blasts_url=None, timeout=10):
        """
        This function asserts that given campaign has expected number of blast objects
        """
        raise_if_not_instance_of(campaign, (dict, CampaignUtils.MODELS))
        raise_if_not_instance_of(expected_count, int)
        raise_if_not_instance_of(access_token, basestring) if access_token else None
        raise_if_not_instance_of(blasts_url, basestring) if blasts_url else None
        raise_if_not_instance_of(timeout, int)
        blasts = poll(CampaignsTestsHelpers.get_blasts, step=3,
                      args=(campaign, access_token, blasts_url), timeout=timeout)
        return len(blasts) == expected_count

    @staticmethod
    def create_smartlist_with_candidate(access_token, talent_pipeline, count=1,
                                        data=None, emails_list=False, create_phone=False,
                                        assign_role=False, assert_candidates=True,
                                        smartlist_name=fake.word(), timeout=80):
        """
        This creates candidate(s) as specified by the count and assign it to a smartlist.
        Finally it returns smartlist_id and candidate_ids.
        """
        raise_if_not_instance_of(access_token, basestring)
        raise_if_not_instance_of(talent_pipeline, TalentPipeline)
        raise_if_not_instance_of(count, int)
        raise_if_not_instance_of(data, dict) if data else None
        raise_if_not_instance_of(emails_list, bool)
        raise_if_not_instance_of(create_phone, bool)
        raise_if_not_instance_of(assign_role, bool)
        raise_if_not_instance_of(assert_candidates, bool)
        raise_if_not_instance_of(smartlist_name, basestring)
        raise_if_not_instance_of(timeout, int)
        if assign_role:
            CampaignsTestsHelpers.assign_roles(talent_pipeline.user)
        if not data:
            # create candidate
            data = FakeCandidatesData.create(talent_pool=talent_pipeline.talent_pool,
                                             emails_list=emails_list, create_phone=create_phone,
                                             count=count)

        candidate_ids = create_candidates_from_candidate_api(access_token, data,
                                                             return_candidate_ids_only=True)
        if assert_candidates:
            time.sleep(10)  # TODO: Need to remove this and use polling instead
        smartlist_data = {'name': smartlist_name,
                          'candidate_ids': candidate_ids,
                          'talent_pipeline_id': talent_pipeline.id}

        smartlists = create_smartlist_from_api(data=smartlist_data, access_token=access_token)
        smartlist_id = smartlists['smartlist']['id']
        if assert_candidates:
            try:
                poll(assert_smartlist_candidates, step=3,
                     args=(smartlist_id, len(candidate_ids), access_token), timeout=timeout)
            except TimeoutException:
                raise InternalServerError('Candidates not found for smartlist(id:%s) '
                                          'within given time range' % smartlist_id)
            print '%s candidate(s) found for smartlist(id:%s)' % (len(candidate_ids), smartlist_id)
        return smartlist_id, candidate_ids

    @staticmethod
    def assign_roles(user, roles=(DomainRole.Roles.CAN_ADD_CANDIDATES,
                                  DomainRole.Roles.CAN_GET_CANDIDATES)):
        """
        This assign required permission to given user.
        Default roles are CAN_ADD_CANDIDATES and CAN_GET_CANDIDATES.
        """
        raise_if_not_instance_of(user, User)
        raise_if_not_instance_of(roles, (list, tuple))
        add_role_to_test_user(user, roles)


class FixtureHelpers(object):
    """
    This contains the functions which will be useful for similar fixtures across campaigns
    """
    @classmethod
    def create_smartlist_with_search_params(cls, access_token, talent_pipeline_id):
        """
        This creates a smartlist with search params and returns the id of smartlist
        """
        raise_if_not_instance_of(access_token, basestring)
        raise_if_not_instance_of(talent_pipeline_id, (int, long))
        name = fake.word()
        search_params = {"maximum_years_experience": "5", "location": "San Jose, CA",
                         "minimum_years_experience": "2"}
        data = {'name': name, 'search_params': search_params,
                'talent_pipeline_id': talent_pipeline_id}
        response = send_request('post', CandidatePoolApiUrl.SMARTLISTS, access_token, data)
        assert response.status_code == requests.codes.CREATED  # Successfully created
        json_resp = response.json()
        assert 'smartlist' in json_resp
        assert 'id' in json_resp['smartlist']
        return json_resp['smartlist']['id']


def send_request(method, url, access_token, data=None, is_json=True, data_dumps=True):
    # This method is being used for test cases, so it is sure that method has
    #  a valid value like 'get', 'post' etc.test_reschedule_with_invalid_token
    raise_if_not_instance_of(method, basestring)
    raise_if_not_instance_of(url, basestring)
    raise_if_not_instance_of(access_token, basestring)
    raise_if_not_instance_of(is_json, bool)
    raise_if_not_instance_of(data_dumps, bool)
    request_method = getattr(requests, method)
    headers = dict(Authorization='Bearer %s' % access_token)
    if is_json:
        headers['Content-Type'] = JSON_CONTENT_TYPE_HEADER['content-type']
    if data_dumps:
        data = json.dumps(data)
    return request_method(url, data=data, headers=headers)


def get_fake_dict():
    """
    This method just creates a dictionary with 3 random keys and values

    : Example:

        data = {
                    'excepturi': 'qui',
                    'unde': 'ipsam',
                    'magni': 'voluptate'
                }
    :return: data
    :rtype dict
    """
    data = dict()
    for _ in range(3):
        data[fake.word()] = fake.word()
    return data


def get_invalid_fake_dict():
    """
    This method just creates a dictionary with 3 random keys and values

    : Example:

        data = {
                    'excepturi': 'qui',
                    'unde': 'ipsam',
                    'magni': 'voluptate'
                }
    :return: data
    :rtype dict
    """
    fake_dict = get_fake_dict()
    fake_dict[len(fake_dict.keys())-1] = [fake.word]
    return fake_dict


def _assert_api_response_for_missing_field(method, url, access_token, data, field_to_remove):
    """
    This function removes the field from data as specified by field_to_remove, and
    then POSTs data on given URL. It then asserts that removed filed is in error_message.
    :param (str) method: Name of HTTP method
    :param (str) url: URL to to make HTTP request
    :param (str) access_token: access access_token of user
    :param (dict) data: Data to be posted
    :param (str) field_to_remove: Name of field we want to remove from given data
    """
    raise_if_not_instance_of(method, basestring)
    raise_if_not_instance_of(url, basestring)
    raise_if_not_instance_of(access_token, basestring)
    raise_if_not_instance_of(data, dict)
    raise_if_not_instance_of(field_to_remove, basestring)
    removed_value = data[field_to_remove]
    del data[field_to_remove]
    response = send_request(method, url, access_token, data)
    error = CampaignsTestsHelpers.assert_api_response(response)
    assert field_to_remove in error['message'], '%s should be in error_message' % field_to_remove
    # assign removed field again
    data[field_to_remove] = removed_value


def _assert_invalid_datetime_format(method, url, access_token, data, key):
    """
    Here we modify field of data as specified by param 'key' and then assert the invalid usage
    error in response of HTTP request.
    :param (str) method: Name of HTTP method
    :param (str) url: URL to to make HTTP request
    :param (str) access_token: access access_token of user
    :param (dict) data: Data to be posted
    :param (str) key: Name of field we want to make invalidly formatted
    """
    raise_if_not_instance_of(method, basestring)
    raise_if_not_instance_of(url, basestring)
    raise_if_not_instance_of(access_token, basestring)
    raise_if_not_instance_of(data, dict)
    raise_if_not_instance_of(key, basestring)
    str_datetime = str(datetime.utcnow())
    old_value = data[key]
    data[key] = str_datetime  # Invalid datetime format
    response = send_request(method, url, access_token, data)
    CampaignsTestsHelpers.assert_api_response(response)
    data[key] = old_value


def _assert_invalid_datetime(method, url, access_token, data, key):
    """
    Here we set datetime field of data to as specified by param 'key' to past and then assert
    the invalid usage error in response of HTTP request.
    :param (str) method: Name of HTTP method
    :param (str) url: URL to to make HTTP request
    :param (str) access_token: access access_token of user
    :param (dict) data: Data to be posted
    :param (str) key: Name of field we want to assert invalidity on
    """
    raise_if_not_instance_of(method, basestring)
    raise_if_not_instance_of(url, basestring)
    raise_if_not_instance_of(access_token, basestring)
    raise_if_not_instance_of(data, dict)
    raise_if_not_instance_of(key, basestring)
    old_value = data[key]
    data[key] = DatetimeUtils.to_utc_str(datetime.utcnow() - timedelta(hours=10))  # Past datetime
    response = send_request(method, url, access_token, data)
    CampaignsTestsHelpers.assert_api_response(response)
    data[key] = old_value


def _assert_unauthorized(method, url, access_token, data=None):
    """
    For a given URL, here we request with invalid access_token and assert that we get Unauthorized error.
    :param (str) method: Name of HTTP method
    :param (str) url: URL to to make HTTP request
    :param (str) access_token: access access_token of user
    :param (dict | None) data: Data to be posted
    """
    raise_if_not_instance_of(method, basestring)
    raise_if_not_instance_of(url, basestring)
    raise_if_not_instance_of(access_token, basestring)
    raise_if_not_instance_of(data, dict) if data else None
    response = send_request(method, url, access_token, data)
    assert response.status_code == UnauthorizedError.http_status_code(), \
        'It should not be authorized (401)'


def _invalid_data_test(method, url, access_token):
    """
    This is used to make HTTP request as specified by 'method' on given URL and assert invalid
    usage error in response.
    :param (str) method: Name of HTTP method
    :param (str) url: URL to to make HTTP request
    :param (str) access_token: access access_token of user
    """
    raise_if_not_instance_of(method, basestring)
    raise_if_not_instance_of(url, basestring)
    raise_if_not_instance_of(access_token, basestring)
    # test with None Data
    data = None
    response = send_request(method, url, access_token, data)
    CampaignsTestsHelpers.assert_api_response(response)
    # Test with empty dict
    data = {}
    CampaignsTestsHelpers.assert_api_response(response)
    response = send_request(method, url, access_token, data)
    CampaignsTestsHelpers.assert_api_response(response)
    # Test with valid data and invalid header
    data = get_fake_dict()
    response = send_request(method, url, access_token, data, is_json=False)
    CampaignsTestsHelpers.assert_api_response(response)
    # Test with Non JSON data and valid header
    data = get_invalid_fake_dict()
    response = send_request(method, url, access_token, data, data_dumps=False)
    CampaignsTestsHelpers.assert_api_response(response)


def get_invalid_ids(last_id_of_obj_in_db):
    """
    Given a database model object, here we create a list of two invalid ids. One of them
    is 0 and other one is 1000 plus the id of last record.
    """
    raise_if_not_instance_of(last_id_of_obj_in_db, (int, long))
    return 0, last_id_of_obj_in_db + 1000


def _get_invalid_id_and_status_code_pair(invalid_ids):
    """
    This associates expected status code with given list of invalid_ids.
    i.e. 400 for invalid id e.g. 0 and 404 for non-existing record
    """
    raise_if_not_instance_of(invalid_ids, (list, tuple))
    return [(invalid_ids[0], InvalidUsage.http_status_code()),
            (invalid_ids[1], ResourceNotFound.http_status_code())]


def _get_activity(user_id, _type, source_id):
    """
    This gets that activity from database table Activity for given params
    :param (int, long) user_id: Id of user
    :param (int, long) _type: Type number of activity
    :param (int, long) source_id: Id of activity source
    """
<<<<<<< HEAD
    raise_if_not_instance_of(user_id, (int, long))
    raise_if_not_instance_of(_type, (int, long))
    raise_if_not_instance_of(source_id, (int, long))
=======
    # Need to commit the session because Celery has its own session, and our session does not
    # know about the changes that Celery session has made.
    db.session.commit()
>>>>>>> 47882c88
    return Activity.get_by_user_id_type_source_id(user_id, _type, source_id)<|MERGE_RESOLUTION|>--- conflicted
+++ resolved
@@ -347,17 +347,12 @@
         :param (int, long) _type: Type number of activity
         :param (int, long) source_id: Id of activity source
         """
-<<<<<<< HEAD
         raise_if_not_instance_of(user_id, (int, long))
         raise_if_not_instance_of(_type, (int, long))
         raise_if_not_instance_of(source_id, (int, long))
         # Need to commit the session because Celery has its own session, and our session does not
         # know about the changes that Celery session has made.
-        db.session.commit()
         activity = poll(_get_activity, args=(user_id, _type, source_id), step=3, timeout=60)
-=======
-        activity = poll(_get_activity, args=(user_id, type_, source_id), step=3, timeout=60)
->>>>>>> 47882c88
         assert activity
 
     @classmethod
@@ -806,13 +801,10 @@
     :param (int, long) _type: Type number of activity
     :param (int, long) source_id: Id of activity source
     """
-<<<<<<< HEAD
     raise_if_not_instance_of(user_id, (int, long))
     raise_if_not_instance_of(_type, (int, long))
     raise_if_not_instance_of(source_id, (int, long))
-=======
     # Need to commit the session because Celery has its own session, and our session does not
     # know about the changes that Celery session has made.
     db.session.commit()
->>>>>>> 47882c88
     return Activity.get_by_user_id_type_source_id(user_id, _type, source_id)