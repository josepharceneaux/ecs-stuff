"""
This module contains tests code that is common across campaign-services. e.g SMS and Push campaign.
"""

__author__ = 'basit'

# Standard Imports
import time
import json
from datetime import datetime, timedelta

# Third Party
import requests
<<<<<<< HEAD
=======
from requests import Response
>>>>>>> 6e792d3b
from polling import poll, TimeoutException

# Application Specific
from ..models.db import db
from ..tests.conftest import fake
from ..routes import CandidatePoolApiUrl
from custom_errors import CampaignException
from ..models.user import (DomainRole, User)
from ..models.sms_campaign import SmsCampaign
from ..models.misc import (Frequency, Activity)
from ..models.push_campaign import PushCampaign
from ..utils.datetime_utils import DatetimeUtils
from ..models.email_campaign import EmailCampaign
<<<<<<< HEAD
from ..utils.validators import raise_if_not_instance_of
from ..utils.handy_functions import (JSON_CONTENT_TYPE_HEADER,
                                     add_role_to_test_user)
from ..tests.fake_testing_data_generator import FakeCandidatesData
from ..error_handling import (ForbiddenError, InvalidUsage,
                              UnauthorizedError, ResourceNotFound, UnprocessableEntity,
                              InternalServerError)
=======
from campaign_utils import get_model, CampaignUtils
from ..utils.validators import raise_if_not_instance_of
from ..models.talent_pools_pipelines import TalentPipeline
from ..utils.handy_functions import (JSON_CONTENT_TYPE_HEADER,
                                     add_role_to_test_user)
from ..tests.fake_testing_data_generator import FakeCandidatesData
from ..error_handling import (ForbiddenError, InvalidUsage, UnauthorizedError,
                              ResourceNotFound, UnprocessableEntity, InternalServerError)
>>>>>>> 6e792d3b
from ..inter_service_calls.candidate_pool_service_calls import create_smartlist_from_api, \
    assert_smartlist_candidates
from ..inter_service_calls.candidate_service_calls import create_candidates_from_candidate_api


class CampaignsTestsHelpers(object):
    """
    This class contains common helper methods for tests of sms_campaign_service and
    push_campaign_service etc.
    """
    @classmethod
    def request_for_forbidden_error(cls, method, url, access_token):
        """
        This should get forbidden error because requested campaign does not belong to
        logged-in user's domain.
        :param (str) method: Name of HTTP method
        :param (str) url: URL to to make HTTP request
        :param (str) access_token: access access_token of user
        """
        raise_if_not_instance_of(method, basestring)
        raise_if_not_instance_of(url, basestring)
        raise_if_not_instance_of(access_token, basestring)
        response = send_request(method, url, access_token, None)
        cls.assert_api_response(response, expected_status_code=ForbiddenError.http_status_code())

    @classmethod
<<<<<<< HEAD
    def request_for_resource_not_found_error(cls, method, url, token, data):
=======
    def request_for_resource_not_found_error(cls, method, url, access_token, data=None):
>>>>>>> 6e792d3b
        """
        This should get Resource not found error because requested resource has been deleted.
        :param (str) method: Name of HTTP method
        :param (str) url: URL to to make HTTP request
        :param (str) access_token: access access_token of user
        :param (dict | None) data: Data to be posted
        """
<<<<<<< HEAD
        response = send_request(method, url, token, data=data)
=======
        raise_if_not_instance_of(method, basestring)
        raise_if_not_instance_of(url, basestring)
        raise_if_not_instance_of(access_token, basestring)
        raise_if_not_instance_of(data, dict) if data else None
        response = send_request(method, url, access_token, data=data)
>>>>>>> 6e792d3b
        cls.assert_api_response(response, expected_status_code=ResourceNotFound.http_status_code())

    @classmethod
    def request_after_deleting_campaign(cls, campaign, url_to_delete_campaign, url_after_delete,
<<<<<<< HEAD
                                        method_after_delete, token, data=None):
        """
        This is a helper function to request the given URL after deleting the given resource.
        It should result in ResourceNotFound error.
        :param (SmsCampaign | EmailCampaign | PushCampaign) campaign: Campaign object
        :param (str) url_to_delete_campaign: URL to delete given campaign
        :param (str) url_after_delete: URL to be requested after deleting the campaign
        :param (str) method_after_delete: Name of method to be requested after deleting campaign
        :param (str) token: access token of logged-in user
        :param data: Data to be sent in request after deleting campaign
        """
        campaign_id = campaign.id if hasattr(campaign, 'id') else campaign['id']
        # Delete the campaign first
        CampaignsTestsHelpers.request_for_ok_response('delete', url_to_delete_campaign % campaign_id,
                                                      token, None)
        CampaignsTestsHelpers.request_for_resource_not_found_error(
            method_after_delete, url_after_delete % campaign_id, token, data)
=======
                                        method_after_delete, access_token, data=None):
        """
        This is a helper function to request the given URL after deleting the given resource.
        It should result in ResourceNotFound error.
        :param (dict | SmsCampaign | EmailCampaign | PushCampaign) campaign: Campaign object
        :param (str) url_to_delete_campaign: URL to delete given campaign
        :param (str) url_after_delete: URL to be requested after deleting the campaign
        :param (str) method_after_delete: Name of method to be requested after deleting campaign
        :param (str) access_token: access access_token of logged-in user
        :param (dict | None) data: Data to be sent in request after deleting campaign
        """
        raise_if_not_instance_of(campaign, (dict, CampaignUtils.MODELS))
        raise_if_not_instance_of(url_to_delete_campaign, basestring)
        raise_if_not_instance_of(url_after_delete, basestring)
        raise_if_not_instance_of(method_after_delete, basestring)
        raise_if_not_instance_of(access_token, basestring)
        raise_if_not_instance_of(data, dict) if data else None
        campaign_id = campaign.id if hasattr(campaign, 'id') else campaign['id']
        # Delete the campaign first
        CampaignsTestsHelpers.request_for_ok_response('delete', url_to_delete_campaign % campaign_id,
                                                      access_token)
        CampaignsTestsHelpers.request_for_resource_not_found_error(
            method_after_delete, url_after_delete % campaign_id, access_token, data)
>>>>>>> 6e792d3b

    @classmethod
    def request_for_ok_response(cls, method, url, access_token, data=None):
        """
        This function is expected to schedule a campaign with all valid parameters.
        :param (str) method: Name of HTTP method
        :param (str) url: URL to to make HTTP request
        :param (str) access_token: access access_token of user
        :param (dict | None) data: Data to be posted
        """
        raise_if_not_instance_of(method, basestring)
        raise_if_not_instance_of(url, basestring)
        raise_if_not_instance_of(access_token, basestring)
        raise_if_not_instance_of(data, dict) if data else None
        response = send_request(method, url, access_token, data)
        assert response.ok
        json_response = response.json()
        assert json_response
        if method.lower() != 'delete':
            assert json_response['task_id']
            return json_response['task_id']

    @classmethod
    def request_with_past_start_and_end_datetime(cls, method, url, access_token, data):
        """
        Here we pass start_datetime and end_datetime with invalid value i.e. in past, to schedule
        a campaign. Then we assert that we get InvalidUsage error in response.
        :param (str) method: Name of HTTP method
        :param (str) url: URL to to make HTTP request
        :param (str) access_token: access access_token of user
        :param (dict) data: Data to be posted
        """
        raise_if_not_instance_of(method, basestring)
        raise_if_not_instance_of(url, basestring)
        raise_if_not_instance_of(access_token, basestring)
        raise_if_not_instance_of(data, dict) if data else None
        _assert_invalid_datetime(method, url, access_token, data, 'start_datetime')
        if not data['frequency_id'] or not data['frequency_id'] == Frequency.ONCE:
            _assert_invalid_datetime(method, url, access_token, data, 'end_datetime')

    @classmethod
    def missing_fields_in_schedule_data(cls, method, url, access_token, data):
        """
        Here we try to schedule a campaign with missing required fields and assert that we get
        InvalidUsage error in response.
        :param (str) method: Name of HTTP method
        :param (str) url: URL to to make HTTP request
        :param (str) access_token: access access_token of user
        :param (dict) data: Data to be posted
        """
        # Test missing start_datetime field which is mandatory to schedule a campaign
        raise_if_not_instance_of(method, basestring)
        raise_if_not_instance_of(url, basestring)
        raise_if_not_instance_of(access_token, basestring)
        raise_if_not_instance_of(data, dict)
        _assert_api_response_for_missing_field(method, url, access_token, data, 'start_datetime')
        # If periodic job, need to test for end_datetime as well
        if not data['frequency_id'] or not data['frequency_id'] == Frequency.ONCE:
            _assert_api_response_for_missing_field(method, url, access_token, data, 'end_datetime')

    @classmethod
    def invalid_datetime_format(cls, method, url, access_token, data):
        """
        Here we pass start_datetime and end_datetime in invalid format to schedule a campaign.
        :param (str) method: Name of HTTP method
        :param (str) url: URL to to make HTTP request
        :param (str) access_token: access access_token of user
        :param (dict) data: Data to be posted
        """
        raise_if_not_instance_of(method, basestring)
        raise_if_not_instance_of(url, basestring)
        raise_if_not_instance_of(access_token, basestring)
        raise_if_not_instance_of(data, dict)
        _assert_invalid_datetime_format(method, url, access_token, data, 'start_datetime')
        if not data['frequency_id'] or not data['frequency_id'] == Frequency.ONCE:
            _assert_invalid_datetime_format(method, url, access_token, data, 'end_datetime')

    @classmethod
    def request_with_invalid_token(cls, method, url, data=None):
<<<<<<< HEAD
=======
        """
        This is used in tests where we want to make HTTP request on given URL with invalid
        access access_token. It assert that we get ForbiddenError as a result.
        :param (str) method: Name of HTTP method
        :param (str) url: URL to to make HTTP request
        :param (dict | None) data: Data to be posted
        """
        raise_if_not_instance_of(method, basestring)
        raise_if_not_instance_of(url, basestring)
        raise_if_not_instance_of(data, dict) if data else None
>>>>>>> 6e792d3b
        _assert_unauthorized(method, url, 'invalid_token', data)

    @classmethod
    def reschedule_with_invalid_data(cls, url, access_token):
        """
        This is used in campaign tests where we want to re-schedule a campaign with invalid data.
        This asserts that we get BadRequest error for every bad data we pass.
        :param (str) url: URL to to make HTTP request
        :param (str) access_token: access access_token of user
        """
        raise_if_not_instance_of(url, basestring)
        raise_if_not_instance_of(access_token, basestring)
        _invalid_data_test('put', url, access_token)

    @classmethod
    def request_with_invalid_resource_id(cls, model, method, url, access_token, data=None):
        """
        This makes HTTP request (as specified by method) on given URL.
        It creates two invalid ids for requested resource, 0 and some large number(non-existing id)
        that does not exist in database for given model. It then asserts to check we get status
        code 400 in case of id 0 and status code 404 in case of non-existing id.
        :param (db.Model) model: SQLAlchemy model
        :param (str) method: Name of HTTP method
        :param (str) url: URL to to make HTTP request
        :param (str) access_token: access access_token of user
        :param (dict | None) data: Data to be posted
        """
        assert db.Model in model.__mro__, '`model` should be instance of db.Model'
        raise_if_not_instance_of(method, basestring)
        raise_if_not_instance_of(url, basestring)
        raise_if_not_instance_of(access_token, basestring)
        raise_if_not_instance_of(data, dict) if data else None
        last_campaign_id_in_db = cls.get_last_id(model)
        invalid_ids = get_invalid_ids(last_campaign_id_in_db)
        invalid_id_and_status_code = _get_invalid_id_and_status_code_pair(invalid_ids)
        for _id, status_code in invalid_id_and_status_code:
            response = send_request(method, url % _id, access_token, data)
            assert response.status_code == status_code

    @classmethod
    def get_last_id(cls, model):
        """
        This methods returns the id of last record in given database table.
        :param (db.Model) model: SQLAlchemy model
        """
        assert db.Model in model.__mro__, '`model` should be instance of db.Model'
        last_obj = model.query.order_by(model.id.desc()).first()
        if last_obj:
            return last_obj.id
        else:
            return 1000

    @classmethod
    def reschedule_with_post_method(cls, url, access_token, data):
        """
        Test forbidden error. To schedule a task first time, we have to send POST,
        but we will send request using PUT which is for update and will validate error
        :param (str) url: URL to to make HTTP request
        :param (str) access_token: access access_token of user
        :param (dict) data: Data to be posted
        """
        raise_if_not_instance_of(url, basestring)
        raise_if_not_instance_of(access_token, basestring)
        raise_if_not_instance_of(data, dict)
        response = send_request('post', url, access_token, data)
        cls.assert_api_response(response, expected_status_code=ForbiddenError.http_status_code())

    @classmethod
    def assert_api_response(cls, response, expected_status_code=InvalidUsage.http_status_code()):
        """
        This method is used to assert Invalid usage error in given response
        :param (Response) response: HTTP response
        :return: error dict
        """
        raise_if_not_instance_of(response, Response)
        raise_if_not_instance_of(expected_status_code, int)
        assert response.status_code == expected_status_code
        error = response.json()['error']
        assert error, 'error key is missing from response'
        assert error['message']
        return error

    @classmethod
    def campaign_send_with_no_smartlist(cls, url, access_token):
        """
        This is the test to send a campaign which has no smartlist associated  with it.
        It should get Invalid usage error. Custom error should be
        NoSmartlistAssociatedWithCampaign.
        :param (str) url: URL to to make HTTP request
        :param (str) access_token: access access_token of user
        """
        raise_if_not_instance_of(url, basestring)
        raise_if_not_instance_of(access_token, basestring)
        response = send_request('post', url, access_token, None)
        assert response.status_code == InvalidUsage.http_status_code(), \
            'It should be invalid usage error(400)'
        error_resp = response.json()['error']
        assert error_resp['code'] == CampaignException.NO_SMARTLIST_ASSOCIATED_WITH_CAMPAIGN
        assert 'No Smartlist'.lower() in error_resp['message'].lower()

    @classmethod
    def campaign_send_with_no_smartlist_candidate(cls, url, access_token, campaign,
                                                  talent_pipeline_id):
        """
        User auth access_token is valid, campaign has one smart list associated. But smartlist has
        no candidate associated with it. It should get invalid usage error.
        Custom error should be NoCandidateAssociatedWithSmartlist.
<<<<<<< HEAD
=======
        :param (SmsCampaign | EmailCampaign | PushCampaign) campaign: Campaign object
        :param (str) url: URL to to make HTTP request
        :param (str) access_token: access access_token of user
        :param (int, long) talent_pipeline_id: Id of talent_pipeline
>>>>>>> 6e792d3b
        """
        raise_if_not_instance_of(url, basestring)
        raise_if_not_instance_of(access_token, basestring)
        raise_if_not_instance_of(campaign, CampaignUtils.MODELS)
        raise_if_not_instance_of(talent_pipeline_id, (int, long))
        smartlist_id = FixtureHelpers.create_smartlist_with_search_params(access_token,
                                                                          talent_pipeline_id)
        campaign_type = campaign.__tablename__
        #  Need to do this because cannot make changes until prod is stable
        campaign_smartlist_model = get_model(campaign_type,
                                             campaign_type + '_smartlist')
        campaign_smartlist_obj = campaign_smartlist_model(campaign_id=campaign.id,
                                                          smartlist_id=smartlist_id)
        campaign_smartlist_model.save(campaign_smartlist_obj)
        response_post = send_request('post', url, access_token)
        error_resp = cls.assert_api_response(response_post,
                                             expected_status_code=InvalidUsage.http_status_code())
        assert error_resp['code'] == CampaignException.NO_CANDIDATE_ASSOCIATED_WITH_SMARTLIST
        assert error_resp['message']

    @classmethod
    def campaign_test_with_no_valid_candidate(cls, url, access_token, campaign_id):
        """
        This is the test to send campaign to candidate(s) who do not have valid
        data for the campaign to be sent to them. e.g. in case of email_campaign, candidate
        will have no email or for SMS campaign, candidate will not have any mobile number
        associated. This should assert custom error NO_VALID_CANDIDATE_FOUND in response.
        :param (str) url: URL to to make HTTP request
        :param (str) access_token: access access_token of user
        :param (int, long) campaign_id: Id of campaign
        """
        raise_if_not_instance_of(url, basestring)
        raise_if_not_instance_of(access_token, basestring)
        raise_if_not_instance_of(campaign_id, (int, long))
        response_post = send_request('post', url,  access_token)
        error_resp = cls.assert_api_response(response_post,
                                             expected_status_code=InvalidUsage.http_status_code())
        assert error_resp['code'] == CampaignException.NO_VALID_CANDIDATE_FOUND
        assert str(campaign_id) in error_resp['message']

    @classmethod
    def assert_for_activity(cls, user_id, _type, source_id):
        """
        This verifies that activity has been created for given action
        :param (int, long) user_id: Id of user
<<<<<<< HEAD
        :param (int, long) type_: Type number of activity
=======
        :param (int, long) _type: Type number of activity
>>>>>>> 6e792d3b
        :param (int, long) source_id: Id of activity source
        """
        raise_if_not_instance_of(user_id, (int, long))
        raise_if_not_instance_of(_type, (int, long))
        raise_if_not_instance_of(source_id, (int, long))
        # Need to commit the session because Celery has its own session, and our session does not
        # know about the changes that Celery session has made.
<<<<<<< HEAD
        db.session.commit()
        activity = poll(_get_activity, args=(user_id, type_, source_id), step=3, timeout=60)
=======
        activity = poll(_get_activity, args=(user_id, _type, source_id), step=3, timeout=60)
>>>>>>> 6e792d3b
        assert activity

    @classmethod
    def assert_ok_response_and_counts(cls, response, count=0, entity='sends', check_count=True):
        """
        This is the common function to assert that response is returning valid 'count'
        and 'sends' or 'replies' for a particular campaign.
        :param (Response) response: Response object of HTTP request
        :param (int) count: Number of expected objects
        :param (str) entity: Name of expected entity
        :param (bool) check_count: If True, will check number of objects
        """
        raise_if_not_instance_of(response, Response)
        raise_if_not_instance_of(count, int)
        raise_if_not_instance_of(entity, basestring)
        raise_if_not_instance_of(check_count, bool)
        assert response.status_code == 200, 'Response should be "OK" (200)'
        assert response.json()
        json_response = response.json()
        assert entity in json_response
        if check_count:
            assert len(json_response[entity]) == count
            if not count:  # if count is 0, campaign_sends should be []
                assert not json_response[entity]
            else:
                assert json_response[entity]

    @staticmethod
    def send_campaign(url, campaign, access_token, blasts_url=None):
        """
        This function sends the campaign via /v1/email-campaigns/:id/send or
        /v1/sms-campaigns/:id/send depending on campaign type.
        sleep_time is set to be 20s here. One can modify this by passing required value.
<<<<<<< HEAD
        :param url: URL to hit for sending given campaign
        :param campaign: Email or SMS campaign obj
        :param access_token: Auth token to make HTTP request
        :param blasts_url: URL to get blasts of given campaign
        """
        raise_if_not_instance_of(access_token, basestring)
        raise_if_not_instance_of(url, basestring)
=======
        :param (str) url: URL to hit for sending given campaign
        :param (dict | SmsCampaign | EmailCampaign | PushCampaign) campaign: Campaign object
        :param (str) access_token: Auth access_token to make HTTP request
        :param (str | None) blasts_url: URL to get blasts of given campaign
        """
        raise_if_not_instance_of(url, basestring)
        raise_if_not_instance_of(campaign, (dict, CampaignUtils.MODELS))
        raise_if_not_instance_of(access_token, basestring)
        raise_if_not_instance_of(blasts_url, basestring) if blasts_url else None
>>>>>>> 6e792d3b
        # send campaign
        campaign_id = campaign.id if hasattr(campaign, 'id') else campaign['id']
        send_url = url % campaign_id
        response = send_request('post', send_url, access_token)
        assert response.ok
        if blasts_url:
            blasts_url = blasts_url % campaign_id
        blasts = CampaignsTestsHelpers.get_blasts_with_polling(campaign, access_token,
                                                               blasts_url=blasts_url)
        if not blasts:
            raise UnprocessableEntity('blasts not found in given time range.')
        return response

    @staticmethod
    def get_blasts(campaign, access_token=None, blasts_url=None):
        """
        This returns all the blasts associated with given campaign
        """
<<<<<<< HEAD
        db.session.commit()
        if not blasts_url:
            return campaign.blasts.all()
        blasts_get_response = send_request('get', blasts_url, access_token)
        if blasts_get_response.ok:
            return blasts_get_response.json()['blasts']
=======
        if not blasts_url:
            raise_if_not_instance_of(campaign, CampaignUtils.MODELS)
            db.session.commit()
            return campaign.blasts.all()
        raise_if_not_instance_of(access_token, basestring)
        raise_if_not_instance_of(blasts_url, basestring)
        blasts_get_response = send_request('get', blasts_url, access_token)
        return blasts_get_response.json()['blasts'] if blasts_get_response.ok else []
>>>>>>> 6e792d3b

    @staticmethod
    def get_blasts_with_polling(campaign, access_token=None, blasts_url=None, timeout=10):
        """
        This polls the result of blasts of a campaign for given timeout (default 10s).
        """
<<<<<<< HEAD
=======
        raise_if_not_instance_of(campaign, (dict, CampaignUtils.MODELS))
        raise_if_not_instance_of(access_token, basestring) if access_token else None
        raise_if_not_instance_of(blasts_url, basestring) if blasts_url else None
        raise_if_not_instance_of(timeout, int)
>>>>>>> 6e792d3b
        return poll(CampaignsTestsHelpers.get_blasts, step=3,
                    args=(campaign, access_token, blasts_url), timeout=timeout)

    @staticmethod
    def get_blast_by_index_with_polling(campaign, blast_index=0, access_token=None,
                                        blasts_url=None, timeout=10):
        """
        This polls the result of get_blasts_with_index() for given timeout (default 10s).
        """
<<<<<<< HEAD
=======
        raise_if_not_instance_of(campaign, (dict, CampaignUtils.MODELS))
        raise_if_not_instance_of(blast_index, int)
        raise_if_not_instance_of(access_token, basestring) if access_token else None
        raise_if_not_instance_of(blasts_url, basestring) if blasts_url else None
        raise_if_not_instance_of(timeout, int)
>>>>>>> 6e792d3b
        return poll(CampaignsTestsHelpers.get_blast_with_index, step=3,
                    args=(campaign, blast_index, access_token, blasts_url), timeout=timeout)

    @staticmethod
    def get_blast_with_index(campaign, blast_index=0, access_token=None, blasts_url=None):
        """
        This returns one particular blast associated with given campaign as specified by index.
        """
<<<<<<< HEAD
        db.session.commit()
        if not blasts_url:
            try:
                return campaign.blasts[blast_index]
            except IndexError:
                return []
=======
        raise_if_not_instance_of(campaign, (dict, CampaignUtils.MODELS))
        raise_if_not_instance_of(blast_index, int)
        raise_if_not_instance_of(access_token, basestring) if access_token else None
        raise_if_not_instance_of(blasts_url, basestring) if blasts_url else None
        if not blasts_url:
            try:
                raise_if_not_instance_of(campaign, CampaignUtils.MODELS)
                db.session.commit()
                return campaign.blasts[blast_index]
            except IndexError:
                return []
        raise_if_not_instance_of(access_token, basestring)
        raise_if_not_instance_of(blasts_url, basestring)
>>>>>>> 6e792d3b
        blasts_get_response = send_request('get', blasts_url, access_token)
        if blasts_get_response.ok:
            return blasts_get_response.json()['blast']

    @staticmethod
    def verify_sends(campaign, expected_count, blast_index, blast_url=None, access_token=None):
        """
        This returns all number of sends associated with given blast index of a campaign
        """
<<<<<<< HEAD
        db.session.commit()
        if not blast_url:
            return campaign.blasts[blast_index].sends
=======
        raise_if_not_instance_of(campaign, (dict, CampaignUtils.MODELS))
        raise_if_not_instance_of(expected_count, int)
        raise_if_not_instance_of(blast_index, int)
        if not blast_url:
            raise_if_not_instance_of(campaign, CampaignUtils.MODELS)
            db.session.commit()
            return campaign.blasts[blast_index].sends == expected_count
        raise_if_not_instance_of(access_token, basestring)
        raise_if_not_instance_of(blast_url, basestring)
>>>>>>> 6e792d3b
        response = send_request('get', blast_url, access_token)
        if response.ok:
            return response.json()['blast']['sends'] == expected_count

    @staticmethod
<<<<<<< HEAD
    def assert_blast_sends(campaign, expected_count, blast_index=0, abort_time_for_sends=20,
                           blast_url=None, access_token=None):
        """
        This function asserts the particular blast of given campaign has expected number of sends
        """
=======
    def assert_blast_sends(campaign, expected_count, blast_index=0, abort_time_for_sends=30,
                           blast_url=None, access_token=None):
        """
        This function asserts that particular blast of given campaign has expected number of sends
        """
        raise_if_not_instance_of(campaign, (dict, CampaignUtils.MODELS))
        raise_if_not_instance_of(expected_count, int)
        raise_if_not_instance_of(blast_index, int)
        raise_if_not_instance_of(abort_time_for_sends, int)
        raise_if_not_instance_of(access_token, basestring) if access_token else None
        raise_if_not_instance_of(blast_url, basestring) if blast_url else None
>>>>>>> 6e792d3b
        sends_verified = poll(CampaignsTestsHelpers.verify_sends, step=3,
                              args=(campaign, expected_count, blast_index, blast_url, access_token),
                              timeout=abort_time_for_sends)
        assert sends_verified

    @staticmethod
<<<<<<< HEAD
    def assert_campaign_blasts(campaign, access_token, blasts_url, expected_count, timeout=10):
        """
        This function asserts the particular blast of given campaign has expected number of sends
        """
        blasts = poll(CampaignsTestsHelpers.get_blasts, step=3,
                      args=(campaign, access_token, blasts_url), timeout=timeout)
        return len(blasts) == expected_count
=======
    def verify_blasts(campaign, access_token, blasts_url, expected_count):
        """
        This function asserts that given campaign has expected number of blast objects
        """
        raise_if_not_instance_of(campaign, (dict, CampaignUtils.MODELS))
        raise_if_not_instance_of(expected_count, int)
        raise_if_not_instance_of(access_token, basestring) if access_token else None
        raise_if_not_instance_of(blasts_url, basestring) if blasts_url else None
        received_blasts_count = len(CampaignsTestsHelpers.get_blasts(campaign, access_token,
                                                                     blasts_url))
        if received_blasts_count == expected_count:
            return True
        else:
            print 'Expected Blasts:%s' % expected_count
            print 'Received Blasts:%s' % received_blasts_count
            return False

    @staticmethod
    def assert_campaign_blasts(campaign, expected_count, access_token=None, blasts_url=None, timeout=10):
        """
        This function polls verify_blasts() to assert that given campaign has expected number
        of blast objects.
        """
        raise_if_not_instance_of(campaign, (dict, CampaignUtils.MODELS))
        raise_if_not_instance_of(expected_count, int)
        raise_if_not_instance_of(access_token, basestring) if access_token else None
        raise_if_not_instance_of(blasts_url, basestring) if blasts_url else None
        raise_if_not_instance_of(timeout, int)
        poll(CampaignsTestsHelpers.verify_blasts, args=(campaign, access_token, blasts_url, expected_count),
             step=3, timeout=timeout)
>>>>>>> 6e792d3b

    @staticmethod
    def create_smartlist_with_candidate(access_token, talent_pipeline, count=1,
                                        data=None, emails_list=False, create_phone=False,
                                        assign_role=False, assert_candidates=True,
<<<<<<< HEAD
                                        smartlist_name=fake.word(), timeout=70):
=======
                                        smartlist_name=fake.word(), timeout=100):
>>>>>>> 6e792d3b
        """
        This creates candidate(s) as specified by the count and assign it to a smartlist.
        Finally it returns smartlist_id and candidate_ids.
        """
<<<<<<< HEAD
=======
        raise_if_not_instance_of(access_token, basestring)
        raise_if_not_instance_of(talent_pipeline, TalentPipeline)
        raise_if_not_instance_of(count, int)
        raise_if_not_instance_of(data, dict) if data else None
        raise_if_not_instance_of(emails_list, bool)
        raise_if_not_instance_of(create_phone, bool)
        raise_if_not_instance_of(assign_role, bool)
        raise_if_not_instance_of(assert_candidates, bool)
        raise_if_not_instance_of(smartlist_name, basestring)
        raise_if_not_instance_of(timeout, int)
>>>>>>> 6e792d3b
        if assign_role:
            CampaignsTestsHelpers.assign_roles(talent_pipeline.user)
        if not data:
            # create candidate
            data = FakeCandidatesData.create(talent_pool=talent_pipeline.talent_pool,
                                             emails_list=emails_list, create_phone=create_phone,
                                             count=count)

        candidate_ids = create_candidates_from_candidate_api(access_token, data,
                                                             return_candidate_ids_only=True)
        if assert_candidates:
            time.sleep(10)  # TODO: Need to remove this and use polling instead
        smartlist_data = {'name': smartlist_name,
                          'candidate_ids': candidate_ids,
                          'talent_pipeline_id': talent_pipeline.id}

        smartlists = create_smartlist_from_api(data=smartlist_data, access_token=access_token)
        smartlist_id = smartlists['smartlist']['id']
        if assert_candidates:
            try:
                poll(assert_smartlist_candidates, step=3,
                     args=(smartlist_id, len(candidate_ids), access_token), timeout=timeout)
            except TimeoutException:
                raise InternalServerError('Candidates not found for smartlist(id:%s) '
                                          'within given time range' % smartlist_id)
            print '%s candidate(s) found for smartlist(id:%s)' % (len(candidate_ids), smartlist_id)
        return smartlist_id, candidate_ids

    @staticmethod
    def assign_roles(user, roles=(DomainRole.Roles.CAN_ADD_CANDIDATES,
                                  DomainRole.Roles.CAN_GET_CANDIDATES)):
        """
        This assign required permission to given user.
        Default roles are CAN_ADD_CANDIDATES and CAN_GET_CANDIDATES.
        """
        raise_if_not_instance_of(user, User)
        raise_if_not_instance_of(roles, (list, tuple))
        add_role_to_test_user(user, roles)


class FixtureHelpers(object):
    """
    This contains the functions which will be useful for similar fixtures across campaigns
    """
    @classmethod
    def create_smartlist_with_search_params(cls, access_token, talent_pipeline_id):
        """
        This creates a smartlist with search params and returns the id of smartlist
        """
        raise_if_not_instance_of(access_token, basestring)
        raise_if_not_instance_of(talent_pipeline_id, (int, long))
        name = fake.word()
        search_params = {"maximum_years_experience": "5", "location": "San Jose, CA",
                         "minimum_years_experience": "2"}
        data = {'name': name, 'search_params': search_params,
                'talent_pipeline_id': talent_pipeline_id}
        response = send_request('post', CandidatePoolApiUrl.SMARTLISTS, access_token, data)
        assert response.status_code == requests.codes.CREATED  # Successfully created
        json_resp = response.json()
        assert 'smartlist' in json_resp
        assert 'id' in json_resp['smartlist']
        return json_resp['smartlist']['id']


def send_request(method, url, access_token, data=None, is_json=True, data_dumps=True):
    # This method is being used for test cases, so it is sure that method has
    #  a valid value like 'get', 'post' etc.test_reschedule_with_invalid_token
    raise_if_not_instance_of(method, basestring)
    raise_if_not_instance_of(url, basestring)
    raise_if_not_instance_of(access_token, basestring)
    raise_if_not_instance_of(is_json, bool)
    raise_if_not_instance_of(data_dumps, bool)
    request_method = getattr(requests, method)
    headers = dict(Authorization='Bearer %s' % access_token)
    if is_json:
        headers['Content-Type'] = JSON_CONTENT_TYPE_HEADER['content-type']
    if data_dumps:
        data = json.dumps(data)
    return request_method(url, data=data, headers=headers)


def get_fake_dict():
    """
    This method just creates a dictionary with 3 random keys and values

    : Example:

        data = {
                    'excepturi': 'qui',
                    'unde': 'ipsam',
                    'magni': 'voluptate'
                }
    :return: data
    :rtype dict
    """
    data = dict()
    for _ in range(3):
        data[fake.word()] = fake.word()
    return data


def get_invalid_fake_dict():
    """
    This method just creates a dictionary with 3 random keys and values

    : Example:

        data = {
                    'excepturi': 'qui',
                    'unde': 'ipsam',
                    'magni': 'voluptate'
                }
    :return: data
    :rtype dict
    """
    fake_dict = get_fake_dict()
    fake_dict[len(fake_dict.keys())-1] = [fake.word]
    return fake_dict


def _assert_api_response_for_missing_field(method, url, access_token, data, field_to_remove):
    """
    This function removes the field from data as specified by field_to_remove, and
    then POSTs data on given URL. It then asserts that removed filed is in error_message.
    :param (str) method: Name of HTTP method
    :param (str) url: URL to to make HTTP request
    :param (str) access_token: access access_token of user
    :param (dict) data: Data to be posted
    :param (str) field_to_remove: Name of field we want to remove from given data
    """
    raise_if_not_instance_of(method, basestring)
    raise_if_not_instance_of(url, basestring)
    raise_if_not_instance_of(access_token, basestring)
    raise_if_not_instance_of(data, dict)
    raise_if_not_instance_of(field_to_remove, basestring)
    removed_value = data[field_to_remove]
    del data[field_to_remove]
    response = send_request(method, url, access_token, data)
    error = CampaignsTestsHelpers.assert_api_response(response)
    assert field_to_remove in error['message'], '%s should be in error_message' % field_to_remove
    # assign removed field again
    data[field_to_remove] = removed_value


def _assert_invalid_datetime_format(method, url, access_token, data, key):
    """
    Here we modify field of data as specified by param 'key' and then assert the invalid usage
    error in response of HTTP request.
    :param (str) method: Name of HTTP method
    :param (str) url: URL to to make HTTP request
    :param (str) access_token: access access_token of user
    :param (dict) data: Data to be posted
    :param (str) key: Name of field we want to make invalidly formatted
    """
    raise_if_not_instance_of(method, basestring)
    raise_if_not_instance_of(url, basestring)
    raise_if_not_instance_of(access_token, basestring)
    raise_if_not_instance_of(data, dict)
    raise_if_not_instance_of(key, basestring)
    str_datetime = str(datetime.utcnow())
    old_value = data[key]
    data[key] = str_datetime  # Invalid datetime format
    response = send_request(method, url, access_token, data)
    CampaignsTestsHelpers.assert_api_response(response)
    data[key] = old_value


def _assert_invalid_datetime(method, url, access_token, data, key):
    """
    Here we set datetime field of data to as specified by param 'key' to past and then assert
    the invalid usage error in response of HTTP request.
    :param (str) method: Name of HTTP method
    :param (str) url: URL to to make HTTP request
    :param (str) access_token: access access_token of user
    :param (dict) data: Data to be posted
    :param (str) key: Name of field we want to assert invalidity on
    """
    raise_if_not_instance_of(method, basestring)
    raise_if_not_instance_of(url, basestring)
    raise_if_not_instance_of(access_token, basestring)
    raise_if_not_instance_of(data, dict)
    raise_if_not_instance_of(key, basestring)
    old_value = data[key]
    data[key] = DatetimeUtils.to_utc_str(datetime.utcnow() - timedelta(hours=10))  # Past datetime
    response = send_request(method, url, access_token, data)
    CampaignsTestsHelpers.assert_api_response(response)
    data[key] = old_value


def _assert_unauthorized(method, url, access_token, data=None):
    """
    For a given URL, here we request with invalid access_token and assert that we get Unauthorized error.
    :param (str) method: Name of HTTP method
    :param (str) url: URL to to make HTTP request
    :param (str) access_token: access access_token of user
    :param (dict | None) data: Data to be posted
    """
    raise_if_not_instance_of(method, basestring)
    raise_if_not_instance_of(url, basestring)
    raise_if_not_instance_of(access_token, basestring)
    raise_if_not_instance_of(data, dict) if data else None
    response = send_request(method, url, access_token, data)
    assert response.status_code == UnauthorizedError.http_status_code(), \
        'It should not be authorized (401)'


def _invalid_data_test(method, url, access_token):
    """
    This is used to make HTTP request as specified by 'method' on given URL and assert invalid
    usage error in response.
    :param (str) method: Name of HTTP method
    :param (str) url: URL to to make HTTP request
    :param (str) access_token: access access_token of user
    """
    raise_if_not_instance_of(method, basestring)
    raise_if_not_instance_of(url, basestring)
    raise_if_not_instance_of(access_token, basestring)
    # test with None Data
    data = None
    response = send_request(method, url, access_token, data)
    CampaignsTestsHelpers.assert_api_response(response)
    # Test with empty dict
    data = {}
    CampaignsTestsHelpers.assert_api_response(response)
    response = send_request(method, url, access_token, data)
    CampaignsTestsHelpers.assert_api_response(response)
    # Test with valid data and invalid header
    data = get_fake_dict()
    response = send_request(method, url, access_token, data, is_json=False)
    CampaignsTestsHelpers.assert_api_response(response)
    # Test with Non JSON data and valid header
    data = get_invalid_fake_dict()
    response = send_request(method, url, access_token, data, data_dumps=False)
    CampaignsTestsHelpers.assert_api_response(response)


def get_invalid_ids(last_id_of_obj_in_db):
    """
    Given a database model object, here we create a list of two invalid ids. One of them
    is 0 and other one is 1000 plus the id of last record.
    """
    raise_if_not_instance_of(last_id_of_obj_in_db, (int, long))
    return 0, last_id_of_obj_in_db + 1000


def _get_invalid_id_and_status_code_pair(invalid_ids):
    """
    This associates expected status code with given list of invalid_ids.
    i.e. 400 for invalid id e.g. 0 and 404 for non-existing record
    """
    raise_if_not_instance_of(invalid_ids, (list, tuple))
    return [(invalid_ids[0], InvalidUsage.http_status_code()),
            (invalid_ids[1], ResourceNotFound.http_status_code())]


def _get_activity(user_id, _type, source_id):
    """
    This gets that activity from database table Activity for given params
    :param (int, long) user_id: Id of user
    :param (int, long) _type: Type number of activity
    :param (int, long) source_id: Id of activity source
    """
<<<<<<< HEAD
=======
    raise_if_not_instance_of(user_id, (int, long))
    raise_if_not_instance_of(_type, (int, long))
    raise_if_not_instance_of(source_id, (int, long))
    # Need to commit the session because Celery has its own session, and our session does not
    # know about the changes that Celery session has made.
    db.session.commit()
>>>>>>> 6e792d3b
    return Activity.get_by_user_id_type_source_id(user_id, _type, source_id)<|MERGE_RESOLUTION|>--- conflicted
+++ resolved
@@ -11,10 +11,7 @@
 
 # Third Party
 import requests
-<<<<<<< HEAD
-=======
 from requests import Response
->>>>>>> 6e792d3b
 from polling import poll, TimeoutException
 
 # Application Specific
@@ -28,15 +25,6 @@
 from ..models.push_campaign import PushCampaign
 from ..utils.datetime_utils import DatetimeUtils
 from ..models.email_campaign import EmailCampaign
-<<<<<<< HEAD
-from ..utils.validators import raise_if_not_instance_of
-from ..utils.handy_functions import (JSON_CONTENT_TYPE_HEADER,
-                                     add_role_to_test_user)
-from ..tests.fake_testing_data_generator import FakeCandidatesData
-from ..error_handling import (ForbiddenError, InvalidUsage,
-                              UnauthorizedError, ResourceNotFound, UnprocessableEntity,
-                              InternalServerError)
-=======
 from campaign_utils import get_model, CampaignUtils
 from ..utils.validators import raise_if_not_instance_of
 from ..models.talent_pools_pipelines import TalentPipeline
@@ -45,7 +33,6 @@
 from ..tests.fake_testing_data_generator import FakeCandidatesData
 from ..error_handling import (ForbiddenError, InvalidUsage, UnauthorizedError,
                               ResourceNotFound, UnprocessableEntity, InternalServerError)
->>>>>>> 6e792d3b
 from ..inter_service_calls.candidate_pool_service_calls import create_smartlist_from_api, \
     assert_smartlist_candidates
 from ..inter_service_calls.candidate_service_calls import create_candidates_from_candidate_api
@@ -72,11 +59,7 @@
         cls.assert_api_response(response, expected_status_code=ForbiddenError.http_status_code())
 
     @classmethod
-<<<<<<< HEAD
-    def request_for_resource_not_found_error(cls, method, url, token, data):
-=======
     def request_for_resource_not_found_error(cls, method, url, access_token, data=None):
->>>>>>> 6e792d3b
         """
         This should get Resource not found error because requested resource has been deleted.
         :param (str) method: Name of HTTP method
@@ -84,38 +67,15 @@
         :param (str) access_token: access access_token of user
         :param (dict | None) data: Data to be posted
         """
-<<<<<<< HEAD
-        response = send_request(method, url, token, data=data)
-=======
         raise_if_not_instance_of(method, basestring)
         raise_if_not_instance_of(url, basestring)
         raise_if_not_instance_of(access_token, basestring)
         raise_if_not_instance_of(data, dict) if data else None
         response = send_request(method, url, access_token, data=data)
->>>>>>> 6e792d3b
         cls.assert_api_response(response, expected_status_code=ResourceNotFound.http_status_code())
 
     @classmethod
     def request_after_deleting_campaign(cls, campaign, url_to_delete_campaign, url_after_delete,
-<<<<<<< HEAD
-                                        method_after_delete, token, data=None):
-        """
-        This is a helper function to request the given URL after deleting the given resource.
-        It should result in ResourceNotFound error.
-        :param (SmsCampaign | EmailCampaign | PushCampaign) campaign: Campaign object
-        :param (str) url_to_delete_campaign: URL to delete given campaign
-        :param (str) url_after_delete: URL to be requested after deleting the campaign
-        :param (str) method_after_delete: Name of method to be requested after deleting campaign
-        :param (str) token: access token of logged-in user
-        :param data: Data to be sent in request after deleting campaign
-        """
-        campaign_id = campaign.id if hasattr(campaign, 'id') else campaign['id']
-        # Delete the campaign first
-        CampaignsTestsHelpers.request_for_ok_response('delete', url_to_delete_campaign % campaign_id,
-                                                      token, None)
-        CampaignsTestsHelpers.request_for_resource_not_found_error(
-            method_after_delete, url_after_delete % campaign_id, token, data)
-=======
                                         method_after_delete, access_token, data=None):
         """
         This is a helper function to request the given URL after deleting the given resource.
@@ -139,7 +99,6 @@
                                                       access_token)
         CampaignsTestsHelpers.request_for_resource_not_found_error(
             method_after_delete, url_after_delete % campaign_id, access_token, data)
->>>>>>> 6e792d3b
 
     @classmethod
     def request_for_ok_response(cls, method, url, access_token, data=None):
@@ -219,8 +178,6 @@
 
     @classmethod
     def request_with_invalid_token(cls, method, url, data=None):
-<<<<<<< HEAD
-=======
         """
         This is used in tests where we want to make HTTP request on given URL with invalid
         access access_token. It assert that we get ForbiddenError as a result.
@@ -231,7 +188,6 @@
         raise_if_not_instance_of(method, basestring)
         raise_if_not_instance_of(url, basestring)
         raise_if_not_instance_of(data, dict) if data else None
->>>>>>> 6e792d3b
         _assert_unauthorized(method, url, 'invalid_token', data)
 
     @classmethod
@@ -339,13 +295,10 @@
         User auth access_token is valid, campaign has one smart list associated. But smartlist has
         no candidate associated with it. It should get invalid usage error.
         Custom error should be NoCandidateAssociatedWithSmartlist.
-<<<<<<< HEAD
-=======
         :param (SmsCampaign | EmailCampaign | PushCampaign) campaign: Campaign object
         :param (str) url: URL to to make HTTP request
         :param (str) access_token: access access_token of user
         :param (int, long) talent_pipeline_id: Id of talent_pipeline
->>>>>>> 6e792d3b
         """
         raise_if_not_instance_of(url, basestring)
         raise_if_not_instance_of(access_token, basestring)
@@ -391,11 +344,7 @@
         """
         This verifies that activity has been created for given action
         :param (int, long) user_id: Id of user
-<<<<<<< HEAD
-        :param (int, long) type_: Type number of activity
-=======
         :param (int, long) _type: Type number of activity
->>>>>>> 6e792d3b
         :param (int, long) source_id: Id of activity source
         """
         raise_if_not_instance_of(user_id, (int, long))
@@ -403,12 +352,7 @@
         raise_if_not_instance_of(source_id, (int, long))
         # Need to commit the session because Celery has its own session, and our session does not
         # know about the changes that Celery session has made.
-<<<<<<< HEAD
-        db.session.commit()
-        activity = poll(_get_activity, args=(user_id, type_, source_id), step=3, timeout=60)
-=======
         activity = poll(_get_activity, args=(user_id, _type, source_id), step=3, timeout=60)
->>>>>>> 6e792d3b
         assert activity
 
     @classmethod
@@ -442,15 +386,6 @@
         This function sends the campaign via /v1/email-campaigns/:id/send or
         /v1/sms-campaigns/:id/send depending on campaign type.
         sleep_time is set to be 20s here. One can modify this by passing required value.
-<<<<<<< HEAD
-        :param url: URL to hit for sending given campaign
-        :param campaign: Email or SMS campaign obj
-        :param access_token: Auth token to make HTTP request
-        :param blasts_url: URL to get blasts of given campaign
-        """
-        raise_if_not_instance_of(access_token, basestring)
-        raise_if_not_instance_of(url, basestring)
-=======
         :param (str) url: URL to hit for sending given campaign
         :param (dict | SmsCampaign | EmailCampaign | PushCampaign) campaign: Campaign object
         :param (str) access_token: Auth access_token to make HTTP request
@@ -460,7 +395,6 @@
         raise_if_not_instance_of(campaign, (dict, CampaignUtils.MODELS))
         raise_if_not_instance_of(access_token, basestring)
         raise_if_not_instance_of(blasts_url, basestring) if blasts_url else None
->>>>>>> 6e792d3b
         # send campaign
         campaign_id = campaign.id if hasattr(campaign, 'id') else campaign['id']
         send_url = url % campaign_id
@@ -479,14 +413,6 @@
         """
         This returns all the blasts associated with given campaign
         """
-<<<<<<< HEAD
-        db.session.commit()
-        if not blasts_url:
-            return campaign.blasts.all()
-        blasts_get_response = send_request('get', blasts_url, access_token)
-        if blasts_get_response.ok:
-            return blasts_get_response.json()['blasts']
-=======
         if not blasts_url:
             raise_if_not_instance_of(campaign, CampaignUtils.MODELS)
             db.session.commit()
@@ -495,20 +421,16 @@
         raise_if_not_instance_of(blasts_url, basestring)
         blasts_get_response = send_request('get', blasts_url, access_token)
         return blasts_get_response.json()['blasts'] if blasts_get_response.ok else []
->>>>>>> 6e792d3b
 
     @staticmethod
     def get_blasts_with_polling(campaign, access_token=None, blasts_url=None, timeout=10):
         """
         This polls the result of blasts of a campaign for given timeout (default 10s).
         """
-<<<<<<< HEAD
-=======
         raise_if_not_instance_of(campaign, (dict, CampaignUtils.MODELS))
         raise_if_not_instance_of(access_token, basestring) if access_token else None
         raise_if_not_instance_of(blasts_url, basestring) if blasts_url else None
         raise_if_not_instance_of(timeout, int)
->>>>>>> 6e792d3b
         return poll(CampaignsTestsHelpers.get_blasts, step=3,
                     args=(campaign, access_token, blasts_url), timeout=timeout)
 
@@ -518,14 +440,11 @@
         """
         This polls the result of get_blasts_with_index() for given timeout (default 10s).
         """
-<<<<<<< HEAD
-=======
         raise_if_not_instance_of(campaign, (dict, CampaignUtils.MODELS))
         raise_if_not_instance_of(blast_index, int)
         raise_if_not_instance_of(access_token, basestring) if access_token else None
         raise_if_not_instance_of(blasts_url, basestring) if blasts_url else None
         raise_if_not_instance_of(timeout, int)
->>>>>>> 6e792d3b
         return poll(CampaignsTestsHelpers.get_blast_with_index, step=3,
                     args=(campaign, blast_index, access_token, blasts_url), timeout=timeout)
 
@@ -534,14 +453,6 @@
         """
         This returns one particular blast associated with given campaign as specified by index.
         """
-<<<<<<< HEAD
-        db.session.commit()
-        if not blasts_url:
-            try:
-                return campaign.blasts[blast_index]
-            except IndexError:
-                return []
-=======
         raise_if_not_instance_of(campaign, (dict, CampaignUtils.MODELS))
         raise_if_not_instance_of(blast_index, int)
         raise_if_not_instance_of(access_token, basestring) if access_token else None
@@ -555,7 +466,6 @@
                 return []
         raise_if_not_instance_of(access_token, basestring)
         raise_if_not_instance_of(blasts_url, basestring)
->>>>>>> 6e792d3b
         blasts_get_response = send_request('get', blasts_url, access_token)
         if blasts_get_response.ok:
             return blasts_get_response.json()['blast']
@@ -565,11 +475,6 @@
         """
         This returns all number of sends associated with given blast index of a campaign
         """
-<<<<<<< HEAD
-        db.session.commit()
-        if not blast_url:
-            return campaign.blasts[blast_index].sends
-=======
         raise_if_not_instance_of(campaign, (dict, CampaignUtils.MODELS))
         raise_if_not_instance_of(expected_count, int)
         raise_if_not_instance_of(blast_index, int)
@@ -579,19 +484,11 @@
             return campaign.blasts[blast_index].sends == expected_count
         raise_if_not_instance_of(access_token, basestring)
         raise_if_not_instance_of(blast_url, basestring)
->>>>>>> 6e792d3b
         response = send_request('get', blast_url, access_token)
         if response.ok:
             return response.json()['blast']['sends'] == expected_count
 
     @staticmethod
-<<<<<<< HEAD
-    def assert_blast_sends(campaign, expected_count, blast_index=0, abort_time_for_sends=20,
-                           blast_url=None, access_token=None):
-        """
-        This function asserts the particular blast of given campaign has expected number of sends
-        """
-=======
     def assert_blast_sends(campaign, expected_count, blast_index=0, abort_time_for_sends=30,
                            blast_url=None, access_token=None):
         """
@@ -603,22 +500,12 @@
         raise_if_not_instance_of(abort_time_for_sends, int)
         raise_if_not_instance_of(access_token, basestring) if access_token else None
         raise_if_not_instance_of(blast_url, basestring) if blast_url else None
->>>>>>> 6e792d3b
         sends_verified = poll(CampaignsTestsHelpers.verify_sends, step=3,
                               args=(campaign, expected_count, blast_index, blast_url, access_token),
                               timeout=abort_time_for_sends)
         assert sends_verified
 
     @staticmethod
-<<<<<<< HEAD
-    def assert_campaign_blasts(campaign, access_token, blasts_url, expected_count, timeout=10):
-        """
-        This function asserts the particular blast of given campaign has expected number of sends
-        """
-        blasts = poll(CampaignsTestsHelpers.get_blasts, step=3,
-                      args=(campaign, access_token, blasts_url), timeout=timeout)
-        return len(blasts) == expected_count
-=======
     def verify_blasts(campaign, access_token, blasts_url, expected_count):
         """
         This function asserts that given campaign has expected number of blast objects
@@ -649,23 +536,16 @@
         raise_if_not_instance_of(timeout, int)
         poll(CampaignsTestsHelpers.verify_blasts, args=(campaign, access_token, blasts_url, expected_count),
              step=3, timeout=timeout)
->>>>>>> 6e792d3b
 
     @staticmethod
     def create_smartlist_with_candidate(access_token, talent_pipeline, count=1,
                                         data=None, emails_list=False, create_phone=False,
                                         assign_role=False, assert_candidates=True,
-<<<<<<< HEAD
-                                        smartlist_name=fake.word(), timeout=70):
-=======
                                         smartlist_name=fake.word(), timeout=100):
->>>>>>> 6e792d3b
         """
         This creates candidate(s) as specified by the count and assign it to a smartlist.
         Finally it returns smartlist_id and candidate_ids.
         """
-<<<<<<< HEAD
-=======
         raise_if_not_instance_of(access_token, basestring)
         raise_if_not_instance_of(talent_pipeline, TalentPipeline)
         raise_if_not_instance_of(count, int)
@@ -676,7 +556,6 @@
         raise_if_not_instance_of(assert_candidates, bool)
         raise_if_not_instance_of(smartlist_name, basestring)
         raise_if_not_instance_of(timeout, int)
->>>>>>> 6e792d3b
         if assign_role:
             CampaignsTestsHelpers.assign_roles(talent_pipeline.user)
         if not data:
@@ -939,13 +818,10 @@
     :param (int, long) _type: Type number of activity
     :param (int, long) source_id: Id of activity source
     """
-<<<<<<< HEAD
-=======
     raise_if_not_instance_of(user_id, (int, long))
     raise_if_not_instance_of(_type, (int, long))
     raise_if_not_instance_of(source_id, (int, long))
     # Need to commit the session because Celery has its own session, and our session does not
     # know about the changes that Celery session has made.
     db.session.commit()
->>>>>>> 6e792d3b
     return Activity.get_by_user_id_type_source_id(user_id, _type, source_id)