--- conflicted
+++ resolved
@@ -35,7 +35,7 @@
 from ..utils.test_utils import get_fake_dict
 from ..tests.fake_testing_data_generator import FakeCandidatesData
 from ..error_handling import (ForbiddenError, InvalidUsage, UnauthorizedError,
-                              ResourceNotFound, UnprocessableEntity, InternalServerError)
+                              ResourceNotFound, UnprocessableEntity)
 from ..inter_service_calls.candidate_pool_service_calls import create_smartlist_from_api, \
     assert_smartlist_candidates
 from ..inter_service_calls.candidate_service_calls import create_candidates_from_candidate_api
@@ -315,7 +315,8 @@
                                                   talent_pipeline_id):
         """
         User auth access_token is valid, campaign has one smart list associated. But smartlist has
-        no candidate associated with it.
+        no candidate associated with it. It should get invalid usage error.
+        Custom error should be NoCandidateAssociatedWithSmartlist.
         :param (SmsCampaign | EmailCampaign | PushCampaign) campaign: Campaign object
         :param (str) url: URL to to make HTTP request
         :param (str) access_token: access access_token of user
@@ -411,7 +412,7 @@
                 assert json_response[entity]
 
     @staticmethod
-    def send_campaign(url, campaign, access_token, blasts_url=None, expected_count=1):
+    def send_campaign(url, campaign, access_token, blasts_url=None):
         """
         This function sends the campaign via /v1/email-campaigns/:id/send or
         /v1/sms-campaigns/:id/send depending on campaign type.
@@ -420,7 +421,6 @@
         :param (dict | SmsCampaign | EmailCampaign | PushCampaign) campaign: Campaign object
         :param (str) access_token: Auth access_token to make HTTP request
         :param (str | None) blasts_url: URL to get blasts of given campaign
-        :param (int |ling) expected_count: Expected count for blasts
         """
         raise_if_not_instance_of(url, basestring)
         raise_if_not_instance_of(campaign, (dict, CampaignUtils.MODELS))
@@ -434,8 +434,7 @@
         if blasts_url:
             blasts_url = blasts_url % campaign_id
         blasts = CampaignsTestsHelpers.get_blasts_with_polling(campaign, access_token,
-                                                               blasts_url=blasts_url, expected_count=expected_count,
-                                                               timeout=100)
+                                                               blasts_url=blasts_url)
         if not blasts:
             raise UnprocessableEntity('blasts not found in given time range.')
         return response
@@ -448,14 +447,17 @@
         if not blasts_url:
             raise_if_not_instance_of(campaign, CampaignUtils.MODELS)
             db.session.commit()
-            return campaign.blasts.all()
-        raise_if_not_instance_of(access_token, basestring)
-        raise_if_not_instance_of(blasts_url, basestring)
-        blasts_get_response = send_request('get', blasts_url, access_token)
-        return blasts_get_response.json()['blasts'] if blasts_get_response.ok else []
-
-    @staticmethod
-    def get_blasts_with_polling(campaign, access_token=None, blasts_url=None, expected_count=1, timeout=200):
+            blasts = campaign.blasts.all()
+        else:
+            raise_if_not_instance_of(access_token, basestring)
+            raise_if_not_instance_of(blasts_url, basestring)
+            blasts_get_response = send_request('get', blasts_url, access_token)
+            blasts = blasts_get_response.json()['blasts'] if blasts_get_response.ok else []
+        assert blasts
+        return blasts
+
+    @staticmethod
+    def get_blasts_with_polling(campaign, access_token=None, blasts_url=None, timeout=20):
         """
         This polls the result of blasts of a campaign for given timeout (default 10s).
         """
@@ -464,8 +466,8 @@
         raise_if_not_instance_of(blasts_url, basestring) if blasts_url else None
         raise_if_not_instance_of(timeout, int)
         attempts = timeout / 3 + 1
-        return retry(CampaignsTestsHelpers.verify_blasts, sleeptime=3, attempts=attempts, sleepscale=1,
-                     args=(campaign, access_token, blasts_url, expected_count), retry_exceptions=(AssertionError,))
+        return retry(CampaignsTestsHelpers.get_blasts, sleeptime=3, attempts=attempts, sleepscale=1,
+                     args=(campaign, access_token, blasts_url), retry_exceptions=(AssertionError,))
 
     @staticmethod
     def get_blast_by_index_with_polling(campaign, blast_index=0, access_token=None,
@@ -492,17 +494,18 @@
         raise_if_not_instance_of(access_token, basestring) if access_token else None
         raise_if_not_instance_of(blasts_url, basestring) if blasts_url else None
         if not blasts_url:
-            try:
-                raise_if_not_instance_of(campaign, CampaignUtils.MODELS)
-                db.session.commit()
-                return campaign.blasts[blast_index]
-            except IndexError:
-                return []
-        raise_if_not_instance_of(access_token, basestring)
-        raise_if_not_instance_of(blasts_url, basestring)
-        blasts_get_response = send_request('get', blasts_url, access_token)
-        if blasts_get_response.ok:
-            return blasts_get_response.json()['blast']
+            raise_if_not_instance_of(campaign, CampaignUtils.MODELS)
+            db.session.commit()
+            assert len(campaign.blasts.all()) > blast_index
+            blasts = campaign.blasts[blast_index]
+        else:
+            raise_if_not_instance_of(access_token, basestring)
+            raise_if_not_instance_of(blasts_url, basestring)
+            blasts_get_response = send_request('get', blasts_url, access_token)
+            assert blasts_get_response.ok
+            blasts = blasts_get_response.json()['blast']
+        assert blasts
+        return blasts
 
     @staticmethod
     def verify_sends(campaign, expected_count, blast_index, blast_url=None, access_token=None):
@@ -518,16 +521,15 @@
             raise_if_not_instance_of(campaign, CampaignUtils.MODELS)
             db.session.commit()
             assert campaign.blasts[blast_index].sends == expected_count
-            return campaign.blasts[blast_index].sends
-
-        raise_if_not_instance_of(access_token, basestring)
-        raise_if_not_instance_of(blast_url, basestring)
-        response = send_request('get', blast_url, access_token)
-        if response.ok:
-            return response.json()['blast']['sends'] == expected_count
-
-    @staticmethod
-    def assert_blast_sends(campaign, expected_count, blast_index=0, abort_time_for_sends=120,
+        else:
+            raise_if_not_instance_of(access_token, basestring)
+            raise_if_not_instance_of(blast_url, basestring)
+            response = send_request('get', blast_url, access_token)
+            if response.ok:
+                assert response.json()['blast']['sends'] == expected_count
+
+    @staticmethod
+    def assert_blast_sends(campaign, expected_count, blast_index=0, abort_time_for_sends=100,
                            blast_url=None, access_token=None):
         """
         This function asserts that particular blast of given campaign has expected number of sends
@@ -539,10 +541,9 @@
         raise_if_not_instance_of(access_token, basestring) if access_token else None
         raise_if_not_instance_of(blast_url, basestring) if blast_url else None
         attempts = abort_time_for_sends / 3 + 1
-        sends_verified = retry(CampaignsTestsHelpers.verify_sends, sleeptime=3, attempts=attempts, sleepscale=1,
-                               args=(campaign, expected_count, blast_index, blast_url, access_token),
-                               retry_exceptions=(AssertionError,))
-        assert sends_verified
+        retry(CampaignsTestsHelpers.verify_sends, sleeptime=3, attempts=attempts, sleepscale=1,
+              args=(campaign, expected_count, blast_index, blast_url, access_token),
+              retry_exceptions=(AssertionError,))
 
     @staticmethod
     def verify_blasts(campaign, access_token, blasts_url, expected_count):
@@ -555,12 +556,11 @@
         raise_if_not_instance_of(expected_count, int)
         raise_if_not_instance_of(access_token, basestring) if access_token else None
         raise_if_not_instance_of(blasts_url, basestring) if blasts_url else None
-        received_blasts = CampaignsTestsHelpers.get_blasts(campaign, access_token,
-                                                           blasts_url)
+        received_blasts_count = len(CampaignsTestsHelpers.get_blasts(campaign, access_token,
+                                                                     blasts_url))
         print 'Expected Blasts:%s' % expected_count
-        print 'Received Blasts:%s' % len(received_blasts)
-        assert len(received_blasts) == expected_count
-        return received_blasts
+        print 'Received Blasts:%s' % received_blasts_count
+        assert received_blasts_count == expected_count
 
     @staticmethod
     def assert_campaign_blasts(campaign, expected_count, access_token=None, blasts_url=None, timeout=10):
@@ -582,11 +582,7 @@
     def create_smartlist_with_candidate(access_token, talent_pipeline, count=1, data=None,
                                         emails_list=False, create_phone=False, assign_role=False,
                                         assert_candidates=True, smartlist_name=fake.word(),
-<<<<<<< HEAD
-                                        candidate_ids=(), timeout=350):
-=======
                                         candidate_ids=(), timeout=300):
->>>>>>> 01fb1fa4
         """
         This creates candidate(s) as specified by the count and assign it to a smartlist.
         Finally it returns smartlist_id and candidate_ids.
@@ -612,6 +608,8 @@
         if not candidate_ids:
             candidate_ids = create_candidates_from_candidate_api(access_token, data,
                                                                  return_candidate_ids_only=True)
+        if assert_candidates:
+            time.sleep(10)  # TODO: Need to remove this and use polling instead
         smartlist_data = {'name': smartlist_name,
                           'candidate_ids': candidate_ids,
                           'talent_pipeline_id': talent_pipeline.id}
