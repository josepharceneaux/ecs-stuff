"""
This module contains tests code that is common across services. e.g SMS and Push campaign.
"""
__author__ = 'basit'

# Standard Imports
import time
import json
from datetime import datetime, timedelta

# Third Party
import requests
from polling import poll, TimeoutException

# Application Specific
from ..models.db import db
from ..tests.conftest import fake
from campaign_utils import get_model, CampaignUtils
from ..routes import CandidatePoolApiUrl
from custom_errors import CampaignException
from ..models.user import (DomainRole, User)
from ..models.sms_campaign import SmsCampaign
from ..models.misc import (Frequency, Activity)
from ..models.push_campaign import PushCampaign
from ..utils.datetime_utils import DatetimeUtils
from ..models.email_campaign import EmailCampaign
from ..utils.validators import raise_if_not_instance_of
from ..utils.handy_functions import (JSON_CONTENT_TYPE_HEADER,
                                     add_role_to_test_user)
from ..tests.fake_testing_data_generator import FakeCandidatesData
from ..error_handling import (ForbiddenError, InvalidUsage,
                              UnauthorizedError, ResourceNotFound, UnprocessableEntity,
                              InternalServerError)
from ..inter_service_calls.candidate_pool_service_calls import create_smartlist_from_api, \
    assert_smartlist_candidates
from ..inter_service_calls.candidate_service_calls import create_candidates_from_candidate_api


class CampaignsTestsHelpers(object):
    """
    This class contains common tests for sms_campaign_service and push_campaign_service.
    """
    @classmethod
    def request_for_forbidden_error(cls, method, url, token):
        """
        This should get forbidden error because requested campaign does not belong to
        logged-in user's domain.
        """
        response = send_request(method, url, token, None)
        cls.assert_api_response(response, expected_status_code=ForbiddenError.http_status_code())

    @classmethod
    def request_for_resource_not_found_error(cls, method, url, token, data):
        """
        This should get Resource not found error because requested resource has been deleted.
        """
        response = send_request(method, url, token, data=data)
        cls.assert_api_response(response, expected_status_code=ResourceNotFound.http_status_code())

    @classmethod
    def request_after_deleting_campaign(cls, campaign, url_to_delete_campaign, url_after_delete,
                                        method_after_delete, token, data=None):
        """
        This is a helper function to request the given URL after deleting the given resource.
        It should result in ResourceNotFound error.
        :param (SmsCampaign | EmailCampaign | PushCampaign) campaign: Campaign object
        :param (str) url_to_delete_campaign: URL to delete given campaign
        :param (str) url_after_delete: URL to be requested after deleting the campaign
        :param (str) method_after_delete: Name of method to be requested after deleting campaign
        :param (str) token: access token of logged-in user
        :param (dict | None) data: Data to be sent in request after deleting campaign
        """
        campaign_id = campaign.id if hasattr(campaign, 'id') else campaign['id']
        # Delete the campaign first
        CampaignsTestsHelpers.request_for_ok_response('delete', url_to_delete_campaign % campaign_id,
                                                      token, None)
        CampaignsTestsHelpers.request_for_resource_not_found_error(
            method_after_delete, url_after_delete % campaign_id, token, data)

    @classmethod
    def request_for_ok_response(cls, method, url, token, data):
        """
        This function is expected to schedule a campaign
        :param url:
        :param token:
        :param data:
        :return:
        """
        response = send_request(method, url, token, data)
        assert response.ok
        json_response = response.json()
        assert json_response
        if method.lower() != 'delete':
            assert json_response['task_id']
            return json_response['task_id']

    @classmethod
    def request_with_past_start_and_end_datetime(cls, method, url, token, data):
        """
        Here we pass start_datetime and end_datetime in invalid format
        :param url:
        :param token:
        :param data:
        :return:
        """
        _assert_invalid_datetime(method, url, token, data, 'start_datetime')
        if not data['frequency_id'] or not data['frequency_id'] == Frequency.ONCE:
            _assert_invalid_datetime(method, url, token, data, 'end_datetime')

    @classmethod
    def missing_fields_in_schedule_data(cls, method, url, token, data):
        # Test missing start_datetime field which is mandatory to schedule a campaign
        _assert_api_response_for_missing_field(method, url, token, data, 'start_datetime')
        # if periodic job, need to test for end_datetime as well
        if not data['frequency_id'] or not data['frequency_id'] == Frequency.ONCE:
            _assert_api_response_for_missing_field(method, url, token, data, 'end_datetime')

    @classmethod
    def invalid_datetime_format(cls, method, url, token, data):
        """
        Here we pass start_datetime and end_datetime in invalid format
        :param url:
        :param token:
        :param data:
        :return:
        """
        _assert_invalid_datetime_format(method, url, token, data, 'start_datetime')
        if not data['frequency_id'] or not data['frequency_id'] == Frequency.ONCE:
            _assert_invalid_datetime_format(method, url, token, data, 'end_datetime')

    @classmethod
    def request_with_invalid_token(cls, method, url, data=None):
        _assert_unauthorized(method, url, 'invalid_token', data)

    @classmethod
    def reschedule_with_invalid_data(cls, url, token):
        _invalid_data_test('put', url, token)

    @classmethod
    def request_with_invalid_resource_id(cls, model, method, url, token, data):
        """
        This makes HTTP request (as specified by method) on given URL.
        It creates two invalid ids for requested resource, 0 and some large number(non-existing id)
        that does not exist in database for given model. It then asserts to check we get status
        code 400 in case of id 0 and status code 404 in case of non-existing id.
        """
        assert db.Model in model.__mro__, '`model` should be instance of db.Model'
        raise_if_not_instance_of(method, basestring)
        raise_if_not_instance_of(url, basestring)
        raise_if_not_instance_of(token, basestring)
        last_campaign_id_in_db = cls.get_last_id(model)
        invalid_ids = get_invalid_ids(last_campaign_id_in_db)
        invalid_id_and_status_code = _get_invalid_id_and_status_code_pair(invalid_ids)
        for _id, status_code in invalid_id_and_status_code:
            response = send_request(method, url % _id, token, data)
            assert response.status_code == status_code

    @classmethod
    def get_last_id(cls, model):
        last_obj = model.query.order_by(model.id.desc()).first()
        if last_obj:
            return last_obj.id
        else:
            return 1000

    @classmethod
    def reschedule_with_post_method(cls, url, token, data):
        # Test forbidden error. To schedule a task first time, we have to send POST,
        # but we will send request using PUT which is for update and will validate error
        response = send_request('post', url, token, data)
        cls.assert_api_response(response, expected_status_code=ForbiddenError.http_status_code())

    @classmethod
    def assert_api_response(cls, response, expected_status_code=InvalidUsage.http_status_code()):
        """
        This method is used to assert Invalid usage error in given response
        :param response:
        :return:
        """
        assert response.status_code == expected_status_code
        error = response.json()['error']
        assert error, 'error key is missing from response'
        assert error['message']
        return error

    @classmethod
    def campaign_send_with_no_smartlist(cls, url, access_token):
        """
        This is the test to send a campaign which has no smartlist associated  with it.
        It should get Invalid usage error. Custom error should be
        NoSmartlistAssociatedWithCampaign.
        """
        response = send_request('post', url, access_token, None)
        assert response.status_code == InvalidUsage.http_status_code(), \
            'It should be invalid usage error(400)'
        error_resp = response.json()['error']
        assert error_resp['code'] == CampaignException.NO_SMARTLIST_ASSOCIATED_WITH_CAMPAIGN
        assert 'No Smartlist'.lower() in error_resp['message'].lower()

    @classmethod
    def campaign_send_with_no_smartlist_candidate(cls, url, access_token, campaign,
                                                  talent_pipeline_id):
        """
        User auth token is valid, campaign has one smart list associated. But smartlist has
        no candidate associated with it. It should get invalid usage error.
        Custom error should be NoCandidateAssociatedWithSmartlist.
        """
        smartlist_id = FixtureHelpers.create_smartlist_with_search_params(access_token,
                                                                          talent_pipeline_id)
        campaign_type = campaign.__tablename__
        #  Need to do this because cannot make changes until prod is stable
        campaign_smartlist_model = get_model(campaign_type,
                                             campaign_type + '_smartlist')
        campaign_smartlist_obj = campaign_smartlist_model(campaign_id=campaign.id,
                                                          smartlist_id=smartlist_id)
        campaign_smartlist_model.save(campaign_smartlist_obj)
        response_post = send_request('post', url, access_token)
        error_resp = cls.assert_api_response(response_post,
                                             expected_status_code=InvalidUsage.http_status_code())
        assert error_resp['code'] == CampaignException.NO_CANDIDATE_ASSOCIATED_WITH_SMARTLIST
        assert error_resp['message']

    @classmethod
    def campaign_test_with_no_valid_candidate(cls, url, token, campaign_id):
        """
        This is the test to send campaign to candidate(s) who do not have valid
        data for the campaign to be sent to them. e.g. in case of email_campaign, candidate
        will have no email or for SMS campaign, candidate will not have any mobile number
        associated. This should assert custom error NO_VALID_CANDIDATE_FOUND in response.
        """
        response_post = send_request('post', url,  token)
        error_resp = cls.assert_api_response(response_post,
                                             expected_status_code=InvalidUsage.http_status_code())
        assert error_resp['code'] == CampaignException.NO_VALID_CANDIDATE_FOUND
        assert str(campaign_id) in error_resp['message']

    @classmethod
    def assert_for_activity(cls, user_id, type_, source_id):
        """
        This verifies that activity has been created for given action
        :param (int, long) user_id: Id of user
        :param (int, long) type_: Type number of activity
        :param (int, long) source_id: Id of activity source
        """
        # Need to commit the session because Celery has its own session, and our session does not
        # know about the changes that Celery session has made.
        db.session.commit()
        activity = poll(_get_activity, args=(user_id, type_, source_id), step=3, timeout=60)
        assert activity

    @classmethod
    def assert_ok_response_and_counts(cls, response, count=0, entity='sends', check_count=True):
        """
        This is the common function to assert that response is returning valid 'count'
        and 'sends' or 'replies' for a particular campaign.
        :param response:
        :param count:
        :return:
        """
        assert response.status_code == 200, 'Response should be "OK" (200)'
        assert response.json()
        json_response = response.json()
        assert entity in json_response
        if check_count:
            assert len(json_response[entity]) == count
            if not count:  # if count is 0, campaign_sends should be []
                assert not json_response[entity]
            else:
                assert json_response[entity]

    @staticmethod
    def send_campaign(url, campaign, access_token, blasts_url=None):
        """
        This function sends the campaign via /v1/email-campaigns/:id/send or
        /v1/sms-campaigns/:id/send depending on campaign type.
        sleep_time is set to be 20s here. One can modify this by passing required value.
        :param url: URL to hit for sending given campaign
        :param campaign: Email or SMS campaign obj
        :param access_token: Auth token to make HTTP request
        :param blasts_url: URL to get blasts of given campaign
        """
        raise_if_not_instance_of(access_token, basestring)
        raise_if_not_instance_of(url, basestring)
        # send campaign
        campaign_id = campaign.id if hasattr(campaign, 'id') else campaign['id']
        send_url = url % campaign_id
        response = send_request('post', send_url, access_token)
        assert response.ok
        if blasts_url:
            blasts_url = blasts_url % campaign_id
        blasts = CampaignsTestsHelpers.get_blasts_with_polling(campaign, access_token,
                                                               blasts_url=blasts_url)
        if not blasts:
            raise UnprocessableEntity('blasts not found in given time range.')
        return response

    @staticmethod
    def get_blasts(campaign, access_token=None, blasts_url=None):
        """
        This returns all the blasts associated with given campaign
        """
        # TODO--kindly validate campaign here and in followoing relevant methods
        db.session.commit()
        if not blasts_url:
            return campaign.blasts.all()
        raise_if_not_instance_of(access_token, basestring)
        raise_if_not_instance_of(blasts_url, basestring)
        blasts_get_response = send_request('get', blasts_url, access_token)
        if blasts_get_response.ok:
            return blasts_get_response.json()['blasts']

    @staticmethod
    def get_blasts_with_polling(campaign, access_token=None, blasts_url=None, timeout=10):
        """
        This polls the result of blasts of a campaign for given timeout (default 10s).
        """
        return poll(CampaignsTestsHelpers.get_blasts, step=3,
                    args=(campaign, access_token, blasts_url), timeout=timeout)

    @staticmethod
    def get_blast_by_index_with_polling(campaign, blast_index=0, access_token=None,
                                        blasts_url=None, timeout=10):
        """
        This polls the result of get_blasts_with_index() for given timeout (default 10s).
        """
        return poll(CampaignsTestsHelpers.get_blast_with_index, step=3,
                    args=(campaign, blast_index, access_token, blasts_url), timeout=timeout)

    @staticmethod
    def get_blast_with_index(campaign, blast_index=0, access_token=None, blasts_url=None):
        """
        This returns one particular blast associated with given campaign as specified by index.
        """
        raise_if_not_instance_of(blast_index, int)
        db.session.commit()
        if not blasts_url:
            try:
                raise_if_not_instance_of(campaign, CampaignUtils.MODELS)
                return campaign.blasts[blast_index]
            except IndexError:
                return []
        raise_if_not_instance_of(access_token, basestring)
        raise_if_not_instance_of(blasts_url, basestring)
        blasts_get_response = send_request('get', blasts_url, access_token)
        if blasts_get_response.ok:
            return blasts_get_response.json()['blast']

    @staticmethod
    def verify_sends(campaign, expected_count, blast_index, blast_url=None, access_token=None):
        """
        This returns all number of sends associated with given blast index of a campaign
        """
        raise_if_not_instance_of(expected_count, int)
        raise_if_not_instance_of(blast_index, int)
        db.session.commit()
        if not blast_url:
            raise_if_not_instance_of(campaign, CampaignUtils.MODELS)
            return campaign.blasts[blast_index].sends == expected_count
        raise_if_not_instance_of(access_token, basestring)
        raise_if_not_instance_of(blast_url, basestring)
        response = send_request('get', blast_url, access_token)
        if response.ok:
            return response.json()['blast']['sends'] == expected_count

    @staticmethod
    def assert_blast_sends(campaign, expected_count, blast_index=0, abort_time_for_sends=20,
                           blast_url=None, access_token=None):
        """
        This function asserts that particular blast of given campaign has expected number of sends
        """
        raise_if_not_instance_of(expected_count, int)
        raise_if_not_instance_of(blast_index, int)
        raise_if_not_instance_of(abort_time_for_sends, int)
        sends_verified = poll(CampaignsTestsHelpers.verify_sends, step=3,
                              args=(campaign, expected_count, blast_index, blast_url, access_token),
                              timeout=abort_time_for_sends)
        assert sends_verified

    @staticmethod
    def assert_campaign_blasts(campaign, access_token, blasts_url, expected_count, timeout=10):
        """
        This function asserts that given campaign has expected number of blast objects
        """
        blasts = poll(CampaignsTestsHelpers.get_blasts, step=3,
                      args=(campaign, access_token, blasts_url), timeout=timeout)
        return len(blasts) == expected_count

    @staticmethod
    def create_smartlist_with_candidate(access_token, talent_pipeline, count=1,
                                        data=None, emails_list=False, create_phone=False,
                                        assign_role=False, assert_candidates=True,
<<<<<<< HEAD
                                        smartlist_name=fake.word(), timeout=70):
=======
                                        smartlist_name=fake.word(), timeout=80):
>>>>>>> f929c851
        """
        This creates candidate(s) as specified by the count and assign it to a smartlist.
        Finally it returns smartlist_id and candidate_ids.
        """
        # TODO kindly validate mandatory params
        if assign_role:
            CampaignsTestsHelpers.assign_roles(talent_pipeline.user)
        if not data:
            # create candidate
            data = FakeCandidatesData.create(talent_pool=talent_pipeline.talent_pool,
                                             emails_list=emails_list, create_phone=create_phone,
                                             count=count)

        candidate_ids = create_candidates_from_candidate_api(access_token, data,
                                                             return_candidate_ids_only=True)
        # TODO can we rmeove the following todo or in future?
        if assert_candidates:
            time.sleep(10)  # TODO: Need to remove this and use polling instead
        smartlist_data = {'name': smartlist_name,
                          'candidate_ids': candidate_ids,
                          'talent_pipeline_id': talent_pipeline.id}

        smartlists = create_smartlist_from_api(data=smartlist_data, access_token=access_token)
        smartlist_id = smartlists['smartlist']['id']
        if assert_candidates:
            try:
                poll(assert_smartlist_candidates, step=3,
                     args=(smartlist_id, len(candidate_ids), access_token), timeout=timeout)
            except TimeoutException:
                raise InternalServerError('Candidates not found for smartlist(id:%s) '
                                          'within given time range' % smartlist_id)

            # TODO may be we can remove the print or instead log
            print '%s candidate(s) found for smartlist(id:%s)' % (len(candidate_ids), smartlist_id)
        return smartlist_id, candidate_ids

    @staticmethod
    def assign_roles(user, roles=(DomainRole.Roles.CAN_ADD_CANDIDATES,
                                  DomainRole.Roles.CAN_GET_CANDIDATES)):
        """
        This assign required permission to given user.
        Default roles are CAN_ADD_CANDIDATES and CAN_GET_CANDIDATES.
        """
        raise_if_not_instance_of(user, User)
        raise_if_not_instance_of(roles, (list, tuple))
        add_role_to_test_user(user, roles)


class FixtureHelpers(object):
    """
    This contains the functions which will be useful for similar fixtures across campaigns
    """
    @classmethod
    def create_smartlist_with_search_params(cls, access_token, talent_pipeline_id):
        """
        This creates a smartlist with search params and returns the id of smartlist
        """
        name = fake.word()
        search_params = {"maximum_years_experience": "5", "location": "San Jose, CA",
                         "minimum_years_experience": "2"}
        data = {'name': name, 'search_params': search_params,
                'talent_pipeline_id': talent_pipeline_id}
        response = send_request('post', CandidatePoolApiUrl.SMARTLISTS, access_token, data)
        assert response.status_code == 201  # Successfully created
        json_resp = response.json()
        assert 'smartlist' in json_resp
        assert 'id' in json_resp['smartlist']
        return json_resp['smartlist']['id']


def send_request(method, url, access_token, data=None, is_json=True, data_dumps=True):
    # This method is being used for test cases, so it is sure that method has
    #  a valid value like 'get', 'post' etc.test_reschedule_with_invalid_token
    request_method = getattr(requests, method)
    headers = dict(Authorization='Bearer %s' % access_token)
    if is_json:
        headers['Content-Type'] = JSON_CONTENT_TYPE_HEADER['content-type']
    if data_dumps:
        data = json.dumps(data)
    return request_method(url, data=data, headers=headers)


def get_fake_dict():
    """
    This method just creates a dictionary with 3 random keys and values

    : Example:

        data = {
                    'excepturi': 'qui',
                    'unde': 'ipsam',
                    'magni': 'voluptate'
                }
    :return: data
    :rtype dict
    """
    data = dict()
    for _ in range(3):
        data[fake.word()] = fake.word()
    return data


def get_invalid_fake_dict():
    """
    This method just creates a dictionary with 3 random keys and values

    : Example:

        data = {
                    'excepturi': 'qui',
                    'unde': 'ipsam',
                    'magni': 'voluptate'
                }
    :return: data
    :rtype dict
    """
    fake_dict = get_fake_dict()
    fake_dict[len(fake_dict.keys())-1] = [fake.word]
    return fake_dict


def _assert_api_response_for_missing_field(method, url, token, data, field_to_remove):
    """
    This function removes the field from data as specified by field_to_remove, and
    then POSTs data on given URL. It then asserts that removed filed is in error_message.
    :param method:
    :param url:
    :param token:
    :param data:
    :param field_to_remove:
    :return:
    """
    removed_value = data[field_to_remove]
    del data[field_to_remove]
    response = send_request(method, url, token, data)
    error = CampaignsTestsHelpers.assert_api_response(response)
    assert field_to_remove in error['message'], '%s should be in error_message' % field_to_remove
    # assign removed field again
    data[field_to_remove] = removed_value


def _assert_invalid_datetime_format(method, url, token, data, key):
    """
    Here we modify field of data as specified by param 'key' and then assert the invalid usage
    error in response of HTTP request.
    :param method:
    :param url:
    :param token:
    :param data:
    :param key:
    :return:
    """
    str_datetime = str(datetime.utcnow())
    old_value = data[key]
    data[key] = str_datetime  # Invalid datetime format
    response = send_request(method, url, token, data)
    CampaignsTestsHelpers.assert_api_response(response)
    data[key] = old_value


def _assert_invalid_datetime(method, url, token, data, key):
    """
    Here we set datetime field of data to as specified by param 'key' to past and then assert
    the invalid usage error in response of HTTP request.
    :param method:
    :param url:
    :param token:
    :param data:
    :param key:
    :return:
    """
    old_value = data[key]
    data[key] = DatetimeUtils.to_utc_str(datetime.utcnow() - timedelta(hours=10))  # Past datetime
    response = send_request(method, url, token, data)
    CampaignsTestsHelpers.assert_api_response(response)
    data[key] = old_value


def _assert_unauthorized(method, url, access_token, data=None):
    """
    For a given URL, here we request with invalid token and assert that we get Unauthorized error.
    :param method:
    :param url:
    :param access_token:
    :param data:
    :return:
    """
    response = send_request(method, url, access_token, data)
    assert response.status_code == UnauthorizedError.http_status_code(), \
        'It should not be authorized (401)'


def _invalid_data_test(method, url, token):
    """
    This is used to make HTTP request as specified by 'method' on given URL and assert invalid
    usage error in response.
    :param method:
    :param url:
    :param token:
    :return:
    """
    # test with None Data
    data = None
    response = send_request(method, url, token, data)
    CampaignsTestsHelpers.assert_api_response(response)
    # Test with empty dict
    data = {}
    CampaignsTestsHelpers.assert_api_response(response)
    response = send_request(method, url, token, data)
    CampaignsTestsHelpers.assert_api_response(response)
    # Test with valid data and invalid header
    data = get_fake_dict()
    response = send_request(method, url, token, data, is_json=False)
    CampaignsTestsHelpers.assert_api_response(response)
    # Test with Non JSON data and valid header
    data = get_invalid_fake_dict()
    response = send_request(method, url, token, data, data_dumps=False)
    CampaignsTestsHelpers.assert_api_response(response)


def get_invalid_ids(last_id_of_obj_in_db):
    """
    Given a database model object, here we create a list of two invalid ids. One of them
    is 0 and other one is 1000 plus the id of last record.
    """
    # TODO--one line validation would be awesome
    return 0, last_id_of_obj_in_db + 1000


def _get_invalid_id_and_status_code_pair(invalid_ids):
    """
    This associates expected status code with given invalid_ids.
    :param invalid_ids:
    :return:
    """
    # TODO a none invalid_ids will breka things here, kindly validate
    return [(invalid_ids[0], InvalidUsage.http_status_code()),
            (invalid_ids[1], ResourceNotFound.http_status_code())]


def _get_activity(user_id, _type, source_id):
    """
    This gets that activity from database table Activity for given params
    :param (int, long) user_id: Id of user
    :param (int, long) _type: Type number of activity
    :param (int, long) source_id: Id of activity source
    """
    # TODO--kindly validate
    return Activity.get_by_user_id_type_source_id(user_id, _type, source_id)<|MERGE_RESOLUTION|>--- conflicted
+++ resolved
@@ -389,11 +389,7 @@
     def create_smartlist_with_candidate(access_token, talent_pipeline, count=1,
                                         data=None, emails_list=False, create_phone=False,
                                         assign_role=False, assert_candidates=True,
-<<<<<<< HEAD
-                                        smartlist_name=fake.word(), timeout=70):
-=======
                                         smartlist_name=fake.word(), timeout=80):
->>>>>>> f929c851
         """
         This creates candidate(s) as specified by the count and assign it to a smartlist.
         Finally it returns smartlist_id and candidate_ids.
