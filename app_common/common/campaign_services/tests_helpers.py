--- conflicted
+++ resolved
@@ -20,19 +20,11 @@
 # Application Specific
 from ..models.db import db
 from ..tests.conftest import fake
-<<<<<<< HEAD
 from campaign_utils import get_model
+from ..models.smartlist import Smartlist
 from ..routes import CandidatePoolApiUrl
 from custom_errors import CampaignException
 from ..utils.test_utils import get_fake_dict
-=======
-from ..models.smartlist import Smartlist
-from ..routes import CandidatePoolApiUrl
-from custom_errors import CampaignException
-from ..models.user import (Permission, User)
-from ..utils.test_utils import get_fake_dict
-from ..models.sms_campaign import SmsCampaign
->>>>>>> 5424171b
 from ..models.misc import (Frequency, Activity)
 from ..utils.datetime_utils import DatetimeUtils
 from ..utils.handy_functions import JSON_CONTENT_TYPE_HEADER
@@ -48,20 +40,6 @@
     """
     This class contains common helper methods for tests of sms_campaign_service and push_campaign_service etc.
     """
-<<<<<<< HEAD
-
-    @classmethod
-    @contract
-    def request_for_forbidden_error(cls, method, url, access_token):
-        """
-        This should get forbidden error because requested campaign does not belong to logged-in user's domain.
-        :param http_method method: Name of HTTP method
-        :param string url: URL to to make HTTP request
-        :param string access_token: access access_token of user
-        """
-        response = send_request(method, url, access_token, None)
-        cls.assert_api_response(response, expected_status_code=ForbiddenError.http_status_code())
-=======
     # This list is used to update/delete a campaign, e.g. sms-campaign with invalid id
     INVALID_ID = [fake.word(), 0, None, dict(), list(), '', '      ']
     # This list is used to create/update a campaign, e.g. sms-campaign with invalid name and body_text.
@@ -72,21 +50,16 @@
     INVALID_FREQUENCY_IDS[1] = int(fake.numerify())
 
     @classmethod
-    def request_for_forbidden_error(cls, method, url, access_token, data=None):
-        """
-        This should get forbidden error because requested campaign does not belong to
-        logged-in user's domain.
-        :param str method: Name of HTTP method
-        :param str url: URL to to make HTTP request
-        :param str access_token: access access_token of user
-        :param dict|None data: Data to be passed in request
-        """
-        raise_if_not_instance_of(method, basestring)
-        raise_if_not_instance_of(url, basestring)
-        raise_if_not_instance_of(access_token, basestring)
-        response = send_request(method, url, access_token, data=data)
+    @contract
+    def request_for_forbidden_error(cls, method, url, access_token):
+        """
+        This should get forbidden error because requested campaign does not belong to logged-in user's domain.
+        :param http_method method: Name of HTTP method
+        :param string url: URL to to make HTTP request
+        :param string access_token: access access_token of user
+        """
+        response = send_request(method, url, access_token, None)
         cls.assert_non_ok_response(response, expected_status_code=ForbiddenError.http_status_code())
->>>>>>> 5424171b
 
     @classmethod
     @contract
@@ -123,7 +96,6 @@
             method_after_delete, url_after_delete % campaign_id, access_token, data)
 
     @staticmethod
-<<<<<<< HEAD
     @contract
     def request_for_ok_response(method, url, access_token, data=None):
         """
@@ -135,8 +107,11 @@
         """
         response = send_request(method, url, access_token, data)
         assert response.ok
-=======
-    def assert_campaign_schedule_or_reschedule(method, url, access_token, user_id, campaign_id, url_to_get_campaign,
+
+    @classmethod
+    @contract
+    def assert_campaign_schedule_or_reschedule(cls, method, url, access_token, user_id, campaign_id,
+                                               url_to_get_campaign,
                                                data):
         """
         This function is expected to schedule a campaign with all valid parameters.
@@ -149,13 +124,8 @@
         :param string url_to_get_campaign: URL to get campaign once campaign is scheduled
         :param dict|None data: Data to be posted
         """
-        raise_if_not_instance_of(method, basestring)
-        raise_if_not_instance_of(url, basestring)
-        raise_if_not_instance_of(access_token, basestring)
-        raise_if_not_instance_of(data, dict) if data else None
         response = send_request(method, url % campaign_id, access_token, data)
         assert response.status_code == requests.codes.OK, response.text
->>>>>>> 5424171b
         json_response = response.json()
         assert json_response
         assert 'task_id' in response.json()
@@ -306,26 +276,16 @@
         cls.assert_non_ok_response(response, expected_status_code=ForbiddenError.http_status_code())
 
     @staticmethod
-<<<<<<< HEAD
-    @contract
-    def assert_api_response(response, expected_status_code=InvalidUsage.http_status_code()):
-=======
+    @contract
     def assert_non_ok_response(response, expected_status_code=InvalidUsage.http_status_code()):
->>>>>>> 5424171b
         """
         This method is used to assert Invalid usage error in given response
         :param Response response: HTTP response
         :param int expected_status_code: Expected status code
         :return: error dict
         """
-<<<<<<< HEAD
-        assert response.status_code == expected_status_code
-=======
-        raise_if_not_instance_of(response, Response)
-        raise_if_not_instance_of(expected_status_code, int)
         assert response.status_code == expected_status_code, \
-            'Expected status code:%s. Got:%s' % (expected_status_code ,response.status_code)
->>>>>>> 5424171b
+            'Expected status code:%s. Got:%s' % (expected_status_code, response.status_code)
         error = response.json()['error']
         assert error, 'error key is missing from response'
         assert error['message']
@@ -373,10 +333,7 @@
         return response_post
 
     @classmethod
-<<<<<<< HEAD
-    @contract
-=======
->>>>>>> 5424171b
+    @contract
     def assert_campaign_failure(cls, response, campaign, expected_status=200):
         """
         If we try to send a campaign with invalid data, e.g. a campaign with no smartlist associated
@@ -401,25 +358,12 @@
         data for the campaign to be sent to them. e.g. in case of email_campaign, candidate
         will have no email or for SMS campaign, candidate will not have any mobile number
         associated. This should assert custom error NO_VALID_CANDIDATE_FOUND in response.
-<<<<<<< HEAD
         :param string url: URL to to make HTTP request
         :param string access_token: access access_token of user
         :param positive campaign_id: Id of campaign
         """
         response_post = send_request('post', url, access_token)
-        error_resp = cls.assert_api_response(response_post,
-                                             expected_status_code=InvalidUsage.http_status_code())
-=======
-        :param (str) url: URL to to make HTTP request
-        :param (str) access_token: access access_token of user
-        :param (int, long) campaign_id: Id of campaign
-        """
-        raise_if_not_instance_of(url, basestring)
-        raise_if_not_instance_of(access_token, basestring)
-        raise_if_not_instance_of(campaign_id, (int, long))
-        response_post = send_request('post', url,  access_token)
         error_resp = cls.assert_non_ok_response(response_post)
->>>>>>> 5424171b
         assert error_resp['code'] == CampaignException.NO_VALID_CANDIDATE_FOUND
         assert str(campaign_id) in error_resp['message']
 
@@ -428,15 +372,9 @@
     def assert_for_activity(user_id, _type, source_id):
         """
         This verifies that activity has been created for given action
-<<<<<<< HEAD
         :param positive user_id: Id of user
         :param positive _type: Type number of activity
         :param positive source_id: Id of activity source
-=======
-        :param int|long user_id: Id of user
-        :param int|long _type: Type number of activity
-        :param int|long source_id: Id of activity source
->>>>>>> 5424171b
         """
         retry(_assert_activity, args=(user_id, _type, source_id), sleeptime=3, attempts=20, sleepscale=1,
               retry_exceptions=(AssertionError,))
@@ -706,12 +644,8 @@
         assert DatetimeUtils.utc_isoformat_to_datetime(datetime_str) < current_datetime + timedelta(minutes=minutes)
 
     @staticmethod
-<<<<<<< HEAD
-    @contract
-    def campaign_create_or_update_with_unexpected_fields(method, url, access_token, campaign_data):
-=======
+    @contract
     def test_api_with_with_unexpected_field_in_data(method, url, access_token, campaign_data):
->>>>>>> 5424171b
         """
         This creates or updates a campaign with unexpected fields present in the data and
         asserts that we get invalid usage error from respective API. Data passed should be a dictionary
