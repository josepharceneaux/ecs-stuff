"""
This module contains tests code that is common across campaign-services. e.g SMS and Push campaign.
"""

__author__ = 'basit'

# Standard Imports
import sys
import time
import json
import copy
from datetime import datetime, timedelta

# Third Party
import pytz
import requests
from redo import retry
from requests import Response

# Application Specific
from ..models.db import db
from ..tests.conftest import fake
from ..models.smartlist import Smartlist
from ..routes import CandidatePoolApiUrl
from custom_errors import CampaignException
from ..models.user import (Permission, User)
from ..utils.test_utils import get_fake_dict
from ..models.sms_campaign import SmsCampaign
from ..models.misc import (Frequency, Activity)
from ..models.push_campaign import PushCampaign
from ..utils.datetime_utils import DatetimeUtils
from ..models.email_campaign import EmailCampaign
from campaign_utils import get_model, CampaignUtils
from ..utils.validators import raise_if_not_instance_of
from ..models.talent_pools_pipelines import TalentPipeline
from ..utils.handy_functions import JSON_CONTENT_TYPE_HEADER
<<<<<<< HEAD
from ..utils.test_utils import get_fake_dict, get_and_assert_zero
=======
>>>>>>> ba34860f
from ..tests.fake_testing_data_generator import FakeCandidatesData
from ..error_handling import (ForbiddenError, InvalidUsage, UnauthorizedError,
                              ResourceNotFound, UnprocessableEntity)
from ..inter_service_calls.candidate_pool_service_calls import (create_smartlist_from_api,
                                                                assert_smartlist_candidates)
from ..inter_service_calls.candidate_service_calls import create_candidates_from_candidate_api


class CampaignsTestsHelpers(object):
    """
    This class contains common helper methods for tests of sms_campaign_service and push_campaign_service etc.
    """
    # This list is used to update/delete a campaign, e.g. sms-campaign with invalid id
    INVALID_ID = [fake.word(), 0, None, dict(), list(), '', '      ']
    # This list is used to create/update a campaign, e.g. sms-campaign with invalid name and body_text.
    INVALID_STRING = INVALID_ID[1:]
    # This list is used to schedule/reschedule a campaign e.g. sms-campaign with invalid frequency Id.
    INVALID_FREQUENCY_IDS = copy.copy(INVALID_ID)
    # Remove 0 from list as it is valid frequency_id and replace it with three digit frequency_id
    INVALID_FREQUENCY_IDS[1] = int(fake.numerify())

    @classmethod
    def request_for_forbidden_error(cls, method, url, access_token, data=None):
        """
        This should get forbidden error because requested campaign does not belong to
        logged-in user's domain.
<<<<<<< HEAD
        :param string method: Name of HTTP method
        :param string url: URL to to make HTTP request
        :param string access_token: access access_token of user
=======
        :param str method: Name of HTTP method
        :param str url: URL to to make HTTP request
        :param str access_token: access access_token of user
        :param dict|None data: Data to be passed in request
>>>>>>> ba34860f
        """
        raise_if_not_instance_of(method, basestring)
        raise_if_not_instance_of(url, basestring)
        raise_if_not_instance_of(access_token, basestring)
        response = send_request(method, url, access_token, data=data)
        cls.assert_non_ok_response(response, expected_status_code=ForbiddenError.http_status_code())

    @classmethod
    def request_for_resource_not_found_error(cls, method, url, access_token, data=None):
        """
        This should get Resource not found error because requested resource has been deleted.
        :param string method: Name of HTTP method
        :param string url: URL to to make HTTP request
        :param string access_token: access access_token of user
        :param dict | None data: Data to be posted
        """
        raise_if_not_instance_of(method, basestring)
        raise_if_not_instance_of(url, basestring)
        raise_if_not_instance_of(access_token, basestring)
        raise_if_not_instance_of(data, dict) if data else None
        response = send_request(method, url, access_token, data=data)
        cls.assert_non_ok_response(response, expected_status_code=ResourceNotFound.http_status_code())

    @classmethod
    def request_after_deleting_campaign(cls, campaign, url_to_delete_campaign, url_after_delete,
                                        method_after_delete, access_token, data=None):
        """
        This is a helper function to request the given URL after deleting the given resource.
        It should result in ResourceNotFound error.
        :param dict | SmsCampaign | EmailCampaign | PushCampaign campaign: Campaign object
        :param string url_to_delete_campaign: URL to delete given campaign
        :param string url_after_delete: URL to be requested after deleting the campaign
        :param string method_after_delete: Name of method to be requested after deleting campaign
        :param string access_token: access access_token of logged-in user
        :param dict | None data: Data to be sent in request after deleting campaign
        """
        raise_if_not_instance_of(campaign, (dict, CampaignUtils.MODELS))
        raise_if_not_instance_of(url_to_delete_campaign, basestring)
        raise_if_not_instance_of(url_after_delete, basestring)
        raise_if_not_instance_of(method_after_delete, basestring)
        raise_if_not_instance_of(access_token, basestring)
        raise_if_not_instance_of(data, dict) if data else None
        campaign_id = campaign.id if hasattr(campaign, 'id') else campaign['id']
        # Delete the campaign first
        response = send_request('delete', url_to_delete_campaign % campaign_id, access_token)
        assert response.ok
        cls.request_for_resource_not_found_error(
            method_after_delete, url_after_delete % campaign_id, access_token, data)

    @staticmethod
    def assert_campaign_schedule_or_reschedule(method, url, access_token, user_id, campaign_id, url_to_get_campaign,
                                               data):
        """
        This function is expected to schedule a campaign with all valid parameters.
<<<<<<< HEAD
        :param string method: Name of HTTP method
        :param string url: URL to to make HTTP request
        :param string access_token: access access_token of user
        :param dict | None data: Data to be posted
=======
        It then gets the campaign and validates that requested fields have been saved in database.
        :param string method: Name of HTTP method
        :param string url: URL to to make HTTP request to schedule/re-schedule campaign
        :param string access_token: access access_token of user
        :param int|long user_id: Id of user
        :param int|long campaign_id: Id of requested campaign
        :param string url_to_get_campaign: URL to get campaign once campaign is scheduled
        :param dict|None data: Data to be posted
>>>>>>> ba34860f
        """
        raise_if_not_instance_of(method, basestring)
        raise_if_not_instance_of(url, basestring)
        raise_if_not_instance_of(access_token, basestring)
        raise_if_not_instance_of(data, dict) if data else None
        response = send_request(method, url % campaign_id, access_token, data)
        assert response.status_code == requests.codes.OK, response.text
        json_response = response.json()
        assert json_response
        assert 'task_id' in response.json()
        CampaignsTestsHelpers.assert_for_activity(user_id, Activity.MessageIds.CAMPAIGN_SCHEDULE, campaign_id)
        # get updated record to verify the changes we made
        response_get = send_request('get', url_to_get_campaign % campaign_id, access_token)
        assert response_get.status_code == requests.codes.OK, 'Response should be ok (200)'
        resp = response_get.json()['campaign']
        assert resp['frequency'].lower() in Frequency.standard_frequencies()
        assert resp['start_datetime']
        assert resp['end_datetime']
        return json_response['task_id']

    @staticmethod
    def request_with_past_start_and_end_datetime(method, url, access_token, data):
        """
        Here we pass start_datetime and end_datetime with invalid value i.e. in past, to schedule
        a campaign. Then we assert that we get InvalidUsage error in response.
        :param string method: Name of HTTP method
        :param string url: URL to to make HTTP request
        :param string access_token: access access_token of user
        :param dict data: Data to be posted
        """
        raise_if_not_instance_of(method, basestring)
        raise_if_not_instance_of(url, basestring)
        raise_if_not_instance_of(access_token, basestring)
        raise_if_not_instance_of(data, dict) if data else None
        _assert_invalid_datetime(method, url, access_token, data, 'start_datetime')
        if not data['frequency_id'] or not data['frequency_id'] == Frequency.ONCE:
            _assert_invalid_datetime(method, url, access_token, data, 'end_datetime')

    @staticmethod
    def missing_fields_in_schedule_data(method, url, access_token, data):
        """
        Here we try to schedule a campaign with missing required fields and assert that we get
        InvalidUsage error in response.
        :param string method: Name of HTTP method
        :param string url: URL to to make HTTP request
        :param string access_token: access access_token of user
        :param dict data: Data to be posted
        """
        # Test missing start_datetime field which is mandatory to schedule a campaign
        raise_if_not_instance_of(method, basestring)
        raise_if_not_instance_of(url, basestring)
        raise_if_not_instance_of(access_token, basestring)
        raise_if_not_instance_of(data, dict)
        _assert_api_response_for_missing_field(method, url, access_token, data, 'start_datetime')
        # If periodic job, need to test for end_datetime as well
        if not data['frequency_id'] or not data['frequency_id'] == Frequency.ONCE:
            _assert_api_response_for_missing_field(method, url, access_token, data, 'end_datetime')

    @staticmethod
    def invalid_datetime_format(method, url, access_token, data):
        """
        Here we pass start_datetime and end_datetime in invalid format to schedule a campaign.
        :param string method: Name of HTTP method
        :param string url: URL to to make HTTP request
        :param string access_token: access access_token of user
        :param dict data: Data to be posted
        """
        raise_if_not_instance_of(method, basestring)
        raise_if_not_instance_of(url, basestring)
        raise_if_not_instance_of(access_token, basestring)
        raise_if_not_instance_of(data, dict)
        _assert_invalid_datetime_format(method, url, access_token, data, 'start_datetime')
        if not data['frequency_id'] or not data['frequency_id'] == Frequency.ONCE:
            _assert_invalid_datetime_format(method, url, access_token, data, 'end_datetime')

    @staticmethod
    def request_with_invalid_token(method, url, data=None):
        """
        This is used in tests where we want to make HTTP request on given URL with invalid
        access access_token. It assert that we get ForbiddenError as a result.
        :param string method: Name of HTTP method
        :param string url: URL to to make HTTP request
        :param dict | None data: Data to be posted
        """
        raise_if_not_instance_of(method, basestring)
        raise_if_not_instance_of(url, basestring)
        raise_if_not_instance_of(data, dict) if data else None
        _assert_unauthorized(method, url, 'invalid_token', data)

    @staticmethod
    def reschedule_with_invalid_data(url, access_token):
        """
        This is used in campaign tests where we want to re-schedule a campaign with invalid data.
        This asserts that we get BadRequest error for every bad data we pass.
        :param string url: URL to to make HTTP request
        :param string access_token: access access_token of user
        """
        raise_if_not_instance_of(url, basestring)
        raise_if_not_instance_of(access_token, basestring)
        _invalid_data_test('put', url, access_token)

    @classmethod
    def request_with_invalid_resource_id(cls, model, method, url, access_token, data=None):
        """
        This makes HTTP request (as specified by method) on given URL.
        It creates two invalid ids for requested resource, 0 and some large number(non-existing id)
        that does not exist in database for given model. It then asserts to check we get status
        code 400 in case of id 0 and status code 404 in case of non-existing id.
        :param (db.Model) model: SQLAlchemy model
        :param string method: Name of HTTP method
        :param string url: URL to to make HTTP request
        :param string access_token: access access_token of user
        :param dict | None data: Data to be posted
        """
        assert db.Model in model.__mro__, '`model` should be instance of db.Model'
        raise_if_not_instance_of(method, basestring)
        raise_if_not_instance_of(url, basestring)
        raise_if_not_instance_of(access_token, basestring)
        raise_if_not_instance_of(data, dict) if data else None
        invalid_ids = (0, cls.get_non_existing_id(model))
        invalid_id_and_status_code = _get_invalid_id_and_status_code_pair(invalid_ids)
        for _id, status_code in invalid_id_and_status_code:
            response = send_request(method, url % _id, access_token, data)
            assert response.status_code == status_code

    @staticmethod
    def get_last_id(model):
        """
        This methods returns the id of last record in given database table.
        If there is no record found, it returns None.
        :param db.Model model: SQLAlchemy model
        """
        assert db.Model in model.__mro__, '`model` should be instance of db.Model'
        last_obj = model.query.order_by(model.id.desc()).first()
        return last_obj.id if last_obj else None

    @classmethod
    def get_non_existing_id(cls, model):
        """
        This methods returns the non-existing id for given db Model.
        If last record is found, it adds 1000 in its id and return it.
        Otherwise it returns sys.maxint which ensures that returned number is a non-existing id for
        given model.
        :param db.Model model: SQLAlchemy model
        """
        assert db.Model in model.__mro__, '`model` should be instance of db.Model'
        last_id = cls.get_last_id(model)
        return last_id + 1000 if last_id else sys.maxint

    @classmethod
    def get_non_existing_ids(cls, model):
        """
        This methods returns a tuple of non-existing ids for given db Model.
        :param db.Model model: SQLAlchemy model
        """
        assert db.Model in model.__mro__, '`model` should be instance of db.Model'
        return get_invalid_ids(cls.get_non_existing_id(model))

    @classmethod
    def reschedule_with_post_method(cls, url, access_token, data):
        """
        To re-schedule a campaign, we have to use PUT HTTP method. But here we will make a
        POST HTTP request which is for first time scheduling and will validate that we get
        forbidden error.
        :param string url: URL to to make HTTP request
        :param string access_token: access access_token of user
        :param dict data: Data to be posted
        """
        raise_if_not_instance_of(url, basestring)
        raise_if_not_instance_of(access_token, basestring)
        raise_if_not_instance_of(data, dict)
        response = send_request('post', url, access_token, data)
        cls.assert_non_ok_response(response, expected_status_code=ForbiddenError.http_status_code())

    @staticmethod
    def assert_non_ok_response(response, expected_status_code=InvalidUsage.http_status_code()):
        """
        This method is used to assert Invalid usage error in given response
        :param (Response) response: HTTP response
        :return: error dict
        """
        raise_if_not_instance_of(response, Response)
        raise_if_not_instance_of(expected_status_code, int)
        assert response.status_code == expected_status_code, \
            'Expected status code:%s. Got:%s' % (expected_status_code ,response.status_code)
        error = response.json()['error']
        assert error, 'error key is missing from response'
        assert error['message']
        return error

    @staticmethod
    def campaign_send_with_no_smartlist(url, access_token):
        """
        This is the test to send a campaign which has no smartlist associated  with it.
        It should get Invalid usage error is sent synchronously, Custom error should be
        NoSmartlistAssociatedWithCampaign or we will get OK response it sent asynchronously but no campaign will
        be sent.
        :param string url: URL to to make HTTP request
        :param string access_token: access access_token of user
        """
        raise_if_not_instance_of(url, basestring)
        raise_if_not_instance_of(access_token, basestring)
        response = send_request('post', url, access_token, None)
        assert response.status_code == InvalidUsage.http_status_code(), \
            'It should be invalid usage error(400)'
        error_resp = response.json()['error']
        assert error_resp['code'] == CampaignException.NO_SMARTLIST_ASSOCIATED_WITH_CAMPAIGN
        assert 'No Smartlist'.lower() in error_resp['message'].lower()

    @classmethod
    def campaign_send_with_no_smartlist_candidate(cls, url, access_token, campaign, talent_pipeline_id):
        """
        User auth access_token is valid, campaign has one smart list associated. But smartlist has
        no candidate associated with it. The function tries to send the email campaign and resturns the
        response to calling function.
        :param SmsCampaign | EmailCampaign | PushCampaign campaign: Campaign object
        :param string url: URL to to make HTTP request
        :param string access_token: access access_token of user
        :param int | long talent_pipeline_id: Id of talent_pipeline
        """
        raise_if_not_instance_of(url, basestring)
        raise_if_not_instance_of(access_token, basestring)
        raise_if_not_instance_of(campaign, CampaignUtils.MODELS)
        raise_if_not_instance_of(talent_pipeline_id, (int, long))
        smartlist_id = FixtureHelpers.create_smartlist_with_search_params(access_token,
                                                                          talent_pipeline_id)
        campaign_type = campaign.__tablename__
        #  Need to do this because cannot make changes until prod is stable
        campaign_smartlist_model = get_model(campaign_type,
                                             campaign_type + '_smartlist')
        campaign_smartlist_obj = campaign_smartlist_model(campaign_id=campaign.id,
                                                          smartlist_id=smartlist_id)
        campaign_smartlist_model.save(campaign_smartlist_obj)
        response_post = send_request('post', url, access_token)
        return response_post

    @classmethod
    def assert_campaign_failure(cls, response, campaign, expected_status=200):
        """
        If we try to send a campaign with invalid data, e.g. a campaign with no smartlist associated
        or with 0 candidates, the campaign sending will fail. This method asserts that the specified
        campaign sending failed and no blasts have been created.
        """
        assert response.status_code == expected_status
        assert response.json()
        db.session.commit()
        blasts = campaign.blasts.all()
        assert not blasts, 'Email campaign blasts found for campaign (id:%d)' % campaign.id
        assert len(blasts) == 0

    @classmethod
    def campaign_test_with_no_valid_candidate(cls, url, access_token, campaign_id, campaign_service_urls=None):
        """
        This is the test to send campaign to candidate(s) which does not have valid
        data for the campaign to be sent to them. e.g. in case of email_campaign, candidate
        will have no email or for SMS campaign, candidate will not have any mobile number
        associated. We will get 200 response but campaign will not be sent over celery due to invalid data.
        :param string url: URL to to make HTTP request
        :param string access_token: access access_token of user
        :param int | long campaign_id: Id of campaign
        :param PushCampaignApiUrl | SmsCampaignApiUrl campaign_service_urls: routes url class
        """
        raise_if_not_instance_of(url, basestring)
        raise_if_not_instance_of(access_token, basestring)
        raise_if_not_instance_of(campaign_id, (int, long))
        # TODO: I think no need of this now
        url += "?asynchronous=1"
        response_post = send_request('post', url,  access_token)
<<<<<<< HEAD
        assert response_post.status_code == requests.codes.OK
        assert getattr(campaign_service_urls, 'SENDS')
        get_and_assert_zero(getattr(campaign_service_urls, 'SENDS') % campaign_id, 'sends', access_token)
=======
        error_resp = cls.assert_non_ok_response(response_post)
        assert error_resp['code'] == CampaignException.NO_VALID_CANDIDATE_FOUND
        assert str(campaign_id) in error_resp['message']
>>>>>>> ba34860f

    @staticmethod
    def assert_for_activity(user_id, _type, source_id):
        """
        This verifies that activity has been created for given action
<<<<<<< HEAD
        :param int | long user_id: Id of user
        :param int | long _type: Type number of activity
        :param in | long source_id: Id of activity source
=======
        :param int|long user_id: Id of user
        :param int|long _type: Type number of activity
        :param int|long source_id: Id of activity source
>>>>>>> ba34860f
        """
        raise_if_not_instance_of(user_id, (int, long))
        raise_if_not_instance_of(_type, (int, long))
        raise_if_not_instance_of(source_id, (int, long))
        retry(_assert_activity, args=(user_id, _type, source_id), sleeptime=3, attempts=20, sleepscale=1,
              retry_exceptions=(AssertionError,))

    @staticmethod
    def assert_ok_response_and_counts(response, count=0, entity='sends', check_count=True):
        """
        This is the common function to assert that response is returning valid 'count'
        and 'sends' or 'replies' for a particular campaign.
        :param Response response: Response object of HTTP request
        :param int count: Number of expected objects
        :param string entity: Name of expected entity
        :param bool check_count: If True, will check number of objects
        """
        raise_if_not_instance_of(response, Response)
        raise_if_not_instance_of(count, int)
        raise_if_not_instance_of(entity, basestring)
        raise_if_not_instance_of(check_count, bool)
        assert response.status_code == requests.codes.OK, 'Response should be "OK" (200)'
        json_response = response.json()
        assert entity in json_response
        if check_count:
            assert len(json_response[entity]) == count
            if not count:  # if count is 0, campaign_sends should be []
                assert not json_response[entity]
            else:
                assert json_response[entity]

    @staticmethod
    def send_campaign(url, campaign, access_token, blasts_url=None):
        """
        This function sends the campaign via /v1/email-campaigns/:id/send or
        /v1/sms-campaigns/:id/send depending on campaign type.
        sleep_time is set to be 20s here. One can modify this by passing required value.
        :param string url: URL to hit for sending given campaign
        :param dict | SmsCampaign | EmailCampaign | PushCampaign campaign: Campaign object
        :param string access_token: Auth access_token to make HTTP request
        :param str | None blasts_url: URL to get blasts of given campaign
        """
        raise_if_not_instance_of(url, basestring)
        raise_if_not_instance_of(campaign, (dict, CampaignUtils.MODELS))
        raise_if_not_instance_of(access_token, basestring)
        raise_if_not_instance_of(blasts_url, basestring) if blasts_url else None
        # send campaign
        campaign_id = campaign.id if hasattr(campaign, 'id') else campaign['id']
        send_url = url % campaign_id
        response = send_request('post', send_url, access_token)
        assert response.ok, response.text
        if blasts_url:
            blasts_url = blasts_url % campaign_id
        blasts = CampaignsTestsHelpers.get_blasts_with_polling(campaign, access_token,
                                                               blasts_url=blasts_url)
        if not blasts:
            raise UnprocessableEntity('blasts not found in given time range.')
        return response

    @staticmethod
    def get_blasts(campaign, access_token=None, blasts_url=None, count=None):
        """
        This returns all the blasts associated with given campaign
        """
        if not blasts_url:
            raise_if_not_instance_of(campaign, CampaignUtils.MODELS)
            db.session.commit()
            blasts = campaign.blasts.all()
        else:
            raise_if_not_instance_of(access_token, basestring)
            raise_if_not_instance_of(blasts_url, basestring)
            blasts_get_response = send_request('get', blasts_url, access_token)
            blasts = blasts_get_response.json()['blasts'] if blasts_get_response.ok else []
        assert blasts
        if count and isinstance(count, int):
            assert len(blasts) == count
        return blasts

    @staticmethod
    def get_blasts_with_polling(campaign, access_token=None, blasts_url=None, timeout=300):
        """
        This polls the result of blasts of a campaign for given timeout (default 300s).
        """
        raise_if_not_instance_of(campaign, (dict, CampaignUtils.MODELS))
        raise_if_not_instance_of(access_token, basestring) if access_token else None
        raise_if_not_instance_of(blasts_url, basestring) if blasts_url else None
        raise_if_not_instance_of(timeout, int)
        attempts = timeout / 3 + 1
        return retry(CampaignsTestsHelpers.get_blasts, sleeptime=3, attempts=attempts, sleepscale=1,
                     args=(campaign, access_token, blasts_url), retry_exceptions=(AssertionError,))

    @staticmethod
    def get_blast_by_index_with_polling(campaign, blast_index=0, access_token=None,
                                        blasts_url=None, timeout=20):
        """
        This polls the result of get_blasts_with_index() for given timeout (default 10s).
        """
        raise_if_not_instance_of(campaign, (dict, CampaignUtils.MODELS))
        raise_if_not_instance_of(blast_index, int)
        raise_if_not_instance_of(access_token, basestring) if access_token else None
        raise_if_not_instance_of(blasts_url, basestring) if blasts_url else None
        raise_if_not_instance_of(timeout, int)
        attempts = timeout / 3 + 1
        return retry(CampaignsTestsHelpers.get_blast_with_index, sleeptime=3, attempts=attempts, sleepscale=1,
                     args=(campaign, blast_index, access_token, blasts_url), retry_exceptions=(AssertionError,))

    @staticmethod
    def get_blast_with_index(campaign, blast_index=0, access_token=None, blasts_url=None):
        """
        This returns one particular blast associated with given campaign as specified by index.
        """
        raise_if_not_instance_of(campaign, (dict, CampaignUtils.MODELS))
        raise_if_not_instance_of(blast_index, int)
        raise_if_not_instance_of(access_token, basestring) if access_token else None
        raise_if_not_instance_of(blasts_url, basestring) if blasts_url else None
        if not blasts_url:
            raise_if_not_instance_of(campaign, CampaignUtils.MODELS)
            db.session.commit()
            assert len(campaign.blasts.all()) > blast_index
            blasts = campaign.blasts[blast_index]
        else:
            raise_if_not_instance_of(access_token, basestring)
            raise_if_not_instance_of(blasts_url, basestring)
            blasts_get_response = send_request('get', blasts_url, access_token)
            assert blasts_get_response.ok
            blasts = blasts_get_response.json()['blast']
        assert blasts
        return blasts

    @staticmethod
    def verify_sends(campaign, expected_count, blast_index, blast_url=None, access_token=None):
        """
        This verifies that we get expected number of sends associated with given blast index of
        given campaign.
        """
        raise_if_not_instance_of(campaign, (dict, CampaignUtils.MODELS))
        raise_if_not_instance_of(expected_count, int)
        raise_if_not_instance_of(blast_index, int)
        db.session.commit()
        if not blast_url:
            raise_if_not_instance_of(campaign, CampaignUtils.MODELS)
            assert campaign.blasts[blast_index].sends == expected_count
        else:
            raise_if_not_instance_of(access_token, basestring)
            raise_if_not_instance_of(blast_url, basestring)
            response = send_request('get', blast_url, access_token)
            if response.ok:
                assert response.json()['blast']['sends'] == expected_count

    @staticmethod
    def assert_blast_sends(campaign, expected_count, blast_index=0, abort_time_for_sends=300,
                           blast_url=None, access_token=None):
        """
        This function asserts that particular blast of given campaign has expected number of sends
        """
        raise_if_not_instance_of(campaign, (dict, CampaignUtils.MODELS))
        raise_if_not_instance_of(expected_count, int)
        raise_if_not_instance_of(blast_index, int)
        raise_if_not_instance_of(abort_time_for_sends, int)
        raise_if_not_instance_of(access_token, basestring) if access_token else None
        raise_if_not_instance_of(blast_url, basestring) if blast_url else None
        attempts = abort_time_for_sends / 3 + 1
        retry(CampaignsTestsHelpers.verify_sends, sleeptime=5, attempts=attempts, sleepscale=1,
              args=(campaign, expected_count, blast_index, blast_url, access_token),
              retry_exceptions=(AssertionError, IndexError, ))

    @staticmethod
    def verify_blasts(campaign, access_token, blasts_url, expected_count):
        """
        This function verifies that given campaign has expected number of blast objects.
        If they are, it returns True, otherwise returns False.
        :rtype: bool
        """
        raise_if_not_instance_of(campaign, (dict, CampaignUtils.MODELS))
        raise_if_not_instance_of(expected_count, int)
        raise_if_not_instance_of(access_token, basestring) if access_token else None
        raise_if_not_instance_of(blasts_url, basestring) if blasts_url else None
        received_blasts_count = len(CampaignsTestsHelpers.get_blasts(campaign, access_token,
                                                                     blasts_url))
        print 'Expected Blasts:%s' % expected_count
        print 'Received Blasts:%s' % received_blasts_count
        assert received_blasts_count == expected_count

    @staticmethod
    def assert_campaign_blasts(campaign, expected_count, access_token=None, blasts_url=None, timeout=10):
        """
        This function polls verify_blasts() to assert that given campaign has expected number
        of blast objects.
        """
        raise_if_not_instance_of(campaign, (dict, CampaignUtils.MODELS))
        raise_if_not_instance_of(expected_count, int)
        raise_if_not_instance_of(access_token, basestring) if access_token else None
        raise_if_not_instance_of(blasts_url, basestring) if blasts_url else None
        raise_if_not_instance_of(timeout, int)
        attempts = timeout / 3 + 1
        retry(CampaignsTestsHelpers.verify_blasts, sleeptime=3, attempts=attempts, sleepscale=1,
              args=(campaign, access_token, blasts_url, expected_count),
              retry_exceptions=(AssertionError,))

    @staticmethod
    def create_smartlist_with_candidate(access_token, talent_pipeline, count=1, data=None,
                                        emails_list=False, create_phone=False, assign_role=False,
                                        assert_candidates=True, smartlist_name=fake.word(),
                                        candidate_ids=(), timeout=300):
        """
        This creates candidate(s) as specified by the count and assign it to a smartlist.
        Finally it returns smartlist_id and candidate_ids.
        """
        raise_if_not_instance_of(access_token, basestring)
        raise_if_not_instance_of(talent_pipeline, TalentPipeline)
        raise_if_not_instance_of(count, int)
        raise_if_not_instance_of(data, dict) if data else None
        raise_if_not_instance_of(emails_list, bool)
        raise_if_not_instance_of(create_phone, bool)
        raise_if_not_instance_of(assign_role, bool)
        raise_if_not_instance_of(assert_candidates, bool)
        raise_if_not_instance_of(smartlist_name, basestring)
        raise_if_not_instance_of(candidate_ids, (list, tuple)) if candidate_ids else None
        raise_if_not_instance_of(timeout, int)
        if assign_role:
            CampaignsTestsHelpers.assign_roles(talent_pipeline.user)
        if not data:
            # create candidate
            data = FakeCandidatesData.create(talent_pool=talent_pipeline.talent_pool,
                                             emails_list=emails_list, create_phone=create_phone,
                                             count=count)
        if not candidate_ids:
            candidate_ids = create_candidates_from_candidate_api(access_token, data,
                                                                 return_candidate_ids_only=True)
            if assert_candidates:
                # TODO: polling does not work here fine when I tried. Has to be some other solution
                time.sleep(30)  # TODO: Basit, we need to remove this and use polling instead
        smartlist_data = {'name': smartlist_name,
                          'candidate_ids': candidate_ids,
                          'talent_pipeline_id': talent_pipeline.id}

        smartlists = create_smartlist_from_api(data=smartlist_data, access_token=access_token)
        smartlist_id = smartlists['smartlist']['id']
        if assert_candidates:
            attempts = timeout / 3 + 1
            retry(assert_smartlist_candidates, sleeptime=3, attempts=attempts, sleepscale=1,
                  args=(smartlist_id, len(candidate_ids), access_token), retry_exceptions=(AssertionError,))
            print '%s candidate(s) found for smartlist(id:%s)' % (len(candidate_ids), smartlist_id)
        return smartlist_id, candidate_ids

    @staticmethod
    def get_two_smartlists_with_same_candidate(talent_pipeline, access_token, count=1, create_phone=False,
                                               email_list=False, assign_role=False):
        """
        Create two smartlists with same candidate in both of them and returns smartlist ids in list format.
        :param TalentPipeline talent_pipeline: Talent pipeline object of user
        :param string access_token: Access token of user
        :param int count: Number of candidates in first smartlist
        :param bool create_phone: True if need to create candidate's phone
        :param bool email_list: True if need to create candidate's email
        :param bool assign_role: If True, assign required roles to user
        :rtype: list[int|long]
        """
        smartlist_1_id, candidate_ids = CampaignsTestsHelpers.create_smartlist_with_candidate(
            access_token, talent_pipeline, count=count, create_phone=create_phone, emails_list=email_list,
            assign_role=assign_role)
        # Going to assign candidate belonging to smartlist_1 to smartlist_2 so both will have same candidate
        candidate_ids_for_smartlist_2 = [candidate_ids[0]]
        smartlist_2_id, _ = CampaignsTestsHelpers.create_smartlist_with_candidate(
            access_token, talent_pipeline, candidate_ids=candidate_ids_for_smartlist_2)
        smartlist_ids = [smartlist_1_id, smartlist_2_id]
        return smartlist_ids

    @staticmethod
    def assign_roles(user, roles=(Permission.PermissionNames.CAN_ADD_CANDIDATES,
                                  Permission.PermissionNames.CAN_GET_CANDIDATES)):
        """
        This assign required permission to given user.
        Default roles are CAN_ADD_CANDIDATES and CAN_GET_CANDIDATES.
        :param User user: user model object
        :param tuple roles: a collection of permissions actually
        """
        raise_if_not_instance_of(user, User)
        raise_if_not_instance_of(roles, (list, tuple))

    @staticmethod
    def assert_valid_datetime_range(datetime_str, minutes=2):
        """
        This asserts that given datetime is in valid range i.e. in neighboured of current datetime.
        1) It should be greater than current datetime - minutes (default=2)
        2) It should be less than current datetime + minutes (default=2)
        """
        raise_if_not_instance_of(datetime_str, basestring)
        current_datetime = datetime.utcnow().replace(tzinfo=pytz.utc)
        assert DatetimeUtils.utc_isoformat_to_datetime(datetime_str) > current_datetime - timedelta(minutes=minutes)
        assert DatetimeUtils.utc_isoformat_to_datetime(datetime_str) < current_datetime + timedelta(minutes=minutes)

    @staticmethod
    def test_api_with_with_unexpected_field_in_data(method, url, access_token, campaign_data):
        """
        This creates or updates a campaign with unexpected fields present in the data and
        asserts that we get invalid usage error from respective API. Data passed should be a dictionary
        here.
        :param string method: Name of HTTP method
        :param string url: URL on which we are supposed to make HTTP request
        :param string access_token: Access token of user
        :param dict campaign_data: Data to be passed in HTTP request
        """
        campaign_data['unexpected_key'] = fake.word()
        response = send_request(method, url, access_token, data=campaign_data)
        assert response.status_code == InvalidUsage.http_status_code(), \
            'It should result in bad request error because unexpected data was given.'
        assert 'unexpected_key' in response.json()['error']['message']

    @staticmethod
    def campaign_create_or_update_with_invalid_string(method, url, access_token, campaign_data, field):
        """
        This creates or updates a campaign with unexpected fields present in the data and
        asserts that we get invalid usage error from respective API. Data passed should be a dictionary
        here.
        :param str method: Name of HTTP method
        :param str url: URL on which we are supposed to make HTTP request
        :param str access_token: Access token of user
        :param dict campaign_data: Data to be passed in HTTP request
        :param str field: Field in campaign data
        """
        for invalid_campaign_name in CampaignsTestsHelpers.INVALID_STRING:
            print "Iterating %s as campaign name/body_text" % invalid_campaign_name
            campaign_data[field] = invalid_campaign_name
            response = send_request(method, url, access_token, data=campaign_data)
            CampaignsTestsHelpers.assert_non_ok_response(response)

    @staticmethod
    def campaign_create_or_update_with_invalid_smartlist(method, url, access_token, campaign_data):
        """
        This creates or updates a campaign with invalid lists and asserts that we get invalid usage error from
        respective API. Data passed should be a dictionary.
        Invalid smartlist ids include Non-existing id, non-integer id, empty list, duplicate items in list etc.
        :param str method: Name of HTTP method
        :param str url: URL on which we are supposed to make HTTP request
        :param str access_token: Access token of user
        :param dict campaign_data: Data to be passed in HTTP request
        """
        # This list is used to create/update a campaign, e.g. sms-campaign with invalid smartlist ids.
        invalid_lists = [[item] for item in CampaignsTestsHelpers.INVALID_ID]
        non_existing_smartlist_id = CampaignsTestsHelpers.get_non_existing_id(Smartlist)
        invalid_lists.extend([non_existing_smartlist_id, non_existing_smartlist_id])  # Test for unique items
        for invalid_list in invalid_lists:
            print "Iterating %s" % invalid_list
            campaign_data['smartlist_ids'] = invalid_list
            response = send_request(method, url, access_token, data=campaign_data)
            CampaignsTestsHelpers.assert_non_ok_response(response)

    @staticmethod
    def campaign_schedule_or_reschedule_with_invalid_frequency_id(method, url, access_token, scheduler_data):
        """
        This creates or updates a campaign with unexpected fields present in the data and
        asserts that we get invalid usage error from respective API. Data passed should be a dictionary
        here.
        :param str method: Name of HTTP method
        :param str url: URL on which we are supposed to make HTTP request
        :param str access_token: Access token of user
        :param dict scheduler_data: Data to be passed in HTTP request to schedule/reschedule given campaign
        """
        for invalid_frequency_id in CampaignsTestsHelpers.INVALID_FREQUENCY_IDS:
            print "Iterating %s as frequency_id" % invalid_frequency_id
            scheduler_data['frequency_id'] = invalid_frequency_id
            response = send_request(method, url, access_token, data=scheduler_data)
            CampaignsTestsHelpers.assert_non_ok_response(response)

    @staticmethod
    def campaigns_delete_with_invalid_data(url, access_token, campaign_model):
        """
        This tests the campaigns' endpoint to delete multiple campaigns with invalid data (non-int ids,
        duplicate ids etc). It should result in Bad Request Error and campaigns should not be removed.
        :param str url: URL on which we are supposed to make HTTP request
        :param str access_token: Access token of user
        :param (db.Model) campaign_model: SQLAlchemy model
        """
        invalid_data = [[item] for item in CampaignsTestsHelpers.INVALID_ID]
        non_existing_campaign_id = CampaignsTestsHelpers.get_non_existing_id(campaign_model)
        invalid_data.extend([[non_existing_campaign_id, non_existing_campaign_id]])  # Test for unique items
        for invalid_item in invalid_data:
            print "Iterating %s." % invalid_item
            response = send_request('delete', url, access_token, data={'ids': invalid_item})
            CampaignsTestsHelpers.assert_non_ok_response(response)


class FixtureHelpers(object):
    """
    This contains the functions which will be useful for similar fixtures across campaigns
    """
    @classmethod
    def create_smartlist_with_search_params(cls, access_token, talent_pipeline_id):
        """
        This creates a smartlist with search params and returns the id of smartlist
        """
        raise_if_not_instance_of(access_token, basestring)
        raise_if_not_instance_of(talent_pipeline_id, (int, long))
        name = fake.word()
        search_params = {"maximum_years_experience": "5", "location": "San Jose, CA",
                         "minimum_years_experience": "2"}
        data = {'name': name, 'search_params': search_params,
                'talent_pipeline_id': talent_pipeline_id}
        response = send_request('post', CandidatePoolApiUrl.SMARTLISTS, access_token, data)
        assert response.status_code == requests.codes.CREATED  # Successfully created
        json_resp = response.json()
        assert 'smartlist' in json_resp
        assert 'id' in json_resp['smartlist']
        return json_resp['smartlist']['id']


def send_request(method, url, access_token, data=None, is_json=True, data_dumps=True):
    # This method is being used for test cases, so it is sure that method has
    #  a valid value like 'get', 'post' etc.test_reschedule_with_invalid_token
    raise_if_not_instance_of(method, basestring)
    raise_if_not_instance_of(url, basestring)
    raise_if_not_instance_of(access_token, basestring)
    raise_if_not_instance_of(is_json, bool)
    raise_if_not_instance_of(data_dumps, bool)
    request_method = getattr(requests, method)
    headers = dict(Authorization='Bearer %s' % access_token)
    if is_json:
        headers['Content-Type'] = JSON_CONTENT_TYPE_HEADER['content-type']
    if data_dumps:
        data = json.dumps(data)
    return request_method(url, data=data, headers=headers)


def get_invalid_fake_dict():
    """
    This method just creates a dictionary with 3 random keys and values

    : Example:

        data = {
                    'excepturi': 'qui',
                    'unde': 'ipsam',
                    'magni': 'voluptate'
                }
    :return: data
    :rtype dict
    """
    fake_dict = get_fake_dict()
    fake_dict[len(fake_dict.keys())-1] = [fake.word]
    return fake_dict


def _assert_api_response_for_missing_field(method, url, access_token, data, field_to_remove):
    """
    This function removes the field from data as specified by field_to_remove, and
    then POSTs data on given URL. It then asserts that removed filed is in error_message.
    :param string method: Name of HTTP method
    :param string url: URL to to make HTTP request
    :param string access_token: access access_token of user
    :param dict data: Data to be posted
    :param string field_to_remove: Name of field we want to remove from given data
    """
    raise_if_not_instance_of(method, basestring)
    raise_if_not_instance_of(url, basestring)
    raise_if_not_instance_of(access_token, basestring)
    raise_if_not_instance_of(data, dict)
    raise_if_not_instance_of(field_to_remove, basestring)
    removed_value = data[field_to_remove]
    del data[field_to_remove]
    response = send_request(method, url, access_token, data)
    error = CampaignsTestsHelpers.assert_non_ok_response(response)
    assert field_to_remove in error['message'], '%s should be in error_message' % field_to_remove
    # assign removed field again
    data[field_to_remove] = removed_value


def _assert_invalid_datetime_format(method, url, access_token, data, key):
    """
    Here we modify field of data as specified by param 'key' and then assert the invalid usage
    error in response of HTTP request.
    :param string method: Name of HTTP method
    :param string url: URL to to make HTTP request
    :param string access_token: access access_token of user
    :param dict data: Data to be posted
    :param string key: Name of field we want to make invalidly formatted
    """
    raise_if_not_instance_of(method, basestring)
    raise_if_not_instance_of(url, basestring)
    raise_if_not_instance_of(access_token, basestring)
    raise_if_not_instance_of(data, dict)
    raise_if_not_instance_of(key, basestring)
    str_datetime = str(datetime.utcnow())
    old_value = data[key]
    data[key] = str_datetime  # Invalid datetime format
    response = send_request(method, url, access_token, data)
    CampaignsTestsHelpers.assert_non_ok_response(response)
    data[key] = old_value


def _assert_invalid_datetime(method, url, access_token, data, key):
    """
    Here we set datetime field of data to as specified by param 'key' to past and then assert
    the invalid usage error in response of HTTP request.
    :param string method: Name of HTTP method
    :param string url: URL to to make HTTP request
    :param string access_token: access access_token of user
    :param dict data: Data to be posted
    :param string key: Name of field we want to assert invalidity on
    """
    raise_if_not_instance_of(method, basestring)
    raise_if_not_instance_of(url, basestring)
    raise_if_not_instance_of(access_token, basestring)
    raise_if_not_instance_of(data, dict)
    raise_if_not_instance_of(key, basestring)
    old_value = data[key]
    data[key] = DatetimeUtils.to_utc_str(datetime.utcnow() - timedelta(hours=10))  # Past datetime
    response = send_request(method, url, access_token, data)
    CampaignsTestsHelpers.assert_non_ok_response(response)
    data[key] = old_value


def _assert_unauthorized(method, url, access_token, data=None):
    """
    For a given URL, here we request with invalid access_token and assert that we get Unauthorized error.
    :param string method: Name of HTTP method
    :param string url: URL to to make HTTP request
    :param string access_token: access access_token of user
    :param dict | None data: Data to be posted
    """
    raise_if_not_instance_of(method, basestring)
    raise_if_not_instance_of(url, basestring)
    raise_if_not_instance_of(access_token, basestring)
    raise_if_not_instance_of(data, dict) if data else None
    response = send_request(method, url, access_token, data)
    assert response.status_code == UnauthorizedError.http_status_code(), \
        'It should not be authorized (401)'


def _invalid_data_test(method, url, access_token):
    """
    This is used to make HTTP request as specified by 'method' on given URL and assert invalid
    usage error in response.
    :param string method: Name of HTTP method
    :param string url: URL to to make HTTP request
    :param string access_token: access access_token of user
    """
    raise_if_not_instance_of(method, basestring)
    raise_if_not_instance_of(url, basestring)
    raise_if_not_instance_of(access_token, basestring)
    # test with None Data
    data = None
    response = send_request(method, url, access_token, data)
    CampaignsTestsHelpers.assert_non_ok_response(response)
    # Test with empty dict
    data = {}
    CampaignsTestsHelpers.assert_non_ok_response(response)
    response = send_request(method, url, access_token, data)
    CampaignsTestsHelpers.assert_non_ok_response(response)
    # Test with valid data and invalid header
    data = get_fake_dict()
    response = send_request(method, url, access_token, data, is_json=False)
    CampaignsTestsHelpers.assert_non_ok_response(response)
    # Test with Non JSON data and valid header
    data = get_invalid_fake_dict()
    response = send_request(method, url, access_token, data, data_dumps=False)
    CampaignsTestsHelpers.assert_non_ok_response(response)


def get_invalid_ids(non_existing_id):
    """
    Given a database model object, here we create a list of two invalid ids. One of them
    is 0 and other one is non-existing id for a particular model.
    """
    raise_if_not_instance_of(non_existing_id, (int, long))
    return 0, non_existing_id


def _get_invalid_id_and_status_code_pair(invalid_ids):
    """
    This associates expected status code with given list of invalid_ids.
    i.e. 400 for invalid id e.g. 0 and 404 for non-existing record
    """
    raise_if_not_instance_of(invalid_ids, (list, tuple))
    return [(invalid_ids[0], InvalidUsage.http_status_code()),
            (invalid_ids[1], ResourceNotFound.http_status_code())]


def _assert_activity(user_id, _type, source_id):
    """
    This gets that activity from database table Activity for given params
    :param int | long user_id: Id of user
    :param int | long _type: Type number of activity
    :param int | long source_id: Id of activity source
    """
    raise_if_not_instance_of(user_id, (int, long))
    raise_if_not_instance_of(_type, (int, long))
    raise_if_not_instance_of(source_id, (int, long))
    # Need to commit the session because Celery has its own session, and our session does not
    # know about the changes that Celery session has made.
    db.session.commit()
    activity = Activity.get_by_user_id_type_source_id(user_id, _type, source_id)
    assert activity<|MERGE_RESOLUTION|>--- conflicted
+++ resolved
@@ -24,7 +24,6 @@
 from ..routes import CandidatePoolApiUrl
 from custom_errors import CampaignException
 from ..models.user import (Permission, User)
-from ..utils.test_utils import get_fake_dict
 from ..models.sms_campaign import SmsCampaign
 from ..models.misc import (Frequency, Activity)
 from ..models.push_campaign import PushCampaign
@@ -34,10 +33,7 @@
 from ..utils.validators import raise_if_not_instance_of
 from ..models.talent_pools_pipelines import TalentPipeline
 from ..utils.handy_functions import JSON_CONTENT_TYPE_HEADER
-<<<<<<< HEAD
 from ..utils.test_utils import get_fake_dict, get_and_assert_zero
-=======
->>>>>>> ba34860f
 from ..tests.fake_testing_data_generator import FakeCandidatesData
 from ..error_handling import (ForbiddenError, InvalidUsage, UnauthorizedError,
                               ResourceNotFound, UnprocessableEntity)
@@ -64,16 +60,10 @@
         """
         This should get forbidden error because requested campaign does not belong to
         logged-in user's domain.
-<<<<<<< HEAD
         :param string method: Name of HTTP method
         :param string url: URL to to make HTTP request
         :param string access_token: access access_token of user
-=======
-        :param str method: Name of HTTP method
-        :param str url: URL to to make HTTP request
-        :param str access_token: access access_token of user
         :param dict|None data: Data to be passed in request
->>>>>>> ba34860f
         """
         raise_if_not_instance_of(method, basestring)
         raise_if_not_instance_of(url, basestring)
@@ -128,12 +118,6 @@
                                                data):
         """
         This function is expected to schedule a campaign with all valid parameters.
-<<<<<<< HEAD
-        :param string method: Name of HTTP method
-        :param string url: URL to to make HTTP request
-        :param string access_token: access access_token of user
-        :param dict | None data: Data to be posted
-=======
         It then gets the campaign and validates that requested fields have been saved in database.
         :param string method: Name of HTTP method
         :param string url: URL to to make HTTP request to schedule/re-schedule campaign
@@ -142,7 +126,6 @@
         :param int|long campaign_id: Id of requested campaign
         :param string url_to_get_campaign: URL to get campaign once campaign is scheduled
         :param dict|None data: Data to be posted
->>>>>>> ba34860f
         """
         raise_if_not_instance_of(method, basestring)
         raise_if_not_instance_of(url, basestring)
@@ -411,29 +394,17 @@
         # TODO: I think no need of this now
         url += "?asynchronous=1"
         response_post = send_request('post', url,  access_token)
-<<<<<<< HEAD
         assert response_post.status_code == requests.codes.OK
         assert getattr(campaign_service_urls, 'SENDS')
         get_and_assert_zero(getattr(campaign_service_urls, 'SENDS') % campaign_id, 'sends', access_token)
-=======
-        error_resp = cls.assert_non_ok_response(response_post)
-        assert error_resp['code'] == CampaignException.NO_VALID_CANDIDATE_FOUND
-        assert str(campaign_id) in error_resp['message']
->>>>>>> ba34860f
 
     @staticmethod
     def assert_for_activity(user_id, _type, source_id):
         """
         This verifies that activity has been created for given action
-<<<<<<< HEAD
-        :param int | long user_id: Id of user
-        :param int | long _type: Type number of activity
-        :param in | long source_id: Id of activity source
-=======
         :param int|long user_id: Id of user
         :param int|long _type: Type number of activity
         :param int|long source_id: Id of activity source
->>>>>>> ba34860f
         """
         raise_if_not_instance_of(user_id, (int, long))
         raise_if_not_instance_of(_type, (int, long))
