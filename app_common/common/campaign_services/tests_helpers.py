--- conflicted
+++ resolved
@@ -18,15 +18,9 @@
 from ..routes import CandidatePoolApiUrl
 from custom_errors import CampaignException
 from ..models.misc import (Frequency, Activity)
-<<<<<<< HEAD
-from campaign_utils import (to_utc_str, get_model)
-from ..utils.handy_functions import (JSON_CONTENT_TYPE_HEADER,
-                                     raise_if_not_instance_of)
-=======
 from ..utils.datetime_utils import DatetimeUtils
 from ..utils.validators import raise_if_not_instance_of
 from ..utils.handy_functions import (JSON_CONTENT_TYPE_HEADER)
->>>>>>> 44c7576e
 from ..error_handling import (ForbiddenError, InvalidUsage,
                               UnauthorizedError, ResourceNotFound)
 
