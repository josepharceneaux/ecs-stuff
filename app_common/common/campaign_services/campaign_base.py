--- conflicted
+++ resolved
@@ -26,10 +26,7 @@
 from flask import current_app
 
 # Database Models
-<<<<<<< HEAD
 from ..models.db import db
-=======
->>>>>>> ba34860f
 from ..models.user import (Token, User)
 from ..models.candidate import Candidate
 from ..models.misc import (UrlConversion, Activity)
