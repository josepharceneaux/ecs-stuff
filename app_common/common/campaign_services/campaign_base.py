"""
Author: Hafiz Muhammad Basit, QC-Technologies, <basit.gettalent@gmail.com>

This module contains CampaignBase class which provides common methods for
all campaigns. Methods are
- schedule()
- get_smartlist_candidates()
- create_or_update_url_conversion()
- create_activity()
- get_campaign_data()
- save()
- send()
- delete() etc.
Any service can inherit from this class to implement/override functionality accordingly.
"""

# Standard Library
import json
from abc import ABCMeta
from datetime import datetime
from abc import abstractmethod

# Third Party
from celery import chord
from flask import current_app

# Database Models
<<<<<<< HEAD
# from ..models.db import db
from ..models.db import db
=======
>>>>>>> 0dcc3356
from ..models.user import (Token, User)
from ..models.candidate import Candidate
from ..models.push_campaign import PushCampaign, PushCampaignSmartlist, PushCampaignBlast
from ..models.misc import (UrlConversion, Frequency)
from ..models.email_marketing import EmailCampaignBlast
from ..models.sms_campaign import (SmsCampaign, SmsCampaignBlast)

# Common Utils
from ..utils.scheduler_utils import SchedulerUtils
from ..talent_config_manager import TalentConfigKeys
from campaign_utils import (get_model, CampaignUtils)
from ..utils.activity_utils import ActivityMessageIds
from custom_errors import (CampaignException, EmptyDestinationUrl)
from ..routes import (ActivityApiUrl, SchedulerApiUrl, CandidatePoolApiUrl)
from ..error_handling import (ForbiddenError, InvalidUsage, ResourceNotFound)
from validators import (validate_datetime_format, validate_form_data,
                        validation_of_data_to_schedule_campaign,
                        validate_blast_candidate_url_conversion_in_db,
                        raise_if_dict_values_are_not_int_or_long)
from ..utils.handy_functions import (http_request, find_missing_items, JSON_CONTENT_TYPE_HEADER,
                                     raise_if_not_instance_of)


class CampaignBase(object):
    """
    - This is the base class for sending campaign to candidates and to keep track
        of their responses.

    This class contains following methods:

    * __init__():
        This method is called by creating the class object.
        - It takes "user_id" as keyword argument, gets the user object from database and sets
            user object in self.user.

    * get_authorization_header(user_id, bearer_access_token=None): [static]
        This method is used to get authorization header for current user. This header is
        used to communicate with other flask micro services like candidate_service,
        activity_service etc.

    * process_save_or_update(self, form_data, campaign_id=None):
        This method is used to save or update a campaign. It returns the id of campaign
        object in database.

    * create_or_update_campaign(self, campaign_data, campaign_id=None)
        This saves/updates SMS campaign in database table "sms_campaign" or "push_campaign"
        depending upon type of campaign.

    * create_or_update_campaign_smartlist(campaign, smartlist_ids): [static]
        This saves/updates smartlist ids associated with a campaign in database
        table "sms_campaign_smartlist" for SMS campaign. (or some other table for
        other campaign)

    * create_activity_for_campaign_creation(self, source):
        This method is used to create an activity in database table "Activity" when user
        creates a campaign.
            e.g. in case of SMS campaign, activity will appear as
                'Nikola Tesla' created an SMS campaign "We are hiring".

    * get_campaign_and_scheduled_task(cls. campaign_id, user_id)
        This validates that the current user is an owner of requested campaign.
        It also return the data of scheduler_task from scheduler_service if the
        campaign was scheduled.

    * validate_ownership_of_campaign(campaign_id, current_user_id): [abstract][static]
        This method verifies if current user is an owner of given campaign or not.
        If not it raises Forbidden error, otherwise it returns True, Child classes will
        implement this.

    * delete(cls, **kwargs)
        This is a class method used to delete a campaign. If that campaign was scheduled,
        it first un-schedules the campaign from scheduler_service and then deletes campaign
        from database.

    * pre_process_schedule(cls,request, campaign_id):
        This class method is used before scheduling/re-scheduling a campaign. It
        does the validation part. Details are given in definition of this method.

    * is_already_scheduled(scheduler_task_id, oauth_header): [static]
        For given task id, this method GETs the task object from scheduler_service.
        If task is not found there, it returns None. Otherwise it returns the task object
        received from scheduler_service.

    * schedule(self, data_to_schedule):
        This method is used to schedule given campaign using scheduler_service. Child classes
        will override this to set the value of "data_to_schedule" and update tables like
        email_campaign, sms_campaign etc, with "task_id" (Task created on APScheduler).

    * format_data_to_schedule(data_to_schedule)
        Once we have data from UI to schedule a campaign, we format the data as per
        scheduler_service requirement, and return it.

    * pre_process_re_schedule(pre_processed_data)
        This method is used to do required processing before re-scheduling a campaign.
        e.g. it checks if task is not present on redis job store, return None.
        Details are given in definition of this method.

    * send(self, campaign):
        This method is used send the campaign to candidates. This has the common functionality
        for all campaigns.

    * create_campaign_blast(campaign): [static]
        For each campaign, here we create blast obj for given campaign

    * get_smartlist_candidates(self, campaign_smartlist):
        This method gets the candidates associated with the given smartlist_id.
        It may search candidates in database/cloud. It is common for all the campaigns. It uses
        candidate_service/candidate_pool_service to do the job.

    * pre_process_celery_task(self, candidates):
        This method is used to do any necessary processing before assigning task to Celery
        worker if required. For example in case of SMS campaign, we filter valid candidates
        (those candidates who have one unique phone number associated).

    * send_campaign_to_candidates(self, candidates):
        This loops over candidates and call send_sms_campaign_to_candidate() to send the
        campaign asynchronously.

    * send_campaign_to_candidate(self, data_to_send_campaign): [abstract]
        This is a celery task. This does the sending part and update "sms_campaign_blast"
        ,"sms_campaign_send" etc.

    * celery_error_handler(uuid):
        This method is used to catch any error of Celery task and log it.

    * callback_campaign_sent(send_result, user_id, campaign, oauth_header):
        Once a campaign has been sent to a list of candidates, Celery hits this method as
        a callback and we create an "Activity" in database table as
            SMS campaign 'We are hiring' has been sent to 500 candidates.
        We also update the number of sends in this method.

    * create_campaign_send_activity(cls, user_id, source, oauth_header, num_candidates):
        This method is used to create an activity in database table "Activity" when campaign
        has been sent to all of the candidates.
            e.g.
                Activity will appear as " 'Jobs at Oculus' has been sent to '50' candidates".

    * pre_process_url_redirect(cls, request_args, requested_url)
        When candidates clicks on a campaign URL, it is redirected to our app. In this
        method we verify the signature of the URL.

    * process_url_redirect(cls, url_conversion_id, campaign_type, verify_signature=False,
                                                request_args=None, requested_url=None)
        When candidate clicks on a URL present in any campaign e.g. in SMS, Email etc. it is
        redirected to our app> Here we keep track of number of clicks, hit_count and create
        activity e.g. Mitchel clicked on SMS campaign 'Jobs'.

    * update_stats_and_create_click_activity(cls, campaign_blast_obj, candidate, url_conversion_obj,
                                                    campaign_obj)
        In the process of redirection, here we update hit_count, increase number of clicks
        and create "campaign clicked" activity.

    *  create_campaign_clicked_activity(self, candidate)
        If candidate clicks on link present in SMS body text, we create an activity in
        database table "Activity".
        Activity will appear as (e.g)
            "'Muller' clicked on SMS Campaign 'Job opening at getTalent'."

    * update_campaign_blast(campaign_blast_obj, **kwargs)
        This is a common method to update blast entities of a campaign. e.g. to increase
        hit_count, replies (or any other entity) by 1, we can use this method.

    * create_or_update_url_conversion(destination_url=None, source_url='', hit_count=0,
                                    url_conversion_id=None, increment_hit_count=None): [static]
        Here we save/update record of url_conversion in db table "url_conversion".
        This is common for all child classes.

    * create_activity(self, type_=None, source_table=None, source_id=None, params=None):
        This makes HTTP POST call to "activity_service" to create activity in database.
    """
    __metaclass__ = ABCMeta

    def __init__(self, user_id):
        raise_if_dict_values_are_not_int_or_long(dict(user_id=user_id))
        user_obj = User.get_by_id(user_id)
        if not user_obj:
            raise ResourceNotFound('User does not exist in database with id %s.' % user_id)
        self.user = user_obj
        # This gets the access_token of current user to communicate with other services.
        self.oauth_header = self.get_authorization_header(user_id)
        # It will be instance of model e.g. SmsCampaign or PushNotification etc.
        self.campaign = None
        self.campaign_blast_id = None  # Campaign's blast id in database
        self.campaign_type = self.get_campaign_type()
        CampaignUtils.raise_if_not_valid_campaign_type(self.campaign_type)

    @abstractmethod
    def get_campaign_type(self):
        """
        This method will be implemented by child to set value of campaign_type.
        campaign_type will be 'sms_campaign', 'push_campaign' etc.
        :rtype: str
        """
        pass

    @staticmethod
    def get_authorization_header(user_id, bearer_access_token=None):
        """
        This returns the authorization header containing access token token associated
        with current user. We use this access token to communicate with other services,
        like activity_service to create activity.
        If access_token is provided, we return the auth header, otherwise we get the access token
        from database table "Token" and then return the auth header.
        If access token is not found by these two methods ,we raise Forbidden error.

        :param user_id: id of user
        :param bearer_access_token: e.g. 'Bearer IxzJAm3RWFnZENln37E3ivs2gxUfzB'
        :type user_id: int
        :type bearer_access_token: str
        :exception: ForbiddenError
        :exception: ResourceNotFound
        :return: Authorization header
        :rtype: dict
        """
        if bearer_access_token:
            return {'Authorization': bearer_access_token}
        else:
            raise_if_dict_values_are_not_int_or_long(dict(user_id=user_id))
            user_token_obj = Token.get_by_user_id(user_id)
            if not user_token_obj:
                raise ResourceNotFound('No auth token record found for user(id:%s)'
                                       % user_id, error_code=ResourceNotFound.http_status_code())
            user_access_token = user_token_obj.access_token
        if not user_access_token:
            raise ForbiddenError('User(id:%s) has no auth token associated.'
                                 % user_id)
        return {'Authorization': 'Bearer %s' % user_access_token}

    def pre_process_save_or_update(self, campaign_data):
        """
        This does the processing of data from UI before saving/updating the campaign
        in database table sms_campaign or push_campaign etc. depending upon campaign type.
        It has following steps:
            1- Sets the frequency_id to ONCE if frequency_id is not provided or 0
            2- Validates the form data by calling validate_form_data() defined in validators.py
                and store it in validated_data.
            3- Imports the model of campaign e.g. SmsCampaign or PushCampaign etc.
            4- Deletes the smartlist_ids from validated_data as smartlist_ids is not a field
                of campaign models.
        :param campaign_data:
        :type campaign_data: dict
        :exception: Invalid Usage
        :return: Model class of campaign, validated_data,
                invalid_smartlist_ids, not_found_smartlist_ids
        :rtype: tuple
        """
        if not isinstance(campaign_data, dict):
            raise InvalidUsage('campaign_data must be a dictionary.')
        if not campaign_data:
            raise InvalidUsage('No data received from UI to save/update campaign.')
        logger = current_app.config[TalentConfigKeys.LOGGER]
        validated_data = campaign_data.copy()
        # if frequency_id not provided or is 0, set to id of ONCE
        if not campaign_data.get('frequency_id'):
            campaign_data.update({'frequency_id': Frequency.ONCE})
        invalid_smartlist_ids, not_found_smartlist_ids = validate_form_data(campaign_data)
        logger.info('Campaign data has been validated.')
        campaign_model = get_model(self.campaign_type, self.campaign_type)
        # 'smartlist_ids' is not a field of sms_campaign or push_campaign tables, so
        # need to remove it from data.
        del validated_data['smartlist_ids']
        return campaign_model, validated_data, invalid_smartlist_ids, not_found_smartlist_ids

    def save(self, form_data):
        """
        This saves the campaign in database table sms_campaign or push_campaign etc. depending
        upon campaign type. It has following steps:
            1- Validates the form data
            2- Sets the frequency_id to ONCE if frequency_id is not provided or 0
            3- Save campaign in database by calling create_or_update_campaign()
            4- Create activity that by calling create_activity_for_campaign_creation()
                (e,g)
                "'Harvey Specter' created an SMS campaign: 'Hiring at getTalent'"
        :param form_data: data from UI
        :type form_data: dict
        :return: id of sms_campaign in db, invalid_smartlist_ids and not_found_smartlist_ids
        :rtype: tuple
        """
        logger = current_app.config[TalentConfigKeys.LOGGER]
        campaign_model, validated_data, invalid_smartlist_ids, not_found_smartlist_ids = \
            self.pre_process_save_or_update(form_data)
        # Save campaign in database table e.g. "sms_campaign"
        campaign_obj = campaign_model(**validated_data)
        campaign_model.save(campaign_obj)
        # Create record in database table e.g. "sms_campaign_smartlist"
        self.create_campaign_smartlist(campaign_obj, form_data['smartlist_ids'])
        # Create Activity, and If we get any error, we log it.
        try:
            self.create_activity_for_campaign_creation(campaign_obj, self.user,
                                                       self.oauth_header)
        except Exception:
            logger.exception('Error creating campaign creation activity.')
        return campaign_obj.id, invalid_smartlist_ids, not_found_smartlist_ids

    def update(self, form_data, campaign_id):
        """
        Here we will save the campaign in database or will update the existing record.
        - This method is called from
            1) save() method of CampaignBase class
            2) schedule() method of SmsCampaignBase class
            3) unschedule method of class CampaignBase.
        :param form_data: data of SMS campaign or some other campaign from UI to save
        :param campaign_id: id of "sms_campaign" obj, default None
        :type form_data: dict
        :type campaign_id: int
        :exception: ResourceNotFound
        :return: "sms_campaign" obj, invalid_smartlist_ids and not_found_smartlist_ids
        :rtype: tuple
        """
        campaign_obj = self.validate_ownership_of_campaign(campaign_id, self.user.id,
                                                           self.campaign_type)
        _, validated_data, invalid_smartlist_ids, not_found_smartlist_ids = \
            self.pre_process_save_or_update(form_data)
        if not campaign_obj:
            raise ResourceNotFound('%s campaign(id=%s) not found.' % (self.campaign_type,
                                                                      campaign_id))
        for key, value in validated_data.iteritems():
            # update old values with new ones if provided, else preserve old ones.
            validated_data[key] = value if value else getattr(campaign_obj, key)
        campaign_obj.update(**validated_data)
        return invalid_smartlist_ids, not_found_smartlist_ids

    @staticmethod
    def create_campaign_smartlist(campaign, smartlist_ids):
        """
        - Here we save the smartlist ids for an SMS campaign in database table
        "sms_campaign_smartlist" or "push_campaign_smartlist".

        - This method is called from save() method of class CampaignBase.
        :param campaign: sms_campaign obj
        :param smartlist_ids: ids of smartlists
        :exception: InvalidUsage
        :type campaign: SmsCampaign | PushCampaign etc
        :type smartlist_ids: list

        **See Also**
        .. see also:: save() method in CampaignBase class.
        """
        CampaignUtils.raise_if_not_instance_of_campaign_models(campaign)
        campaign_type = campaign.__tablename__
        campaign_smartlist_model = get_model(campaign_type, campaign_type + '_smartlist')
        for smartlist_id in smartlist_ids:
            data = {'smartlist_id': smartlist_id, 'campaign_id': campaign.id}
<<<<<<< HEAD
            db_record = campaign_smartlist_model.get_by_campaign_id_and_smartlist_id(campaign.id,
                                                                                     smartlist_id)
=======
            db_record = CampaignUtils.get_campaign_smartlist_obj_by_campaign_and_smartlist_id(
                campaign_smartlist_model, campaign.id, smartlist_id)
>>>>>>> 0dcc3356
            if not db_record:
                new_record = campaign_smartlist_model(**data)
                campaign_smartlist_model.save(new_record)

    @classmethod
    def create_activity_for_campaign_creation(cls, source, user, oauth_header):
        """
        - Here we set "params" and "type" of activity to be stored in db table "Activity"
            for created Campaign.
        - Activity will appear as (e.g)
           "'Harvey Specter' created an SMS campaign: 'Hiring at getTalent'"
        - This method is called from save() method of class
            SmsCampaignBase inside sms_campaign_service/sms_campaign_base.py.
        :param source: "sms_campaign" obj
        :type source: SmsCampaign
        :exception: InvalidUsage

        **See Also**
        .. see also:: save() method in SmsCampaignBase class.
        """
        CampaignUtils.raise_if_not_instance_of_campaign_models(source)
        raise_if_not_instance_of(user, User)
        # set params
        params = {'username': user.name, 'campaign_name': source.name,
                  'campaign_type': CampaignUtils.get_campaign_type_prefix(source.__tablename__)}
        cls.create_activity(user.id,
                            _type=ActivityMessageIds.CAMPAIGN_CREATE,
                            source=source,
                            params=params,
                            auth_header=oauth_header)

    @classmethod
    def get_campaign_and_scheduled_task(cls, campaign_id, user_id, campaign_type):
        """
        1) verifies that current user is owner of given campaign_id
        2) If campaign has scheduler_task_id, it gets the scheduled task data from scheduler_service
        :param campaign_id: id of campaign
        :param user_id: id of user
        :return: This returns the campaign obj, scheduled task data and oauth_header
        :rtype: tuple
        :exception: Invalid usage
        """
        raise_if_dict_values_are_not_int_or_long(dict(campaign_id=campaign_id, user_id=user_id))
        CampaignUtils.raise_if_not_valid_campaign_type(campaign_type)
        campaign_obj = cls.validate_ownership_of_campaign(campaign_id, user_id, campaign_type)
        CampaignUtils.raise_if_not_instance_of_campaign_models(campaign_obj)
        oauth_header = cls.get_authorization_header(user_id)
        # check if campaign is already scheduled
        scheduled_task = cls.is_already_scheduled(campaign_obj.scheduler_task_id, oauth_header)
        return campaign_obj, scheduled_task, oauth_header

    @classmethod
    def validate_ownership_of_campaign(cls, campaign_id, current_user_id, campaign_type):
        """
        This function returns True if the current user is an owner for given
        campaign_id. Otherwise it raises the Forbidden error. Child classes will implement this
        according to their database tables.
        :param campaign_id: id of campaign form getTalent database
        :param current_user_id: Id of current user
        :exception: InvalidUsage
        :exception: ResourceNotFound
        :exception: ForbiddenError
        :return: Campaign obj if current user is an owner for given campaign.
        :rtype: SmsCampaign or some other campaign obj
        """
        CampaignUtils.raise_if_not_valid_campaign_type(campaign_type)
        campaign_obj = CampaignUtils.get_campaign_for_ownership_validation(campaign_id,
                                                                           current_user_id,
                                                                           campaign_type)
        campaign_user_id = cls.get_user_id_of_owner(campaign_obj, current_user_id)
        if campaign_user_id == current_user_id:
            return campaign_obj
        else:
            raise ForbiddenError('User(id:%s) is not the owner of %s(id:%s)'
                                 % (current_user_id, campaign_obj.__tablename__, campaign_obj.id))

    @staticmethod
    def get_user_id_of_owner(campaign_obj, current_user_id):
        """
        This returns the id of user who created the given campaign. Child classes will implement
        this as per their requirement.
        For example in case of SMS campaign, we have user_phone_id
        in campaign table and in case of Push campaign we have user_id in campaign table.
        :param campaign_obj: campaign object
        :param current_user_id: id of logged-in user
        :type campaign_obj: SmsCampaign
        :type current_user_id: int | long
        :exception: Invalid Usage
        :return: id of owner user of given campaign
        :rtype: int | long

        **See Also**
            .. see also:: get_user_id_of_owner() in SmsCampaignBase class.
        """
        CampaignUtils.raise_if_not_instance_of_campaign_models(campaign_obj)
        user_id = campaign_obj.user_id
        if not user_id:
            raise ForbiddenError('%s(id:%s) has no user_id associated.'
                                 % (campaign_obj.__tablename__, campaign_obj.id))
        return user_id

    def delete(self, campaign_id):
        """
        This function is used to delete the campaign in following given steps.
        1- Checks if any of the required field is missing from given data. It raise Invalid usage
            exception there is any field missing from data.
        2- Calls validate_ownership_of_campaign() method to validate that current user is an
            owner of given campaign id and gets the campaign object.
        3- Checks if campaign object has any scheduler_task_id assigned. If it has any, then do
            the following steps:
            3.1- Calls get_authorization_header() to get auth header (which is used to make
                HTTP request to scheduler_service)
            3.2- Makes HTTP DELETE request to scheduler service to remove the job from redis job
                store.
            If both of these two steps are successful, it returns True, otherwise returns False.
        4- Deletes the campaign from database and returns True if campaign is deleted successfully.
            Otherwise it returns False.

        :Example:
             In case of SMS campaign, this method is used as
                SmsCampaignBase.delete(1, 1)

        :param campaign_id: id of campaign
        :type campaign_id: int | long
        :exception: Forbidden error (status_code = 403)
        :exception: Resource not found error (status_code = 404)
        :exception: Invalid Usage (status_code = 400)
        :return: True if record deleted successfully, False otherwise.
        :rtype: bool

        **See Also**
        .. see also:: endpoints /v1/campaigns/:id in v1_sms_campaign_api.py
        """
        if not campaign_id:
            raise InvalidUsage('delete: campaign_id cannot be emtpy.')
        if not self.user:
            raise InvalidUsage('delete: user cannot be emtpy.')
        campaign_type = self.campaign_type
        logger = current_app.config[TalentConfigKeys.LOGGER]
        # get campaign_obj, scheduled_task data and oauth_header
        campaign_obj, scheduled_task, oauth_header = \
            self.get_campaign_and_scheduled_task(campaign_id, self.user.id, self.campaign_type)
        # campaign object has scheduler_task_id assigned
        if scheduled_task:
            # campaign was scheduled, remove task from scheduler_service
            unscheduled = CampaignUtils.delete_scheduled_task(scheduled_task['id'], oauth_header)
            if not unscheduled:
                return False
        campaign_model = get_model(campaign_type, campaign_type)
        if not campaign_model.delete(campaign_obj):
            logger.error("%s(id:%s) couldn't be deleted." % (campaign_type, campaign_obj.id))
            return False
        try:
            self.create_activity_for_campaign_delete(self.user, campaign_obj, oauth_header)
        except Exception:
            # In case activity_service is not running, we proceed normally and log the error.
            logger.exception('delete: Error creating campaign delete activity.')
        logger.info('delete: %s(id:%s) has been deleted successfully.' % (campaign_type,
                                                                          campaign_id))
        return True

    @classmethod
    def create_activity_for_campaign_delete(cls, user, source, oauth_header):
        """
        - when a user deletes a campaign, here we set "params" and "type" of activity to
            be stored in db table "Activity" when a user deletes a campaign.
        - Activity will appear as " Michal has deleted an SMS campaign 'Jobs at Oculus'.
        - This method is called from delete() method of class CampaignBase.
        :param user: user obj
        :param source: sms_campaign (or some other campaign) obj
        :param oauth_header: Authorization header
        :type user: User
        :type source: SmsCampaign
        :type oauth_header: dict
        :exception: InvalidUsage

        **See Also**
        .. see also:: schedule() method in CampaignBase class.
        """
        # any other campaign will update this line
        CampaignUtils.raise_if_not_instance_of_campaign_models(source)
        raise_if_not_instance_of(user, User)
        # Activity message looks like %(username)s deleted a campaign: %(name)s"
        params = {'username': user.name, 'name': source.name,
                  'campaign_type': CampaignUtils.get_campaign_type_prefix(source.__tablename__)}
        cls.create_activity(
            user.id,
            _type=ActivityMessageIds.CAMPAIGN_DELETE,
            source=source,
            params=params,
            auth_header=oauth_header
        )

    @classmethod
    def pre_process_schedule(cls, request, campaign_id, campaign_type):
        """
        Here we have common functionality for scheduling/re-scheduling a campaign.
        Before making HTTP POST/GET call on scheduler_service, we do the following:

        1- Check if current user is an owner of given campaign_id
        2- Check if given campaign is already scheduled or not
        3- If campaign is already scheduled and requested method is POST, we raise Forbidden error
            because updating already scheduled campaign should be through PUT request
        4- Check if request has valid JSON content-type header
        5- Get JSON data from request and raise Invalid Usage exception if no data is found or
            data is not JSON serializable.
        6- If start datetime is not provide/given in invalid format/is in past, we raise Invalid
            usage  error as start_datetime is required field for both 'periodic' and 'one_time'
            schedule.
        7- Get number of seconds by validating given frequency_id
        8- If end_datetime and frequency, both are provided then we validate same checks for
            end_datetime as we did in step 2 for start_datetime.
        9- Removes the frequency_id from given dict of data and put frequency (number of seconds)
            in it.
        :exception: Forbidden error
        :exception: Resource not found
        :exception: Bad request
        :exception: Invalid usage
        :return: dictionary containing Campaign obj, data to schedule SMS campaign,
                    scheduled_task and auth header
        :rtype: dict

        **See Also**
        .. see also:: endpoints /v1/campaigns/:id/schedule in v1_sms_campaign_api.py
        """
        CampaignUtils.raise_if_not_valid_campaign_type(campaign_type)
        # get campaign obj, scheduled task data and oauth_header
        campaign_obj, scheduled_task, oauth_header = \
            cls.get_campaign_and_scheduled_task(campaign_id, request.user.id,
                                                campaign_type)
        # Updating scheduled task should not be allowed in POST request
        if scheduled_task and request.method == 'POST':
            raise ForbiddenError('Use PUT method instead to update already scheduled task')
        # Scheduling first time should be via POST, not via PUT HTTP method
        if not scheduled_task and request.method == 'PUT':
            raise ForbiddenError('Use POST method instead to schedule campaign first time')
        # get JSON data from request
        data_to_schedule_campaign = validation_of_data_to_schedule_campaign(campaign_obj, request)
        return {'campaign': campaign_obj,
                'data_to_schedule': data_to_schedule_campaign,
                'scheduled_task': scheduled_task,
                'oauth_header': oauth_header}

    @staticmethod
    def is_already_scheduled(scheduler_task_id, oauth_header):
        """
        If the given task id  has already been scheduled on scheduler_service. It makes HTTP GET
        call on scheduler_service_api endpoint to check if given scheduler_task_id is already
        present in redis job store. If task is found, we return task obj, otherwise we return None.
        :param scheduler_task_id: Data provided from UI to schedule a campaign
        :param oauth_header: oauth_header to make HTTP GET call on scheduler_service
        :type scheduler_task_id: str
        :type oauth_header: dict
        :exception: InvalidUsage
        :return: task obj if task is already scheduled, None otherwise.
        :rtype: dict

        **See Also**
        .. see also:: get_campaign_and_scheduled_task() defined in this file.
        """
        if not oauth_header:
            raise InvalidUsage('oauth_header is required param')
        if not scheduler_task_id:  # campaign has no scheduler_task_id associated
            return None
        # HTTP GET request on scheduler_service to schedule campaign
        try:
            response = http_request('GET', SchedulerApiUrl.TASK % scheduler_task_id,
                                    headers=oauth_header)
        # Task not found on APScheduler
        except ResourceNotFound:
            return None
        # Task is present on APScheduler
        if response.ok:
            return response.json()['task']

    def schedule(self, data_to_schedule):
        """
        This actually POST on scheduler_service to schedule a given task.
        we set data_to_schedule dict in child class and call super constructor
        to make HTTP POST call to scheduler_service.

        e.g, in case of SMS campaign, we have
        data_to_schedule = {
                            'frequency': 0,
                            'frequency_id': 0,
                            'start_datetime': '2016-10-30T17:55:00Z',
                            'end_datetime': '2016-12-30T17:55:00Z',
                            'url_to_run_task': 'http://127.0.0.1:8012/v1/campaigns/1/send',
                            'task_type': 'one_time',
                            'data_to_post': None
                            }
        The validation of data_to_schedule is done inside pre_process_schedule() class method.
        Once campaign has been scheduled, we create an activity e.g.


        :param data_to_schedule: This contains the required data to schedule a particular job
        :type data_to_schedule: dict
        :return: id of scheduled task
        :rtype: str
        :exception: Invalid usage

        **See Also**
        .. see also:: schedule() method in CampaignBase class.
        """
        if not self.campaign:
            raise InvalidUsage('No campaign given to schedule.')
        if not isinstance(data_to_schedule, dict):
            raise InvalidUsage('data_to_schedule must be a dict.')
        if not data_to_schedule.get('url_to_run_task'):
            raise InvalidUsage('No URL given to run the task.')
        logger = current_app.config[TalentConfigKeys.LOGGER]
        # format data to create new task
        data_to_schedule_task = self.format_data_to_schedule(data_to_schedule.copy())
        # set content-type in header
        self.oauth_header.update(JSON_CONTENT_TYPE_HEADER)
        response = http_request('POST', SchedulerApiUrl.TASKS,
                                data=json.dumps(data_to_schedule_task),
                                headers=self.oauth_header)
        # If any error occurs on POST call, we log the error inside http_request().
        if 'id' in response.json():
            # create campaign scheduled activity
            try:
                self.create_campaign_schedule_activity(self.user, self.campaign, self.oauth_header)
            except Exception:
                # In case activity_service is not running, we proceed normally and log the error.
                logger.exception('Error creating campaign clicked activity.')
            logger.info('%s(id:%s) has been scheduled.' % (self.campaign.__tablename__,
                                                           self.campaign.id))
            return response.json()['id']
        else:
            raise InvalidUsage(
                "Error occurred while scheduling a task. Error details are '%s'."
                % response.json()['error']['message'])

    @staticmethod
    def format_data_to_schedule(data_to_schedule):
        """
        Once we have data from UI to schedule a campaign, we format the data as per
        scheduler_service requirement, and return it.

        UI sends data in following format:
                    {
                    "frequency_id": 2,
                    "start_datetime": "2015-12-29T13:40:00Z",
                    "end_datetime": "2015-12-27T11:45:00Z"
                    }
        - The validation of data_to_schedule is done inside pre_process_schedule() class method.
        - This method is called from schedule() class method.

        :param data_to_schedule:  Data provided from UI to schedule a campaign
        :exception: Invalid usage
        :return: data in dict format to send to scheduler_service
        :rtype: dict

        **See Also**
        .. see also:: schedule() method in CampaignBase class.
        """
        if not isinstance(data_to_schedule, dict):
            raise InvalidUsage('data_to_schedule must be a dict.')
        frequency = data_to_schedule.get('frequency')
        if not frequency:  # This means it is a one time job
            validate_datetime_format(data_to_schedule['start_datetime'])
            task = {
                "task_type": SchedulerUtils.ONE_TIME,
                "run_datetime": data_to_schedule['start_datetime'],
            }
        else:
            # end datetime should be in valid format and in future
            if not data_to_schedule.get('end_datetime'):
                raise InvalidUsage('end_datetime is required field to create periodic task')
            task = {
                "task_type": SchedulerUtils.PERIODIC,
                "frequency": frequency,
                "start_datetime": data_to_schedule['start_datetime'],
                "end_datetime": data_to_schedule['end_datetime'],
            }
        # set URL to be hit when time comes to run that task
        task['url'] = data_to_schedule['url_to_run_task']
        # set data to POST with above URL
        task['post_data'] = data_to_schedule.get('data_to_post', dict())
        return task

    @classmethod
    def create_campaign_schedule_activity(cls, user, source, oauth_header):
        """
        - Here we set "params" and "type" of activity to be stored in db table "Activity"
            when a user schedule a campaign.

        - Activity will appear as " Michal has scheduled an SMS campaign 'Jobs at Oculus'.

        - This method is called from schedule() method of class CampaignBase.

        :param user: user obj
        :param source: sms_campaign (or some other campaign) obj
        :param oauth_header: Authorization header
        :type user: User
        :type source: SmsCampaign
        :type oauth_header: dict
        :exception: InvalidUsage

        **See Also**
        .. see also:: schedule() method in CampaignBase class.
        """
        # any other campaign will update this line
        CampaignUtils.raise_if_not_instance_of_campaign_models(source)
        raise_if_not_instance_of(user, User)
        params = {'username': user.name,
                  'campaign_type': CampaignUtils.get_campaign_type_prefix(source.__tablename__),
                  'campaign_name': source.name}
        cls.create_activity(user.id,
                            _type=ActivityMessageIds.CAMPAIGN_SCHEDULE,
                            source=source,
                            params=params,
                            auth_header=oauth_header)

    @classmethod
    def unschedule(cls, campaign_id, request, campaign_type):
        """
        This function gets the campaign object, and checks if it is present on scheduler_service.
        If campaign is present on scheduler_service, we delete it there and on success we return
            campaign object, otherwise we return None.
        :param campaign_id: id of campaign
        :param request: request from UI
        :param campaign_type: type of campaign. e.g. sms_campaign etc
        :type campaign_id: int | long
        :type request: request
        :type campaign_type: str
        :return: status of deleting a task
        :rtype: bool
        :exception: Invalid usage
        """
        if not campaign_id:
            raise InvalidUsage('Campaign id is required to unschedule it.')
        if not hasattr(request, 'user'):
            raise InvalidUsage('User cannot be None for un scheduling a campaign.')
        CampaignUtils.raise_if_not_valid_campaign_type(campaign_type)
        is_deleted = False
        campaign_obj, scheduled_task, oauth_header = \
            cls.get_campaign_and_scheduled_task(campaign_id, request.user.id, campaign_type)
        if scheduled_task:
            is_deleted = CampaignUtils.delete_scheduled_task(scheduled_task['id'], oauth_header)
            campaign_obj.update(scheduler_task_id=None) if is_deleted else None
        return is_deleted

    @staticmethod
    def pre_process_re_schedule(pre_processed_data):
        """
        UI sends data in following format:

                    {
                    "frequency_id": 2,
                    "start_datetime": "2015-12-29T13:40:00Z",
                    "end_datetime": "2015-12-27T11:45:00Z"
                    }
        and the already scheduled task looks like

            {"tasks":
                    {
                        "id": "5das76nbv950nghg8j8-33ddd3kfdw2",
                        "post_data": {
                            "url": "http://getTalent.com/sms/send/",
                            "phone_number": "09230862348",
                            "smart_list_id": 123456,
                            "content": "text to be sent as sms"
                            "some_other_kwarg": "abc",
                            "campaign_name": "SMS Campaign"
                        },
                        "frequency": 3601,      #in seconds
                        "start_datetime": "2015-11-05T08:00:00",
                        "end_datetime": "2015-12-05T08:00:00"
                        "next_run_datetime": "2015-11-05T08:20:30",
                        "task_type": "periodic"
                    }
            }

        So, to re-schedule a task, we do the following:
        1- Check if task is not present on redis job store, return None
        2- Check if already scheduled task is one_time
            2.1- If user wants to change the start datetime OR
            2.2- If user wants to make it periodic task

            Then move on to delete already scheduled task and create new one
        Otherwise
        3- Check if already scheduled task is 'Periodic'
            3.1- If user wants to make it one_time OR
            3.2- If user wants to change any parameter from (frequency, start_datetime.
            end_datetime)
            Then move on to delete already scheduled task and create new one
        Otherwise, return the id of already scheduled task. This means task is already
        scheduled with the given parameters.
        :param pre_processed_data: It looks like

                        {
                            'campaign': campaign_obj,
                            'data_to_schedule': data_to_schedule_campaign,
                            'scheduled_task': scheduled_task,
                            'oauth_header': oauth_header
                        }

        :return: id of task on scheduler_service
        :rtype: str
        :exception: Invalid usage

        **See Also**
        .. see also:: endpoints /v1/campaigns/:id/schedule in v1_sms_campaign_api.py
        """
        if not isinstance(pre_processed_data, dict):
            raise InvalidUsage('pre_processed_data should be a dict.')
        scheduled_task = pre_processed_data.get('scheduled_task')
        # If task is not already scheduled
        if not scheduled_task:
            return None
        need_to_create_new_task = False
        # Check if all the scheduler parameters are same as saved in database
        data_to_schedule = pre_processed_data['data_to_schedule']
        # check if already created task is one_time
        if scheduled_task['task_type'] == SchedulerUtils.ONE_TIME:
            # Task was one_time, user wants to change the start datetime
            if scheduled_task['run_datetime'] != data_to_schedule.get('start_datetime'):
                need_to_create_new_task = True
            # Task was one_time, user wants to make it periodic
            elif data_to_schedule.get('frequency'):
                need_to_create_new_task = True
        if scheduled_task['task_type'] == SchedulerUtils.PERIODIC:
            # Task was periodic, user wants to make it one_time
            if not data_to_schedule.get('frequency'):
                need_to_create_new_task = True
            # Task was periodic, user wants to change the parameters
            if scheduled_task['start_datetime'] != data_to_schedule.get('start_datetime') \
                    or scheduled_task['end_datetime'] != data_to_schedule.get('end_datetime') \
                    or scheduled_task['frequency'] != data_to_schedule['frequency']:
                need_to_create_new_task = True
        if need_to_create_new_task:
            # First delete the old schedule of campaign
            unscheduled = CampaignUtils.delete_scheduled_task(scheduled_task['id'],
                                                pre_processed_data['oauth_header'])
            if not unscheduled:
                return None
        else:
            current_app.config[TalentConfigKeys.LOGGER].info(
                'Task(id:%s) is already scheduled with given data.' % scheduled_task['id'])
            return scheduled_task['id']

    def send(self, campaign_id):
        """
        :param campaign_id: id of SMS campaign obj or push campaign etc
        :type campaign_id: int | long
        :exception: InvalidUsage

        ..Error Codes:: 5101 (EMPTY_BODY_TEXT)
                        5102 (NO_SMARTLIST_ASSOCIATED_WITH_CAMPAIGN)
                        5103 (NO_CANDIDATE_ASSOCIATED_WITH_SMARTLIST)

        This does the following steps to send campaign to candidates.

        1- Gets the campaign object from database.
        2- Get body_text from campaign obj e,g sms_campaign obj. If body_text is found empty,
            we raise Invalid usage error with custom error code to be EMPTY_BODY_TEXT
        3- Get selected smartlists for the campaign to be sent from campaign_smartlist obj e.g.
            sms_campaign_smartlist obj.
            If no smartlist is found, we raise Invalid usage error with custom error code
            NO_SMARTLIST_ASSOCIATED_WITH_CAMPAIGN.
        4- Loop over all the smartlists and get candidates from candidate_pool_service and
            candidate_service.
            If no candidate is found associated to all smartlists we raise Invalid usage error
            with custom error code NO_CANDIDATE_ASSOCIATED_WITH_SMARTLIST.

        5- Create SMS campaign blast
        6- Call send_campaign_to_candidates() to send the campaign to candidates via Celery
            task.

        :Example:

            1- Create class object
                from sms_campaign_service.sms_campaign_base import SmsCampaignBase
                camp_obj = SmsCampaignBase(1)

            2- Call method send
                camp_obj.send(1)

        **See Also**
        .. see also:: send_campaign_to_candidates() method in CampaignBase class.
        .. see also:: callback_campaign_sent() method in CampaignBase class.
        .. see also:: callback_campaign_sent() method in CampaignBase class.

        """
        raise_if_dict_values_are_not_int_or_long(dict(campaign_id=campaign_id))
        logger = current_app.config[TalentConfigKeys.LOGGER]
        campaign = self.validate_ownership_of_campaign(campaign_id, self.user.id,
                                                       self.campaign_type)
        CampaignUtils.raise_if_not_instance_of_campaign_models(campaign)
        self.campaign = campaign
        campaign_type = self.campaign_type
        logger.debug('send: %s(id:%s) is being sent. User(id:%s)' % (campaign_type,
                                                                     campaign.id,
                                                                     self.user.id))
        if not self.campaign.body_text:
            # body_text is empty
            raise InvalidUsage('Body text is empty for %s(id:%s)' % (campaign_type, campaign.id),
                               error_code=CampaignException.EMPTY_BODY_TEXT)
        # Get smartlists associated to this campaign
        campaign_smartlist_model = get_model(campaign_type, campaign_type + '_smartlist')
        smartlists = CampaignUtils.get_campaign_smartlist_obj_by_campaign_id(
            campaign_smartlist_model, campaign.id)
        if not smartlists:
            raise InvalidUsage(
                'No smartlist is associated with %s(id:%s). (User(id:%s))'
                % (campaign_type, campaign.id, self.user.id),
                error_code=CampaignException.NO_SMARTLIST_ASSOCIATED_WITH_CAMPAIGN)
        # get candidates from search_service and filter the None records
        candidates = sum(map(self.get_smartlist_candidates, smartlists), [])
        if not candidates:
            raise InvalidUsage(
                'No candidate is associated with smartlist(s). %s(id:%s). '
                'smartlist ids are %s' % (campaign_type, campaign.id, smartlists),
                error_code=CampaignException.NO_CANDIDATE_ASSOCIATED_WITH_SMARTLIST)
        # create SMS campaign blast
        self.campaign_blast_id = self.create_campaign_blast(self.campaign)
        self.send_campaign_to_candidates(candidates)

    @staticmethod
    def create_campaign_blast(campaign):
        """
        - Here we create blast record for a campaign. We also use this to update
            record with every new send. This gives the statistics about a campaign.
        - This method is called from send() inside CampaignBase.
        This is also called from send_campaign_to_candidate() method of class SmsCampaignBase inside
            sms_campaign_service/sms_campaign_base.py.

        :param campaign: SMS campaign or some other campaign object
        :type campaign: SmsCampaign | PushCampaign etc.
        :return: id of "campaign_blast" record
        :rtype: int

        **See Also**
        .. see also:: send() method in SmsCampaignBase class.

        .. see also:: send_sms_campaign_to_candidates() method in SmsCampaignBase class.
        """
        CampaignUtils.raise_if_not_instance_of_campaign_models(campaign)
        campaign_type = campaign.__tablename__
        blast_model = get_model(campaign_type, campaign_type + '_blast')
        blast_obj = blast_model(campaign_id=campaign.id)
        blast_model.save(blast_obj)
        return blast_obj.id

    def get_smartlist_candidates(self, campaign_smartlist):
        """
        This will get the candidates associated to a provided smart list. This makes
        HTTP GET call on candidate service API to get the candidate associated candidates.

        - This method is called from send() method of class
            SmsCampaignBase inside sms_campaign_service/sms_campaign_base.py.

        :Example:
                SmsCampaignBase.get_candidates(1)

        :param campaign_smartlist: obj (e.g record of "sms_campaign_smartlist" database table)
        :type campaign_smartlist: object e,g obj of SmsCampaignSmartlist
        :return: Returns array of candidates in the campaign's smartlists.
        :rtype: list
        :exception: Invalid usage
        **See Also**
        .. see also:: send() method in SmsCampaignBase class.
        """
        # other campaigns need to update this
        raise_if_not_instance_of(campaign_smartlist, CampaignUtils.SMARTLIST_MODELS)
        logger = current_app.config[TalentConfigKeys.LOGGER]
        params = {'fields': 'candidate_ids_only'}
        # HTTP GET call to candidate_service to get candidates associated with given smartlist id.
        response = http_request('GET', CandidatePoolApiUrl.SMARTLIST_CANDIDATES
                                % campaign_smartlist.smartlist_id,
                                headers=self.oauth_header, params=params, user_id=self.user.id)
        # get candidate ids
        try:
            candidate_ids = [candidate['id'] for candidate in response.json()['candidates']]
            candidates = [Candidate.get_by_id(_id) for _id in candidate_ids]
        except KeyError:
            logger.exception('get_smartlist_candidates: Error while fetching candidates for '
                             'smartlist(id:%s)' % campaign_smartlist.smartlist_id)
            raise
        if not candidates:
            logger.error('get_smartlist_candidates: No Candidate found. smartlist id is %s. '
                         '(User(id:%s))' % (campaign_smartlist.smartlist_id, self.user.id))
        return candidates

    def pre_process_celery_task(self, candidates):
        """
        Here we do any necessary processing before assigning task to Celery. Child classes
        will override this if needed.

         **See Also**
        .. see also:: pre_process_celery_task() method in SmsCampaignBase class.
        :param candidates:
        :return:
        """
        return candidates

    def send_campaign_to_candidates(self, candidates):
        """
        Once we have the candidates, we iterate each candidate, create celery task and call
        self.send_campaign_to_candidate() to send the campaign. Celery sends campaign to all
        candidates asynchronously and if all tasks finish correctly, it hits a callback function
        (self.callback_campaign_sent() in our case) to notify us that campaign has been sent
        to all candidates.

        e.g. This method is called from send() method of class
            SmsCampaignBase inside sms_campaign_service/sms_campaign_base.py.

        :param candidates: This contains the objects of model Candidate
        :type candidates: list
        :exception: InvalidUsage

        **See Also**
        .. see also:: send() method in SmsCampaignBase class.
        """
        if not candidates:
            raise InvalidUsage('At least one candidate is required to send campaign.')
        try:
            pre_processed_data = self.pre_process_celery_task(candidates)
            # callback is a function which will be hit after campaign is sent to all candidates i.e.
            # once the async task is done the self.callback_campaign_sent will be called
            # When all tasks assigned to Celery complete their execution, following function
            # is called by celery as a callback function.
            # Each service will use its own queue so that tasks related to one service only
            # assign to that particular queue.
            callback = self.callback_campaign_sent.subtask((self.user.id, self.campaign_type,
                                                            self.campaign_blast_id,
                                                            self.oauth_header,),
                                                           queue=self.campaign_type)
            # Here we create list of all tasks and assign a self.celery_error_handler() as a
            # callback function in case any of the tasks in the list encounter some error.
            tasks = [self.send_campaign_to_candidate.subtask(
                (self, record), link_error=self.celery_error_handler.subtask(queue=
                                                                             self.campaign_type)
                , queue=self.campaign_type) for record in pre_processed_data]
            # This runs all tasks asynchronously and sets callback function to be hit once all
            # tasks in list finish running without raising any error. Otherwise callback
            # results in failure status.
            # http://ask.github.io/celery/userguide/tasksets.html#chords
            chord(tasks)(callback)
        except Exception:
            current_app.config[TalentConfigKeys.LOGGER].exception(
                'send_campaign_to_candidates: Error while sending tasks to Celery')

    @abstractmethod
    def send_campaign_to_candidate(self, data_to_send_campaign):
        """
        This sends the campaign to given candidate. Child classes will implement this.
        This will be called by Celery worker to send campaigns asynchronously.
        :param data_to_send_campaign: This is the data used by celery task to send campaign
        :type data_to_send_campaign: tuple
        :return:
        """
        pass

    @staticmethod
    @abstractmethod
    def celery_error_handler(uuid):
        """
        This function logs any error occurred for tasks running on celery,
        :return:
        """
        pass

    @staticmethod
    @abstractmethod
    def callback_campaign_sent(sends_result, user_id, campaign_type, blast_id, oauth_header):
        """
        This is the callback function for campaign sent.
        Child classes will implement this.
        :param sends_result: Result of executed task
        :param user_id: id of user (owner of campaign)
        :param campaign_type: type of campaign. i.e. sms_campaign or push_campaign
        :param blast_id: id of blast object
        :param oauth_header: auth header of current user to make HTTP request to other services
        :type sends_result: list
        :type user_id: int
        :type campaign_type: str
        :type blast_id: int
        :type oauth_header: dict
        :return:
        """
        pass

    def create_or_update_campaign_send(self, campaign_blast_id, candidate_id, sent_datetime,
                                       campaign_send_model=None):
        """
        Here we add an entry in campaign send model e.g. "sms_campaign_send" db table
            for campaign send to each candidate.
        This method is called from send_campaign_to_candidate() method of class
            SmsCampaignBase inside sms_campaign_service/sms_campaign_base.py.

        :param campaign_blast_id: id of sms_campaign_blast
        :param candidate_id: id of candidate to which SMS is supposed to be sent
        :param sent_datetime: Time of sent SMS
        :param campaign_send_model: campaign_send_model of respective campaign | None
        :type campaign_blast_id: int
        :type candidate_id: int
        :type sent_datetime: datetime
        :type campaign_send_model: SmsCampaignSend etc or None
        :return: "sms_campaign_send" record
        :rtype: SmsCampaignSend

        **See Also**
        .. see also:: send_campaign_to_candidate() method in SmsCampaignBase class.
        """
        raise_if_dict_values_are_not_int_or_long(dict(campaign_blast_id=campaign_blast_id,
                                                      candidate_id=candidate_id))
        raise_if_not_instance_of(sent_datetime, datetime)
        # If model is not passed, we import respective model here
        if not campaign_send_model:
            campaign_send_model = get_model(self.campaign_type, self.campaign_type + '_send')
        data = {'blast_id': campaign_blast_id,
                'candidate_id': candidate_id,
                'sent_datetime': sent_datetime}
        record_in_db = CampaignUtils.get_send_obj_by_blast_id_and_candidate_id(campaign_send_model,
                                                                               campaign_blast_id,
                                                                               candidate_id)
        if record_in_db:
            record_in_db.update(**data)
            return record_in_db
        else:
            new_record = campaign_send_model(**data)
            campaign_send_model.save(new_record)
            return new_record

    def create_or_update_send_url_conversion(self, campaign_send_obj, url_conversion_id):
        """
        For every campaign, we need URL conversion to redirect candidate to our app.
        So, For each campaign send, here we add an entry in campaign_send_url_conversion database
            table e.g "sms_campaign_send_url_conversion" etc.
        This method is called from send_campaign_to_candidate() method of class
            SmsCampaignBase inside sms_campaign_service/sms_campaign_base.py.
        :param campaign_send_obj: sms_campaign_send obj
        :param url_conversion_id: id of url_conversion record
        :type campaign_send_obj: SmsCampaignSend
        :type url_conversion_id: int

        **See Also**
        .. see also:: send_campaign_to_candidate() method in SmsCampaignBase class.
        """
        raise_if_dict_values_are_not_int_or_long(dict(url_conversion_id=url_conversion_id))
        raise_if_not_instance_of(campaign_send_obj, CampaignUtils.SEND_MODELS)
        # get campaign_send_url_conversion model
        send_url_conversion_model = CampaignUtils.get_send_url_conversion_model(self.campaign_type)
        data = {'send_id': campaign_send_obj.id, 'url_conversion_id': url_conversion_id}
        # get campaign_send_url_conversion object
        record_in_db = CampaignUtils.get_send_url_con_obj_by_send_id_and_url_conversion_id(
            send_url_conversion_model, campaign_send_obj.id, url_conversion_id)
        if not record_in_db:
            new_record = send_url_conversion_model(**data)
            send_url_conversion_model.save(new_record)

    @classmethod
    def create_campaign_send_activity(cls, user_id, source, oauth_header, num_candidates):
        """
        - Here we set "params" and "type" of activity to be stored in db table "Activity"
            for Campaign sent.

        - Activity will appear as " 'Jobs at Oculus' has been sent to '50' candidates".

        - This method is called from send_sms_campaign_to_candidates() method of class
            SmsCampaignBase inside sms_campaign_service/sms_campaign_base.py.

        :param user_id: id of user
        :param source: sms_campaign obj
        :param oauth_header: Authorization header
        :param num_candidates: number of candidates to which campaign is sent
        :type user_id: int
        :type source: SmsCampaign
        :type oauth_header: dict
        :type num_candidates: int
        :exception: InvalidUsage

        **See Also**
        .. see also:: send_sms_campaign_to_candidates() method in SmsCampaignBase class.
        """
        CampaignUtils.raise_if_not_instance_of_campaign_models(source)
        raise_if_not_instance_of(num_candidates, (int, long))
        params = {'name': source.name, 'num_candidates': num_candidates}
        cls.create_activity(user_id,
                            _type=ActivityMessageIds.CAMPAIGN_SEND,
                            source=source,
                            params=params,
                            auth_header=oauth_header)

    @classmethod
    def pre_process_url_redirect(cls, request_args, requested_url):
        """
        This does the validation of signed URL.
        :param request_args: arguments in request
        :param requested_url: URL on which candidate clicks
        :type request_args: dict
        :return:
        """
        if not isinstance(request_args, dict):
            raise InvalidUsage('request args must be passed as dict.',
                               error_code=InvalidUsage.http_status_code())
        missing_item = find_missing_items(request_args, ['auth_user', 'signature', 'valid_until'])
        if missing_item:
            raise InvalidUsage('Requested URL %s has required field(s) missing. %s'
                               % (requested_url, missing_item),
                               error_code=InvalidUsage.http_status_code())
        if not CampaignUtils.if_valid_signed_url(request_args):
            raise InvalidUsage("Cannot validate the request from URL %s." % requested_url,
                               error_code=InvalidUsage.http_status_code())
        current_app.config[TalentConfigKeys.LOGGER].info("Requested URL %s has been verified."
                                                         % requested_url)

    @classmethod
    def process_url_redirect(cls, url_conversion_id, campaign_type, verify_signature=False,
                             request_args=None, requested_url=None):
        """
        When candidate clicks on a URL (which looks like

        http://127.0.0.1:8012/v1/redirect/1052?valid_until=1453990099.0&auth_user=no_user&extra=
                &signature=cWQ43J%2BkYetfmE2KmR85%2BLmvuIw%3D)

        present in any campaign e.g. in SMS, Email etc. it is
        redirected to our app first to keep track of number of clicks, hit_count and to create
        activity e.g. Mitchel clicked on SMS campaign 'Jobs'.
        From given url_conversion_id, we

        1- Get the "url_conversion" obj from db
        2- Get the campaign_send_url_conversion obj (e.g. "sms_campaign_send_url_conversion" obj)
            from db
        3- Get the campaign_blast obj (e.g "sms_campaign_blast" obj) using SQLAlchemy relationship
            from obj found in step-2
        4- Get the candidate obj using SQLAlchemy relationship from obj found in step-2
        5- Validate if all the objects are present in database
        6- If destination URL of object found in step-1 is empty, we raise invalid usage error.
            Otherwise we move on to update the stats.
        7- Call update_stats_and_create_click_activity() class method to do the following:
            7.1- Increase "hit_count" by 1 for "url_conversion" record.
            7.2- Increase "clicks" by 1 for "sms_campaign_blast" record.
            7.3- Add activity that abc candidate clicked on xyz campaign.
                "'Alvaro Oliveira' clicked URL of campaign 'Jobs at Google'"
        6- return the destination URL (actual URL provided by recruiter(user)
            where we want our candidate to be redirected.

        In case of any exception raised, it must be catch nicely and candidate should only get
            internal server error.

    **How to use this method**
        To use this method, one need to
            1- Make sure following model classes have been defined for that campaign
                (e.g. for push campaign, we must have following model classes defined and proper
                relationships added)
                2.1. PushCampaign
                2.2. PushCampaignBlast
                2.3. PushCampaignSend
                2.4. PushCampaignSmartlist
                2.5. PushCampaignSendUrlConversion
            2- Need to pass url_conversion id and name of the campaign as
                    CampaignBase.process_url_redirect(1, 'sms_campaign')

        :Example:
                In case of SMS campaign, this method is used as

                redirection_url = CampaignBase.process_url_redirect(1, 'sms_campaign')
                return redirect(redirection_url)

        .. Status:: 200 (OK)
                    400 (Invalid Usage)
                    403 (Forbidden error)
                    404 (Resource not found)
                    500 (Internal Server Error)

        :param url_conversion_id: id of url_conversion record
        :param campaign_type: name of campaign in snake_case
        :param verify_signature: Indicator to validate signed_url
        :param request_args: arguments of request
        :param requested_url: URL at which candidate clicks
        :type url_conversion_id: int
        :type campaign_type: str
        :type request_args: dict
        :type requested_url: str
        :return: URL where to redirect the candidate
        :rtype: str

        **See Also**
        .. see also:: SmsCampaignUrlRedirection() class in
                    sms_campaign_service/sms_campaign_app/v1_sms_campaign_api.py
        """
        CampaignUtils.raise_if_not_valid_campaign_type(campaign_type)
        raise_if_dict_values_are_not_int_or_long(dict(url_conversion_id=url_conversion_id))
        logger = current_app.config[TalentConfigKeys.LOGGER]
        logger.debug('process_url_redirect: Processing for URL redirection(id:%s).'
                     % url_conversion_id)
        if verify_signature:  # Need to validate the signed URL
            cls.pre_process_url_redirect(request_args, requested_url)
        # get send_url_conversion model for respective campaign
        send_url_conversion_model = CampaignUtils.get_send_url_conversion_model(campaign_type)
        # get send_url_conversion object for respective campaign model
        send_url_conversion_obj = \
            CampaignUtils.get_send_url_conversion_obj_by_url_conversion_id(
                send_url_conversion_model,  url_conversion_id)
        if not send_url_conversion_obj:
            raise ResourceNotFound(
                'process_url_redirect: campaign_send_url_conversion_obj not found for '
                'url_conversion(id:%s)' % url_conversion_id)
        # get candidate obj, url_conversion obj, campaign_send obj and get campaign_blast obj
        # get url_conversion obj
        url_conversion_obj = send_url_conversion_obj.url_conversion
        # get campaign_send object
        campaign_send_obj = send_url_conversion_obj.send
        # get campaign_blast object
        campaign_blast_obj = campaign_send_obj.blast
        # get candidate object
        candidate_obj = campaign_send_obj.candidate
        # Validate if all the required items are present in database.
        campaign_obj = validate_blast_candidate_url_conversion_in_db(campaign_blast_obj,
                                                                     candidate_obj,
                                                                     url_conversion_obj)
        if not url_conversion_obj.destination_url:
            raise EmptyDestinationUrl('process_url_redirect: Destination_url is empty for '
                                      'url_conversion(id:%s)' % url_conversion_obj.id)
        # Update hit_count, number of clicks and create activity
        cls.update_stats_and_create_click_activity(campaign_blast_obj, candidate_obj,
                                                   url_conversion_obj, campaign_obj)
        # return URL to redirect candidate to actual URL
        return url_conversion_obj.destination_url

    @classmethod
    def update_stats_and_create_click_activity(cls, campaign_blast_obj, candidate,
                                               url_conversion_obj, campaign_obj):
        """
        When a candidate is redirected to our app, we use this method to

        1)  update the hit_count in 'url_conversion' table by 1
        2)  update the clicks in campaign blast table by 1
        3)  call create_campaign_clicked_activity() to create activity that
                "Jordan has clicked on SMS campaign 'Job Openings'"
        :param campaign_blast_obj: campaign blase obj
        :param candidate: candidate obj
        :param url_conversion_obj: url_conversion obj
        :param campaign_obj: campaign obj
        :type campaign_blast_obj: SmsCampaignBlast | PushCampaignBlast
        :type candidate: Candidate
        :type url_conversion_obj: UrlConversion
        :type campaign_obj: SmsCampaign | PushCampaign etc
        """
        # Any new campaign can add the entry in this statement
        raise_if_not_instance_of(campaign_blast_obj, CampaignUtils.BLAST_MODELS)
        logger = current_app.config[TalentConfigKeys.LOGGER]
        # update hit_count
        cls.create_or_update_url_conversion(url_conversion_id=url_conversion_obj.id,
                                            increment_hit_count=True)
        # update the number of clicks
        cls.update_campaign_blast(campaign_blast_obj, clicks=True)
        # get oauth_header
        oauth_header = cls.get_authorization_header(candidate.user_id)
        # get activity type id to create activity
        _type = CampaignUtils.get_activity_message_id_from_name(
            CampaignUtils.get_activity_message_name(campaign_obj.__tablename__, 'CLICK'))
        # create_activity
        try:
            cls.create_campaign_clicked_activity(campaign_obj, candidate, _type, oauth_header)
        except Exception:
            # In case activity_service is not running, we proceed normally and log the error.
            logger.exception('Error creating campaign clicked activity.')

    @classmethod
    def create_campaign_clicked_activity(cls, source, candidate, _type, oauth_header):
        """
        - Here we set "params" and "type" of activity to be stored in db table "Activity"
            for Campaign URL click.
        - Activity will appear as e.g.
            "Michal Jordan clicked on SMS Campaign "abc". "
        - This method is called from update_stats_and_create_click_activity() method.

        :param source: Campaign obj
        :param candidate: Candidate obj
        :param _type: id of activity message
        :param oauth_header: authorization header to make POST call to activity_service
        :type source: SmsCampaign | PushCampaign etc
        :type candidate: Candidate
        :type _type: int
        :type oauth_header: dict
        :exception: InvalidUsage

        **See Also**
        .. see also:: update_stats_and_create_click_activity() method in CampaignBase class.
        """
        raise_if_not_instance_of(candidate, Candidate)
        CampaignUtils.raise_if_not_instance_of_campaign_models(source)
        params = {'candidate_name': candidate.name, 'campaign_name': source.name}
        # call activity_service to create activity
        cls.create_activity(candidate.user_id,
                            _type=_type,
                            source=source,
                            params=params,
                            auth_header=oauth_header)
        current_app.config[TalentConfigKeys.LOGGER].info(
            'create_campaign_clicked_activity: candidate(id:%s) clicked on %s(id:%s). '
            '(User(id:%s))' % (candidate.id, source.__tablename__, source.id, candidate.user_id))

    @staticmethod
    def update_campaign_blast(campaign_blast_obj, **kwargs):
        """
        - This updates the stats of a campaign for given campaign blast object.
            kwargs dict looks like e.g.
                    dict(clicks=True, sends=False, replies=False)

        - If we set any attribute say clicks=True, this will update the number of clicks of given
            campaign blast object by 1.
        - This can also update values of multiple attributes provided.

        **Usage**
            For updating clicks of a campaign, we will use this method as
                CampaignBase.update_campaign_blast(campaign_blast_obj, clicks=True)

        - This method is called from send() and send_sms_campaign_to_candidates()
            methods of class SmsCampaignBase inside
            sms_campaign_service/sms_campaign_base.py.

        :param campaign_blast_obj: campaign blast object for which we want to update stats
        :param kwargs: dictionary containing attributes of campaign object to update
        :type campaign_blast_obj: SmsCampaignBlast or EmailCampaignBlast or PushCampaignBlast
        :type kwargs: dict

        **See Also**
        .. see also:: update_stats_and_create_click_activity() method in CampaignBase class.
        """
        # Any new campaign can add the entry in this statement
        raise_if_not_instance_of(campaign_blast_obj, CampaignUtils.BLAST_MODELS)
        not_found_attr = None
        for key, value in kwargs.iteritems():
            try:
                # If given attribute has value True, and campaign_obj has that attr and then
                # we update its value by 1
                if hasattr(campaign_blast_obj, key) and value is True:
                    updated_value = getattr(campaign_blast_obj, key) + 1
                    kwargs[key] = updated_value
                # If campaign_obj does not have that attr  we raise Invalid Usage.
                else:
                    not_found_attr = key
                    raise InvalidUsage('%s object has no attribute %s'
                                       % (campaign_blast_obj.__tablename__, key))
            except InvalidUsage:
                # Remove the attributes which are not part of given campaign_blast_object
                del kwargs[not_found_attr]
        if kwargs:
            # Update the campaign_blast stats like sends, clicks
            CampaignUtils.update_blast(campaign_blast_obj, kwargs)

    @staticmethod
    def create_or_update_url_conversion(destination_url=None, source_url=None, hit_count=0,
                                        url_conversion_id=None, increment_hit_count=False):
        """
        - Here we save the source_url(provided in body text) and the shortened_url
            to redirect to our endpoint in db table "url_conversion".

        - This method is called from process_urls_in_sms_body_text() method of class
            SmsCampaignBase inside sms_campaign_service/sms_campaign_base.py.

        :param destination_url: link present in body text
        :param source_url: shortened URL of the link present in body text
        :param hit_count: Count of hits
        :param url_conversion_id: id of URL conversion record if needs to update
        :param increment_hit_count: True if needs to increase "hit_count" by 1, False otherwise
        :type destination_url: str
        :type source_url: str
        :type hit_count: int
        :type url_conversion_id: int
        :type increment_hit_count: bool
        :exception: ResourceNotFound
        :exception: ForbiddenError
        :return: id of the url_conversion record in database
        :rtype: int

        **See Also**
        .. see also:: process_urls_in_sms_body_text() method in SmsCampaignBase class.
        """
        data = {'destination_url': destination_url,
                'source_url': source_url,
                'hit_count': hit_count}
        if url_conversion_id:  # record is already present in database
            record_in_db = UrlConversion.get_by_id(url_conversion_id)
            if record_in_db:
                data['destination_url'] = record_in_db.destination_url
                data['source_url'] = source_url if source_url else record_in_db.source_url
                data['hit_count'] = record_in_db.hit_count + 1 if increment_hit_count else \
                    record_in_db.hit_count
                data.update({'last_hit_time': datetime.now()}) if increment_hit_count else ''
                record_in_db.update(**data)
                url_conversion_id = record_in_db.id
            else:
                raise ResourceNotFound(
                    'create_or_update_url_conversion: '
                    'url_conversion(id:%s) not found' % url_conversion_id)
        else:
            missing_required_fields = find_missing_items(data, verify_all=True)
            if len(missing_required_fields) == len(data.keys()):
                raise ForbiddenError('destination_url/source_url cannot be None.')
            else:
                new_record = UrlConversion(**data)
                UrlConversion.save(new_record)
                url_conversion_id = new_record.id
        return url_conversion_id

    @staticmethod
    def create_activity(user_id, _type, source, params, auth_header):
        """
        - Once we have all the parameters to save the activity in database table "Activity",
            we call "activity_service"'s endpoint /activities/ with HTTP POST call
            to save the activity in db.

        - This method is called from create_sms_send_activity() and
            create_campaign_send_activity() methods of class SmsCampaignBase inside
            sms_campaign_service/sms_campaign_base.py.

        :param user_id: id of user
        :param _type: type of activity (using underscore with type as "type" reflects built in name)
        :param source: source object. Basically it will be Model object.
        :param params: params to store for activity
        :param auth_header: Authorization header to make HTTP POST call on activity_service
        :type user_id: int
        :type _type: int,
        :type source: SmsCampaign | SmsCampaignBlast etc.
        :type params: dict
        :type auth_header: dict
        :exception: ForbiddenError

        **See Also**
            .. see also:: create_sms_send_activity() method in SmsCampaignBase class.
        """
        if not isinstance(params, dict):
            raise InvalidUsage('params should be dictionary.')
        if not isinstance(auth_header, dict) or not auth_header:
            raise InvalidUsage('auth_header should be dictionary and cannot be empty.')
        raise_if_dict_values_are_not_int_or_long(dict(source_id=source.id, type=_type))
        json_data = json.dumps({'source_table': source.__tablename__,
                                'source_id': source.id,
                                'type': _type,
                                'params': params})
        auth_header.update(JSON_CONTENT_TYPE_HEADER)  # Add content-type in header
        # POST call to activity_service to create activity
        http_request('POST', ActivityApiUrl.ACTIVITIES, headers=auth_header,
                     data=json_data, user_id=user_id)<|MERGE_RESOLUTION|>--- conflicted
+++ resolved
@@ -25,14 +25,9 @@
 from flask import current_app
 
 # Database Models
-<<<<<<< HEAD
-# from ..models.db import db
-from ..models.db import db
-=======
->>>>>>> 0dcc3356
 from ..models.user import (Token, User)
 from ..models.candidate import Candidate
-from ..models.push_campaign import PushCampaign, PushCampaignSmartlist, PushCampaignBlast
+from ..models.push_campaign import PushCampaignBlast
 from ..models.misc import (UrlConversion, Frequency)
 from ..models.email_marketing import EmailCampaignBlast
 from ..models.sms_campaign import (SmsCampaign, SmsCampaignBlast)
@@ -373,13 +368,8 @@
         campaign_smartlist_model = get_model(campaign_type, campaign_type + '_smartlist')
         for smartlist_id in smartlist_ids:
             data = {'smartlist_id': smartlist_id, 'campaign_id': campaign.id}
-<<<<<<< HEAD
-            db_record = campaign_smartlist_model.get_by_campaign_id_and_smartlist_id(campaign.id,
-                                                                                     smartlist_id)
-=======
             db_record = CampaignUtils.get_campaign_smartlist_obj_by_campaign_and_smartlist_id(
                 campaign_smartlist_model, campaign.id, smartlist_id)
->>>>>>> 0dcc3356
             if not db_record:
                 new_record = campaign_smartlist_model(**data)
                 campaign_smartlist_model.save(new_record)
