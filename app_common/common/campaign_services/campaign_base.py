"""
Author: Hafiz Muhammad Basit, QC-Technologies, <basit.gettalent@gmail.com>

This module contains CampaignBase class which provides common methods for
all campaigns. Methods are
- schedule()
- get_smartlist_candidates()
- create_or_update_url_conversion()
- create_activity()
- get_campaign_data()
- save()
- send()
- delete() etc.
Any service can inherit from this class to implement/override functionality accordingly.
"""

# Standard Library
import json
from abc import ABCMeta
from datetime import datetime
from abc import abstractmethod

# Third Party
from celery import chord
from flask import current_app

# Database Models
from ..models.user import (Token, User)
from ..models.candidate import Candidate
from ..models.push_campaign import PushCampaignBlast
from ..models.misc import (UrlConversion, Frequency)
from ..models.email_marketing import EmailCampaignBlast
from ..models.sms_campaign import (SmsCampaign, SmsCampaignBlast)

# Common Utils
from ..utils.scheduler_utils import SchedulerUtils
from ..talent_config_manager import TalentConfigKeys
from campaign_utils import (get_model, CampaignUtils)
from ..utils.activity_utils import ActivityMessageIds
from custom_errors import (CampaignException, EmptyDestinationUrl)
from ..routes import (ActivityApiUrl, SchedulerApiUrl, CandidatePoolApiUrl)
from ..error_handling import (ForbiddenError, InvalidUsage, ResourceNotFound)
from validators import (validate_datetime_format, validate_form_data,
                        validation_of_data_to_schedule_campaign,
                        validate_blast_candidate_url_conversion_in_db,
                        raise_if_dict_values_are_not_int_or_long)
from ..utils.handy_functions import (http_request, find_missing_items, JSON_CONTENT_TYPE_HEADER,
                                     raise_if_not_instance_of)


class CampaignBase(object):
    """
    - This is the base class for sending campaign to candidates and to keep track
        of their responses.

    This class contains following methods:

    * __init__():
        This method is called by creating the class object.
        - It takes "user_id" as keyword argument, gets the user object from database and sets
            user object in self.user.
        - It also sets type of campaign in self.campaign_type.

    * get_campaign_type(self) [abstract]
        Child classes will implement this to set type of campaign in self.campaign_type

    * get_authorization_header(user_id, bearer_access_token=None): [static]
        This method is used to get authorization header for current user. This header is
        used to communicate with other flask micro services like candidate_service,
        activity_service etc.

    * pre_process_save_or_update(self, form_data):
        This method is used for data validation for saving and updating a campaign.

    * save(self, form_data):
        This method is used to save the campaign in database. (e.g in "sms_campaign" table)

    * update(self, form_data, campaign_id):
        This method is used update campaign in database. (e.g in "sms_campaign" table)

    * create_campaign_smartlist(campaign, smartlist_ids): [static]
        This saves/updates smartlist ids associated with a campaign in database
        table "sms_campaign_smartlist" for SMS campaign. (or some other table for
        other campaign)

    * create_activity_for_campaign_creation(self, source):
        This method is used to create an activity in database table "Activity" when user
        creates a campaign.
            e.g. in case of SMS campaign, activity will appear as
                'Nikola Tesla' created an SMS campaign "We are hiring".

    * get_campaign_and_scheduled_task(cls. campaign_id, current_user)
        This validates that the requested campaign belongs to logged-in user's domain.
        It also return the data of scheduler_task from scheduler_service if the
        campaign was scheduled.

    * get_campaign_if_domain_is_valid(cls, campaign_id, current_user, campaign_type):
        This method verifies if current campaign lies in user's domain.
        If not it raises Forbidden error, otherwise it returns campaign object.

    * get_domain_id_of_campaign(campaign_obj, current_user_id): [abstract][static]
        This returns id of user who created the given campaign obj

    * delete(self, campaign_id)
        This deletes a campaign. If that campaign was scheduled, it first un-schedules the
        campaign from scheduler_service and then deletes campaign from database.

    * create_activity_for_campaign_delete(self, source):
        This adds an activity when user deletes a campaign.
        Activity appears as e.g. "John deleted SMS campaign 'Jobs at getTalent'"

    * data_validation_for_campaign_schedule(cls,request, campaign_id):
        This class method is used before scheduling/re-scheduling a campaign. It
        does the validation part. Details are given in definition of this method.

    * is_already_scheduled(scheduler_task_id, oauth_header): [static]
        For given task id, this method GETs the task object from scheduler_service.
        If task is not found there, it returns None. Otherwise it returns the task object
        received from scheduler_service.

    * schedule(self, data_to_schedule):
        This method is used to schedule given campaign using scheduler_service. Child classes
        will override this to set the value of "data_to_schedule" and update tables like
        email_campaign, sms_campaign etc, with "task_id" (Task created on APScheduler).

    * format_data_to_schedule(data_to_schedule)
        Once we have data from UI to schedule a campaign, we format the data as per
        scheduler_service requirement, and return it.

    * create_campaign_schedule_activity(self, source):
        This adds an activity when user schedules a campaign.
        Activity appears as e.g. "John scheduled an SMS campaign 'Jobs at getTalent'"

    * unschedule(self, data_to_schedule):
        This method is used to un-schedule given campaign using scheduler_service.

    * pre_process_re_schedule(pre_processed_data)
        This method is used to do required processing before re-scheduling a campaign.
        e.g. it checks if task is not present on redis job store, return None.
        Details are given in definition of this method.

    * reschedule(self, _request, campaign_id)
        This method is used to re-schedules a campaign.

    * send(self, campaign):
        This method is used send the campaign to candidates. This has the common functionality
        for all campaigns.

    * create_campaign_blast(campaign): [static]
        For each campaign, here we create blast obj for given campaign

    * get_smartlist_candidates(self, campaign_smartlist):
        This method gets the candidates associated with the given smartlist_id.
        It may search candidates in database/cloud. It is common for all the campaigns. It uses
        candidate_service/candidate_pool_service to do the job.

    * pre_process_celery_task(self, candidates):
        This method is used to do any necessary processing before assigning task to Celery
        worker if required. For example in case of SMS campaign, we filter valid candidates
        (those candidates who have one unique phone number associated).

    * send_campaign_to_candidates(self, candidates):
        This loops over candidates and call send_sms_campaign_to_candidate() to send the
        campaign asynchronously.

    * send_campaign_to_candidate(self, data_to_send_campaign): [abstract]
        This is a celery task. This does the sending part and update "sms_campaign_blast"
        ,"sms_campaign_send" etc.

    * celery_error_handler(uuid):
        This method is used to catch any error of Celery task and log it.

    * callback_campaign_sent(send_result, user_id, campaign, oauth_header):
        Once a campaign has been sent to a list of candidates, Celery hits this method as
        a callback and we create an "Activity" in database table as
            SMS campaign 'We are hiring' has been sent to 500 candidates.
        We also update the number of sends in this method.

    * create_or_update_campaign_send(self, campaign_blast_id, candidate_id, sent_datetime,
                                        campaign_send_model=None):
        This creates a record in database table (e.g. in database table "sms_campaign_send")
        when campaign is send to a candidate.

    * create_or_update_send_url_conversion(self, campaign_send_obj, url_conversion_id):
        This creates a record in database table (e.g. in database table
        "sms_campaign_send_url_conversion") for each URL conversion when campaign is
        send to a candidate.

    * create_campaign_send_activity(cls, user_id, source, oauth_header, num_candidates):
        This method is used to create an activity in database table "Activity" when campaign
        has been sent to all of the candidates.
            e.g.
                Activity will appear as " 'Jobs at Oculus' has been sent to '50' candidates".

    * pre_process_url_redirect(cls, request_args, requested_url)
        When candidates clicks on a campaign URL, it is redirected to our app. In this
        method we verify the signature of the URL.

    * url_redirect(cls, url_conversion_id, campaign_type, verify_signature=False,
                                                request_args=None, requested_url=None)
        When candidate clicks on a URL present in any campaign e.g. in SMS, Email etc. it is
        redirected to our app> Here we keep track of number of clicks, hit_count and create
        activity e.g. Mitchel clicked on SMS campaign 'Jobs'.

    * update_stats_and_create_click_activity(cls, campaign_blast_obj, candidate, url_conversion_obj,
                                                    campaign_obj)
        In the process of redirection, here we update hit_count, increase number of clicks
        and create "campaign clicked" activity.

    *  create_campaign_clicked_activity(self, candidate)
        If candidate clicks on link present in SMS body text, we create an activity in
        database table "Activity".
        Activity will appear as (e.g)
            "'Muller' clicked on SMS Campaign 'Job opening at getTalent'."

    * update_campaign_blast(campaign_blast_obj, **kwargs)
        This is a common method to update blast entities of a campaign. e.g. to increase
        hit_count, replies (or any other entity) by 1, we can use this method.

    * create_or_update_url_conversion(destination_url=None, source_url='', hit_count=0,
                                    url_conversion_id=None, increment_hit_count=None): [static]
        Here we save/update record of url_conversion in db table "url_conversion".
        This is common for all child classes.

    * create_activity(self, type_=None, source_table=None, source_id=None, params=None):
        This makes HTTP POST call to "activity_service" to create activity in database.
    """
    __metaclass__ = ABCMeta

    def __init__(self, user_id):
        raise_if_dict_values_are_not_int_or_long(dict(user_id=user_id))
        user_obj = User.get_by_id(user_id)
        if not user_obj:
            raise ResourceNotFound('User does not exist in database with id %s.' % user_id)
        self.user = user_obj
        # This gets the access_token of current user to communicate with other services.
        self.oauth_header = self.get_authorization_header(user_id)
        # It will be instance of model e.g. SmsCampaign or PushNotification etc.
        self.campaign = None
        self.campaign_blast_id = None  # Campaign's blast id in database
        self.campaign_type = self.get_campaign_type()
        CampaignUtils.raise_if_not_valid_campaign_type(self.campaign_type)

    @abstractmethod
    def get_campaign_type(self):
        """
        This method will be implemented by child to set value of campaign_type.
        campaign_type will be 'sms_campaign', 'push_campaign' etc.
        :rtype: str
        """
        pass

    @staticmethod
    def get_authorization_header(user_id, bearer_access_token=None):
        """
        This returns the authorization header containing access token token associated
        with current user. We use this access token to communicate with other services,
        like activity_service to create activity.
        If access_token is provided, we return the auth header, otherwise we get the access token
        from database table "Token" and then return the auth header.
        If access token is not found by these two methods ,we raise Forbidden error.

        :param user_id: id of user
        :param bearer_access_token: e.g. 'Bearer IxzJAm3RWFnZENln37E3ivs2gxUfzB'
        :type user_id: int
        :type bearer_access_token: str
        :exception: ForbiddenError
        :exception: ResourceNotFound
        :return: Authorization header
        :rtype: dict
        """
        if bearer_access_token:
            return {'Authorization': bearer_access_token}
        else:
            raise_if_dict_values_are_not_int_or_long(dict(user_id=user_id))
            user_token_obj = Token.get_by_user_id(user_id)
            if not user_token_obj:
                raise ResourceNotFound('No auth token record found for user(id:%s)'
                                       % user_id, error_code=ResourceNotFound.http_status_code())
            user_access_token = user_token_obj.access_token
        if not user_access_token:
            raise ForbiddenError('User(id:%s) has no auth token associated.'
                                 % user_id)
        return {'Authorization': 'Bearer %s' % user_access_token}

    def pre_process_save_or_update(self, campaign_data):
        """
        This does the processing of data from UI before saving/updating the campaign
        in database table sms_campaign or push_campaign etc. depending upon campaign type.
        It has following steps:
            1- Sets the frequency_id to ONCE if frequency_id is not provided or 0
            2- Validates the form data by calling validate_form_data() defined in validators.py
                and store it in validated_data.
            3- Imports the model of campaign e.g. SmsCampaign or PushCampaign etc.
            4- Deletes the smartlist_ids from validated_data as smartlist_ids is not a field
                of campaign models.
        :param campaign_data:
        :type campaign_data: dict
        :exception: Invalid Usage
        :return: Model class of campaign, validated_data,
                invalid_smartlist_ids, not_found_smartlist_ids
        :rtype: tuple
        """
        if not isinstance(campaign_data, dict):
            raise InvalidUsage('campaign_data must be a dictionary.')
        if not campaign_data:
            raise InvalidUsage('No data received from UI to save/update campaign.')
        logger = current_app.config[TalentConfigKeys.LOGGER]
        validated_data = campaign_data.copy()
        # if frequency_id not provided or is 0, set to id of ONCE
        if not campaign_data.get('frequency_id'):
            campaign_data.update({'frequency_id': Frequency.ONCE})
        invalid_smartlist_ids = validate_form_data(campaign_data, self.user)
        logger.info('Campaign data has been validated.')
        campaign_model = get_model(self.campaign_type, self.campaign_type)
        # 'smartlist_ids' is not a field of sms_campaign or push_campaign tables, so
        # need to remove it from data.
        del validated_data['smartlist_ids']
        return campaign_model, validated_data, invalid_smartlist_ids

    def save(self, form_data):
        """
        It gets the data from UI and saves the campaign in database in respective campaign's
        table e.g  "sms_campaign" or "push_campaign" etc. depending upon campaign type.
        It does following steps:
            1- Validates the form data, gets campaign model and invalid_smartlist_ids if any
            2- Save campaign in database
            3- Adds entries in campaign_smartlist table (e.g. "sms_campaign_smartlist" etc)
            4- Create activity that by calling create_activity_for_campaign_creation()
                (e.g "'Harvey Specter' created an SMS campaign: 'Hiring at getTalent'")
        :param form_data: data from UI
        :type form_data: dict
        :return: id of sms_campaign in db, invalid_smartlist_ids
        :rtype: tuple
        """
        logger = current_app.config[TalentConfigKeys.LOGGER]
        campaign_model, validated_data, invalid_smartlist_ids = \
            self.pre_process_save_or_update(form_data)
        # Save campaign in database table e.g. "sms_campaign"
        campaign_obj = campaign_model(**validated_data)
        campaign_model.save(campaign_obj)
        # Create record in database table e.g. "sms_campaign_smartlist"
        self.create_campaign_smartlist(campaign_obj, form_data['smartlist_ids'])
        # Create Activity, and If we get any error, we log it.
        try:
            self.create_activity_for_campaign_creation(campaign_obj, self.user,
                                                       self.oauth_header)
        except Exception:
            logger.exception('Error creating campaign creation activity.')
        return campaign_obj.id, invalid_smartlist_ids

    def update(self, form_data, campaign_id):
        """
        Here we will update the existing record.
        This does
            1) validates if campaign belonfs to logged-in user's domain and gets the
                campaign object
            2) Validates UI data
            3) Updates the respective campaign record in database

        :param form_data: data of SMS campaign or some other campaign from UI to save
        :param campaign_id: id of "sms_campaign" obj, default None
        :type form_data: dict
        :type campaign_id: int
        :exception: ResourceNotFound
        :return: invalid_smartlist_ids
        :rtype: dict
        """
        campaign_obj = self.get_campaign_if_domain_is_valid(campaign_id, self.user,
                                                            self.campaign_type)
        _, validated_data, invalid_smartlist_ids = self.pre_process_save_or_update(form_data)
        if not campaign_obj:
            raise ResourceNotFound('%s campaign(id=%s) not found.' % (self.campaign_type,
                                                                      campaign_id))
        for key, value in validated_data.iteritems():
            # update old values with new ones if provided, else preserve old ones.
            validated_data[key] = value if value else getattr(campaign_obj, key)
        campaign_obj.update(**validated_data)
        return invalid_smartlist_ids

    @staticmethod
    def create_campaign_smartlist(campaign, smartlist_ids):
        """
        - Here we save the smartlist ids for an SMS campaign in database table
        "sms_campaign_smartlist" or "push_campaign_smartlist".

        - This method is called from save() method of class CampaignBase.
        :param campaign: sms_campaign obj
        :param smartlist_ids: ids of smartlists
        :exception: InvalidUsage
        :type campaign: SmsCampaign | PushCampaign etc
        :type smartlist_ids: list

        **See Also**
        .. see also:: save() method in CampaignBase class.
        """
        CampaignUtils.raise_if_not_instance_of_campaign_models(campaign)
        campaign_type = campaign.__tablename__
        campaign_smartlist_model = get_model(campaign_type, campaign_type + '_smartlist')
        for smartlist_id in smartlist_ids:
            data = {'smartlist_id': smartlist_id, 'campaign_id': campaign.id}
            db_record = CampaignUtils.get_campaign_smartlist_obj_by_campaign_and_smartlist_id(
                campaign_smartlist_model, campaign.id, smartlist_id)
            if not db_record:
                new_record = campaign_smartlist_model(**data)
                campaign_smartlist_model.save(new_record)

    @classmethod
    def create_activity_for_campaign_creation(cls, source, user, oauth_header):
        """
        - Here we set "params" and "type" of activity to be stored in db table "Activity"
            for created Campaign.
        - Activity will appear as (e.g)
           "'Harvey Specter' created an SMS campaign: 'Hiring at getTalent'"
        - This method is called from save() method of class
            SmsCampaignBase inside sms_campaign_service/sms_campaign_base.py.
        :param source: "sms_campaign" obj
        :type source: SmsCampaign
        :exception: InvalidUsage

        **See Also**
        .. see also:: save() method in SmsCampaignBase class.
        """
        CampaignUtils.raise_if_not_instance_of_campaign_models(source)
        raise_if_not_instance_of(user, User)
        # set params
        params = {'username': user.name, 'campaign_name': source.name,
                  'campaign_type': CampaignUtils.get_campaign_type_prefix(source.__tablename__)}
        cls.create_activity(user.id,
                            _type=ActivityMessageIds.CAMPAIGN_CREATE,
                            source=source,
                            params=params,
                            auth_header=oauth_header)

    @classmethod
    def get_campaign_and_scheduled_task(cls, campaign_id, current_user, campaign_type):
        """
        1) verifies that requested camapign belongs to logged-in user's domain
        2) If campaign has scheduler_task_id, it gets the scheduled task data
            from scheduler_service
        :param campaign_id: id of campaign
        :param current_user: logged-in user's object
        :param campaign_type: type of campaign
        :type campaign_id: int | long
        :type current_user: User
        :type campaign_type: str
        :exception: Invalid usage
        :return: This returns the campaign obj, scheduled task data and oauth_header
        :rtype: tuple
        """
        raise_if_dict_values_are_not_int_or_long(dict(campaign_id=campaign_id))
        raise_if_not_instance_of(current_user, User)
        CampaignUtils.raise_if_not_valid_campaign_type(campaign_type)
        campaign_obj = cls.get_campaign_if_domain_is_valid(campaign_id, current_user,
                                                           campaign_type)
        CampaignUtils.raise_if_not_instance_of_campaign_models(campaign_obj)
        oauth_header = cls.get_authorization_header(current_user.id)
        # check if campaign is already scheduled
        scheduled_task = cls.is_already_scheduled(campaign_obj.scheduler_task_id,
                                                  oauth_header)
        return campaign_obj, scheduled_task, oauth_header

    @classmethod
    def get_campaign_if_domain_is_valid(cls, campaign_id, current_user, campaign_type):
        """
        This function returns True if campaign lies in the domain of logged-in user. Otherwise
        it raises the Forbidden error.
        :param campaign_id: id of campaign form getTalent database
        :param current_user: logged in user's object
        :type campaign_id: int | long
        :type current_user: User
        :exception: InvalidUsage
        :exception: ResourceNotFound
        :exception: ForbiddenError
        :return: Campaign obj if campaign belongs to user's domain
        :rtype: SmsCampaign or some other campaign obj
        """
        CampaignUtils.raise_if_not_valid_campaign_type(campaign_type)
        raise_if_not_instance_of(current_user, User)
        campaign_obj = CampaignUtils.get_campaign(campaign_id, current_user.domain_id,
                                                  campaign_type)
        domain_id_of_campaign = cls.get_domain_id_of_campaign(campaign_obj,
                                                              current_user.domain_id)
        if domain_id_of_campaign == current_user.domain_id:
            return campaign_obj
        else:
            raise ForbiddenError('%s(id:%s) does not belong to user(id:%s)`s domain.'
                                 % (campaign_obj.__tablename__, campaign_obj.id,
                                    current_user.id))

    @staticmethod
<<<<<<< HEAD
    def get_user_id_of_owner(campaign_obj, current_user_id):
        """
        This returns the id of user who created the given campaign. Child classes will implement
        this as per their requirement.
        For example in case of SMS campaign, we have user_phone_id
        in campaign table and in case of Push campaign we have user_id in campaign table.
=======
    def get_domain_id_of_campaign(campaign_obj, current_user_id):
        """
        This returns the domain id of user who created the given campaign.
        Most of the campaigns are created with user_id as foreign key(e.g. Email campaigns and
        Push campaigns). So, in this method, we return domain id of user using relationship of
        flask SQLAlchemy.
        If some other campaign (e,g. SMS campaign) has no user_id in it, then that camapign
        has to override this method as per its requirement.
>>>>>>> 1c12b3e2
        :param campaign_obj: campaign object
        :param current_user_id: id of logged-in user
        :type campaign_obj: SmsCampaign
        :type current_user_id: int | long
        :exception: Invalid Usage
        :return: id of domain of user who created given campaign
        :rtype: int | long

        **See Also**
            .. see also:: get_domain_id_of_campaign() in SmsCampaignBase class.
        """
        CampaignUtils.raise_if_not_instance_of_campaign_models(campaign_obj)
<<<<<<< HEAD
        user_id = campaign_obj.user_id
        if not user_id:
            raise ForbiddenError('%s(id:%s) has no user_id associated.'
                                 % (campaign_obj.__tablename__, campaign_obj.id))
        return user_id
=======
        if not campaign_obj.user_id:
            raise ForbiddenError('%s(id:%s) has no user_id associated. User(id:%s)'
                                 % (campaign_obj.__tablename__, campaign_obj.id,
                                    current_user_id))
        # using relationship
        return campaign_obj.user.doamin_id
>>>>>>> 1c12b3e2

    def delete(self, campaign_id):
        """
        This function is used to delete the campaign in following given steps.
        1- Calls get_campaign_and_scheduled_task() method to validate that requested campaign
         belongs to logged-in user's domain and gets
            1) campaign object and 2) scheduled task from scheduler_service.
        2- If campaign is scheduled, then do the following steps:
            2.1- Calls get_authorization_header() to get auth header (which is used to make
                HTTP request to scheduler_service)
            2.2- Makes HTTP DELETE request to scheduler service to remove the job from redis job
                store.
            If both of these two steps are successful, it returns True, otherwise returns False.
        3- Deletes the campaign from database and returns False if campaign is not deleted
            successfully.
        4- Finally we add an activity that (e.g)
            'Jordan deleted an SMS campaign 'Jobs at getTalent'

        :Example:

             In case of SMS campaign, this method is used as

            >>> from sms_campaign_service.modules.sms_campaign_base import SmsCampaignBase
            >>> campaign_obj =  SmsCampaignBase(int('user_id'))
            >>> campaign_obj.delete(int('campaign_id'))

        :param campaign_id: id of campaign
        :type campaign_id: int | long
        :exception: Forbidden error (status_code = 403)
        :exception: Resource not found error (status_code = 404)
        :exception: Invalid Usage (status_code = 400)
        :return: True if record deleted successfully, False otherwise.
        :rtype: bool

        **See Also**
        .. see also:: endpoints /v1/campaigns/:id in v1_sms_campaign_api.py
        """
        if not campaign_id:
            raise InvalidUsage('delete: campaign_id cannot be emtpy.')
        if not self.user:
            raise InvalidUsage('delete: user cannot be emtpy.')
        logger = current_app.config[TalentConfigKeys.LOGGER]
        # get campaign_obj, scheduled_task data and oauth_header
        campaign_obj, scheduled_task, oauth_header = \
            self.get_campaign_and_scheduled_task(campaign_id, self.user, self.campaign_type)
        # campaign object has scheduler_task_id assigned
        if scheduled_task:
            # campaign was scheduled, remove task from scheduler_service
            unscheduled = CampaignUtils.delete_scheduled_task(scheduled_task['id'], oauth_header)
            if not unscheduled:
                return False
        campaign_model = get_model(self.campaign_type, self.campaign_type)
        if not campaign_model.delete(campaign_obj):
            logger.error("%s(id:%s) couldn't be deleted." % (self.campaign_type, campaign_obj.id))
            return False
        try:
            self.create_activity_for_campaign_delete(campaign_obj)
        except Exception:
            # In case activity_service is not running, we proceed normally and log the error.
            logger.exception('delete: Error creating campaign delete activity.')
<<<<<<< HEAD
        logger.info('delete: %s(id:%s) has been deleted successfully.' % (campaign_type,
                                                                          campaign_id))
=======
        logger.info('delete: %s(id:%s) has been deleted successfully.' % (self.campaign_type,
                                                                          campaign_obj.id))
>>>>>>> 1c12b3e2
        return True

    def create_activity_for_campaign_delete(self, source):
        """
        - when a user deletes a campaign, here we set "params" and "type" of activity to
            be stored in db table "Activity" when a user deletes a campaign.
        - Activity will appear as " Michal has deleted an SMS campaign 'Jobs at Oculus'.
        - This method is called from delete() method of class CampaignBase.
        :param source: sms_campaign (or some other campaign) obj
        :type source: SmsCampaign
        :exception: InvalidUsage

        **See Also**
        .. see also:: schedule() method in CampaignBase class.
        """
        # any other campaign will update this line
        CampaignUtils.raise_if_not_instance_of_campaign_models(source)
        raise_if_not_instance_of(self.user, User)
        # Activity message looks like %(username)s deleted a campaign: %(name)s"
        params = {'username': self.user.name, 'name': source.name,
                  'campaign_type': CampaignUtils.get_campaign_type_prefix(source.__tablename__)}
        self.create_activity(
            self.user.id,
            _type=ActivityMessageIds.CAMPAIGN_DELETE,
            source=source,
            params=params,
            auth_header=self.oauth_header
        )

    @classmethod
    def data_validation_for_campaign_schedule(cls, request, campaign_id, campaign_type):
        """
        Here we have common functionality for scheduling/re-scheduling a campaign.
        Before making HTTP POST/GET call on scheduler_service, we do the following:

        1- Check if requested campaign belongs to logged-in user's domain
        2- Check if given campaign is already scheduled or not
        3- If campaign is already scheduled and requested method is POST, we raise Forbidden error
            because updating already scheduled campaign should be through PUT request
        4- Check if request has valid JSON content-type header
        5- Get JSON data from request and raise Invalid Usage exception if no data is found or
            data is not JSON serializable.
        6- If start datetime is not provide/given in invalid format/is in past, we raise Invalid
            usage  error as start_datetime is required field for both 'periodic' and 'one_time'
            schedule.
        7- Get number of seconds by validating given frequency_id
        8- If end_datetime and frequency, both are provided then we validate same checks for
            end_datetime as we did in step 2 for start_datetime.
        9- Removes the frequency_id from given dict of data and put frequency (number of seconds)
            in it.
        :exception: Forbidden error
        :exception: Resource not found
        :exception: Bad request
        :exception: Invalid usage
        :return: dictionary containing Campaign obj, data to schedule SMS campaign,
                    scheduled_task and auth header
        :rtype: dict

        **See Also**
        .. see also:: endpoints /v1/campaigns/:id/schedule in v1_sms_campaign_api.py
        """
        CampaignUtils.raise_if_not_valid_campaign_type(campaign_type)
        # get campaign obj, scheduled task data and oauth_header
        campaign_obj, scheduled_task, oauth_header = \
            cls.get_campaign_and_scheduled_task(campaign_id, request.user,
                                                campaign_type)
        # Updating scheduled task should not be allowed in POST request
        if scheduled_task and request.method == 'POST':
            raise ForbiddenError('Use PUT method instead to update already scheduled task')
        # Scheduling first time should be via POST, not via PUT HTTP method
        if not scheduled_task and request.method == 'PUT':
            raise ForbiddenError('Use POST method instead to schedule campaign first time')
        # get JSON data from request
        data_to_schedule_campaign = validation_of_data_to_schedule_campaign(campaign_obj, request)
        return {'campaign': campaign_obj,
                'data_to_schedule': data_to_schedule_campaign,
                'scheduled_task': scheduled_task,
                'oauth_header': oauth_header}

    @staticmethod
    def is_already_scheduled(scheduler_task_id, oauth_header):
        """
        If the given task id  has already been scheduled on scheduler_service. It makes HTTP GET
        call on scheduler_service_api endpoint to check if given scheduler_task_id is already
        present in redis job store. If task is found, we return task obj, otherwise we return None.
        :param scheduler_task_id: Data provided from UI to schedule a campaign
        :param oauth_header: oauth_header to make HTTP GET call on scheduler_service
        :type scheduler_task_id: str
        :type oauth_header: dict
        :exception: InvalidUsage
        :return: task obj if task is already scheduled, None otherwise.
        :rtype: dict

        **See Also**
        .. see also:: get_campaign_and_scheduled_task() defined in this file.
        """
        if not oauth_header:
            raise InvalidUsage('oauth_header is required param')
        if not scheduler_task_id:  # campaign has no scheduler_task_id associated
            return None
        # HTTP GET request on scheduler_service to schedule campaign
        try:
            response = http_request('GET', SchedulerApiUrl.TASK % scheduler_task_id,
                                    headers=oauth_header)
        # Task not found on APScheduler
        except ResourceNotFound:
            return None
        # Task is present on APScheduler
        if response.ok:
            return response.json()['task']

    def schedule(self, data_to_schedule):
        """
        This actually POST on scheduler_service to schedule a given task.
        We set URL (on which scheduler_service will hit when the time comes to run that Job)
        in child class and call super constructor to make HTTP POST call to scheduler_service.

        e.g, in case of SMS campaign, we have
        data_to_schedule = {
                            'frequency': 0,
                            'frequency_id': 0,
                            'start_datetime': '2016-10-30T17:55:00Z',
                            'end_datetime': '2016-12-30T17:55:00Z',
                            'url_to_run_task': 'http://127.0.0.1:8012/v1/campaigns/1/send',
                            'task_type': 'one_time',
                            'data_to_post': None
                            }
        The validation of data_to_schedule is done inside data_validation_for_campaign_schedule() class method.
        Once campaign has been scheduled, we create an activity e.g.
            SMS campaign 'Jobs at getTalent' has been scheduled

        :param data_to_schedule: This contains the required data to schedule a particular job
        :type data_to_schedule: dict
        :return: id of scheduled task
        :rtype: str
        :exception: Invalid usage

        **See Also**
        .. see also:: schedule() method in CampaignBase class.
        """
        if not self.campaign:
            raise InvalidUsage('No campaign given to schedule.')
        if not isinstance(data_to_schedule, dict):
            raise InvalidUsage('data_to_schedule must be a dict.')
        if not data_to_schedule.get('url_to_run_task'):
            raise InvalidUsage('No URL given to run the task.')
        logger = current_app.config[TalentConfigKeys.LOGGER]
        # format data to create new task
        data_to_schedule_task = self.format_data_to_schedule(data_to_schedule.copy())
        # set content-type in header
        self.oauth_header.update(JSON_CONTENT_TYPE_HEADER)
        response = http_request('POST', SchedulerApiUrl.TASKS,
                                data=json.dumps(data_to_schedule_task),
                                headers=self.oauth_header)
        # If any error occurs on POST call, we log the error inside http_request().
        if 'id' in response.json():
            # create campaign scheduled activity
            try:
                self.create_campaign_schedule_activity(self.user, self.campaign, self.oauth_header)
            except Exception:
                # In case activity_service is not running, we proceed normally and log the error.
                logger.exception('Error creating campaign clicked activity.')
            logger.info('%s(id:%s) has been scheduled.' % (self.campaign_type,
                                                           self.campaign.id))
            return response.json()['id']
        else:
            raise InvalidUsage(
                "Error occurred while scheduling a task. Error details are '%s'."
                % response.json()['error']['message'])

    @staticmethod
    def format_data_to_schedule(data_to_schedule):
        """
        Once we have data from UI to schedule a campaign, we format the data as per
        scheduler_service requirement, and return it.

        UI sends data in following format:
                    {
                    "frequency_id": 2,
                    "start_datetime": "2015-12-29T13:40:00Z",
                    "end_datetime": "2015-12-27T11:45:00Z"
                    }
        - The validation of data_to_schedule is done inside data_validation_for_campaign_schedule() class method.
        - This method is called from schedule() class method.

        :param data_to_schedule:  Data provided from UI to schedule a campaign
        :exception: Invalid usage
        :return: data in dict format to send to scheduler_service
        :rtype: dict

        **See Also**
        .. see also:: schedule() method in CampaignBase class.
        """
        if not isinstance(data_to_schedule, dict):
            raise InvalidUsage('data_to_schedule must be a dict.')
        frequency = data_to_schedule.get('frequency')
        if not frequency:  # This means it is a one time job
            validate_datetime_format(data_to_schedule['start_datetime'])
            task = {
                "task_type": SchedulerUtils.ONE_TIME,
                "run_datetime": data_to_schedule['start_datetime'],
            }
        else:
            # end datetime should be in valid format and in future
            if not data_to_schedule.get('end_datetime'):
                raise InvalidUsage('end_datetime is required field to create periodic task')
            task = {
                "task_type": SchedulerUtils.PERIODIC,
                "frequency": frequency,
                "start_datetime": data_to_schedule['start_datetime'],
                "end_datetime": data_to_schedule['end_datetime'],
            }
        # set URL to be hit when time comes to run that task
        task['url'] = data_to_schedule['url_to_run_task']
        # set data to POST with above URL
        task['post_data'] = data_to_schedule.get('data_to_post', dict())
        return task

    @classmethod
    def create_campaign_schedule_activity(cls, user, source, oauth_header):
        """
        - Here we set "params" and "type" of activity to be stored in db table "Activity"
            when a user schedule a campaign.

        - Activity will appear as " Michal has scheduled an SMS campaign 'Jobs at Oculus'.

        - This method is called from schedule() method of class CampaignBase.

        :param user: user obj
        :param source: sms_campaign (or some other campaign) obj
        :param oauth_header: Authorization header
        :type user: User
        :type source: SmsCampaign
        :type oauth_header: dict
        :exception: InvalidUsage

        **See Also**
        .. see also:: schedule() method in CampaignBase class.
        """
        # any other campaign will update this line
        CampaignUtils.raise_if_not_instance_of_campaign_models(source)
        raise_if_not_instance_of(user, User)
        params = {'username': user.name,
                  'campaign_type': CampaignUtils.get_campaign_type_prefix(source.__tablename__),
                  'campaign_name': source.name}
        cls.create_activity(user.id,
                            _type=ActivityMessageIds.CAMPAIGN_SCHEDULE,
                            source=source,
                            params=params,
                            auth_header=oauth_header)

    @classmethod
    def unschedule(cls, campaign_id, request, campaign_type):
        """
        This function gets the campaign object, and checks if it is present on scheduler_service.
        If campaign is present on scheduler_service, we delete it there and on success we return
            campaign object, otherwise we return None.
        :param campaign_id: id of campaign
        :param request: request from UI
        :param campaign_type: type of campaign. e.g. sms_campaign etc
        :type campaign_id: int | long
        :type request: request
        :type campaign_type: str
        :return: status of deleting a task
        :rtype: bool
        :exception: Invalid usage
        """
        if not campaign_id:
            raise InvalidUsage('Campaign id is required to unschedule it.')
        if not hasattr(request, 'user'):
            raise InvalidUsage('User cannot be None for un scheduling a campaign.')
        CampaignUtils.raise_if_not_valid_campaign_type(campaign_type)
        is_deleted = False
        campaign_obj, scheduled_task, oauth_header = \
            cls.get_campaign_and_scheduled_task(campaign_id, request.user, campaign_type)
        if scheduled_task:
            is_deleted = CampaignUtils.delete_scheduled_task(scheduled_task['id'], oauth_header)
            campaign_obj.update(scheduler_task_id=None) if is_deleted else None
        return is_deleted

    @staticmethod
    def pre_process_re_schedule(pre_processed_data):
        """
        UI sends data in following format:

                    {
                    "frequency_id": 2,
                    "start_datetime": "2015-12-29T13:40:00Z",
                    "end_datetime": "2015-12-27T11:45:00Z"
                    }
        and the already scheduled task looks like

            {"tasks":
                    {
                        "id": "5das76nbv950nghg8j8-33ddd3kfdw2",
                        "post_data": {
                            "url": "http://getTalent.com/sms/send/",
                            "phone_number": "09230862348",
                            "smart_list_id": 123456,
                            "content": "text to be sent as sms"
                            "some_other_kwarg": "abc",
                            "campaign_name": "SMS Campaign"
                        },
                        "frequency": 3601,      #in seconds
                        "start_datetime": "2015-11-05T08:00:00",
                        "end_datetime": "2015-12-05T08:00:00"
                        "next_run_datetime": "2015-11-05T08:20:30",
                        "task_type": "periodic"
                    }
            }

        So, to re-schedule a task, we do the following:
        1- Check if task is not present on redis job store, return None
        2- Check if already scheduled task is one_time
            2.1- If user wants to change the start datetime OR
            2.2- If user wants to make it periodic task

            Then move on to delete already scheduled task and create new one
        Otherwise
        3- Check if already scheduled task is 'Periodic'
            3.1- If user wants to make it one_time OR
            3.2- If user wants to change any parameter from (frequency, start_datetime.
            end_datetime)
            Then move on to delete already scheduled task and create new one
        Otherwise, return the id of already scheduled task. This means task is already
        scheduled with the given parameters.
        :param pre_processed_data: It looks like

                        {
                            'campaign': campaign_obj,
                            'data_to_schedule': data_to_schedule_campaign,
                            'scheduled_task': scheduled_task,
                            'oauth_header': oauth_header
                        }

        :return: id of task on scheduler_service
        :rtype: str
        :exception: Invalid usage

        **See Also**
        .. see also:: endpoints /v1/campaigns/:id/schedule in v1_sms_campaign_api.py
        """
        if not isinstance(pre_processed_data, dict):
            raise InvalidUsage('pre_processed_data should be a dict.')
        scheduled_task = pre_processed_data.get('scheduled_task')
        # If task is not already scheduled
        if not scheduled_task:
            return None
        need_to_create_new_task = False
        # Check if all the scheduler parameters are same as saved in database
        data_to_schedule = pre_processed_data['data_to_schedule']
        # check if already created task is one_time
        if scheduled_task['task_type'] == SchedulerUtils.ONE_TIME:
            # Task was one_time, user wants to change the start datetime
            if scheduled_task['run_datetime'] != data_to_schedule.get('start_datetime'):
                need_to_create_new_task = True
            # Task was one_time, user wants to make it periodic
            elif data_to_schedule.get('frequency'):
                need_to_create_new_task = True
        elif scheduled_task['task_type'] == SchedulerUtils.PERIODIC:
            # Task was periodic, user wants to make it one_time
            if not data_to_schedule.get('frequency'):
                need_to_create_new_task = True
            # Task was periodic, user wants to change the parameters
            if scheduled_task['start_datetime'] != data_to_schedule.get('start_datetime') \
                    or scheduled_task['end_datetime'] != data_to_schedule.get('end_datetime') \
                    or scheduled_task['frequency'] != data_to_schedule['frequency']:
                need_to_create_new_task = True
        else:
            raise InvalidUsage("Unknown task_type provided. It should be %s or %s."
                               % (SchedulerUtils.ONE_TIME, SchedulerUtils.PERIODIC))
        if need_to_create_new_task:
            # First delete the old schedule of campaign
            unscheduled = CampaignUtils.delete_scheduled_task(scheduled_task['id'],
                                                              pre_processed_data['oauth_header'])
            if not unscheduled:
                return None
        else:
            current_app.config[TalentConfigKeys.LOGGER].info(
                'Task(id:%s) is already scheduled with given data.' % scheduled_task['id'])
            return scheduled_task['id']

    def reschedule(self, _request, campaign_id):
        """
        This re-schedules given a campaign for given campaign_id.
        It does following steps:
            1) Calls data_validation_for_campaign_schedule() to validate UI data
            2) Calls pre_process_re_schedule() to check if task is already scheduled with given
                data or we need to schedule new one.
            3) If we need to schedule again, we call schedule() method.

        :param _request: request from UI
        :param campaign_id: id of campaign
        :type campaign_id: int | long
        :return:
        """
        task_id = None
        # validate data to schedule
        pre_processed_data = self.data_validation_for_campaign_schedule(_request, campaign_id,
                                                                        self.campaign_type)
        self.campaign = pre_processed_data['campaign']
        # check if task is already present on scheduler_service
        scheduled_task_id = self.pre_process_re_schedule(pre_processed_data)
        # Task not found on scheduler_service, need to schedule the campaign
        if not scheduled_task_id:
            task_id = self.schedule(pre_processed_data['data_to_schedule'])
        return task_id

    def send(self, campaign_id):
        """
        This does the following steps to send campaign to candidates.

        1- Gets the campaign object from database table 'sms_campaign or push_campaign'
        2- Get body_text from campaign obj e.g. sms_campaign obj. If body_text is found empty,
            we raise Invalid usage error with custom error code to be EMPTY_BODY_TEXT
        3- Get selected smartlists for the campaign to be sent from campaign_smartlist obj e.g.
            sms_campaign_smartlist obj.
            If no smartlist is found, we raise Invalid usage error with custom error code
            NO_SMARTLIST_ASSOCIATED_WITH_CAMPAIGN.
        4- Loop over all the smartlists and get candidates from candidate_pool_service and
            candidate_service.
            If no candidate is found associated to all smartlists we raise Invalid usage error
            with custom error code NO_CANDIDATE_ASSOCIATED_WITH_SMARTLIST.
        5- Create campaign blast record in e.g. sms_campaign_blast database table.
        6- Call send_campaign_to_candidates() to send the campaign to candidates via Celery
            task.

        :Example:

            1- Create class object
                >>> from sms_campaign_service.modules.sms_campaign_base import SmsCampaignBase
                >>> camp_obj = SmsCampaignBase(int('user_id'))

            2- Call method send
                >>> camp_obj.send(int('campaign_id'))

        **See Also**
        .. see also:: send_campaign_to_candidates() method in CampaignBase class.
        .. see also:: callback_campaign_sent() method in CampaignBase class.

        :param campaign_id: id of SMS campaign obj or push campaign etc
        :type campaign_id: int | long
        :exception: InvalidUsage

        ..Error Codes:: 5101 (EMPTY_BODY_TEXT)
                        5102 (NO_SMARTLIST_ASSOCIATED_WITH_CAMPAIGN)
                        5103 (NO_CANDIDATE_ASSOCIATED_WITH_SMARTLIST)
        """
        raise_if_dict_values_are_not_int_or_long(dict(campaign_id=campaign_id))
        logger = current_app.config[TalentConfigKeys.LOGGER]
        campaign = self.get_campaign_if_domain_is_valid(campaign_id, self.user,
                                                        self.campaign_type)
        CampaignUtils.raise_if_not_instance_of_campaign_models(campaign)
        self.campaign = campaign
        campaign_type = self.campaign_type
        logger.debug('send: %s(id:%s) is being sent. User(id:%s)' % (campaign_type,
                                                                     campaign.id,
                                                                     self.user.id))
        if not self.campaign.body_text:
            # body_text is empty
            raise InvalidUsage('Body text is empty for %s(id:%s)' % (campaign_type, campaign.id),
                               error_code=CampaignException.EMPTY_BODY_TEXT)
        # Get smartlists associated to this campaign
        campaign_smartlist_model = get_model(campaign_type, campaign_type + '_smartlist')
        campaign_smartlists = CampaignUtils.get_campaign_smartlist_obj_by_campaign_id(
            campaign_smartlist_model, campaign.id)
        if not campaign_smartlists:
            raise InvalidUsage(
                'No smartlist is associated with %s(id:%s). (User(id:%s))'
                % (campaign_type, campaign.id, self.user.id),
                error_code=CampaignException.NO_SMARTLIST_ASSOCIATED_WITH_CAMPAIGN)
        candidates = sum(map(self.get_smartlist_candidates, campaign_smartlists), [])
        if not candidates:
            raise InvalidUsage(
                'No candidate is associated with smartlist(s). %s(id:%s). '
                'campaign smartlist ids are %s'
                % (campaign_type, campaign.id, [smartlist.id for smartlist in campaign_smartlists]),
                error_code=CampaignException.NO_CANDIDATE_ASSOCIATED_WITH_SMARTLIST)
        # create SMS campaign blast
        self.campaign_blast_id = self.create_campaign_blast(self.campaign)
        self.send_campaign_to_candidates(candidates)

    @staticmethod
    def create_campaign_blast(campaign):
        """
        - Here we create blast record for a campaign. We also use this to update
            record with every new send. This gives the statistics about a campaign.
        - This method is called from send() inside CampaignBase.
        This is also called from send_campaign_to_candidate() method of class SmsCampaignBase inside
            sms_campaign_service/sms_campaign_base.py.

        :param campaign: SMS campaign or some other campaign object
        :type campaign: SmsCampaign | PushCampaign etc.
        :return: id of "campaign_blast" record
        :rtype: int

        **See Also**
        .. see also:: send() method in SmsCampaignBase class.

        .. see also:: send_sms_campaign_to_candidates() method in SmsCampaignBase class.
        """
        CampaignUtils.raise_if_not_instance_of_campaign_models(campaign)
        campaign_type = campaign.__tablename__
        blast_model = get_model(campaign_type, campaign_type + '_blast')
        blast_obj = blast_model(campaign_id=campaign.id)
        blast_model.save(blast_obj)
        return blast_obj.id

    def get_smartlist_candidates(self, campaign_smartlist):
        """
        This will get the candidates associated to a provided smart list. This makes
        HTTP GET call on candidate service API to get the candidate associated candidates.

        - This method is called from send() method of class
            SmsCampaignBase inside sms_campaign_service/sms_campaign_base.py.

        :Example:
                SmsCampaignBase.get_candidates(1)

        :param campaign_smartlist: obj (e.g record of "sms_campaign_smartlist" database table)
        :type campaign_smartlist: object e.g. obj of SmsCampaignSmartlist
        :return: Returns array of candidates in the campaign's smartlists.
        :rtype: list
        :exception: Invalid usage
        **See Also**
        .. see also:: send() method in SmsCampaignBase class.
        """
        candidates = []
        logger = current_app.config[TalentConfigKeys.LOGGER]
        # As this method is called per smartlist_id for all smartlist_ids associated with
        # a campaign. So, in case iteration for any smartlist_id encounters some error,
        # we just log the error and move on to next iteration. In case of any error, we return
        # empty list.
        try:
            # other campaigns need to update this
            raise_if_not_instance_of(campaign_smartlist, CampaignUtils.SMARTLIST_MODELS)
            params = {'fields': 'candidate_ids_only'}
            # HTTP GET call to candidate_service to get candidates associated with given
            # smartlist_id.
            response = http_request('GET', CandidatePoolApiUrl.SMARTLIST_CANDIDATES
                                    % campaign_smartlist.smartlist_id,
                                    headers=self.oauth_header, params=params, user_id=self.user.id)
            # get candidate objects
            candidates = [Candidate.get_by_id(candidate['id'])
                          for candidate in response.json()['candidates']]
        except Exception:
            logger.exception('get_smartlist_candidates: Error while fetching candidates for '
                             'smartlist(id:%s)' % campaign_smartlist.smartlist_id)
        if not candidates:
            logger.error('get_smartlist_candidates: No Candidate found. smartlist id is %s. '
                         '(User(id:%s))' % (campaign_smartlist.smartlist_id, self.user.id))
        return candidates

    def pre_process_celery_task(self, candidates):
        """
        Here we do any necessary processing before assigning task to Celery. Child classes
        will override this if needed.

         **See Also**
        .. see also:: pre_process_celery_task() method in SmsCampaignBase class.
        :param candidates:
        :return:
        """
        return candidates

    def send_campaign_to_candidates(self, candidates):
        """
        Once we have the candidates, we iterate each candidate, create celery task and call
        self.send_campaign_to_candidate() to send the campaign. Celery sends campaign to all
        candidates asynchronously and if all tasks finish correctly, it hits a callback function
        (self.callback_campaign_sent() in our case) to notify us that campaign has been sent
        to all candidates.

        e.g. This method is called from send() method of class
            SmsCampaignBase inside sms_campaign_service/sms_campaign_base.py.

        :param candidates: This contains the objects of model Candidate
        :type candidates: list
        :exception: InvalidUsage

        **See Also**
        .. see also:: send() method in SmsCampaignBase class.
        """
        if not candidates:
            raise InvalidUsage('At least one candidate is required to send campaign.')
        try:
            pre_processed_data = self.pre_process_celery_task(candidates)
            # callback is a function which will be hit after campaign is sent to all candidates i.e.
            # once the async task is done the self.callback_campaign_sent will be called
            # When all tasks assigned to Celery complete their execution, following function
            # is called by celery as a callback function.
            # Each service will use its own queue so that tasks related to one service only
            # assign to that particular queue.
            callback = self.callback_campaign_sent.subtask((self.user.id, self.campaign_type,
                                                            self.campaign_blast_id,
                                                            self.oauth_header,),
                                                           queue=self.campaign_type)
            # Here we create list of all tasks and assign a self.celery_error_handler() as a
            # callback function in case any of the tasks in the list encounter some error.
            tasks = [self.send_campaign_to_candidate.subtask(
                (self, record), link_error=self.celery_error_handler.subtask(queue=
                                                                             self.campaign_type)
                , queue=self.campaign_type) for record in pre_processed_data]
            # This runs all tasks asynchronously and sets callback function to be hit once all
            # tasks in list finish running without raising any error. Otherwise callback
            # results in failure status.
            # http://ask.github.io/celery/userguide/tasksets.html#chords
            chord(tasks)(callback)
        except Exception:
            current_app.config[TalentConfigKeys.LOGGER].exception(
                'send_campaign_to_candidates: Error while sending tasks to Celery')

    @abstractmethod
    def send_campaign_to_candidate(self, data_to_send_campaign):
        """
        This sends the campaign to given candidate. Child classes will implement this.
        This will be called by Celery worker to send campaigns asynchronously.
        :param data_to_send_campaign: This is the data used by celery task to send campaign
        :type data_to_send_campaign: tuple
        :return:
        """
        pass

    @staticmethod
    @abstractmethod
    def celery_error_handler(uuid):
        """
        This function logs any error occurred for tasks running on celery,
        :return:
        """
        pass

    @staticmethod
    @abstractmethod
    def callback_campaign_sent(sends_result, user_id, campaign_type, blast_id, oauth_header):
        """
        This is the callback function for campaign sent.
        Child classes will implement this.
        :param sends_result: Result of executed task
        :param user_id: id of user (owner of campaign)
        :param campaign_type: type of campaign. i.e. sms_campaign or push_campaign
        :param blast_id: id of blast object
        :param oauth_header: auth header of current user to make HTTP request to other services
        :type sends_result: list
        :type user_id: int
        :type campaign_type: str
        :type blast_id: int
        :type oauth_header: dict
        :return:
        """
        pass

    def create_or_update_campaign_send(self, campaign_blast_id, candidate_id, sent_datetime,
                                       campaign_send_model=None):
        """
        Here we add an entry in campaign send model e.g. "sms_campaign_send" db table
            for campaign send to each candidate.
        This method is called from send_campaign_to_candidate() method of class
            SmsCampaignBase inside sms_campaign_service/sms_campaign_base.py.

        :param campaign_blast_id: id of sms_campaign_blast
        :param candidate_id: id of candidate to which SMS is supposed to be sent
        :param sent_datetime: Time of sent SMS
        :param campaign_send_model: campaign_send_model of respective campaign | None
        :type campaign_blast_id: int
        :type candidate_id: int
        :type sent_datetime: datetime
        :type campaign_send_model: SmsCampaignSend etc or None
        :return: "sms_campaign_send" record
        :rtype: SmsCampaignSend

        **See Also**
        .. see also:: send_campaign_to_candidate() method in SmsCampaignBase class.
        """
        raise_if_dict_values_are_not_int_or_long(dict(campaign_blast_id=campaign_blast_id,
                                                      candidate_id=candidate_id))
        raise_if_not_instance_of(sent_datetime, datetime)
        # If model is not passed, we import respective model here
        if not campaign_send_model:
            campaign_send_model = get_model(self.campaign_type, self.campaign_type + '_send')
        data = {'blast_id': campaign_blast_id,
                'candidate_id': candidate_id,
                'sent_datetime': sent_datetime}
        record_in_db = CampaignUtils.get_send_obj_by_blast_id_and_candidate_id(campaign_send_model,
                                                                               campaign_blast_id,
                                                                               candidate_id)
        if record_in_db:
            record_in_db.update(**data)
            return record_in_db
        else:
            new_record = campaign_send_model(**data)
            campaign_send_model.save(new_record)
            return new_record

    def create_or_update_send_url_conversion(self, campaign_send_obj, url_conversion_id):
        """
        For every campaign, we need URL conversion to redirect candidate to our app.
        So, For each campaign send, here we add an entry in campaign_send_url_conversion database
            table e.g "sms_campaign_send_url_conversion" etc.
        This method is called from send_campaign_to_candidate() method of class
            SmsCampaignBase inside sms_campaign_service/sms_campaign_base.py.
        :param campaign_send_obj: sms_campaign_send obj
        :param url_conversion_id: id of url_conversion record
        :type campaign_send_obj: SmsCampaignSend
        :type url_conversion_id: int

        **See Also**
        .. see also:: send_campaign_to_candidate() method in SmsCampaignBase class.
        """
        raise_if_dict_values_are_not_int_or_long(dict(url_conversion_id=url_conversion_id))
        raise_if_not_instance_of(campaign_send_obj, CampaignUtils.SEND_MODELS)
        # get campaign_send_url_conversion model
        send_url_conversion_model = CampaignUtils.get_send_url_conversion_model(self.campaign_type)
        data = {'send_id': campaign_send_obj.id, 'url_conversion_id': url_conversion_id}
        # get campaign_send_url_conversion object
        record_in_db = CampaignUtils.get_send_url_con_obj_by_send_id_and_url_conversion_id(
            send_url_conversion_model, campaign_send_obj.id, url_conversion_id)
        if not record_in_db:
            new_record = send_url_conversion_model(**data)
            send_url_conversion_model.save(new_record)

    @classmethod
    def create_campaign_send_activity(cls, user_id, source, oauth_header, num_candidates):
        """
        - Here we set "params" and "type" of activity to be stored in db table "Activity"
            for Campaign sent.

        - Activity will appear as " 'Jobs at Oculus' has been sent to '50' candidates".

        - This method is called from send_sms_campaign_to_candidates() method of class
            SmsCampaignBase inside sms_campaign_service/sms_campaign_base.py.

        :param user_id: id of user
        :param source: sms_campaign obj
        :param oauth_header: Authorization header
        :param num_candidates: number of candidates to which campaign is sent
        :type user_id: int
        :type source: SmsCampaign
        :type oauth_header: dict
        :type num_candidates: int
        :exception: InvalidUsage

        **See Also**
        .. see also:: send_sms_campaign_to_candidates() method in SmsCampaignBase class.
        """
        CampaignUtils.raise_if_not_instance_of_campaign_models(source)
        raise_if_not_instance_of(num_candidates, (int, long))
        params = {'name': source.name, 'num_candidates': num_candidates}
        cls.create_activity(user_id,
                            _type=ActivityMessageIds.CAMPAIGN_SEND,
                            source=source,
                            params=params,
                            auth_header=oauth_header)

    @classmethod
    def pre_process_url_redirect(cls, request_args, requested_url):
        """
        This does the validation of signed URL.
        :param request_args: arguments in request
        :param requested_url: URL on which candidate clicks
        :type request_args: dict
        :return:
        """
        if not isinstance(request_args, dict):
            raise InvalidUsage('request args must be passed as dict.',
                               error_code=InvalidUsage.http_status_code())
        missing_item = find_missing_items(request_args, ['auth_user', 'signature', 'valid_until'])
        if missing_item:
            raise InvalidUsage('Requested URL %s has required field(s) missing. %s'
                               % (requested_url, missing_item),
                               error_code=InvalidUsage.http_status_code())
        if not CampaignUtils.if_valid_signed_url(request_args):
            raise InvalidUsage("Cannot validate the request from URL %s." % requested_url,
                               error_code=InvalidUsage.http_status_code())
        current_app.config[TalentConfigKeys.LOGGER].info("Requested URL %s has been verified."
                                                         % requested_url)

    @classmethod
    def url_redirect(cls, url_conversion_id, campaign_type, verify_signature=False,
                     request_args=None, requested_url=None):
        """
        When candidate clicks on a URL
        (which looks like http://push-campaign-service/v1/redirect/1052?valid_until=1453990099.0&
            auth_user=no_user&extra=&signature=cWQ43J%2BkYetfmE2KmR85%2BLmvuIw%3D)
        present in any campaign e.g. in SMS, Email etc, it is redirected to our app first to keep
        track of number of clicks, hit_count and to create activity
        (e.g. Mitchel clicked on SMS campaign 'Jobs'.)

        From given url_conversion_id, we
        1- Get the "url_conversion" obj from db
        2- Get the campaign_send_url_conversion obj (e.g. "sms_campaign_send_url_conversion" obj)
            from db
        3- Get the campaign_blast obj (e.g "sms_campaign_blast" obj) using SQLAlchemy relationship
            from obj found in step-2
        4- Get the candidate obj using SQLAlchemy relationship from obj found in step-2
        5- Validate if all the objects (found in steps 2,3,4)are present in database
        6- If destination URL of object found in step-1 is empty, we raise invalid usage error.
            Otherwise we move on to update the stats.
        7- Call update_stats_and_create_click_activity() class method to do the following:
            7.1- Increase "hit_count" by 1 for "url_conversion" record.
            7.2- Increase "clicks" by 1 for "sms_campaign_blast" record.
            7.3- Add activity that abc candidate clicked on xyz campaign.
                "'Alvaro Oliveira' clicked URL of campaign 'Jobs at Google'"
        6- return the destination URL (actual URL provided by recruiter(user)
            where we want our candidate to be redirected.

        In case of any exception raised, it must be caught nicely and candidate should only get
            internal server error.

    **How to use this method**
        To use this method, one need to
            1- Make sure following model classes have been defined for that particular campaign
                (e.g. for "abc" campaign, we must have following model classes defined and proper
                relationships added)
                2.1. AbcCampaign
                2.2. AbcCampaignBlast
                2.3. AbcCampaignSend
                2.4. AbcCampaignSmartlist
                2.5. AbcCampaignSendUrlConversion
            2- Need to pass url_conversion id and name of the campaign as
                    CampaignBase.url_redirect(1, 'sms_campaign')
            You can see for an example of this in models/sms_campaign.py

        :Example:
                In case of SMS campaign, this method is used as

                redirection_url = CampaignBase.url_redirect(1, 'sms_campaign')
                return redirect(redirection_url)

        .. Status:: 200 (OK)
                    400 (Invalid Usage)
                    403 (Forbidden error)
                    404 (Resource not found)
                    500 (Internal Server Error)

        :param url_conversion_id: id of url_conversion record
        :param campaign_type: name of campaign in snake_case
        :param verify_signature: Indicator to validate signed_url
        :param request_args: arguments of request
        :param requested_url: URL at which candidate clicks
        :type url_conversion_id: int
        :type campaign_type: str
        :type request_args: dict
        :type requested_url: str
        :return: URL where to redirect the candidate
        :rtype: str

        **See Also**
        .. see also:: SmsCampaignUrlRedirection() class in
                    sms_campaign_service/sms_campaign_app/v1_sms_campaign_api.py
        """
        CampaignUtils.raise_if_not_valid_campaign_type(campaign_type)
        raise_if_dict_values_are_not_int_or_long(dict(url_conversion_id=url_conversion_id))
        logger = current_app.config[TalentConfigKeys.LOGGER]
        logger.debug('url_redirect: Processing for URL redirection(id:%s).'
                     % url_conversion_id)
        if verify_signature:  # Need to validate the signed URL
            cls.pre_process_url_redirect(request_args, requested_url)
        # get send_url_conversion model for respective campaign
        send_url_conversion_model = CampaignUtils.get_send_url_conversion_model(campaign_type)
        # get send_url_conversion object for respective campaign model
        send_url_conversion_obj = \
            CampaignUtils.get_send_url_conversion_obj_by_url_conversion_id(
                send_url_conversion_model, url_conversion_id)
        if not send_url_conversion_obj:
            raise ResourceNotFound(
                'url_redirect: campaign_send_url_conversion_obj not found for '
                'url_conversion(id:%s)' % url_conversion_id)
        # get candidate obj, url_conversion obj, campaign_send obj and get campaign_blast obj
        # get url_conversion obj
        url_conversion_obj = send_url_conversion_obj.url_conversion
        # get campaign_send object
        campaign_send_obj = send_url_conversion_obj.send
        # get campaign_blast object
        campaign_blast_obj = campaign_send_obj.blast
        # get candidate object
        candidate_obj = campaign_send_obj.candidate
        # Validate if all the required items are present in database.
        campaign_obj = validate_blast_candidate_url_conversion_in_db(campaign_blast_obj,
                                                                     candidate_obj,
                                                                     url_conversion_obj)
        if not url_conversion_obj.destination_url:
            raise EmptyDestinationUrl('url_redirect: Destination_url is empty for '
                                      'url_conversion(id:%s)' % url_conversion_obj.id)
        # Update hit_count, number of clicks and create activity
        cls.update_stats_and_create_click_activity(campaign_blast_obj, candidate_obj,
                                                   url_conversion_obj, campaign_obj)
        # return URL to redirect candidate to actual URL
        return url_conversion_obj.destination_url

    @classmethod
    def update_stats_and_create_click_activity(cls, campaign_blast_obj, candidate,
                                               url_conversion_obj, campaign_obj):
        """
        When a candidate is redirected to our app, we use this method to

        1)  update the hit_count in 'url_conversion' table by 1
        2)  update the clicks in campaign blast table by 1
        3)  call create_campaign_clicked_activity() to create activity that
                "Jordan has clicked on SMS campaign 'Job Openings'"
        :param campaign_blast_obj: campaign blase obj
        :param candidate: candidate obj
        :param url_conversion_obj: url_conversion obj
        :param campaign_obj: campaign obj
        :type campaign_blast_obj: SmsCampaignBlast | PushCampaignBlast
        :type candidate: Candidate
        :type url_conversion_obj: UrlConversion
        :type campaign_obj: SmsCampaign | PushCampaign etc
        """
        # Any new campaign can add the entry in this statement
        raise_if_not_instance_of(campaign_blast_obj, CampaignUtils.BLAST_MODELS)
        logger = current_app.config[TalentConfigKeys.LOGGER]
        # update hit_count
        cls.create_or_update_url_conversion(url_conversion_id=url_conversion_obj.id,
                                            increment_hit_count=True)
        # update the number of clicks
        cls.update_campaign_blast(campaign_blast_obj, clicks=True)
        # get oauth_header
        oauth_header = cls.get_authorization_header(candidate.user_id)
        # get activity type id to create activity
        _type = CampaignUtils.get_activity_message_id_from_name(
            CampaignUtils.get_activity_message_name(campaign_obj.__tablename__, 'CLICK'))
        # create_activity
        try:
            cls.create_campaign_clicked_activity(campaign_obj, candidate, _type, oauth_header)
        except Exception:
            # In case activity_service is not running, we proceed normally and log the error.
            logger.exception('Error creating campaign clicked activity.')

    @classmethod
    def create_campaign_clicked_activity(cls, source, candidate, _type, oauth_header):
        """
        - Here we set "params" and "type" of activity to be stored in db table "Activity"
            for Campaign URL click.
        - Activity will appear as e.g.
            "Michal Jordan clicked on SMS Campaign "abc". "
        - This method is called from update_stats_and_create_click_activity() method.

        :param source: Campaign obj
        :param candidate: Candidate obj
        :param _type: id of activity message
        :param oauth_header: authorization header to make POST call to activity_service
        :type source: SmsCampaign | PushCampaign etc
        :type candidate: Candidate
        :type _type: int
        :type oauth_header: dict
        :exception: InvalidUsage

        **See Also**
        .. see also:: update_stats_and_create_click_activity() method in CampaignBase class.
        """
        raise_if_not_instance_of(candidate, Candidate)
        CampaignUtils.raise_if_not_instance_of_campaign_models(source)
        params = {'candidate_name': candidate.name, 'campaign_name': source.name}
        # call activity_service to create activity
        cls.create_activity(candidate.user_id,
                            _type=_type,
                            source=source,
                            params=params,
                            auth_header=oauth_header)
        current_app.config[TalentConfigKeys.LOGGER].info(
            'create_campaign_clicked_activity: candidate(id:%s) clicked on %s(id:%s). '
            '(User(id:%s))' % (candidate.id, source.__tablename__, source.id, candidate.user_id))

    @staticmethod
    def update_campaign_blast(campaign_blast_obj, **kwargs):
        """
        - This updates the stats of a campaign for given campaign blast object.
            kwargs dict looks like e.g.
                    dict(clicks=True, sends=False, replies=False)

        - If we set any attribute say clicks=True, this will update the number of clicks of given
            campaign blast object by 1.
        - This can also update values of multiple attributes provided.

        **Usage**
            For updating clicks of a campaign, we will use this method as
                CampaignBase.update_campaign_blast(campaign_blast_obj, clicks=True)

        - This method is called from send() and send_sms_campaign_to_candidates()
            methods of class SmsCampaignBase inside
            sms_campaign_service/sms_campaign_base.py.

        :param campaign_blast_obj: campaign blast object for which we want to update stats
        :param kwargs: dictionary containing attributes of campaign object to update
        :type campaign_blast_obj: SmsCampaignBlast or EmailCampaignBlast or PushCampaignBlast
        :type kwargs: dict

        **See Also**
        .. see also:: update_stats_and_create_click_activity() method in CampaignBase class.
        """
        # Any new campaign can add the entry in this statement
        raise_if_not_instance_of(campaign_blast_obj, CampaignUtils.BLAST_MODELS)
        not_found_attr = None
        for key, value in kwargs.iteritems():
            try:
                # If given attribute has value True, and campaign_obj has that attr and then
                # we update its value by 1
                if hasattr(campaign_blast_obj, key) and value is True:
                    updated_value = getattr(campaign_blast_obj, key) + 1
                    kwargs[key] = updated_value
                # If campaign_obj does not have that attr  we raise Invalid Usage.
                else:
                    not_found_attr = key
                    raise InvalidUsage('%s object has no attribute %s'
                                       % (campaign_blast_obj.__tablename__, key))
            except InvalidUsage:
                # Remove the attributes which are not part of given campaign_blast_object
                del kwargs[not_found_attr]
        if kwargs:
            # Update the campaign_blast stats like sends, clicks
            CampaignUtils.update_blast(campaign_blast_obj, kwargs)

    @staticmethod
    def create_or_update_url_conversion(destination_url=None, source_url=None, hit_count=0,
                                        url_conversion_id=None, increment_hit_count=False):
        """
        - Here we save the source_url(provided in body text) and the shortened_url
            to redirect to our endpoint in db table "url_conversion".

        - This method is called from process_urls_in_sms_body_text() method of class
            SmsCampaignBase inside sms_campaign_service/sms_campaign_base.py.

        :param destination_url: link present in body text
        :param source_url: shortened URL of the link present in body text
        :param hit_count: Count of hits
        :param url_conversion_id: id of URL conversion record if needs to update
        :param increment_hit_count: True if needs to increase "hit_count" by 1, False otherwise
        :type destination_url: str
        :type source_url: str
        :type hit_count: int
        :type url_conversion_id: int
        :type increment_hit_count: bool
        :exception: ResourceNotFound
        :exception: ForbiddenError
        :return: id of the url_conversion record in database
        :rtype: int

        **See Also**
        .. see also:: process_urls_in_sms_body_text() method in SmsCampaignBase class.
        """
        data = {'destination_url': destination_url,
                'source_url': source_url,
                'hit_count': hit_count}
        if url_conversion_id:  # record is already present in database
            record_in_db = UrlConversion.get_by_id(url_conversion_id)
            if record_in_db:
                data['destination_url'] = record_in_db.destination_url
                data['source_url'] = source_url if source_url else record_in_db.source_url
                data['hit_count'] = record_in_db.hit_count + 1 if increment_hit_count else \
                    record_in_db.hit_count
                data.update({'last_hit_time': datetime.now()}) if increment_hit_count else ''
                record_in_db.update(**data)
                url_conversion_id = record_in_db.id
            else:
                raise ResourceNotFound(
                    'create_or_update_url_conversion: '
                    'url_conversion(id:%s) not found' % url_conversion_id)
        else:
            missing_required_fields = find_missing_items(data, verify_all=True)
            if len(missing_required_fields) == len(data.keys()):
                raise ForbiddenError('destination_url/source_url cannot be None.')
            else:
                new_record = UrlConversion(**data)
                UrlConversion.save(new_record)
                url_conversion_id = new_record.id
        return url_conversion_id

    @staticmethod
    def create_activity(user_id, _type, source, params, auth_header):
        """
        - Once we have all the parameters to save the activity in database table "Activity",
            we call "activity_service"'s endpoint /activities/ with HTTP POST call
            to save the activity in db.

        - This method is called from create_sms_send_activity() and
            create_campaign_send_activity() methods of class SmsCampaignBase inside
            sms_campaign_service/sms_campaign_base.py.

        :param user_id: id of user
        :param _type: type of activity (using underscore with type as "type" reflects built in name)
        :param source: source object. Basically it will be Model object.
        :param params: params to store for activity
        :param auth_header: Authorization header to make HTTP POST call on activity_service
        :type user_id: int
        :type _type: int,
        :type source: SmsCampaign | SmsCampaignBlast etc.
        :type params: dict
        :type auth_header: dict
        :exception: ForbiddenError

        **See Also**
            .. see also:: create_sms_send_activity() method in SmsCampaignBase class.
        """
        if not isinstance(params, dict):
            raise InvalidUsage('params should be dictionary.')
        if not isinstance(auth_header, dict) or not auth_header:
            raise InvalidUsage('auth_header should be dictionary and cannot be empty.')
        raise_if_dict_values_are_not_int_or_long(dict(source_id=source.id, type=_type))
        json_data = json.dumps({'source_table': source.__tablename__,
                                'source_id': source.id,
                                'type': _type,
                                'params': params})
        auth_header.update(JSON_CONTENT_TYPE_HEADER)  # Add content-type in header
        # POST call to activity_service to create activity
        http_request('POST', ActivityApiUrl.ACTIVITIES, headers=auth_header,
                     data=json_data, user_id=user_id)<|MERGE_RESOLUTION|>--- conflicted
+++ resolved
@@ -488,15 +488,7 @@
                                  % (campaign_obj.__tablename__, campaign_obj.id,
                                     current_user.id))
 
-    @staticmethod
-<<<<<<< HEAD
-    def get_user_id_of_owner(campaign_obj, current_user_id):
-        """
-        This returns the id of user who created the given campaign. Child classes will implement
-        this as per their requirement.
-        For example in case of SMS campaign, we have user_phone_id
-        in campaign table and in case of Push campaign we have user_id in campaign table.
-=======
+
     def get_domain_id_of_campaign(campaign_obj, current_user_id):
         """
         This returns the domain id of user who created the given campaign.
@@ -505,7 +497,6 @@
         flask SQLAlchemy.
         If some other campaign (e,g. SMS campaign) has no user_id in it, then that camapign
         has to override this method as per its requirement.
->>>>>>> 1c12b3e2
         :param campaign_obj: campaign object
         :param current_user_id: id of logged-in user
         :type campaign_obj: SmsCampaign
@@ -518,20 +509,12 @@
             .. see also:: get_domain_id_of_campaign() in SmsCampaignBase class.
         """
         CampaignUtils.raise_if_not_instance_of_campaign_models(campaign_obj)
-<<<<<<< HEAD
-        user_id = campaign_obj.user_id
-        if not user_id:
-            raise ForbiddenError('%s(id:%s) has no user_id associated.'
-                                 % (campaign_obj.__tablename__, campaign_obj.id))
-        return user_id
-=======
         if not campaign_obj.user_id:
             raise ForbiddenError('%s(id:%s) has no user_id associated. User(id:%s)'
                                  % (campaign_obj.__tablename__, campaign_obj.id,
                                     current_user_id))
         # using relationship
         return campaign_obj.user.doamin_id
->>>>>>> 1c12b3e2
 
     def delete(self, campaign_id):
         """
@@ -592,13 +575,8 @@
         except Exception:
             # In case activity_service is not running, we proceed normally and log the error.
             logger.exception('delete: Error creating campaign delete activity.')
-<<<<<<< HEAD
-        logger.info('delete: %s(id:%s) has been deleted successfully.' % (campaign_type,
-                                                                          campaign_id))
-=======
         logger.info('delete: %s(id:%s) has been deleted successfully.' % (self.campaign_type,
                                                                           campaign_obj.id))
->>>>>>> 1c12b3e2
         return True
 
     def create_activity_for_campaign_delete(self, source):
