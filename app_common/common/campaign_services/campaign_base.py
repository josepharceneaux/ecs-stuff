--- conflicted
+++ resolved
@@ -350,15 +350,11 @@
         # 'smartlist_ids' is not a field of sms_campaign or push_campaign tables, so
         # need to remove it from data.
         del validated_data['smartlist_ids']
-<<<<<<< HEAD
-        return campaign_model, validated_data
-=======
         # If there exists any unexpected field in data from UI, raise invalid usage error.
         unexpected_fields = campaign_model.get_invalid_fields(validated_data)
         if unexpected_fields:
             raise InvalidUsage('Unexpected field(s) `%s` found in data.' % unexpected_fields)
-        return campaign_model, validated_data, invalid_smartlist_ids
->>>>>>> 0cbf66f9
+        return campaign_model, validated_data
 
     def save(self, form_data):
         """
