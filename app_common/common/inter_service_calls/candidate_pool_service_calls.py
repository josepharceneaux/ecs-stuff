--- conflicted
+++ resolved
@@ -44,7 +44,6 @@
 def get_candidates_of_smartlist(list_id, candidate_ids_only=False, access_token=None, user_id=None):
     """
     Calls smartlist API and retrieves the candidates of a smart or dumb list.
-<<<<<<< HEAD
     :param list_id: smartlist id.
     :param candidate_ids_only: Whether or not to get only ids of candidates
     :param access_token: Token for authorization
@@ -57,19 +56,10 @@
     raise_if_not_positive_int_or_long(list_id)
     raise_if_not_instance_of(candidate_ids_only, bool)
     raise_if_not_instance_of(access_token, basestring)
-=======
-    :param (int | long) list_id: smartlist id.
-    :param (bool) candidate_ids_only: Whether or not to get only ids of candidates
-    :param access_token: Token for authorization.
-    :param user_id: Id of user, needed when token is invalid or unavailable such as if called
-    from celery task.
-    """
-    raise_if_not_instance_of(list_id, (int, long))
->>>>>>> 4ce28b30
     per_page = 1000  # Smartlists can have a large number of candidates, hence page size of 1000
     params = {'fields': 'id'} if candidate_ids_only else {}
     response = get_candidates_from_smartlist_with_page_params(list_id, per_page, DEFAULT_PAGE,
-                                                              params, access_token, user_id)
+                                                              params, access_token)
     response_body = response.json()
     candidates = response_body['candidates']
     no_of_pages = response_body['max_pages']
@@ -78,7 +68,7 @@
             next_page = current_page + DEFAULT_PAGE
             response = get_candidates_from_smartlist_with_page_params(list_id, per_page,
                                                                       next_page, params,
-                                                                      access_token, user_id)
+                                                                      access_token)
             response_body = response.json()
             candidates.extend(response_body['candidates'])
     if candidate_ids_only:
@@ -86,7 +76,7 @@
     return candidates
 
 
-def get_candidates_from_smartlist_with_page_params(list_id, per_page, page, params, access_token=None, user_id=None):
+def get_candidates_from_smartlist_with_page_params(list_id, per_page, page, params, access_token=None):
     """
     Method to get candidates from smartlist based on smartlist id and pagination params.
     :param (int | long) list_id: Id of smartlist.
@@ -94,7 +84,6 @@
     :param (int) page: Number of page to fetch in response
     :param (dict| None) params: Specific params to include in request. e.g. candidates_ids_only etc
     :param (str | None) access_token: access token of user
-    :param user_id: It is needed if we are calling this function our of request scope e.g. from celery task.
     """
     raise_if_not_instance_of(list_id, (int, long))
     raise_if_not_instance_of(page, int)
@@ -108,7 +97,7 @@
     return response
 
 
-def assert_smartlist_candidates(smartlist_id, expected_count, access_token=None):
+def assert_smartlist_candidates(smartlist_id, expected_count, access_token):
     """
     This gets the candidates for given smartlist_id.
     If number of candidates found is same as expected_count, it returns True.
