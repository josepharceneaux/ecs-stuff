import json
import requests
from ..utils.api_utils import DEFAULT_PAGE
from ..utils.validators import raise_if_not_instance_of
from ..routes import CandidatePoolApiUrl, EmailCampaignUrl
from ..utils.handy_functions import http_request, create_oauth_headers


def create_smartlist_from_api(data, access_token):
    access_token = access_token if "Bearer" in access_token else "Bearer %s" % access_token
    response = requests.post(
            url=CandidatePoolApiUrl.SMARTLISTS,
            data=json.dumps(data),
            headers={'Authorization': access_token,
                     'content-type': 'application/json'}
            )
    assert response.status_code == 201
    return response.json()


def create_campaign_from_api(data, access_token):
    access_token = access_token if "Bearer" in access_token else "Bearer %s" % access_token
    response = requests.post(
            url=EmailCampaignUrl.CAMPAIGNS,
            data=json.dumps(data),
            headers={'Authorization': access_token,
                     'content-type': 'application/json'}
            )
    assert response.status_code == 201
    return response.json()


def create_campaign_send_from_api(campaign_id, access_token):
    access_token = access_token if "Bearer" in access_token else "Bearer %s" % access_token
    response = requests.post(
            url=EmailCampaignUrl.SEND % campaign_id,
            headers={'Authorization': access_token,
                     'content-type': 'application/json'}
            )
    assert response.status_code == 200
    return response.json()


def get_candidates_of_smartlist(list_id, candidate_ids_only=False, access_token=None, user_id=None):
    """
    Calls smartlist API and retrieves the candidates of specified smartlist.
    :param (int, long) list_id: smartlist id.
    :param (bool) candidate_ids_only: Whether or not to get only ids of candidates
    :param access_token: Token for authorization.
    :param user_id: Id of user, needed when token is invalid or unavailable such as if called
    from celery task.
    """
    raise_if_not_instance_of(list_id, (int, long))
    per_page = 1000  # Smartlists can have a large number of candidates, hence page size of 1000
    params = {'fields': 'id'} if candidate_ids_only else {}
    response = get_candidates_from_smartlist_with_page_params(list_id, per_page, DEFAULT_PAGE,
                                                              params, access_token, user_id)
    response_body = response.json()
    candidates = response_body['candidates']
    no_of_pages = response_body['max_pages']
    if no_of_pages > DEFAULT_PAGE:
        for current_page in range(DEFAULT_PAGE, int(no_of_pages)):
            next_page = current_page + DEFAULT_PAGE
            response = get_candidates_from_smartlist_with_page_params(list_id, per_page,
                                                                      next_page, params,
                                                                      access_token, user_id)
            response_body = response.json()
            candidates.extend(response_body['candidates'])
    if candidate_ids_only:
        return [long(candidate['id']) for candidate in candidates]
    return candidates


def get_candidates_from_smartlist_with_page_params(list_id, per_page, page, params, access_token=None, user_id=None):
    """
    Method to get candidates from smartlist by calling candidate pool service smartlist api.
    :param (int, long) list_id: Id of smartlist.
    :param (int) per_page: Number of results per page
    :param (int) page: Number of page to fetch in response
    :param (dict| None) params: Specific params to include in request. e.g. candidates_ids_only etc
    :param (str | None) access_token: access token of user
    :param user_id: It is needed if we are calling this function our of request scope e.g. from celery task.
    """
    raise_if_not_instance_of(list_id, (int, long))
    raise_if_not_instance_of(page, int)
    raise_if_not_instance_of(per_page, int)
    if not params:
        params = {}
    params.update({'page': page}) if page else None
    params.update({'limit': per_page}) if per_page else None
    response = http_request('get', CandidatePoolApiUrl.SMARTLIST_CANDIDATES % list_id,
                            params=params, headers=create_oauth_headers(access_token, user_id))
    return response


def assert_smartlist_candidates(smartlist_id, expected_count, access_token=None):
    """
    This gets the candidates for given smartlist_id.
    If number of candidates found is same as expected_count, it returns True.
    Otherwise it returns False.
    :param (int, long) smartlist_id: id of smartlist
    :param (int, long) expected_count: expected number of candidates
    :param (str) access_token: access token of user to make HTTP request on smartlist API
    """
<<<<<<< HEAD
    raise_if_not_instance_of(smartlist_id, (int, long))
    raise_if_not_instance_of(expected_count, (int, long))
    candidates = get_candidates_of_smartlist(list_id=smartlist_id, candidate_ids_only=True, access_token=access_token)
    if len(candidates) == expected_count:
        return True
    return False
=======
    candidates = get_candidates_of_smartlist(smartlist_id, True, access_token)
    assert len(candidates) == expected_count,  'Candidates not found for smartlist(id:%s)' % smartlist_id
>>>>>>> dcc12627
<|MERGE_RESOLUTION|>--- conflicted
+++ resolved
@@ -102,14 +102,9 @@
     :param (int, long) expected_count: expected number of candidates
     :param (str) access_token: access token of user to make HTTP request on smartlist API
     """
-<<<<<<< HEAD
     raise_if_not_instance_of(smartlist_id, (int, long))
     raise_if_not_instance_of(expected_count, (int, long))
     candidates = get_candidates_of_smartlist(list_id=smartlist_id, candidate_ids_only=True, access_token=access_token)
     if len(candidates) == expected_count:
         return True
-    return False
-=======
-    candidates = get_candidates_of_smartlist(smartlist_id, True, access_token)
-    assert len(candidates) == expected_count,  'Candidates not found for smartlist(id:%s)' % smartlist_id
->>>>>>> dcc12627
+    return False