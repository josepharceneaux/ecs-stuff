from flask import current_app, jsonify
from flask.ext.restful import Api
<<<<<<< HEAD
=======
from flask import current_app, jsonify
>>>>>>> 0dcc3356
from talent_config_manager import TalentConfigKeys


class TalentApi(Api):
    """
    This class extends error handling functionality for flask.restful.Api class.
    flask.restful.Api does not provide a good way of handling custom exceptions and
    returning dynamic response.

    In flask.restful.Api.handle_error(e) method, it just says "Internal Server Error" for
    our custom exceptions so we are overriding this method and now it raises again out custom
    exceptions which will be caught by error handlers in error_handling.py module.
     and if it is some other exception then actual method will handle it.
    """
    def handle_error(self, e):
        # if it is our custom exception or its subclass instance then raise it
        # so it error_handlers for app can catch this error and can send proper response
        # in required format

        # check whether this exception is some child class of TalentError base class.
        bases = [cls.__name__ for cls in e.__class__.__mro__]
        if 'TalentError' in bases:
            raise
        else:
            # if it is not a custom exception then let the Api class handle it.
            logger = current_app.config[TalentConfigKeys.LOGGER]
            logger.exception('Unknown exception occurred: %s' % e)
            # Api user should not see this error because it is an unexpected error
            # that was not handled by the API.
            return jsonify(dict(message='Some Internal Server Error Occurred.')), 500<|MERGE_RESOLUTION|>--- conflicted
+++ resolved
@@ -1,9 +1,5 @@
+from flask.ext.restful import Api
 from flask import current_app, jsonify
-from flask.ext.restful import Api
-<<<<<<< HEAD
-=======
-from flask import current_app, jsonify
->>>>>>> 0dcc3356
 from talent_config_manager import TalentConfigKeys
 
 
