"""
This file contains API REST endpoints of all services e.g. one of the endpoint of auth_service is
    /v1/oauth2/token.

This also contains complete URLs of REST endpoints of all services. e.g. for above example,
complete URL will be 127.0.0.1:8011/v1/oauth2/token

Here we have two(or maybe three) classes for each service.
 e.g. for candidate_service
 1) CandidateApi which contains REST endpoints
 2) CandidateApiUrl which contains complete URLs of REST endpoints
 3) CandidateApiWords which contains common words for both above classes.

"""
import os
<<<<<<< HEAD

from talent_config_manager import TalentConfigKeys
=======
from talent_config_manager import TalentConfigKeys, TalentEnvs
>>>>>>> 4d698478

LOCAL_HOST = 'http://127.0.0.1'
TALENT_DOMAIN = '.gettalent.com'
HEALTH_CHECK = '/healthcheck'


def _get_host_name(service_name, port_number):
    """
    This function gives the Base API Url depending on the environment variable.
    If api_version is provided, it also appends the version of API.

    For DEV, CIRCLE, In case of auth_service we'll get

            http://127.0.0.1:8001%s
    For QA:
            http://auth-service-staging.gettalent.com (for auth service)
    For PROD:
            http://auth-service.gettalent.com (for auth service)

    :param service_name: Name of service
    :param port_number: Port number of service
    :type service_name: str
    :type port_number: int
    :return:  A string that looks like https://auth-service.gettalent.com%s
    """
    env = os.getenv(TalentConfigKeys.ENV_KEY) or TalentEnvs.DEV
    if env == TalentEnvs.DEV:
        # This looks like http://127.0.0.1:8001 (for auth service)
        return LOCAL_HOST + ':' + str(port_number) + '%s'
    elif env == TalentEnvs.JENKINS:
        return 'http://jenkins.gettalent.com' + ':' + str(port_number) + '%s'
    elif env == TalentEnvs.QA:
        # This looks like:  https://auth-service-staging.gettalent.com%s
        return 'https://' + service_name + '-staging' + TALENT_DOMAIN + '%s'
    elif env == TalentEnvs.PROD:
        # This looks like: https://auth-service.gettalent.com%s
        return 'https://' + service_name + TALENT_DOMAIN + '%s'
    else:
        raise Exception("Environment variable GT_ENVIRONMENT not set correctly: "
                        "Should be %s, %s, %s or %s"
                        % (TalentEnvs.DEV, TalentEnvs.JENKINS, TalentEnvs.QA, TalentEnvs.PROD))


def get_web_app_url():
    env = os.getenv(TalentConfigKeys.ENV_KEY) or TalentEnvs.DEV
    if env in (TalentEnvs.DEV, TalentEnvs.JENKINS):
        return LOCAL_HOST + ':3000'
    elif env == TalentEnvs.QA:
        return 'https://staging.gettalent.com'
    elif env == TalentEnvs.PROD:
        return 'https://app.gettalent.com'
    else:
        raise Exception("Environment variable GT_ENVIRONMENT not set correctly: "
                        "Should be %s, %s, %s or %s"
                        % (TalentEnvs.DEV, TalentEnvs.JENKINS, TalentEnvs.QA, TalentEnvs.PROD))


def _get_api_relative_version(api_version):
    """
    Given version of API, this returns e.g. /v1/%s
    :param api_version:
    :return:
    """
    return '/%s/%s' % (api_version, '%s')


def _get_url_prefix(api_version):
    """
    For given API version this gives url_prefix to be used for API registration
    e.g if api_version is v1, it will return /v1/
    :param api_version: version of API
    """
    return '/' + api_version + '/'


def _get_health_check_url(host_name):
    """
    This returns the healthcheck url appended with host name. e.g.http://127.0.0.1:8001/healthcheck
    :param host_name: name of host. e.g.http://127.0.0.1:8001
    """
    return host_name % HEALTH_CHECK


class GTApis(object):
    """
    This class contains the getTalent flask micro services' name and respective port numbers.
    """
    # Port Numbers of Flask micro services
    AUTH_SERVICE_PORT = 8001
    ACTIVITY_SERVICE_PORT = 8002
    RESUME_PARSING_SERVICE_PORT = 8003
    USER_SERVICE_PORT = 8004
    CANDIDATE_SERVICE_PORT = 8005
    WIDGET_SERVICE_PORT = 8006
    SOCIAL_NETWORK_SERVICE_PORT = 8007
    CANDIDATE_POOL_SERVICE_PORT = 8008
    SPREADSHEET_IMPORT_SERVICE_PORT = 8009
    DASHBOARD_SERVICE_PORT = 8010
    SCHEDULER_SERVICE_PORT = 8011
    SMS_CAMPAIGN_SERVICE_PORT = 8012
    EMAIL_CAMPAIGN_SERVICE_PORT = 8014

    # Names of flask micro services
    AUTH_SERVICE_NAME = 'auth-service'
    ACTIVITY_SERVICE_NAME = 'activity-service'
    RESUME_PARSING_SERVICE_NAME = 'resume-parsing-service'
    USER_SERVICE_NAME = 'user-service'
    CANDIDATE_SERVICE_NAME = 'candidate-service'
    WIDGET_SERVICE_NAME = 'widget-service'
    SOCIAL_NETWORK_SERVICE_NAME = 'social-network-service'
    CANDIDATE_POOL_SERVICE_NAME = 'candidate-pool-service'
    SPREADSHEET_IMPORT_SERVICE_NAME = 'spreadsheet-import-service'
    DASHBOARD_SERVICE_NAME = 'frontend-service'
    SCHEDULER_SERVICE_NAME = 'scheduler-service'
    SMS_CAMPAIGN_SERVICE_NAME = 'sms-campaign-service'
    EMAIL_CAMPAIGN_SERVICE_NAME = 'email-campaign-service'

    # CORS headers
    CORS_HEADERS = {r"*": {"origins": [r".*\.gettalent\.com",
                                       "http://127.0.0.1",
                                       "http://localhost"]}}


class AuthApi(object):
    """
    API relative URLs for auth_service. e.g. /v1/oauth2/token
    """
    VERSION = 'v1'
    RELATIVE_VERSION = _get_api_relative_version(VERSION)
    TOKEN_CREATE = RELATIVE_VERSION % 'oauth2/token'
    TOKEN_REVOKE = RELATIVE_VERSION % 'oauth2/revoke'
    AUTHORIZE = RELATIVE_VERSION % 'oauth2/authorize'


class AuthApiUrl(object):
    """
    Rest URLs of auth_service
    """
    HOST_NAME = _get_host_name(GTApis.AUTH_SERVICE_NAME,
                               GTApis.AUTH_SERVICE_PORT)
    HEALTH_CHECK = _get_health_check_url(HOST_NAME)
    TOKEN_CREATE = HOST_NAME % AuthApi.TOKEN_CREATE
    TOKEN_REVOKE = HOST_NAME % AuthApi.TOKEN_REVOKE
    AUTHORIZE = HOST_NAME % AuthApi.AUTHORIZE


class ActivityApi(object):
    """
    API relative URLs for activity_service. e.g /v1/activities/
    """
    VERSION = 'v1'
    RELATIVE_VERSION = _get_api_relative_version(VERSION)
    # /v1/activities/
    ACTIVITIES = RELATIVE_VERSION % 'activities/'
    # /v1/activities/<page>
    ACTIVITIES_PAGE = ACTIVITIES + '<page>'


class ActivityApiUrl(object):
    """
    Rest URLs of activity_service
    """
    HOST_NAME = _get_host_name(GTApis.ACTIVITY_SERVICE_NAME,
                               GTApis.ACTIVITY_SERVICE_PORT)
    HEALTH_CHECK = _get_health_check_url(HOST_NAME)
    ACTIVITIES = HOST_NAME % ActivityApi.ACTIVITIES
    ACTIVITIES_PAGE = ACTIVITIES + '%s'


class ResumeApi(object):
    """
    API relative URLs for resume_parsing_service. e.g. /v1/parse_resume
    """
    VERSION = 'v1'
    URL_PREFIX = _get_url_prefix(VERSION)
    RELATIVE_VERSION = _get_api_relative_version(VERSION)
    PARSE = 'parse_resume'
    BATCH = 'batch'


class ResumeApiUrl(object):
    """
    Rest URLs of resume_parsing_service
    """
    HOST_NAME = _get_host_name(GTApis.RESUME_PARSING_SERVICE_NAME,
                               GTApis.RESUME_PARSING_SERVICE_PORT)
    HEALTH_CHECK = _get_health_check_url(HOST_NAME)
    API_URL = HOST_NAME % ResumeApi.RELATIVE_VERSION
    PARSE = API_URL % ResumeApi.PARSE
    BATCH_URL = API_URL % ResumeApi.BATCH
    BATCH_PROCESS = '{}/{}'.format(BATCH_URL, '<int:user_id>')


class UserServiceApiWords(object):
    """
    This class contains words used for endpoints of user_service API.
    """
    USERS = 'users'
    DOMAINS = 'domains'
    DOMAIN = 'domain'
    ROLES = '/roles'
    GROUPS = 'groups'
    RESET_PASSWORD = '/reset-password'
    UPDATE_PASSWORD = '/update-password'
    FORGOT_PASSWORD = '/forgot-password'


class UserServiceApi(object):
    """
    API relative URLs for user_service. e.g. /v1/users
    """
    VERSION = 'v1'
    USERS = UserServiceApiWords.USERS
    DOMAINS = UserServiceApiWords.DOMAINS
    URL_PREFIX = _get_url_prefix(VERSION)
    _GROUP = UserServiceApiWords.GROUPS + '/<int:group_id>/'
    USER = UserServiceApiWords.USERS + "/<int:id>"
    DOMAIN = UserServiceApiWords.DOMAINS + "/<int:id>"
    USER_ROLES = UserServiceApiWords.USERS + "/<int:user_id>" + UserServiceApiWords.ROLES
    DOMAIN_ROLES = UserServiceApiWords.DOMAIN + '/<int:domain_id>' + UserServiceApiWords.ROLES
    DOMAIN_GROUPS = UserServiceApiWords.DOMAIN + "/<int:domain_id>/" + UserServiceApiWords.GROUPS
    DOMAIN_GROUPS_UPDATE = UserServiceApiWords.DOMAIN + "/" + UserServiceApiWords.GROUPS + '/<int:group_id>'
    USER_GROUPS = _GROUP + UserServiceApiWords.USERS
    UPDATE_PASSWORD = UserServiceApiWords.USERS + UserServiceApiWords.UPDATE_PASSWORD
    FORGOT_PASSWORD = UserServiceApiWords.USERS + UserServiceApiWords.FORGOT_PASSWORD
    RESET_PASSWORD = UserServiceApiWords.USERS + UserServiceApiWords.RESET_PASSWORD + '/<token>'


class UserServiceApiUrl(object):
    """
    Rest URLs of user_service
    """
    HOST_NAME = _get_host_name(GTApis.USER_SERVICE_NAME,
                               GTApis.USER_SERVICE_PORT)
    HEALTH_CHECK = _get_health_check_url(HOST_NAME)
    API_URL = HOST_NAME % _get_api_relative_version(UserServiceApi.VERSION)
    USERS = API_URL % UserServiceApiWords.USERS
    USER = USERS + '/%s'
    DOMAINS = API_URL % UserServiceApiWords.DOMAINS
    DOMAIN = DOMAINS + '/%s'
    USER_ROLES_API = API_URL % (UserServiceApiWords.USERS + '/%s' + UserServiceApiWords.ROLES)
    DOMAIN_ROLES_API = API_URL % (UserServiceApiWords.DOMAIN + '/%s' + UserServiceApiWords.ROLES)
    DOMAIN_GROUPS_API = API_URL % (UserServiceApiWords.DOMAIN + '/%s/' + UserServiceApiWords.GROUPS)
    DOMAIN_GROUPS_UPDATE_API = API_URL % (UserServiceApiWords.DOMAIN + '/' + UserServiceApiWords.GROUPS + '/%s')
    USER_GROUPS_API = API_URL % (UserServiceApiWords.GROUPS + '/%s/' + UserServiceApiWords.USERS)
    UPDATE_PASSWORD_API = API_URL % UserServiceApi.UPDATE_PASSWORD
    FORGOT_PASSWORD_API = API_URL % UserServiceApi.FORGOT_PASSWORD
    RESET_PASSWORD_API = USERS + UserServiceApiWords.RESET_PASSWORD + '/%s'


class WidgetApi(object):
    """
    API relative URLs for widget_service. e.g. /v1/universities
    """
    VERSION = 'v1'
    # This is /v1/
    URL_PREFIX = _get_url_prefix(VERSION)
    DOMAINS = 'domains'
    _ENCRYPTED_DOMAIN_ID = '/<path:encrypted_domain_id>'
    DOMAIN_WIDGETS = DOMAINS + _ENCRYPTED_DOMAIN_ID + '/widgets/<path:encrypted_widget_id>'
    DOMAIN_INTERESTS = DOMAINS + _ENCRYPTED_DOMAIN_ID + '/interests'
    DOMAIN_MAJORS = DOMAINS + _ENCRYPTED_DOMAIN_ID + '/majors'
    UNIVERSITIES = 'universities'


class WidgetApiUrl(object):
    """
    Rest URLs of widget_service
    """
    HOST_NAME = _get_host_name(GTApis.WIDGET_SERVICE_NAME,
                               GTApis.WIDGET_SERVICE_PORT)
    HEALTH_CHECK = _get_health_check_url(HOST_NAME)
    API_URL = HOST_NAME % _get_api_relative_version(WidgetApi.VERSION)
    DOMAIN_WIDGETS = API_URL % (WidgetApi.DOMAINS + '/%s/widgets/%s')
    DOMAIN_INTERESTS = API_URL % (WidgetApi.DOMAINS + '/%s/interests')
    DOMAIN_MAJORS = API_URL % (WidgetApi.DOMAINS + '/%s/majors')
    DOMAINS = API_URL % WidgetApi.DOMAINS
    UNIVERSITIES = API_URL % WidgetApi.UNIVERSITIES


class CandidatePoolApiWords(object):
    """
    This class contains words used for endpoints of candidate_pool API.
    """
    TALENT_POOLS = 'talent-pools'
    TALENT_POOL = 'talent-pool'
    TALENT_PIPELINES = 'talent-pipelines'
    TALENT_PIPELINE = 'talent-pipeline'
    STATS = '/stats'
    CANDIDATES = '/candidates'
    CAMPAIGNS = '/campaigns'
    GROUPS = 'groups'
    SMART_LISTS = '/smartlists'


class CandidatePoolApi(object):
    """
    API relative URLs for candidate_pool_service. e.g. /v1/smartlists
    """
    VERSION = 'v1'
    # /v1/
    URL_PREFIX = _get_url_prefix(VERSION)
    _INT_ID = '/<int:id>'
    # Talent Pools
    TALENT_PIPELINES = CandidatePoolApiWords.TALENT_PIPELINES
    TALENT_POOLS = CandidatePoolApiWords.TALENT_POOLS
    TALENT_POOL = CandidatePoolApiWords.TALENT_POOLS + _INT_ID
    TALENT_POOL_CANDIDATES = TALENT_POOL + CandidatePoolApiWords.CANDIDATES
    TALENT_PIPELINES_OF_TALENT_POOLS = TALENT_POOL + '/' +CandidatePoolApiWords.TALENT_PIPELINES
    TALENT_POOL_GROUPS = CandidatePoolApiWords.GROUPS + '/<int:group_id>/' + CandidatePoolApiWords.TALENT_POOLS
    TALENT_POOL_UPDATE_STATS = CandidatePoolApiWords.TALENT_POOLS + CandidatePoolApiWords.STATS
    TALENT_POOL_GET_STATS = CandidatePoolApiWords.TALENT_POOLS + '/<int:talent_pool_id>' + CandidatePoolApiWords.STATS
    TALENT_PIPELINES_IN_TALENT_POOL_GET_STATS = CandidatePoolApiWords.TALENT_POOLS + '/<int:talent_pool_id>/' \
                                                + CandidatePoolApiWords.TALENT_PIPELINES + CandidatePoolApiWords.STATS
    # Talent Pipelines
    TALENT_PIPELINE = CandidatePoolApiWords.TALENT_PIPELINES + _INT_ID
    TALENT_PIPELINE_SMARTLISTS = CandidatePoolApiWords.TALENT_PIPELINES + _INT_ID + CandidatePoolApiWords.SMART_LISTS
    TALENT_PIPELINE_CANDIDATES = CandidatePoolApiWords.TALENT_PIPELINES + _INT_ID + CandidatePoolApiWords.CANDIDATES
    TALENT_PIPELINE_CAMPAIGNS = CandidatePoolApiWords.TALENT_PIPELINES + _INT_ID + CandidatePoolApiWords.CAMPAIGNS
    TALENT_PIPELINE_UPDATE_STATS = CandidatePoolApiWords.TALENT_PIPELINES + CandidatePoolApiWords.STATS
    TALENT_PIPELINE_GET_STATS = CandidatePoolApiWords.TALENT_PIPELINES + '/<int:talent_pipeline_id>' + CandidatePoolApiWords.STATS
    # Smartlists
    SMARTLISTS = 'smartlists'
    SMARTLIST = SMARTLISTS + _INT_ID
    SMARTLIST_CANDIDATES = SMARTLISTS + '/<int:smartlist_id>' + CandidatePoolApiWords.CANDIDATES
    SMARTLIST_UPDATE_STATS = SMARTLISTS + CandidatePoolApiWords.STATS
    SMARTLIST_GET_STATS = SMARTLISTS + '/<int:smartlist_id>' + CandidatePoolApiWords.STATS


class CandidatePoolApiUrl(object):
    """
    Rest URLs of candidate_pool_service
    """
    HOST_NAME = _get_host_name(GTApis.CANDIDATE_POOL_SERVICE_NAME,
                               GTApis.CANDIDATE_POOL_SERVICE_PORT)
    HEALTH_CHECK = _get_health_check_url(HOST_NAME)
    API_URL = HOST_NAME % _get_api_relative_version(CandidatePoolApi.VERSION)
    # Talent Pool
    TALENT_POOLS = API_URL % CandidatePoolApiWords.TALENT_POOLS
    TALENT_POOL = TALENT_POOLS + '/%s'
    TALENT_POOL_UPDATE_STATS = API_URL % CandidatePoolApi.TALENT_POOL_UPDATE_STATS
    TALENT_POOL_GET_STATS = API_URL % (CandidatePoolApiWords.TALENT_POOLS + "/%s" + CandidatePoolApiWords.STATS)
    TALENT_PIPELINES_IN_TALENT_POOL_GET_STATS = API_URL % CandidatePoolApiWords.TALENT_POOLS + '/%s/' \
                                                + CandidatePoolApiWords.TALENT_PIPELINES + CandidatePoolApiWords.STATS
    TALENT_POOL_CANDIDATE = API_URL % (CandidatePoolApiWords.TALENT_POOLS +'/%s'+CandidatePoolApiWords.CANDIDATES)
    TALENT_POOL_GROUP = API_URL % (CandidatePoolApiWords.GROUPS+'/%s/'+CandidatePoolApiWords.TALENT_POOLS)
    TALENT_PIPELINES_OF_TALENT_POOLS = API_URL % (CandidatePoolApiWords.TALENT_POOLS + '/%s/' +
                                                  CandidatePoolApiWords.TALENT_PIPELINES)

    # Talent Pipeline
    TALENT_PIPELINES = API_URL % CandidatePoolApiWords.TALENT_PIPELINES
    TALENT_PIPELINE = TALENT_PIPELINES + '/%s'
    TALENT_PIPELINE_UPDATE_STATS = API_URL % CandidatePoolApi.TALENT_PIPELINE_UPDATE_STATS
    TALENT_PIPELINE_CANDIDATE = API_URL % (CandidatePoolApiWords.TALENT_PIPELINES + '/%s'+ CandidatePoolApiWords.CANDIDATES)
    TALENT_PIPELINE_CAMPAIGN = API_URL % (CandidatePoolApiWords.TALENT_PIPELINES + '/%s' + CandidatePoolApiWords.CAMPAIGNS)
    TALENT_PIPELINE_SMARTLISTS = API_URL % (CandidatePoolApiWords.TALENT_PIPELINES + '/%s' + CandidatePoolApiWords.SMART_LISTS)
    TALENT_PIPELINE_GET_STATS = API_URL % (CandidatePoolApiWords.TALENT_PIPELINES + "/%s" + CandidatePoolApiWords.STATS)
    # Smartlists
    SMARTLISTS = API_URL % CandidatePoolApi.SMARTLISTS
    SMARTLIST_UPDATE_STATS = API_URL % CandidatePoolApi.SMARTLIST_UPDATE_STATS
    SMARTLIST_GET_STATS = SMARTLISTS + "/%s" + CandidatePoolApiWords.STATS
    SMARTLIST_CANDIDATES = SMARTLISTS + '/%s' + CandidatePoolApiWords.CANDIDATES


class SpreadsheetImportApi(object):
    """
    API relative URLs for spreadsheet_import_service. e.g. /v1/parse_spreadsheet/convert_to_table
    """
    VERSION = 'v1'
    # This is /v1/
    URL_PREFIX = _get_url_prefix(VERSION)
    _PARSE_SPREADSHEET = 'parse_spreadsheet'
    CONVERT_TO_TABLE = _PARSE_SPREADSHEET + '/convert_to_table'
    IMPORT_CANDIDATES = _PARSE_SPREADSHEET + '/import_candidates'


class SpreadsheetImportApiUrl(object):
    """
    Rest URLs of spreadsheet_import_service
    """
    HOST_NAME = _get_host_name(GTApis.SPREADSHEET_IMPORT_SERVICE_NAME,
                               GTApis.SPREADSHEET_IMPORT_SERVICE_PORT)
    HEALTH_CHECK = _get_health_check_url(HOST_NAME)
    API_URL = HOST_NAME % _get_api_relative_version(SpreadsheetImportApi.VERSION)
    CONVERT_TO_TABLE = API_URL % SpreadsheetImportApi.CONVERT_TO_TABLE
    IMPORT_CANDIDATES = API_URL % SpreadsheetImportApi.IMPORT_CANDIDATES


class CampaignWords(object):
    """
    This class contains words used for endpoints of SMS Campaign API.
    """
    CAMPAIGNS = 'campaigns'
    SCHEDULE = '/schedule'
    REDIRECT = 'redirect'
    RECEIVE = 'receive'
    SENDS = '/sends'
    SEND = '/send'
    BLASTS = '/blasts'
    REPLIES = '/replies'
    EMAIL_CAMPAIGN = 'email-' + CAMPAIGNS


class SmsCampaignApi(object):
    """
    This class contains the REST endpoints of sms_campaign_service
    """
    VERSION = 'v1'
    # HOST_NAME is http://127.0.0.1:8012 for dev
    HOST_NAME = _get_host_name(GTApis.SMS_CAMPAIGN_SERVICE_NAME,
                               GTApis.SMS_CAMPAIGN_SERVICE_PORT)
    API_URL = '/%s/%s' % (VERSION, '%s')
    # endpoint /v1/campaigns
    # GET all campaigns of a user, POST new campaign, DELETE campaigns of a user from given ids
    CAMPAIGNS = '/%s/%s' % (VERSION, CampaignWords.CAMPAIGNS)
    # endpoint /v1/campaigns/:id
    # GET campaign by its id, POST: updates a campaign, DELETE a campaign from given id
    CAMPAIGN = CAMPAIGNS + '/<int:campaign_id>'
    # /v1/campaigns/:id/schedule
    # To schedule an SMS campaign
    SCHEDULE = CAMPAIGN + CampaignWords.SCHEDULE
    # endpoint /v1/campaigns/:id/send
    # To send a campaign to candidates
    SEND = CAMPAIGN + CampaignWords.SEND
    # endpoint /v1/redirect/:id
    # This endpoint is hit when candidate clicks on any URL present in SMS body text.
    REDIRECT = API_URL % (CampaignWords.REDIRECT + '/<int:url_conversion_id>')
    # endpoint /v1/receive
    # This endpoint is callback URL when candidate replies to a campaign via SMS
    RECEIVE = API_URL % CampaignWords.RECEIVE
    # endpoint /v1/campaigns/:id/blasts
    # Gives the blasts of a campaign
    BLASTS = CAMPAIGN + CampaignWords.BLASTS
    # endpoint /v1/campaigns/:id/blasts/:id
    # Gives the blast object of SMS campaign from given blast id.
    BLAST = CAMPAIGN + CampaignWords.BLASTS + '/<int:blast_id>'
    # endpoint /v1/campaigns/:id/blasts/:id/sends
    # Gives the sends objects of a blast object of SMS campaign from given blast id.
    BLAST_SENDS = BLAST + CampaignWords.SENDS
    # endpoint /v1/campaigns/:id/blasts/:id/replies
    # Gives the replies objects of a blast object of SMS campaign from given blast id.
    BLAST_REPLIES = BLAST + CampaignWords.REPLIES
    # endpoint /v1/campaigns/:id/sends
    # This gives the records from "sends" for a given id of campaign
    SENDS = CAMPAIGN + CampaignWords.SENDS
    # endpoint /v1/campaigns/:id/replies
    # This gives the records from "sms_campaign_reply" for a given id of campaign
    REPLIES = CAMPAIGN + CampaignWords.REPLIES


class SmsCampaignApiUrl(object):
    """
    This class contains the REST URLs of sms_campaign_service
    """
    """ Endpoints' complete URLs for pyTests """
    CAMPAIGNS = SmsCampaignApi.HOST_NAME % SmsCampaignApi.CAMPAIGNS
    CAMPAIGN = CAMPAIGNS + '/%s'
    SCHEDULE = CAMPAIGN + CampaignWords.SCHEDULE
    SEND = CAMPAIGN + CampaignWords.SEND
    REDIRECT = SmsCampaignApi.HOST_NAME % '/%s/%s' % (SmsCampaignApi.VERSION,
                                                      CampaignWords.REDIRECT + '/%s')
    RECEIVE = SmsCampaignApi.HOST_NAME % SmsCampaignApi.RECEIVE
    BLASTS = CAMPAIGN + CampaignWords.BLASTS
    BLAST = BLASTS + '/%s'
    SENDS = CAMPAIGN + CampaignWords.SENDS
    REPLIES = CAMPAIGN + CampaignWords.REPLIES
    BLAST_SENDS = BLAST + CampaignWords.SENDS
    BLAST_REPLIES = BLAST + CampaignWords.REPLIES


class CandidateApiWords(object):
    """
    This class contains words used for endpoints of Candidate API.
    """
    CANDIDATES = "candidates"
    ADDRESSES = "/addresses"
    AOIS = "/areas_of_interest"
    CUSTOM_FIELD = "/custom_fields"
    EDUCATIONS = "/educations"
    DEGREES = "/degrees"
    BULLETS = "/bullets"
    EXPERIENCES = "/experiences"
    EMAILS = "/emails"
    MILITARY_SERVICES = "/military_services"
    PHONES = "/phones"
    PREFERRED_LOCATIONS = "/preferred_locations"
    SKILLS = "/skills"
    SOCIAL_NETWORKS = "/social_networks"
    WORK_PREFERENCES = "/work_preference"
    EDITS = "/edits"
    SEARCH = "/search"
    DOCUMENTS = "/documents"
    OPENWEB = '/openweb'
    CANDIDATE_CLIENT_CAMPAIGN = '/client_email_campaign'
    VIEWS = "/views"
    PREFERENCE = "/preferences"
    PHOTOS = "/photos"


class CandidateApi(object):
    """
    API relative URLs for candidate_service. e,g /v1/candidates
    """
    VERSION = 'v1'
    _INT_ID = "/<int:id>"
    HOST_NAME = _get_host_name(GTApis.CANDIDATE_SERVICE_NAME,
                               GTApis.CANDIDATE_SERVICE_PORT)
    RELATIVE_VERSION = '/%s/%s' % (VERSION, '%s')
    HEALTH_CHECK = _get_health_check_url(HOST_NAME)

    CANDIDATES = RELATIVE_VERSION % CandidateApiWords.CANDIDATES
    _CANDIDATE_ID = CANDIDATES + "/<int:candidate_id>"
    CANDIDATE_ID = RELATIVE_VERSION % (CandidateApiWords.CANDIDATES + _INT_ID)
    CANDIDATE_EMAIL = RELATIVE_VERSION % (CandidateApiWords.CANDIDATES + "/<email>")

    ADDRESSES = _CANDIDATE_ID + CandidateApiWords.ADDRESSES
    ADDRESS = ADDRESSES + _INT_ID

    AOIS = _CANDIDATE_ID + CandidateApiWords.AOIS
    AOI = AOIS + _INT_ID

    CUSTOM_FIELDS = _CANDIDATE_ID + CandidateApiWords.CUSTOM_FIELD
    CUSTOM_FIELD = CUSTOM_FIELDS + _INT_ID

    EDUCATIONS = _CANDIDATE_ID + CandidateApiWords.EDUCATIONS
    EDUCATION = EDUCATIONS + _INT_ID

    DEGREES = EDUCATIONS + '/<int:education_id>' + CandidateApiWords.DEGREES
    DEGREE = DEGREES + _INT_ID

    DEGREE_BULLETS = DEGREES + "/<int:degree_id>" + CandidateApiWords.BULLETS
    DEGREE_BULLET = DEGREE_BULLETS + _INT_ID

    EXPERIENCES = _CANDIDATE_ID + CandidateApiWords.EXPERIENCES
    EXPERIENCE = EXPERIENCES + _INT_ID

    EXPERIENCE_BULLETS = EXPERIENCES + "/<int:experience_id>" + CandidateApiWords.BULLETS
    EXPERIENCE_BULLET = EXPERIENCE_BULLETS + _INT_ID

    EMAILS = _CANDIDATE_ID + CandidateApiWords.EMAILS
    EMAIL = EMAILS + _INT_ID

    MILITARY_SERVICES = _CANDIDATE_ID + CandidateApiWords.MILITARY_SERVICES
    MILITARY_SERVICE = MILITARY_SERVICES + _INT_ID

    PHONES = _CANDIDATE_ID + CandidateApiWords.PHONES
    PHONE = PHONES + _INT_ID

    PREFERRED_LOCATIONS = _CANDIDATE_ID + CandidateApiWords.PREFERRED_LOCATIONS
    PREFERRED_LOCATION = PREFERRED_LOCATIONS + _INT_ID

    SKILLS = _CANDIDATE_ID + CandidateApiWords.SKILLS
    SKILL = SKILLS + _INT_ID

    PHOTOS = _CANDIDATE_ID + CandidateApiWords.PHOTOS
    PHOTO = PHOTOS + _INT_ID

    SOCIAL_NETWORKS = _CANDIDATE_ID + CandidateApiWords.SOCIAL_NETWORKS
    SOCIAL_NETWORK = SOCIAL_NETWORKS + _INT_ID

    WORK_PREFERENCE = _CANDIDATE_ID + CandidateApiWords.WORK_PREFERENCES + _INT_ID
    CANDIDATE_EDIT = CANDIDATE_ID + CandidateApiWords.EDITS

    CANDIDATE_SEARCH = CANDIDATES + CandidateApiWords.SEARCH
    CANDIDATES_DOCUMENTS = CANDIDATES + CandidateApiWords.DOCUMENTS
    OPENWEB = CANDIDATES + CandidateApiWords.OPENWEB
    CANDIDATE_CLIENT_CAMPAIGN = CANDIDATES + CandidateApiWords.CANDIDATE_CLIENT_CAMPAIGN
    CANDIDATE_VIEWS = CANDIDATE_ID + CandidateApiWords.VIEWS
    CANDIDATE_PREFERENCES = CANDIDATE_ID + CandidateApiWords.PREFERENCE


class CandidateApiUrl(object):
    """
    Rest URLs of candidate_service
    """
    HOST_NAME = _get_host_name(GTApis.CANDIDATE_SERVICE_NAME,
                               GTApis.CANDIDATE_SERVICE_PORT)
    HEALTH_CHECK = _get_health_check_url(HOST_NAME)
    CANDIDATES = HOST_NAME % CandidateApi.CANDIDATES
    CANDIDATE = CANDIDATES + "/%s"

    ADDRESSES = CANDIDATE + CandidateApiWords.ADDRESSES
    ADDRESS = ADDRESSES + "/%s"

    AOIS = CANDIDATE + CandidateApiWords.AOIS
    AOI = AOIS + "/%s"

    CUSTOM_FIELDS = CANDIDATE + CandidateApiWords.CUSTOM_FIELD
    CUSTOM_FIELD = CUSTOM_FIELDS + "/%s"

    CANDIDATE_SEARCH_URI = CANDIDATES + CandidateApiWords.SEARCH

    CANDIDATES_DOCUMENTS_URI = CANDIDATES + CandidateApiWords.DOCUMENTS

    EDUCATIONS = CANDIDATE + CandidateApiWords.EDUCATIONS
    EDUCATION = EDUCATIONS + "/%s"

    DEGREES = EDUCATION + CandidateApiWords.DEGREES
    DEGREE = DEGREES + "/%s"

    DEGREE_BULLETS = DEGREE + CandidateApiWords.BULLETS
    DEGREE_BULLET = DEGREE_BULLETS + "/%s"

    EMAILS = CANDIDATE + CandidateApiWords.EMAILS
    EMAIL = EMAILS + "/%s"

    EXPERIENCES = CANDIDATE + CandidateApiWords.EXPERIENCES
    EXPERIENCE = EXPERIENCES + "/%s"

    EXPERIENCE_BULLETS = EXPERIENCE + CandidateApiWords.BULLETS
    EXPERIENCE_BULLET = EXPERIENCE_BULLETS + "/%s"

    MILITARY_SERVICES = CANDIDATE + CandidateApiWords.MILITARY_SERVICES
    MILITARY_SERVICE = MILITARY_SERVICES + "/%s"

    PHONES = CANDIDATE + CandidateApiWords.PHONES
    PHONE = PHONES + "/%s"

    PREFERRED_LOCATIONS = CANDIDATE + CandidateApiWords.PREFERRED_LOCATIONS
    PREFERRED_LOCATION = PREFERRED_LOCATIONS + "/%s"

    SKILLS = CANDIDATE + CandidateApiWords.SKILLS
    SKILL = SKILLS + "/%s"

    PHOTOS = CANDIDATE + CandidateApiWords.PHOTOS
    PHOTO = PHOTOS + "/%s"

    SOCIAL_NETWORKS = CANDIDATE + CandidateApiWords.SOCIAL_NETWORKS
    SOCIAL_NETWORK = SOCIAL_NETWORKS + "/%s"

    WORK_PREFERENCE = CANDIDATE + CandidateApiWords.WORK_PREFERENCES + "/%s"
    CANDIDATE_EDIT = CANDIDATE + CandidateApiWords.EDITS
    CANDIDATE_VIEW = CANDIDATE + CandidateApiWords.VIEWS
    CANDIDATE_PREFERENCE = CANDIDATE + CandidateApiWords.PREFERENCE

    CANDIDATE_CLIENT_CAMPAIGN = CANDIDATES + CandidateApiWords.CANDIDATE_CLIENT_CAMPAIGN

class SchedulerApi(object):
    """
    Rest Relative URLs of scheduler_service
    """

    VERSION = 'v1'

    # URLs, in case of API
    RELATIVE_VERSION = _get_api_relative_version(VERSION)
    SCHEDULER_MULTIPLE_TASKS = RELATIVE_VERSION % "tasks"
    SCHEDULER_TASKS_TEST = RELATIVE_VERSION % "tasks/test"
    SCHEDULER_ONE_TASK = RELATIVE_VERSION % "tasks/id/<string:_id>"
    SCHEDULER_NAMED_TASK = RELATIVE_VERSION % "tasks/name/<string:_name>"
    SCHEDULER_ONE_TASK_NAME = RELATIVE_VERSION % "tasks/name/<string:_name>"
    SCHEDULER_MULTIPLE_TASK_RESUME = RELATIVE_VERSION % "tasks/resume"
    SCHEDULER_MULTIPLE_TASK_PAUSE = RELATIVE_VERSION % "tasks/pause"
    SCHEDULER_SINGLE_TASK_RESUME = RELATIVE_VERSION % "tasks/<string:_id>/resume"
    SCHEDULER_SINGLE_TASK_PAUSE = RELATIVE_VERSION % "tasks/<string:_id>/pause"


class SchedulerApiUrl(object):
    """
    Rest URLs of scheduler_service
    """
    HOST_NAME = _get_host_name(GTApis.SCHEDULER_SERVICE_NAME,
                               GTApis.SCHEDULER_SERVICE_PORT)

    VERSION = 'v1'

    HOST_NAME %= _get_api_relative_version(VERSION)
    # URLs, in case of test cases
    TASKS = HOST_NAME % "tasks"
    TASK = HOST_NAME % 'tasks/id/%s'
    TASK_NAME = HOST_NAME % 'tasks/name/%s'
    PAUSE_TASK = HOST_NAME % 'tasks/%s/pause'
    RESUME_TASK = HOST_NAME % 'tasks/%s/resume'
    PAUSE_TASKS = HOST_NAME % 'tasks/pause'
    RESUME_TASKS = HOST_NAME % 'tasks/resume'
    TEST_TASK = HOST_NAME % 'tasks/test'

    # Use different port of scheduler service URL
    FLOWER_MONITORING = '--port=5511'


class SocialNetworkApi(object):
    """
    Rest URLs for social_network_service
    """
    VERSION = 'v1'
    # URLs, in case of API
    RELATIVE_VERSION = _get_api_relative_version(VERSION)
    EVENTS = RELATIVE_VERSION % 'events'
    EVENT = RELATIVE_VERSION % 'events/<int:event_id>'
    SOCIAL_NETWORKS = RELATIVE_VERSION % 'social-networks'
    MEETUP_GROUPS = RELATIVE_VERSION % 'social-networks/meetup-groups'
    TOKEN_VALIDITY = RELATIVE_VERSION % 'social-networks/<int:social_network_id>/token/validity'
    TOKEN_REFRESH = RELATIVE_VERSION % 'social-networks/<int:social_network_id>/token/refresh'
    USER_SOCIAL_NETWORK_CREDENTIALS = RELATIVE_VERSION % 'social-networks/<int:social_network_id>/user/credentials'
    VENUES = RELATIVE_VERSION % 'venues'
    VENUE = RELATIVE_VERSION % 'venues/<int:venue_id>'
    EVENT_ORGANIZERS = RELATIVE_VERSION % 'event-organizers'
    EVENT_ORGANIZER = RELATIVE_VERSION % 'event-organizers/<int:organizer_id>'
    TIMEZONES = RELATIVE_VERSION % 'data/timezones'
    RSVP = RELATIVE_VERSION % 'rsvp'
    CODE = RELATIVE_VERSION % 'code'


class SocialNetworkApiUrl(object):
    """
    API relative URLs for social_network_service
    """
    HOST_NAME = _get_host_name(GTApis.SOCIAL_NETWORK_SERVICE_NAME,
                               GTApis.SOCIAL_NETWORK_SERVICE_PORT)
    HEALTH_CHECK = _get_health_check_url(HOST_NAME)

    # TODO: Make this URL dynamic i.e different for staging, dev or prod
    UI_APP_URL = 'http://localhost:3000'
    API_URL = HOST_NAME % _get_api_relative_version(SocialNetworkApi.VERSION)
    EVENTS = API_URL % 'events'
    EVENT = API_URL % 'events/%s'
    SOCIAL_NETWORKS = API_URL % 'social-networks'
    VENUES = API_URL % 'venues'
    VENUE = API_URL % 'venues/%s'
    EVENT_ORGANIZERS = API_URL % 'event-organizers'
    EVENT_ORGANIZER = API_URL % 'event-organizers/%s'
    TIMEZONES = API_URL % 'data/timezones'
    MEETUP_GROUPS = API_URL % 'social-networks/meetup-groups'
    TOKEN_VALIDITY = API_URL % 'social-networks/%s/token/validity'
    TOKEN_REFRESH = API_URL % 'social-networks/%s/token/refresh'
    USER_SOCIAL_NETWORK_CREDENTIALS = API_URL % 'social-networks/%s/user/credentials'
    RSVP = API_URL % 'rsvp'
    CODE = API_URL % 'code'


class EmailCampaignEndpoints(object):
    VERSION = 'v1'

    HOST_NAME = _get_host_name(GTApis.EMAIL_CAMPAIGN_SERVICE_NAME,
                           GTApis.EMAIL_CAMPAIGN_SERVICE_PORT)
    RELATIVE_VERSION = _get_api_relative_version(VERSION)
    API_URL = '/%s/%s' % (VERSION, '%s')
    CAMPAIGNS = RELATIVE_VERSION % CampaignWords.EMAIL_CAMPAIGN
    CAMPAIGN = CAMPAIGNS + '/<int:id>'
    SEND = CAMPAIGNS + '/<int:campaign_id>' + CampaignWords.SEND
    URL_REDIRECT = API_URL % (CampaignWords.REDIRECT + '/<int:url_conversion_id>')


class EmailCampaignUrl(object):
    CAMPAIGNS = EmailCampaignEndpoints.HOST_NAME % EmailCampaignEndpoints.CAMPAIGNS
    CAMPAIGN = CAMPAIGNS + "/%s"
    SEND = CAMPAIGN + CampaignWords.SEND
    URL_REDIRECT = EmailCampaignEndpoints.HOST_NAME % ('/' + EmailCampaignEndpoints.VERSION + '/' +
                                CampaignWords.REDIRECT + '/%s')
<|MERGE_RESOLUTION|>--- conflicted
+++ resolved
@@ -13,12 +13,7 @@
 
 """
 import os
-<<<<<<< HEAD
-
-from talent_config_manager import TalentConfigKeys
-=======
 from talent_config_manager import TalentConfigKeys, TalentEnvs
->>>>>>> 4d698478
 
 LOCAL_HOST = 'http://127.0.0.1'
 TALENT_DOMAIN = '.gettalent.com'
