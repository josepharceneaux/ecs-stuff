"""
This file contains API REST endpoints of all services e.g. one of the endpoint of auth_service is
    /v1/oauth2/token.

This also contains complete URLs of REST endpoints of all services. e.g. for above example,
complete URL will be 127.0.0.1:8011/v1/oauth2/token

Here we have two classes for each service.
 e.g. for candidate_service
 1) CandidateApi which contains REST endpoints
 2) CandidateApiUrl which contains complete URLs of REST endpoints

"""
import os
from talent_config_manager import TalentConfigKeys, TalentEnvs

LOCAL_HOST = 'http://127.0.0.1'
TALENT_DOMAIN = '.gettalent.com'
HEALTH_CHECK = '/healthcheck'


def _get_host_name(service_name, port_number):
    """
    This function gives the Base API Url depending on the environment variable.
    If api_version is provided, it also appends the version of API.

    For DEV, CIRCLE, In case of auth_service we'll get

            http://127.0.0.1:8001%s
    For QA:
            http://auth-service-staging.gettalent.com (for auth service)
    For PROD:
            http://auth-service.gettalent.com (for auth service)

    :param service_name: Name of service
    :param port_number: Port number of service
    :type service_name: str
    :type port_number: int
    :return:  A string that looks like https://auth-service.gettalent.com%s
    """
    env = os.getenv(TalentConfigKeys.ENV_KEY) or TalentEnvs.DEV
    if env == TalentEnvs.DEV:
        # This looks like http://127.0.0.1:8001 (for auth service)
        return LOCAL_HOST + ':' + str(port_number) + '%s'
    elif env == TalentEnvs.JENKINS:
        return 'http://jenkins.gettalent.com' + ':' + str(port_number) + '%s'
    elif env == TalentEnvs.QA:
        # This looks like:  https://auth-service-staging.gettalent.com%s
        return 'https://' + service_name + '-staging' + TALENT_DOMAIN + '%s'
    elif env == TalentEnvs.PROD:
        # This looks like: https://auth-service.gettalent.com%s
        return 'https://' + service_name + TALENT_DOMAIN + '%s'
    else:
        raise Exception("Environment variable GT_ENVIRONMENT not set correctly: "
                        "Should be %s, %s, %s or %s"
                        % (TalentEnvs.DEV, TalentEnvs.JENKINS, TalentEnvs.QA, TalentEnvs.PROD))


def get_web_app_url():
    env = os.getenv(TalentConfigKeys.ENV_KEY) or TalentEnvs.DEV
    if env in (TalentEnvs.DEV, TalentEnvs.JENKINS):
        return LOCAL_HOST + ':3000'
    elif env == TalentEnvs.QA:
        return 'https://staging.gettalent.com'
    elif env == TalentEnvs.PROD:
        return 'https://app.gettalent.com'
    else:
        raise Exception("Environment variable GT_ENVIRONMENT not set correctly: "
                        "Should be %s, %s, %s or %s"
                        % (TalentEnvs.DEV, TalentEnvs.JENKINS, TalentEnvs.QA, TalentEnvs.PROD))


def _get_health_check_url(host_name):
    """
    This returns the healthcheck url appended with host name. e.g.http://127.0.0.1:8001/healthcheck
    :param (str) host_name: name of host. e.g.http://127.0.0.1:8001
    """
    return host_name % HEALTH_CHECK


class GTApis(object):
    """
    This class contains the getTalent flask micro services' name and respective port numbers.
    """
    # Port Numbers of Flask micro services
    AUTH_SERVICE_PORT = 8001
    ACTIVITY_SERVICE_PORT = 8002
    RESUME_PARSING_SERVICE_PORT = 8003
    USER_SERVICE_PORT = 8004
    CANDIDATE_SERVICE_PORT = 8005
    WIDGET_SERVICE_PORT = 8006
    SOCIAL_NETWORK_SERVICE_PORT = 8007
    CANDIDATE_POOL_SERVICE_PORT = 8008
    SPREADSHEET_IMPORT_SERVICE_PORT = 8009
    DASHBOARD_SERVICE_PORT = 8010
    SCHEDULER_SERVICE_PORT = 8011
    SMS_CAMPAIGN_SERVICE_PORT = 8012
    PUSH_CAMPAIGN_SERVICE_PORT = 8013
    EMAIL_CAMPAIGN_SERVICE_PORT = 8014

    # Names of flask micro services
    AUTH_SERVICE_NAME = 'auth-service'
    ACTIVITY_SERVICE_NAME = 'activity-service'
    RESUME_PARSING_SERVICE_NAME = 'resume-parsing-service'
    USER_SERVICE_NAME = 'user-service'
    CANDIDATE_SERVICE_NAME = 'candidate-service'
    WIDGET_SERVICE_NAME = 'widget-service'
    SOCIAL_NETWORK_SERVICE_NAME = 'social-network-service'
    CANDIDATE_POOL_SERVICE_NAME = 'candidate-pool-service'
    SPREADSHEET_IMPORT_SERVICE_NAME = 'spreadsheet-import-service'
    DASHBOARD_SERVICE_NAME = 'frontend-service'
    SCHEDULER_SERVICE_NAME = 'scheduler-service'
    SMS_CAMPAIGN_SERVICE_NAME = 'sms-campaign-service'
    PUSH_CAMPAIGN_SERVICE_NAME = 'push-campaign-service'
    EMAIL_CAMPAIGN_SERVICE_NAME = 'email-campaign-service'

    # CORS headers
    CORS_HEADERS = {r"*": {"origins": [r".*\.gettalent\.com",
                                       "http://127.0.0.1",
                                       "https://127.0.0.1",
                                       "http://localhost"]}}


class AuthApi(object):
    """
    API relative URLs for auth_service. e.g. /v1/oauth2/token
    """
    VERSION = 'v1'
    TOKEN_CREATE = '/' + VERSION + '/oauth2/token'
    TOKEN_REVOKE = '/' + VERSION + '/oauth2/revoke'
    AUTHORIZE = '/' + VERSION + '/oauth2/authorize'


class AuthApiUrl(object):
    """
    Rest URLs of auth_service
    """
    HOST_NAME = _get_host_name(GTApis.AUTH_SERVICE_NAME, GTApis.AUTH_SERVICE_PORT)
    HEALTH_CHECK = _get_health_check_url(HOST_NAME)
    TOKEN_CREATE = HOST_NAME % ('/' + AuthApi.VERSION + '/oauth2/token')
    TOKEN_REVOKE = HOST_NAME % ('/' + AuthApi.VERSION + '/oauth2/revoke')
    AUTHORIZE = HOST_NAME % ('/' + AuthApi.VERSION + '/oauth2/authorize')


class AuthApiV2(object):
    """
    API relative URLs for auth_service. e.g. /v2/oauth2/token
    """
    VERSION = 'v2'
    TOKEN_CREATE = '/' + VERSION + '/oauth2/token'
    TOKEN_REFRESH = '/' + VERSION + '/oauth2/refresh'
    TOKEN_REVOKE = '/' + VERSION + '/oauth2/revoke'
    AUTHORIZE = '/' + VERSION + '/oauth2/authorize'


class AuthApiUrlV2(object):
    """
    Rest URLs of auth_service
    """
    HOST_NAME = _get_host_name(GTApis.AUTH_SERVICE_NAME, GTApis.AUTH_SERVICE_PORT)
    HEALTH_CHECK = _get_health_check_url(HOST_NAME)
    TOKEN_CREATE = HOST_NAME % ('/' + AuthApiV2.VERSION + '/oauth2/token')
    TOKEN_REFRESH = HOST_NAME % ('/' + AuthApiV2.VERSION + '/oauth2/refresh')
    TOKEN_REVOKE = HOST_NAME % ('/' + AuthApiV2.VERSION + '/oauth2/revoke')
    AUTHORIZE = HOST_NAME % ('/' + AuthApiV2.VERSION + '/oauth2/authorize')


class ActivityApi(object):
    """
    API relative URLs for activity_service. e.g /v1/activities/
    """
    VERSION = 'v1'
    # /v1/activities/
    ACTIVITIES = '/' + VERSION + '/activities/'
    # /v1/activities/<page>
    ACTIVITIES_PAGE = '/' + VERSION + '/activities/<page>'
    ACTIVITY_MESSAGES = '/' + VERSION + '/messages'
    LAST_READ = '/' + VERSION + '/last-read'


class ActivityApiUrl(object):
    """
    Rest URLs of activity_service
    """
    HOST_NAME = _get_host_name(GTApis.ACTIVITY_SERVICE_NAME, GTApis.ACTIVITY_SERVICE_PORT)
    HEALTH_CHECK = _get_health_check_url(HOST_NAME)
    ACTIVITIES = HOST_NAME % ('/' + ActivityApi.VERSION + '/activities/')
    ACTIVITIES_PAGE = HOST_NAME % ('/' + ActivityApi.VERSION + '/activities/%s')


class ResumeApi(object):
    """
    API relative URLs for resume_parsing_service. e.g. /v1/parse_resume
    """
    VERSION = 'v1'
    URL_PREFIX = '/' + VERSION + '/'
    PARSE = 'parse_resume'
    BATCH = 'batch'


class ResumeApiUrl(object):
    """
    Rest URLs of resume_parsing_service
    """
    HOST_NAME = _get_host_name(GTApis.RESUME_PARSING_SERVICE_NAME, GTApis.RESUME_PARSING_SERVICE_PORT)
    HEALTH_CHECK = _get_health_check_url(HOST_NAME)
    BASE_URL = HOST_NAME % ('/' + ResumeApi.VERSION + '/%s')
    PARSE = HOST_NAME % ('/' + ResumeApi.VERSION + '/parse_resume')
    BATCH_URL = HOST_NAME % ('/' + ResumeApi.VERSION + '/batch')
    BATCH_PROCESS = HOST_NAME % ('/' + ResumeApi.VERSION + '/batch/<int:user_id>')


class UserServiceApi(object):
    """
    API relative URLs for user_service. e.g. /v1/users
    """
    VERSION = 'v1'
    URL_PREFIX = '/' + VERSION + '/'
    USERS = "users"
    USER = "users/<int:id>"
    DOMAINS = "domains"
    DOMAIN = "domains/<int:id>"
    USER_ROLES = "users/<int:user_id>/roles"
    DOMAIN_ROLES = "domain/<int:domain_id>/roles"
    DOMAIN_GROUPS = "domain/<int:domain_id>/groups"
    DOMAIN_GROUPS_UPDATE = "domain/groups/<int:group_id>"
    USER_GROUPS = "groups/<int:group_id>/users"
    UPDATE_PASSWORD = "users/update-password"
    FORGOT_PASSWORD = "users/forgot-password"
    RESET_PASSWORD = "users/reset-password/<token>"

    DOMAIN_SOURCES = '/' + VERSION + '/sources'
    DOMAIN_SOURCE = '/' + VERSION + '/sources/<int:id>'
    DOMAIN_CUSTOM_FIELDS = '/' + VERSION + '/custom_fields'


class UserServiceApiUrl(object):
    """
    Rest URLs of user_service
    """
    HOST_NAME = _get_host_name(GTApis.USER_SERVICE_NAME, GTApis.USER_SERVICE_PORT)
    HEALTH_CHECK = _get_health_check_url(HOST_NAME)
    USERS = HOST_NAME % ('/' + UserServiceApi.VERSION + '/users')
    USER = HOST_NAME % ('/' + UserServiceApi.VERSION + '/users/%s')
    DOMAINS = HOST_NAME % ('/' + UserServiceApi.VERSION + '/domains')
    DOMAIN = HOST_NAME % ('/' + UserServiceApi.VERSION + '/domains/%s')
    USER_ROLES_API = HOST_NAME % ('/' + UserServiceApi.VERSION + '/users/%s/roles')
    DOMAIN_ROLES_API = HOST_NAME % ('/' + UserServiceApi.VERSION + '/domain/%s/roles')
    DOMAIN_GROUPS_API = HOST_NAME % ('/' + UserServiceApi.VERSION + '/domain/%s/groups')
    DOMAIN_GROUPS_UPDATE_API = HOST_NAME % ('/' + UserServiceApi.VERSION + '/domain/groups/%s')

    DOMAIN_SOURCES = HOST_NAME % ('/' + UserServiceApi.VERSION + '/sources')
    DOMAIN_SOURCE = HOST_NAME % ('/' + UserServiceApi.VERSION + '/sources/%s')

    USER_GROUPS_API = HOST_NAME % ('/' + UserServiceApi.VERSION + '/groups/%s/users')
    UPDATE_PASSWORD_API = HOST_NAME % ('/' + UserServiceApi.VERSION + '/users/update-password')
    FORGOT_PASSWORD_API = HOST_NAME % ('/' + UserServiceApi.VERSION + '/users/forgot-password')
    RESET_PASSWORD_API = HOST_NAME % ('/' + UserServiceApi.VERSION + '/users/reset-password/%s')
    DOMAIN_CUSTOM_FIELDS = HOST_NAME % ('/' + UserServiceApi.VERSION + '/custom_fields')


class CandidateApi(object):
    """
    API relative URLs for candidate_service. e.g /v1/candidates
    """
    VERSION = 'v1'

    CANDIDATES = '/' + VERSION + '/candidates'
    CANDIDATE_ID = '/' + VERSION + '/candidates/<int:id>'
    CANDIDATE_EMAIL = '/' + VERSION + '/candidates/<email>'

    ADDRESSES = '/' + VERSION + '/candidates/<int:candidate_id>/addresses'
    ADDRESS = '/' + VERSION + '/candidates/<int:candidate_id>/addresses/<int:id>'

    AOIS = '/' + VERSION + '/candidates/<int:candidate_id>/areas_of_interest'
    AOI = '/' + VERSION + '/candidates/<int:candidate_id>/areas_of_interest/<int:id>'

    CUSTOM_FIELDS = '/' + VERSION + '/candidates/<int:candidate_id>/custom_fields'
    CUSTOM_FIELD = '/' + VERSION + '/candidates/<int:candidate_id>/custom_fields/<int:id>'

    EDUCATIONS = '/' + VERSION + '/candidates/<int:candidate_id>/educations'
    EDUCATION = '/' + VERSION + '/candidates/<int:candidate_id>/educations/<int:id>'

    DEGREES = '/' + VERSION + '/candidates/<int:candidate_id>/educations/<int:education_id>/degrees'
    DEGREE = '/' + VERSION + '/candidates/<int:candidate_id>/educations/<int:education_id>/degrees/<int:id>'

    DEGREE_BULLETS = '/' + VERSION + '/candidates/<int:candidate_id>/educations/<int:education_id>/degrees/<int:degree_id>/bullets'
    DEGREE_BULLET = '/' + VERSION + '/candidates/<int:candidate_id>/educations/<int:education_id>/degrees/<int:degree_id>/bullets/<int:id>'

    DEVICES = '/' + VERSION + '/candidates/<int:id>/devices'
    DEVICE = '/' + VERSION + '/candidates/<int:id>/devices/<int:id>'

    EXPERIENCES = '/' + VERSION + '/candidates/<int:candidate_id>/work_experiences'
    EXPERIENCE = '/' + VERSION + '/candidates/<int:candidate_id>/work_experiences/<int:id>'

    EXPERIENCE_BULLETS = '/' + VERSION + '/candidates/<int:candidate_id>/work_experiences/<int:experience_id>/bullets'
    EXPERIENCE_BULLET = '/' + VERSION + '/candidates/<int:candidate_id>/work_experiences/<int:experience_id>/bullets/<int:id>'

    EMAILS = '/' + VERSION + '/candidates/<int:candidate_id>/emails'
    EMAIL = '/' + VERSION + '/candidates/<int:candidate_id>/emails/<int:id>'

    MILITARY_SERVICES = '/' + VERSION + '/candidates/<int:candidate_id>/military_services'
    MILITARY_SERVICE = '/' + VERSION + '/candidates/<int:candidate_id>/military_services/<int:id>'

    PHONES = '/' + VERSION + '/candidates/<int:candidate_id>/phones'
    PHONE = '/' + VERSION + '/candidates/<int:candidate_id>/phones/<int:id>'

    PREFERRED_LOCATIONS = '/' + VERSION + '/candidates/<int:candidate_id>/preferred_locations'
    PREFERRED_LOCATION = '/' + VERSION + '/candidates/<int:candidate_id>/preferred_locations/<int:id>'

    SKILLS = '/' + VERSION + '/candidates/<int:candidate_id>/skills'
    SKILL = '/' + VERSION + '/candidates/<int:candidate_id>/skills/<int:id>'

    PHOTOS = '/' + VERSION + '/candidates/<int:candidate_id>/photos'
    PHOTO = '/' + VERSION + '/candidates/<int:candidate_id>/photos/<int:id>'

    SOCIAL_NETWORKS = '/' + VERSION + '/candidates/<int:candidate_id>/social_networks'
    SOCIAL_NETWORK = '/' + VERSION + '/candidates/<int:candidate_id>/social_networks/<int:id>'

    WORK_PREFERENCES = '/' + VERSION + '/candidates/<int:candidate_id>/work_preferences'
    WORK_PREFERENCE = '/' + VERSION + '/candidates/<int:candidate_id>/work_preferences/<int:id>'
    CANDIDATE_EDIT = '/' + VERSION + '/candidates/<int:id>/edits'

    CANDIDATE_SEARCH = '/' + VERSION + '/candidates/search'
    CANDIDATES_DOCUMENTS = '/' + VERSION + '/candidates/documents'
    OPENWEB = '/' + VERSION + '/candidates/openweb'
    CANDIDATE_CLIENT_CAMPAIGN = '/' + VERSION + '/candidates/client_email_campaign'
    CANDIDATE_VIEWS = '/' + VERSION + '/candidates/<int:id>/views'
    CANDIDATE_PREFERENCES = '/' + VERSION + '/candidates/<int:id>/preferences'
    CANDIDATE_NOTES = '/' + VERSION + '/candidates/<int:id>/notes'

    LANGUAGES = '/' + VERSION + '/candidates/<int:candidate_id>/languages'
    LANGUAGE = '/' + VERSION + '/candidates/<int:candidate_id>/languages/<int:id>'

    REFERENCES = '/' + VERSION + '/candidates/<int:candidate_id>/references'
    REFERENCE = '/' + VERSION + '/candidates/<int:candidate_id>/references/<int:id>'

    TAGS = '/' + VERSION + '/candidates/<int:candidate_id>/tags'
    TAG = '/' + VERSION + '/candidates/<int:candidate_id>/tags/<int:id>'

    PIPELINES = '/' + VERSION + '/candidates/<int:candidate_id>/pipelines'


class CandidateApiUrl(object):
    """
    Rest URLs of candidate_service
    """
    HOST_NAME = _get_host_name(GTApis.CANDIDATE_SERVICE_NAME, GTApis.CANDIDATE_SERVICE_PORT)
    HEALTH_CHECK = _get_health_check_url(HOST_NAME)
    CANDIDATES = HOST_NAME % ('/' + CandidateApi.VERSION + '/candidates')
    CANDIDATE = HOST_NAME % ('/' + CandidateApi.VERSION + '/candidates/%s')

    ADDRESSES = HOST_NAME % ('/' + CandidateApi.VERSION + '/candidates/%s/addresses')
    ADDRESS = HOST_NAME % ('/' + CandidateApi.VERSION + '/candidates/%s/addresses/%s')

    AOIS = HOST_NAME % ('/' + CandidateApi.VERSION + '/candidates/%s/areas_of_interest')
    AOI = HOST_NAME % ('/' + CandidateApi.VERSION + '/candidates/%s/areas_of_interest/%s')

    CUSTOM_FIELDS = HOST_NAME % ('/' + CandidateApi.VERSION + '/candidates/%s/custom_fields')
    CUSTOM_FIELD = CUSTOM_FIELDS + "/%s"

    CANDIDATE_SEARCH_URI = HOST_NAME % ('/' + CandidateApi.VERSION + '/candidates/search')

    CANDIDATES_DOCUMENTS_URI = HOST_NAME % ('/' + CandidateApi.VERSION + '/candidates/documents')

    EDUCATIONS = HOST_NAME % ('/' + CandidateApi.VERSION + '/candidates/%s/educations')
    EDUCATION = HOST_NAME % ('/' + CandidateApi.VERSION + '/candidates/%s/educations/%s')

    DEGREES = HOST_NAME % ('/' + CandidateApi.VERSION + '/candidates/%s/educations/%s/degrees')
    DEGREE = HOST_NAME % ('/' + CandidateApi.VERSION + '/candidates/%s/educations/%s/degrees/%s')

    DEGREE_BULLETS = HOST_NAME % ('/' + CandidateApi.VERSION + '/candidates/%s/educations/%s/degrees/%s/bullets')
    DEGREE_BULLET = HOST_NAME % ('/' + CandidateApi.VERSION + '/candidates/%s/educations/%s/degrees/%s/bullets/%s')

    DEVICES = HOST_NAME % ('/' + CandidateApi.VERSION + '/candidates/%s/devices')
    DEVICE = HOST_NAME % ('/' + CandidateApi.VERSION + '/candidates/%s/devices/%s')

    EMAILS = HOST_NAME % ('/' + CandidateApi.VERSION + '/candidates/%s/emails')
    EMAIL = HOST_NAME % ('/' + CandidateApi.VERSION + '/candidates/%s/emails/%s')

    EXPERIENCES = HOST_NAME % ('/' + CandidateApi.VERSION + '/candidates/%s/work_experiences')
    EXPERIENCE = HOST_NAME % ('/' + CandidateApi.VERSION + '/candidates/%s/work_experiences/%s')

    EXPERIENCE_BULLETS = HOST_NAME % ('/' + CandidateApi.VERSION + '/candidates/%s/work_experiences/%s/bullets')
    EXPERIENCE_BULLET = HOST_NAME % ('/' + CandidateApi.VERSION + '/candidates/%s/work_experiences/%s/bullets/%s')

    MILITARY_SERVICES = HOST_NAME % ('/' + CandidateApi.VERSION + '/candidates/%s/military_services')
    MILITARY_SERVICE = HOST_NAME % ('/' + CandidateApi.VERSION + '/candidates/%s/military_services/%s')

    PHONES = HOST_NAME % ('/' + CandidateApi.VERSION + '/candidates/%s/phones')
    PHONE = HOST_NAME % ('/' + CandidateApi.VERSION + '/candidates/%s/phones/%s')

    PREFERRED_LOCATIONS = HOST_NAME % ('/' + CandidateApi.VERSION + '/candidates/%s/preferred_locations')
    PREFERRED_LOCATION = HOST_NAME % ('/' + CandidateApi.VERSION + '/candidates/%s/preferred_locations/%s')

    SKILLS = HOST_NAME % ('/' + CandidateApi.VERSION + '/candidates/%s/skills')
    SKILL = HOST_NAME % ('/' + CandidateApi.VERSION + '/candidates/%s/skills/%s')

    PHOTOS = HOST_NAME % ('/' + CandidateApi.VERSION + '/candidates/%s/photos')
    PHOTO = HOST_NAME % ('/' + CandidateApi.VERSION + '/candidates/%s/photos/%s')

    SOCIAL_NETWORKS = HOST_NAME % ('/' + CandidateApi.VERSION + '/candidates/%s/social_networks')
    SOCIAL_NETWORK = HOST_NAME % ('/' + CandidateApi.VERSION + '/candidates/%s/social_networks/%s')

    WORK_PREFERENCES = HOST_NAME % ('/' + CandidateApi.VERSION + '/candidates/%s/work_preferences')
    WORK_PREFERENCE_ID = HOST_NAME % ('/' + CandidateApi.VERSION + '/candidates/%s/work_preferences/%s')
    CANDIDATE_EDIT = HOST_NAME % ('/' + CandidateApi.VERSION + '/candidates/%s/edits')
    CANDIDATE_VIEW = HOST_NAME % ('/' + CandidateApi.VERSION + '/candidates/%s/views')
    CANDIDATE_PREFERENCE = HOST_NAME % ('/' + CandidateApi.VERSION + '/candidates/%s/preferences')
    NOTES = HOST_NAME % ('/' + CandidateApi.VERSION + '/candidates/%s/notes')

    CANDIDATE_CLIENT_CAMPAIGN = HOST_NAME % ('/' + CandidateApi.VERSION + '/candidates/client_email_campaign')

    LANGUAGES = HOST_NAME % ('/' + CandidateApi.VERSION + '/candidates/%s/languages')
    LANGUAGE = HOST_NAME % ('/' + CandidateApi.VERSION + '/candidates/%s/languages/%s')

    REFERENCES = HOST_NAME % ('/' + CandidateApi.VERSION + '/candidates/%s/references')
    REFERENCE = HOST_NAME % ('/' + CandidateApi.VERSION + '/candidates/%s/references/%s')

    TAGS = HOST_NAME % ('/' + CandidateApi.VERSION + '/candidates/%s/tags')
    TAG = HOST_NAME % ('/' + CandidateApi.VERSION + '/candidates/%s/tags/%s')

    PIPELINES = HOST_NAME % ('/' + CandidateApi.VERSION + '/candidates/%s/pipelines')


class WidgetApi(object):
    """
    API relative URLs for widget_service. e.g. /v1/universities
    """
    VERSION = 'v1'
    URL_PREFIX = '/' + VERSION + '/'
    DOMAINS = 'domains'
    DOMAIN_WIDGETS = 'domains/<path:encrypted_domain_id>/widgets/<path:encrypted_widget_id>'
    DOMAIN_INTERESTS = 'domains/<path:encrypted_domain_id>/interests'
    DOMAIN_MAJORS = 'domains/<path:encrypted_domain_id>/majors'
    UNIVERSITIES = 'universities'


class WidgetApiUrl(object):
    """
    Rest URLs of widget_service
    """
    HOST_NAME = _get_host_name(GTApis.WIDGET_SERVICE_NAME, GTApis.WIDGET_SERVICE_PORT)
    HEALTH_CHECK = _get_health_check_url(HOST_NAME)
<<<<<<< HEAD
    DOMAINS = HOST_NAME % ('/' + WidgetApi.VERSION + '/domains')
    DOMAIN_WIDGETS = HOST_NAME % ('/' + WidgetApi.VERSION + '/domains/%s/widgets/%s')
    DOMAIN_INTERESTS = HOST_NAME % ('/' + WidgetApi.VERSION + '/domains/%s/interests')
    DOMAIN_MAJORS = HOST_NAME % ('/' + WidgetApi.VERSION + '/domains/%s/majors')
    UNIVERSITIES = HOST_NAME % ('/' + WidgetApi.VERSION + '/universities')
=======
    API_URL = HOST_NAME % _get_api_relative_version(WidgetApi.VERSION)
    DOMAIN_WIDGETS = API_URL % (WidgetApi.DOMAINS + '/%s/widgets/%s')
    DOMAIN_INTERESTS = API_URL % (WidgetApi.DOMAINS + '/%s/interests')
    DOMAIN_MAJORS = API_URL % (WidgetApi.DOMAINS + '/%s/majors')
    DOMAINS = API_URL % WidgetApi.DOMAINS
    UNIVERSITIES = API_URL % WidgetApi.UNIVERSITIES


class CandidatePoolApiWords(object):
    """
    This class contains words used for endpoints of candidate_pool API.
    """
    TALENT_POOLS = 'talent-pools'
    TALENT_POOL = 'talent-pool'
    TALENT_PIPELINES = 'talent-pipelines'
    TALENT_PIPELINE = 'talent-pipeline'
    STATS = '/stats'
    CANDIDATES = '/candidates'
    ENGAGEMENT = '/engagement'
    CAMPAIGNS = '/campaigns'
    GROUPS = 'groups'
    SMART_LISTS = '/smartlists'
>>>>>>> 62aef12d


class CandidatePoolApi(object):
    """
    API relative URLs for candidate_pool_service. e.g. /v1/smartlists
    """
    VERSION = 'v1'
    # /v1/
    URL_PREFIX = '/' + VERSION + '/'
    # Talent Pools
    TALENT_POOLS = 'talent-pools'
    TALENT_POOL = 'talent-pools/<int:id>'
    TALENT_POOL_CANDIDATES = 'talent-pools/<int:id>/candidates'
    TALENT_PIPELINES_OF_TALENT_POOLS = 'talent-pools/<int:id>/talent-pipelines'
    TALENT_POOL_GROUPS = 'groups/<int:group_id>/talent-pools'
    TALENT_POOL_UPDATE_STATS = 'talent-pools/stats'
    TALENT_POOL_GET_STATS = 'talent-pools/<int:talent_pool_id>/stats'
    TALENT_PIPELINES_IN_TALENT_POOL_GET_STATS = 'talent-pools/<int:talent_pool_id>/talent-pipelines/stats'
    # Talent Pipelines
<<<<<<< HEAD
    TALENT_PIPELINES = 'talent-pipelines'
    TALENT_PIPELINE = 'talent-pipelines/<int:id>'
    TALENT_PIPELINE_SMARTLISTS = 'talent-pipelines/<int:id>/smartlists'
    TALENT_PIPELINE_CANDIDATES = 'talent-pipelines/<int:id>/candidates'
    TALENT_PIPELINE_CAMPAIGNS = 'talent-pipelines/<int:id>/campaigns'
    TALENT_PIPELINE_UPDATE_STATS = 'talent-pipelines/stats'
    TALENT_PIPELINE_GET_STATS = 'talent-pipelines/<int:talent_pipeline_id>/stats'
=======
    TALENT_PIPELINE = CandidatePoolApiWords.TALENT_PIPELINES + _INT_ID
    TALENT_PIPELINE_SMARTLISTS = CandidatePoolApiWords.TALENT_PIPELINES + _INT_ID + CandidatePoolApiWords.SMART_LISTS
    TALENT_PIPELINE_CANDIDATES = CandidatePoolApiWords.TALENT_PIPELINES + _INT_ID + CandidatePoolApiWords.CANDIDATES
    TALENT_PIPELINE_ENGAGED_CANDIDATES = CandidatePoolApiWords.TALENT_PIPELINES + _INT_ID + CandidatePoolApiWords.CANDIDATES + CandidatePoolApiWords.ENGAGEMENT
    TALENT_PIPELINE_CAMPAIGNS = CandidatePoolApiWords.TALENT_PIPELINES + _INT_ID + CandidatePoolApiWords.CAMPAIGNS
    TALENT_PIPELINE_UPDATE_STATS = CandidatePoolApiWords.TALENT_PIPELINES + CandidatePoolApiWords.STATS
    TALENT_PIPELINE_GET_STATS = CandidatePoolApiWords.TALENT_PIPELINES + '/<int:talent_pipeline_id>' + CandidatePoolApiWords.STATS
>>>>>>> 62aef12d
    # Smartlists
    SMARTLISTS = 'smartlists'
    SMARTLIST = 'smartlists/<int:id>'
    SMARTLIST_CANDIDATES = 'smartlists/<int:smartlist_id>/candidates'
    SMARTLIST_UPDATE_STATS = 'smartlists/stats'
    SMARTLIST_GET_STATS = 'smartlists/<int:smartlist_id>/stats'
    SMARTLIST_IN_TALENT_PIPELINE_GET_STATS = 'talent-pipelines/<int:talent_pipeline_id>/smartlists/stats'


class CandidatePoolApiUrl(object):
    """
    Rest URLs of candidate_pool_service
    """
    HOST_NAME = _get_host_name(GTApis.CANDIDATE_POOL_SERVICE_NAME, GTApis.CANDIDATE_POOL_SERVICE_PORT)
    HEALTH_CHECK = _get_health_check_url(HOST_NAME)
    # Talent Pool
    TALENT_POOLS = HOST_NAME % ('/' + CandidatePoolApi.VERSION + '/talent-pools')
    TALENT_POOL = HOST_NAME % ('/' + CandidatePoolApi.VERSION + '/talent-pools/%s')
    TALENT_POOL_CANDIDATE = HOST_NAME % ('/' + CandidatePoolApi.VERSION + '/talent-pools/%s/candidates')
    TALENT_PIPELINES_OF_TALENT_POOLS = \
        HOST_NAME % ('/' + CandidatePoolApi.VERSION + '/talent-pools/%s/talent-pipelines')
    TALENT_POOL_GROUP = HOST_NAME % ('/' + CandidatePoolApi.VERSION + '/groups/%s/talent-pools')
    TALENT_POOL_UPDATE_STATS = HOST_NAME % ('/' + CandidatePoolApi.VERSION + '/talent-pools/stats')
    TALENT_POOL_GET_STATS = HOST_NAME % ('/' + CandidatePoolApi.VERSION + '/talent-pools/%s/stats')
    TALENT_PIPELINES_IN_TALENT_POOL_GET_STATS = \
        HOST_NAME % ('/' + CandidatePoolApi.VERSION + '/talent-pools/<int:talent_pool_id>/talent-pipelines/stats')
    # Talent Pipeline
    TALENT_PIPELINES = HOST_NAME % ('/' + CandidatePoolApi.VERSION + '/talent-pipelines')
    TALENT_PIPELINE = HOST_NAME % ('/' + CandidatePoolApi.VERSION + '/talent-pipelines/%s')
    TALENT_PIPELINE_SMARTLISTS = HOST_NAME % ('/' + CandidatePoolApi.VERSION + '/talent-pipelines/%s/smartlists')
    TALENT_PIPELINE_CANDIDATE = HOST_NAME % ('/' + CandidatePoolApi.VERSION + '/talent-pipelines/%s/candidates')
    TALENT_PIPELINE_CAMPAIGN = HOST_NAME % ('/' + CandidatePoolApi.VERSION + '/talent-pipelines/%s/campaigns')
    TALENT_PIPELINE_UPDATE_STATS = HOST_NAME % ('/' + CandidatePoolApi.VERSION + '/talent-pipelines/stats')

    TALENT_PIPELINE_GET_STATS = HOST_NAME % ('/' + CandidatePoolApi.VERSION + '/talent-pipelines/%s/stats')
    # Smartlists
    SMARTLISTS = HOST_NAME % ('/' + CandidatePoolApi.VERSION + '/smartlists')
    SMARTLIST = HOST_NAME % ('/' + CandidatePoolApi.VERSION + '/smartlists/%s')
    SMARTLIST_CANDIDATES = HOST_NAME % ('/' + CandidatePoolApi.VERSION + '/smartlists/%s/candidates')
    SMARTLIST_UPDATE_STATS = HOST_NAME % ('/' + CandidatePoolApi.VERSION + '/smartlists/stats')
    SMARTLIST_GET_STATS = HOST_NAME % ('/' + CandidatePoolApi.VERSION + '/smartlists/%s/stats')


class SpreadsheetImportApi(object):
    """
    API relative URLs for spreadsheet_import_service. e.g. /v1/parse_spreadsheet/convert_to_table
    """
    VERSION = 'v1'
    # This is /v1/
    URL_PREFIX = '/' + VERSION + '/'
    CONVERT_TO_TABLE = 'parse_spreadsheet/convert_to_table'
    IMPORT_CANDIDATES = 'parse_spreadsheet/import_candidates'


class SpreadsheetImportApiUrl(object):
    """
    Rest URLs of spreadsheet_import_service
    """
    HOST_NAME = _get_host_name(GTApis.SPREADSHEET_IMPORT_SERVICE_NAME, GTApis.SPREADSHEET_IMPORT_SERVICE_PORT)
    HEALTH_CHECK = _get_health_check_url(HOST_NAME)
    CONVERT_TO_TABLE = HOST_NAME % ('/' + SpreadsheetImportApi.VERSION + '/parse_spreadsheet/convert_to_table')
    IMPORT_CANDIDATES = HOST_NAME % ('/' + SpreadsheetImportApi.VERSION + '/parse_spreadsheet/import_candidates')


class SchedulerApi(object):
    """
    Rest Relative URLs of scheduler_service
    """
    VERSION = 'v1'
    # URLs, in case of API
    SCHEDULER_MULTIPLE_TASKS = '/' + VERSION + '/tasks'
    SCHEDULER_TASKS_TEST = '/' + VERSION + '/tasks/test'
    SCHEDULER_ONE_TASK = '/' + VERSION + '/tasks/id/<string:_id>'
    SCHEDULER_NAMED_TASK = '/' + VERSION + '/tasks/name/<string:_name>'
    SCHEDULER_ONE_TASK_NAME = '/' + VERSION + '/tasks/name/<string:_name>'
    SCHEDULER_MULTIPLE_TASK_RESUME = '/' + VERSION + '/tasks/resume'
    SCHEDULER_MULTIPLE_TASK_PAUSE = '/' + VERSION + '/tasks/pause'
    SCHEDULER_SINGLE_TASK_RESUME = '/' + VERSION + '/tasks/<string:_id>/resume'
    SCHEDULER_SINGLE_TASK_PAUSE = '/' + VERSION + '/tasks/<string:_id>/pause'
    SCHEDULER_ADMIN_TASKS = '/' + VERSION + '/admin/tasks'


class SchedulerApiUrl(object):
    """
    Rest URLs of scheduler_service
    """
    HOST_NAME = _get_host_name(GTApis.SCHEDULER_SERVICE_NAME, GTApis.SCHEDULER_SERVICE_PORT)
    HEALTH_CHECK = _get_health_check_url(HOST_NAME)
    # URLs, in case of test cases
    TASKS = HOST_NAME % ('/' + SchedulerApi.VERSION + '/tasks')
    TASK = HOST_NAME % ('/' + SchedulerApi.VERSION + '/tasks/id/%s')
    TASK_NAME = HOST_NAME % ('/' + SchedulerApi.VERSION + '/tasks/name/%s')
    PAUSE_TASK = HOST_NAME % ('/' + SchedulerApi.VERSION + '/tasks/%s/pause')
    RESUME_TASK = HOST_NAME % ('/' + SchedulerApi.VERSION + '/tasks/%s/resume')
    PAUSE_TASKS = HOST_NAME % ('/' + SchedulerApi.VERSION + '/tasks/pause')
    RESUME_TASKS = HOST_NAME % ('/' + SchedulerApi.VERSION + '/tasks/resume')
    TEST_TASK = HOST_NAME % ('/' + SchedulerApi.VERSION + '/tasks/test')

    # Scheduler Admin API
    ADMIN_TASKS = HOST_NAME % ('/' + SchedulerApi.VERSION + '/admin/tasks')

    # Use different port of scheduler service URL
    FLOWER_MONITORING_PORT = '--port=5511'


class SocialNetworkApi(object):
    """
    Rest URLs for social_network_service
    """
    VERSION = 'v1'
    # URLs, in case of API
    EVENTS = '/' + VERSION + '/events'
    EVENT = '/' + VERSION + '/events/<int:event_id>'
    SOCIAL_NETWORKS = '/' + VERSION + '/social-networks'
    MEETUP_GROUPS = '/' + VERSION + '/social-networks/meetup-groups'
    TOKEN_VALIDITY = '/' + VERSION + '/social-networks/<int:social_network_id>/token/validity'
    TOKEN_REFRESH = '/' + VERSION + '/social-networks/<int:social_network_id>/token/refresh'
    USER_SOCIAL_NETWORK_CREDENTIALS = '/' + VERSION + '/social-networks/<int:social_network_id>/user/credentials'
    VENUES = '/' + VERSION + '/venues'
    VENUE = '/' + VERSION + '/venues/<int:venue_id>'
    EVENT_ORGANIZERS = '/' + VERSION + '/event-organizers'
    EVENT_ORGANIZER = '/' + VERSION + '/event-organizers/<int:organizer_id>'
    TIMEZONES = '/' + VERSION + '/data/timezones'
    RSVP = '/' + VERSION + '/rsvp'
    CODE = '/' + VERSION + '/code'


class SocialNetworkApiUrl(object):
    """
    API relative URLs for social_network_service
    """
    HOST_NAME = _get_host_name(GTApis.SOCIAL_NETWORK_SERVICE_NAME, GTApis.SOCIAL_NETWORK_SERVICE_PORT)
    HEALTH_CHECK = _get_health_check_url(HOST_NAME)

    # TODO: Make this URL dynamic i.e different for staging, dev or prod
    UI_APP_URL = 'http://localhost:3000'
    EVENTS = HOST_NAME % ('/' + SocialNetworkApi.VERSION + '/events')
    EVENT = HOST_NAME % ('/' + SocialNetworkApi.VERSION + '/events/%s')
    SOCIAL_NETWORKS = HOST_NAME % ('/' + SocialNetworkApi.VERSION + '/social-networks')
    VENUES = HOST_NAME % ('/' + SocialNetworkApi.VERSION + '/venues')
    VENUE = HOST_NAME % ('/' + SocialNetworkApi.VERSION + '/venues/%s')
    EVENT_ORGANIZERS = HOST_NAME % ('/' + SocialNetworkApi.VERSION + '/event-organizers')
    EVENT_ORGANIZER = HOST_NAME % ('/' + SocialNetworkApi.VERSION + '/event-organizers/%s')
    TIMEZONES = HOST_NAME % ('/' + SocialNetworkApi.VERSION + '/data/timezones')
    MEETUP_GROUPS = HOST_NAME % ('/' + SocialNetworkApi.VERSION + '/social-networks/meetup-groups')
    TOKEN_VALIDITY = HOST_NAME % ('/' + SocialNetworkApi.VERSION + '/social-networks/%s/token/validity')
    TOKEN_REFRESH = HOST_NAME % ('/' + SocialNetworkApi.VERSION + '/social-networks/%s/token/refresh')
    USER_SOCIAL_NETWORK_CREDENTIALS = \
        HOST_NAME % ('/' + SocialNetworkApi.VERSION + '/social-networks/%s/user/credentials')
    RSVP = HOST_NAME % ('/' + SocialNetworkApi.VERSION + '/rsvp')
    CODE = HOST_NAME % ('/' + SocialNetworkApi.VERSION + '/code')


class SmsCampaignApi(object):
    """
    This class contains the REST endpoints of sms_campaign_service
    """
    VERSION = 'v1'
    # endpoint /v1/sms-campaigns
    # GET all campaigns of a user, POST new campaign, DELETE campaigns of a user from given ids
    CAMPAIGNS = '/' + VERSION + '/sms-campaigns'
    # endpoint /v1/sms-campaigns/:campaign_id
    # GET campaign by its id, POST: updates a campaign, DELETE a campaign from given id
    CAMPAIGN = '/' + VERSION + '/sms-campaigns/<int:campaign_id>'
    # /v1/sms-campaigns/:campaign_id/schedule
    # To schedule an SMS campaign
    SCHEDULE = '/' + VERSION + '/sms-campaigns/<int:campaign_id>/schedule'
    # endpoint /v1/sms-campaigns/:campaign_id/send
    # To send a campaign to candidates
    SEND = '/' + VERSION + '/sms-campaigns/<int:campaign_id>/send'
    # endpoint /v1/redirect/:id
    # This endpoint is hit when candidate clicks on any URL present in SMS body text.
    REDIRECT = '/' + VERSION + '/redirect/<int:url_conversion_id>'
    # endpoint /v1/receive
    # This endpoint is callback URL when candidate replies to a campaign via SMS
    RECEIVE = '/' + VERSION + '/receive'
    # endpoint /v1/sms-campaigns/:campaign_id/blasts
    # Gives the blasts of a campaign
    BLASTS = '/' + VERSION + '/sms-campaigns/<int:campaign_id>/blasts'
    # endpoint /v1/sms-campaigns/:campaign_id/blasts/:blast_id
    # Gives the blast object of SMS campaign from given blast id.
    BLAST = '/' + VERSION + '/sms-campaigns/<int:campaign_id>/blasts/<int:blast_id>'
    # endpoint /v1/sms-campaigns/:campaign_id/blasts/:blast_id/sends
    # Gives the sends objects of a blast object of SMS campaign from given blast id.
    BLAST_SENDS = '/' + VERSION + '/sms-campaigns/<int:campaign_id>/blasts/<int:blast_id>/sends'
    # endpoint /v1/sms-campaigns/:campaign_id/blasts/:blast_id/replies
    # Gives the replies objects of a blast object of SMS campaign from given blast id.
    BLAST_REPLIES = '/' + VERSION + '/sms-campaigns/<int:campaign_id>/blasts/<int:blast_id>/replies'
    # endpoint /v1/sms-campaigns/:campaign_id/sends
    # This gives the records from "sends" for a given id of campaign
    SENDS = '/' + VERSION + '/sms-campaigns/<int:campaign_id>/sends'
    # endpoint /v1/sms-campaigns/:campaign_id/replies
    # This gives the records from "sms_campaign_reply" for a given id of campaign
    REPLIES = '/' + VERSION + '/sms-campaigns/<int:campaign_id>/replies'


class SmsCampaignApiUrl(object):
    """
    This class contains the REST URLs of sms_campaign_service
    """
    """ Endpoints' complete URLs for pyTests """
    # HOST_NAME is http://127.0.0.1:8012 for dev
    HOST_NAME = _get_host_name(GTApis.SMS_CAMPAIGN_SERVICE_NAME, GTApis.SMS_CAMPAIGN_SERVICE_PORT)

    CAMPAIGNS = HOST_NAME % ('/' + SmsCampaignApi.VERSION + '/sms-campaigns')
    CAMPAIGN = HOST_NAME % ('/' + SmsCampaignApi.VERSION + '/sms-campaigns/%s')
    SCHEDULE = HOST_NAME % ('/' + SmsCampaignApi.VERSION + '/sms-campaigns/%s/schedule')
    SEND = HOST_NAME % ('/' + SmsCampaignApi.VERSION + '/sms-campaigns/%s/send')
    REDIRECT = HOST_NAME % ('/' + SmsCampaignApi.VERSION + '/redirect/%s')
    RECEIVE = HOST_NAME % ('/' + SmsCampaignApi.VERSION + '/receive')
    BLASTS = HOST_NAME % ('/' + SmsCampaignApi.VERSION + '/sms-campaigns/%s/blasts')
    BLAST = HOST_NAME % ('/' + SmsCampaignApi.VERSION + '/sms-campaigns/%s/blasts/%s')
    SENDS = HOST_NAME % ('/' + SmsCampaignApi.VERSION + '/sms-campaigns/%s/sends')
    REPLIES = HOST_NAME % ('/' + SmsCampaignApi.VERSION + '/sms-campaigns/%s/replies')
    BLAST_SENDS = HOST_NAME % ('/' + SmsCampaignApi.VERSION + '/sms-campaigns/%s/blasts/%s/sends')
    BLAST_REPLIES = HOST_NAME % ('/' + SmsCampaignApi.VERSION + '/sms-campaigns/%s/blasts/%s/replies')


class PushCampaignApi(object):
    """
    REST URLs for Push Campaign Service endpoints
    """
    VERSION = 'v1'
    # endpoint /v1/push-campaigns
    # GET all campaigns of a user, POST new campaign, DELETE campaigns of a user from given ids
    CAMPAIGNS = '/' + VERSION + '/push-campaigns'
    # endpoint /v1/push-campaigns/:id
    # GET campaign by its id, POST: updates a campaign, DELETE a campaign from given id
    CAMPAIGN = '/' + VERSION + '/push-campaigns/<int:campaign_id>'
    # endpoint /v1/push-campaigns/:id/sends
    # This gives the records from "sends" for a given id of campaign
    SENDS = '/' + VERSION + '/push-campaigns/<int:campaign_id>/sends'
    BLASTS = '/' + VERSION + '/push-campaigns/<int:campaign_id>/blasts'
    BLAST = '/' + VERSION + '/push-campaigns/<int:campaign_id>/blasts/<int:blast_id>'
    BLAST_SENDS = '/' + VERSION + '/push-campaigns/<int:campaign_id>/blasts/<int:blast_id>/sends'
    # endpoint /v1/push-campaigns/:id/send
    # To send a campaign to candidates
    SEND = '/' + VERSION + '/push-campaigns/<int:campaign_id>/send'
    # /v1/push-campaigns/:id/schedule
    # To schedule a Push campaign
    SCHEDULE = '/' + VERSION + '/push-campaigns/<int:campaign_id>/schedule'
    # endpoint /v1/redirect/:id
    # This endpoint is hit when candidate clicks on any URL present in Push campaign's body text.
    REDIRECT = '/' + VERSION + '/redirect/<int:url_conversion_id>'

    # helper endpoints, need to get url_conversion records in some cases
    URL_CONVERSION = '/' + VERSION + '/url-conversions/<int:_id>'
    URL_CONVERSION_BY_SEND_ID = '/' + VERSION + '/send-url-conversions/<int:send_id>'


class PushCampaignApiUrl(object):
    """
    This class contains the REST URLs of push_campaign_service
    """
    """ Endpoints' complete URLs for pyTests """
    # HOST_NAME is http://127.0.0.1:8013 for dev
    HOST_NAME = _get_host_name(GTApis.PUSH_CAMPAIGN_SERVICE_NAME, GTApis.PUSH_CAMPAIGN_SERVICE_PORT)
    CAMPAIGNS = HOST_NAME % ('/' + SmsCampaignApi.VERSION + '/push-campaigns')
    CAMPAIGN = HOST_NAME % ('/' + SmsCampaignApi.VERSION + '/push-campaigns/%s')
    SENDS = HOST_NAME % ('/' + SmsCampaignApi.VERSION + '/push-campaigns/%s/sends')
    BLASTS = HOST_NAME % ('/' + SmsCampaignApi.VERSION + '/push-campaigns/%s/blasts')
    BLAST = HOST_NAME % ('/' + SmsCampaignApi.VERSION + '/push-campaigns/%s/blasts/%s')
    BLAST_SENDS = HOST_NAME % ('/' + SmsCampaignApi.VERSION + '/push-campaigns/%s/blasts/%s/sends')
    SEND = HOST_NAME % ('/' + SmsCampaignApi.VERSION + '/push-campaigns/%s/send')
    SCHEDULE = HOST_NAME % ('/' + SmsCampaignApi.VERSION + '/push-campaigns/%s/schedule')
    REDIRECT = HOST_NAME % ('/' + SmsCampaignApi.VERSION + '/redirect/%s')
    URL_CONVERSION = HOST_NAME % ('/' + SmsCampaignApi.VERSION + '/url-conversions/%s')
    URL_CONVERSION_BY_SEND_ID = HOST_NAME % ('/' + SmsCampaignApi.VERSION + '/send-url-conversions/%s')


class EmailCampaignApi(object):
    """
    REST URLs for Email Campaign Service endpoints
    """
    VERSION = 'v1'
    CAMPAIGNS = '/' + VERSION + '/email-campaigns'
    CAMPAIGN = '/' + VERSION + '/email-campaigns/<int:id>'
    # endpoint /v1/email-campaigns/:id/send
    # Send the campaign as specified by the id
    SEND = '/' + VERSION + '/email-campaigns/<int:campaign_id>/send'
    URL_REDIRECT = '/' + VERSION + '/redirect/<int:url_conversion_id>'
    # endpoint /v1/email-campaigns/:id/blasts
    # Gives the blasts of a campaign
    BLASTS = '/' + VERSION + '/email-campaigns/<int:campaign_id>/blasts'
    # endpoint /v1/email-campaigns/:id/blasts/:id
    # Gives the blast object of a campaign for a particular blast_id
    BLAST = '/' + VERSION + '/email-campaigns/<int:campaign_id>/blasts/<int:blast_id>'
    # endpoint /v1/email-campaigns/:id/sends
    # Gives the sends of a campaign
    SENDS = '/' + VERSION + '/email-campaigns/<int:campaign_id>/sends'
    # endpoint /v1/email-campaigns/:id/sends/:id
    # Gives the send object of a campaign for a particular send_id
    SEND_BY_ID = '/' + VERSION + '/email-campaigns/<int:campaign_id>/sends/<int:send_id>'


class EmailCampaignApiUrl(object):
    """
    This class contains URLs to be used in Py-tests
    """
    HOST_NAME = _get_host_name(GTApis.EMAIL_CAMPAIGN_SERVICE_NAME, GTApis.EMAIL_CAMPAIGN_SERVICE_PORT)
    CAMPAIGNS = HOST_NAME % ('/' + SmsCampaignApi.VERSION + '/email-campaigns')
    CAMPAIGN = HOST_NAME % ('/' + SmsCampaignApi.VERSION + '/email-campaigns/%s')
    SEND = HOST_NAME % ('/' + SmsCampaignApi.VERSION + '/email-campaigns/%s/send')
    URL_REDIRECT = HOST_NAME % ('/' + EmailCampaignApi.VERSION + '/redirect/%s')
    BLASTS = HOST_NAME % ('/' + SmsCampaignApi.VERSION + '/email-campaigns/%s/blasts')
    BLAST = HOST_NAME % ('/' + SmsCampaignApi.VERSION + '/email-campaigns/%s/blasts/%s')
    TEMPLATES = HOST_NAME % ('/' + EmailCampaignApi.VERSION + '/email-templates')
    TEMPLATES_FOLDER = HOST_NAME % ('/' + EmailCampaignApi.VERSION + '/email-template-folders')
    SENDS = HOST_NAME % ('/' + SmsCampaignApi.VERSION + '/email-campaigns/%s/sends')
    SEND_BY_ID = HOST_NAME % ('/' + SmsCampaignApi.VERSION + '/email-campaigns/%s/sends/%s')<|MERGE_RESOLUTION|>--- conflicted
+++ resolved
@@ -442,36 +442,11 @@
     """
     HOST_NAME = _get_host_name(GTApis.WIDGET_SERVICE_NAME, GTApis.WIDGET_SERVICE_PORT)
     HEALTH_CHECK = _get_health_check_url(HOST_NAME)
-<<<<<<< HEAD
     DOMAINS = HOST_NAME % ('/' + WidgetApi.VERSION + '/domains')
     DOMAIN_WIDGETS = HOST_NAME % ('/' + WidgetApi.VERSION + '/domains/%s/widgets/%s')
     DOMAIN_INTERESTS = HOST_NAME % ('/' + WidgetApi.VERSION + '/domains/%s/interests')
     DOMAIN_MAJORS = HOST_NAME % ('/' + WidgetApi.VERSION + '/domains/%s/majors')
     UNIVERSITIES = HOST_NAME % ('/' + WidgetApi.VERSION + '/universities')
-=======
-    API_URL = HOST_NAME % _get_api_relative_version(WidgetApi.VERSION)
-    DOMAIN_WIDGETS = API_URL % (WidgetApi.DOMAINS + '/%s/widgets/%s')
-    DOMAIN_INTERESTS = API_URL % (WidgetApi.DOMAINS + '/%s/interests')
-    DOMAIN_MAJORS = API_URL % (WidgetApi.DOMAINS + '/%s/majors')
-    DOMAINS = API_URL % WidgetApi.DOMAINS
-    UNIVERSITIES = API_URL % WidgetApi.UNIVERSITIES
-
-
-class CandidatePoolApiWords(object):
-    """
-    This class contains words used for endpoints of candidate_pool API.
-    """
-    TALENT_POOLS = 'talent-pools'
-    TALENT_POOL = 'talent-pool'
-    TALENT_PIPELINES = 'talent-pipelines'
-    TALENT_PIPELINE = 'talent-pipeline'
-    STATS = '/stats'
-    CANDIDATES = '/candidates'
-    ENGAGEMENT = '/engagement'
-    CAMPAIGNS = '/campaigns'
-    GROUPS = 'groups'
-    SMART_LISTS = '/smartlists'
->>>>>>> 62aef12d
 
 
 class CandidatePoolApi(object):
@@ -491,23 +466,14 @@
     TALENT_POOL_GET_STATS = 'talent-pools/<int:talent_pool_id>/stats'
     TALENT_PIPELINES_IN_TALENT_POOL_GET_STATS = 'talent-pools/<int:talent_pool_id>/talent-pipelines/stats'
     # Talent Pipelines
-<<<<<<< HEAD
     TALENT_PIPELINES = 'talent-pipelines'
     TALENT_PIPELINE = 'talent-pipelines/<int:id>'
     TALENT_PIPELINE_SMARTLISTS = 'talent-pipelines/<int:id>/smartlists'
     TALENT_PIPELINE_CANDIDATES = 'talent-pipelines/<int:id>/candidates'
+    TALENT_PIPELINE_ENGAGED_CANDIDATES = 'talent-pipelines/<int:id>/candidates/engagement'
     TALENT_PIPELINE_CAMPAIGNS = 'talent-pipelines/<int:id>/campaigns'
     TALENT_PIPELINE_UPDATE_STATS = 'talent-pipelines/stats'
     TALENT_PIPELINE_GET_STATS = 'talent-pipelines/<int:talent_pipeline_id>/stats'
-=======
-    TALENT_PIPELINE = CandidatePoolApiWords.TALENT_PIPELINES + _INT_ID
-    TALENT_PIPELINE_SMARTLISTS = CandidatePoolApiWords.TALENT_PIPELINES + _INT_ID + CandidatePoolApiWords.SMART_LISTS
-    TALENT_PIPELINE_CANDIDATES = CandidatePoolApiWords.TALENT_PIPELINES + _INT_ID + CandidatePoolApiWords.CANDIDATES
-    TALENT_PIPELINE_ENGAGED_CANDIDATES = CandidatePoolApiWords.TALENT_PIPELINES + _INT_ID + CandidatePoolApiWords.CANDIDATES + CandidatePoolApiWords.ENGAGEMENT
-    TALENT_PIPELINE_CAMPAIGNS = CandidatePoolApiWords.TALENT_PIPELINES + _INT_ID + CandidatePoolApiWords.CAMPAIGNS
-    TALENT_PIPELINE_UPDATE_STATS = CandidatePoolApiWords.TALENT_PIPELINES + CandidatePoolApiWords.STATS
-    TALENT_PIPELINE_GET_STATS = CandidatePoolApiWords.TALENT_PIPELINES + '/<int:talent_pipeline_id>' + CandidatePoolApiWords.STATS
->>>>>>> 62aef12d
     # Smartlists
     SMARTLISTS = 'smartlists'
     SMARTLIST = 'smartlists/<int:id>'
@@ -541,7 +507,6 @@
     TALENT_PIPELINE_CANDIDATE = HOST_NAME % ('/' + CandidatePoolApi.VERSION + '/talent-pipelines/%s/candidates')
     TALENT_PIPELINE_CAMPAIGN = HOST_NAME % ('/' + CandidatePoolApi.VERSION + '/talent-pipelines/%s/campaigns')
     TALENT_PIPELINE_UPDATE_STATS = HOST_NAME % ('/' + CandidatePoolApi.VERSION + '/talent-pipelines/stats')
-
     TALENT_PIPELINE_GET_STATS = HOST_NAME % ('/' + CandidatePoolApi.VERSION + '/talent-pipelines/%s/stats')
     # Smartlists
     SMARTLISTS = HOST_NAME % ('/' + CandidatePoolApi.VERSION + '/smartlists')
