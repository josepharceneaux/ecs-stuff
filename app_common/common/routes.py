--- conflicted
+++ resolved
@@ -295,11 +295,8 @@
     VIEWS = "/views"
     PREFERENCE = "/preferences"
     PHOTOS = "/photos"
-<<<<<<< HEAD
     DEVICES = '/devices'
-=======
     NOTES = "/notes"
->>>>>>> d2727496
 
 
 class CandidateApi(object):
@@ -855,9 +852,6 @@
                                                        + '/' + CampaignWords.REDIRECT + '/%s')
     BLASTS = CAMPAIGN + CampaignWords.BLASTS
     BLAST = BLASTS + '/%s'
-<<<<<<< HEAD
-=======
 
     SENDS = CAMPAIGN + CampaignWords.SENDS
-    SEND_BY_ID = SENDS + '/%s'
->>>>>>> d2727496
+    SEND_BY_ID = SENDS + '/%s'