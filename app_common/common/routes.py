"""
This file contains API REST endpoints of all services e.g. one of the endpoint of auth_service is
    /v1/oauth2/token.

This also contains complete URLs of REST endpoints of all services. e.g. for above example,
complete URL will be 127.0.0.1:8011/v1/oauth2/token

Here we have two classes for each service.
 e.g. for candidate_service
 1) CandidateApi which contains REST endpoints
 2) CandidateApiUrl which contains complete URLs of REST endpoints

"""
import os
from talent_config_manager import TalentConfigKeys, TalentEnvs

LOCAL_HOST = 'http://127.0.0.1'
TALENT_DOMAIN = '.gettalent.com'
HEALTH_CHECK = '/healthcheck'


def _get_host_name(service_name, port_number):
    """
    This function gives the Base API Url depending on the environment variable.
    If api_version is provided, it also appends the version of API.

    For DEV, CIRCLE, In case of auth_service we'll get

            http://127.0.0.1:8001%s
    For QA:
            http://auth-service-staging.gettalent.com (for auth service)
    For PROD:
            http://auth-service.gettalent.com (for auth service)

    :param service_name: Name of service
    :param port_number: Port number of service
    :type service_name: str
    :type port_number: int
    :return:  A string that looks like https://auth-service.gettalent.com%s
    """
    env = os.getenv(TalentConfigKeys.ENV_KEY) or TalentEnvs.DEV
    if env == TalentEnvs.DEV:
        # This looks like http://127.0.0.1:8001 (for auth service)
        return LOCAL_HOST + ':' + str(port_number) + '%s'
    elif env == TalentEnvs.JENKINS:
        return 'http://jenkins.gettalent.com' + ':' + str(port_number) + '%s'
    elif env == TalentEnvs.QA:
        # This looks like:  https://auth-service-staging.gettalent.com%s
        return 'https://' + service_name + '-staging' + TALENT_DOMAIN + '%s'
    elif env == TalentEnvs.PROD:
        # This looks like: https://auth-service.gettalent.com%s
        return 'https://' + service_name + TALENT_DOMAIN + '%s'
    else:
        raise Exception("Environment variable GT_ENVIRONMENT not set correctly: "
                        "Should be %s, %s, %s or %s"
                        % (TalentEnvs.DEV, TalentEnvs.JENKINS, TalentEnvs.QA, TalentEnvs.PROD))


def get_web_app_url():
    env = os.getenv(TalentConfigKeys.ENV_KEY) or TalentEnvs.DEV
    if env in (TalentEnvs.DEV, TalentEnvs.JENKINS):
        return LOCAL_HOST + ':3000'
    elif env == TalentEnvs.QA:
        return 'https://staging.gettalent.com'
    elif env == TalentEnvs.PROD:
        return 'https://app.gettalent.com'
    else:
        raise Exception("Environment variable GT_ENVIRONMENT not set correctly: "
                        "Should be %s, %s, %s or %s"
                        % (TalentEnvs.DEV, TalentEnvs.JENKINS, TalentEnvs.QA, TalentEnvs.PROD))


def _get_health_check_url(host_name):
    """
    This returns the healthcheck url appended with host name. e.g.http://127.0.0.1:8001/healthcheck
    :param str host_name: name of host. e.g.http://127.0.0.1:8001
    """
    return host_name % HEALTH_CHECK


class GTApis(object):
    """
    This class contains the getTalent flask micro services' name and respective port numbers.
    """
    # Port Numbers of Flask micro services
    AUTH_SERVICE_PORT = 8001
    ACTIVITY_SERVICE_PORT = 8002
    RESUME_PARSING_SERVICE_PORT = 8003
    USER_SERVICE_PORT = 8004
    CANDIDATE_SERVICE_PORT = 8005
    WIDGET_SERVICE_PORT = 8006
    SOCIAL_NETWORK_SERVICE_PORT = 8007
    CANDIDATE_POOL_SERVICE_PORT = 8008
    SPREADSHEET_IMPORT_SERVICE_PORT = 8009
    DASHBOARD_SERVICE_PORT = 8010
    SCHEDULER_SERVICE_PORT = 8011
    SMS_CAMPAIGN_SERVICE_PORT = 8012
    PUSH_CAMPAIGN_SERVICE_PORT = 8013
    EMAIL_CAMPAIGN_SERVICE_PORT = 8014

    # Names of flask micro services
    AUTH_SERVICE_NAME = 'auth-service'
    ACTIVITY_SERVICE_NAME = 'activity-service'
    RESUME_PARSING_SERVICE_NAME = 'resume-parsing-service'
    USER_SERVICE_NAME = 'user-service'
    CANDIDATE_SERVICE_NAME = 'candidate-service'
    WIDGET_SERVICE_NAME = 'widget-service'
    SOCIAL_NETWORK_SERVICE_NAME = 'social-network-service'
    CANDIDATE_POOL_SERVICE_NAME = 'candidate-pool-service'
    SPREADSHEET_IMPORT_SERVICE_NAME = 'spreadsheet-import-service'
    DASHBOARD_SERVICE_NAME = 'frontend-service'
    SCHEDULER_SERVICE_NAME = 'scheduler-service'
    SMS_CAMPAIGN_SERVICE_NAME = 'sms-campaign-service'
    PUSH_CAMPAIGN_SERVICE_NAME = 'push-campaign-service'
    EMAIL_CAMPAIGN_SERVICE_NAME = 'email-campaign-service'

    # CORS headers
    CORS_HEADERS = {r"*": {"origins": [r".*\.gettalent\.com",
                                       "http://127.0.0.1",
                                       "https://127.0.0.1",
                                       "http://localhost"]}}


class AuthApi(object):
    """
    API relative URLs for auth_service. e.g. /v1/oauth2/token
    """
    VERSION = 'v1'
<<<<<<< HEAD
    RELATIVE_VERSION = _get_api_relative_version(VERSION)
    TOKEN_CREATE = RELATIVE_VERSION % 'oauth2/token'
    TOKEN_REVOKE = RELATIVE_VERSION % 'oauth2/revoke'
    AUTHORIZE = RELATIVE_VERSION % 'oauth2/authorize'
    TOKEN_OF_ANY_USER = RELATIVE_VERSION % 'users/<int:user_id>/token'
    TOKEN_OF_ANY_USER_URL = RELATIVE_VERSION % 'users/%s/token'
=======
    TOKEN_CREATE = '/' + VERSION + '/oauth2/token'
    TOKEN_REVOKE = '/' + VERSION + '/oauth2/revoke'
    AUTHORIZE = '/' + VERSION + '/oauth2/authorize'
>>>>>>> 60fb40d9


class AuthApiUrl(object):
    """
    Rest URLs of auth_service
    """
<<<<<<< HEAD
    VERSION = 'v2'
    RELATIVE_VERSION = _get_api_relative_version(VERSION)
    TOKEN_CREATE = RELATIVE_VERSION % 'oauth2/token'
    TOKEN_REFRESH = RELATIVE_VERSION % 'oauth2/refresh'
    TOKEN_REVOKE = RELATIVE_VERSION % 'oauth2/revoke'
    AUTHORIZE = RELATIVE_VERSION % 'oauth2/authorize'
    TOKEN_OF_ANY_USER = RELATIVE_VERSION % 'users/<int:user_id>/token'
    TOKEN_OF_ANY_USER_URL = RELATIVE_VERSION % 'users/%s/token'
=======
    VERSION = 'v1'
    HOST_NAME = _get_host_name(GTApis.AUTH_SERVICE_NAME, GTApis.AUTH_SERVICE_PORT)
    HEALTH_CHECK = _get_health_check_url(HOST_NAME)
    TOKEN_CREATE = HOST_NAME % ('/' + VERSION + '/oauth2/token')
    TOKEN_REVOKE = HOST_NAME % ('/' + VERSION + '/oauth2/revoke')
    AUTHORIZE = HOST_NAME % ('/' + VERSION + '/oauth2/authorize')
>>>>>>> 60fb40d9


class AuthApiV2(object):
    """
    API relative URLs for auth_service. e.g. /v2/oauth2/token
    """
<<<<<<< HEAD
    HOST_NAME = _get_host_name(GTApis.AUTH_SERVICE_NAME,
                               GTApis.AUTH_SERVICE_PORT)
    HEALTH_CHECK = _get_health_check_url(HOST_NAME)
    TOKEN_CREATE = HOST_NAME % AuthApi.TOKEN_CREATE
    TOKEN_REVOKE = HOST_NAME % AuthApi.TOKEN_REVOKE
    AUTHORIZE = HOST_NAME % AuthApi.AUTHORIZE
    TOKEN_OF_ANY_USER = HOST_NAME % AuthApi.TOKEN_OF_ANY_USER_URL
=======
    VERSION = 'v2'
    TOKEN_CREATE = '/' + VERSION + '/oauth2/token'
    TOKEN_REFRESH = '/' + VERSION + '/oauth2/refresh'
    TOKEN_REVOKE = '/' + VERSION + '/oauth2/revoke'
    AUTHORIZE = '/' + VERSION + '/oauth2/authorize'
>>>>>>> 60fb40d9


class AuthApiUrlV2(object):
    """
    Rest URLs of auth_service
    """
    VERSION = 'v2'
    HOST_NAME = _get_host_name(GTApis.AUTH_SERVICE_NAME, GTApis.AUTH_SERVICE_PORT)
    HEALTH_CHECK = _get_health_check_url(HOST_NAME)
<<<<<<< HEAD
    TOKEN_CREATE = HOST_NAME % AuthApiV2.TOKEN_CREATE
    TOKEN_REFRESH = HOST_NAME % AuthApiV2.TOKEN_REFRESH
    TOKEN_REVOKE = HOST_NAME % AuthApiV2.TOKEN_REVOKE
    AUTHORIZE = HOST_NAME % AuthApiV2.AUTHORIZE
    TOKEN_OF_ANY_USER = HOST_NAME % AuthApiV2.TOKEN_OF_ANY_USER_URL
=======
    TOKEN_CREATE = HOST_NAME % ('/' + VERSION + '/oauth2/token')
    TOKEN_REFRESH = HOST_NAME % ('/' + VERSION + '/oauth2/refresh')
    TOKEN_REVOKE = HOST_NAME % ('/' + VERSION + '/oauth2/revoke')
    AUTHORIZE = HOST_NAME % ('/' + VERSION + '/oauth2/authorize')
>>>>>>> 60fb40d9


class ActivityApi(object):
    """
    API relative URLs for activity_service. e.g /v1/activities/
    """
    VERSION = 'v1'
    # /v1/activities/
    ACTIVITIES = '/' + VERSION + '/activities/'
    # /v1/activities/<page>
    ACTIVITIES_PAGE = '/' + VERSION + '/activities/<page>'
    ACTIVITY_MESSAGES = '/' + VERSION + '/messages'
    LAST_READ = '/' + VERSION + '/last-read'


class ActivityApiUrl(object):
    """
    Rest URLs of activity_service
    """
    VERSION = 'v1'
    HOST_NAME = _get_host_name(GTApis.ACTIVITY_SERVICE_NAME, GTApis.ACTIVITY_SERVICE_PORT)
    HEALTH_CHECK = _get_health_check_url(HOST_NAME)
    ACTIVITIES = HOST_NAME % ('/' + VERSION + '/activities/')
    ACTIVITIES_PAGE = HOST_NAME % ('/' + VERSION + '/activities/%s')


class ResumeApi(object):
    """
    API relative URLs for resume_parsing_service. e.g. /v1/parse_resume
    """
    VERSION = 'v1'
    URL_PREFIX = '/' + VERSION + '/'
    PARSE = 'parse_resume'
    BATCH = 'batch'


class ResumeApiUrl(object):
    """
    Rest URLs of resume_parsing_service
    """
    VERSION = 'v1'
    HOST_NAME = _get_host_name(GTApis.RESUME_PARSING_SERVICE_NAME, GTApis.RESUME_PARSING_SERVICE_PORT)
    HEALTH_CHECK = _get_health_check_url(HOST_NAME)
    BASE_URL = HOST_NAME % ('/' + VERSION + '/%s')
    PARSE = HOST_NAME % ('/' + VERSION + '/parse_resume')
    BATCH_URL = HOST_NAME % ('/' + VERSION + '/batch')
    BATCH_PROCESS = HOST_NAME % ('/' + VERSION + '/batch/<int:user_id>')


class UserServiceApi(object):
    """
    API relative URLs for user_service. e.g. /v1/users
    """
    VERSION = 'v1'
    URL_PREFIX = '/' + VERSION + '/'
    USERS = "users"
    USER = "users/<int:id>"
    USER_INVITE = "users/<int:id>/invite"

    DOMAINS = "domains"
    DOMAIN = "domains/<int:id>"
    USER_ROLES = "users/<int:user_id>/roles"
    DOMAIN_ROLES = "domain/<int:domain_id>/roles"
    DOMAIN_GROUPS = "domain/<int:domain_id>/groups"
    DOMAIN_GROUPS_UPDATE = "domain/groups/<int:group_id>"
    USER_GROUPS = "groups/<int:group_id>/users"
    UPDATE_PASSWORD = "users/update-password"
    FORGOT_PASSWORD = "users/forgot-password"
    RESET_PASSWORD = "users/reset-password/<token>"

    DOMAIN_SOURCES = '/' + VERSION + '/sources'
    DOMAIN_SOURCE = '/' + VERSION + '/sources/<int:id>'
    DOMAIN_CUSTOM_FIELDS = '/' + VERSION + '/custom_fields'
    DOMAIN_AOIS = '/' + VERSION + '/areas_of_interest'
    DOMAIN_AOI = '/' + VERSION + '/areas_of_interest/<int:id>'


class UserServiceApiUrl(object):
    """
    Rest URLs of user_service
    """
    VERSION = 'v1'
    HOST_NAME = _get_host_name(GTApis.USER_SERVICE_NAME, GTApis.USER_SERVICE_PORT)
    HEALTH_CHECK = _get_health_check_url(HOST_NAME)
    USERS = HOST_NAME % ('/' + VERSION + '/users')
    USER = HOST_NAME % ('/' + VERSION + '/users/%s')
    USER_INVITE = HOST_NAME % ('/' + VERSION + '/users/%s/invite')
    DOMAINS = HOST_NAME % ('/' + VERSION + '/domains')
    DOMAIN = HOST_NAME % ('/' + VERSION + '/domains/%s')
    USER_ROLES_API = HOST_NAME % ('/' + VERSION + '/users/%s/roles')
    DOMAIN_ROLES_API = HOST_NAME % ('/' + VERSION + '/domain/%s/roles')
    DOMAIN_GROUPS_API = HOST_NAME % ('/' + VERSION + '/domain/%s/groups')
    DOMAIN_GROUPS_UPDATE_API = HOST_NAME % ('/' + VERSION + '/domain/groups/%s')

    DOMAIN_SOURCES = HOST_NAME % ('/' + VERSION + '/sources')
    DOMAIN_SOURCE = HOST_NAME % ('/' + VERSION + '/sources/%s')

    USER_GROUPS_API = HOST_NAME % ('/' + VERSION + '/groups/%s/users')
    UPDATE_PASSWORD_API = HOST_NAME % ('/' + VERSION + '/users/update-password')
    FORGOT_PASSWORD_API = HOST_NAME % ('/' + VERSION + '/users/forgot-password')
    RESET_PASSWORD_API = HOST_NAME % ('/' + VERSION + '/users/reset-password/%s')
    DOMAIN_CUSTOM_FIELDS = HOST_NAME % ('/' + VERSION + '/custom_fields')
    DOMAIN_AOIS = HOST_NAME % ('/' + VERSION + '/areas_of_interest')
    DOMAIN_AOI = HOST_NAME % ('/' + VERSION + '/areas_of_interest/%s')


class CandidateApi(object):
    """
    API relative URLs for candidate_service. e.g /v1/candidates
    """
    VERSION = 'v1'

    CANDIDATES = '/' + VERSION + '/candidates'
    CANDIDATE_ID = '/' + VERSION + '/candidates/<int:id>'
    CANDIDATE_EMAIL = '/' + VERSION + '/candidates/<email>'

    ADDRESSES = '/' + VERSION + '/candidates/<int:candidate_id>/addresses'
    ADDRESS = '/' + VERSION + '/candidates/<int:candidate_id>/addresses/<int:id>'

    AOIS = '/' + VERSION + '/candidates/<int:candidate_id>/areas_of_interest'
    AOI = '/' + VERSION + '/candidates/<int:candidate_id>/areas_of_interest/<int:id>'

    CUSTOM_FIELDS = '/' + VERSION + '/candidates/<int:candidate_id>/custom_fields'
    CUSTOM_FIELD = '/' + VERSION + '/candidates/<int:candidate_id>/custom_fields/<int:id>'

    EDUCATIONS = '/' + VERSION + '/candidates/<int:candidate_id>/educations'
    EDUCATION = '/' + VERSION + '/candidates/<int:candidate_id>/educations/<int:id>'

    DEGREES = '/' + VERSION + '/candidates/<int:candidate_id>/educations/<int:education_id>/degrees'
    DEGREE = '/' + VERSION + '/candidates/<int:candidate_id>/educations/<int:education_id>/degrees/<int:id>'

    DEGREE_BULLETS = '/' + VERSION + '/candidates/<int:candidate_id>/educations/<int:education_id>/degrees/<int:degree_id>/bullets'
    DEGREE_BULLET = '/' + VERSION + '/candidates/<int:candidate_id>/educations/<int:education_id>/degrees/<int:degree_id>/bullets/<int:id>'

    DEVICES = '/' + VERSION + '/candidates/<int:id>/devices'
    DEVICE = '/' + VERSION + '/candidates/<int:id>/devices/<int:id>'

    EXPERIENCES = '/' + VERSION + '/candidates/<int:candidate_id>/work_experiences'
    EXPERIENCE = '/' + VERSION + '/candidates/<int:candidate_id>/work_experiences/<int:id>'

    EXPERIENCE_BULLETS = '/' + VERSION + '/candidates/<int:candidate_id>/work_experiences/<int:experience_id>/bullets'
    EXPERIENCE_BULLET = '/' + VERSION + '/candidates/<int:candidate_id>/work_experiences/<int:experience_id>/bullets/<int:id>'

    EMAILS = '/' + VERSION + '/candidates/<int:candidate_id>/emails'
    EMAIL = '/' + VERSION + '/candidates/<int:candidate_id>/emails/<int:id>'

    MILITARY_SERVICES = '/' + VERSION + '/candidates/<int:candidate_id>/military_services'
    MILITARY_SERVICE = '/' + VERSION + '/candidates/<int:candidate_id>/military_services/<int:id>'

    PHONES = '/' + VERSION + '/candidates/<int:candidate_id>/phones'
    PHONE = '/' + VERSION + '/candidates/<int:candidate_id>/phones/<int:id>'

    PREFERRED_LOCATIONS = '/' + VERSION + '/candidates/<int:candidate_id>/preferred_locations'
    PREFERRED_LOCATION = '/' + VERSION + '/candidates/<int:candidate_id>/preferred_locations/<int:id>'

    SKILLS = '/' + VERSION + '/candidates/<int:candidate_id>/skills'
    SKILL = '/' + VERSION + '/candidates/<int:candidate_id>/skills/<int:id>'

    PHOTOS = '/' + VERSION + '/candidates/<int:candidate_id>/photos'
    PHOTO = '/' + VERSION + '/candidates/<int:candidate_id>/photos/<int:id>'

    SOCIAL_NETWORKS = '/' + VERSION + '/candidates/<int:candidate_id>/social_networks'
    SOCIAL_NETWORK = '/' + VERSION + '/candidates/<int:candidate_id>/social_networks/<int:id>'

    WORK_PREFERENCES = '/' + VERSION + '/candidates/<int:candidate_id>/work_preferences'
    WORK_PREFERENCE = '/' + VERSION + '/candidates/<int:candidate_id>/work_preferences/<int:id>'
    CANDIDATE_EDIT = '/' + VERSION + '/candidates/<int:id>/edits'

    CANDIDATE_SEARCH = '/' + VERSION + '/candidates/search'
    CANDIDATES_DOCUMENTS = '/' + VERSION + '/candidates/documents'
    OPENWEB = '/' + VERSION + '/candidates/openweb'
    CANDIDATE_CLIENT_CAMPAIGN = '/' + VERSION + '/candidates/client_email_campaign'
    CANDIDATE_VIEWS = '/' + VERSION + '/candidates/<int:id>/views'
    CANDIDATE_PREFERENCES = '/' + VERSION + '/candidates/<int:id>/preferences'
    CANDIDATE_NOTES = '/' + VERSION + '/candidates/<int:id>/notes'

    LANGUAGES = '/' + VERSION + '/candidates/<int:candidate_id>/languages'
    LANGUAGE = '/' + VERSION + '/candidates/<int:candidate_id>/languages/<int:id>'

    REFERENCES = '/' + VERSION + '/candidates/<int:candidate_id>/references'
    REFERENCE = '/' + VERSION + '/candidates/<int:candidate_id>/references/<int:id>'

    TAGS = '/' + VERSION + '/candidates/<int:candidate_id>/tags'
    TAG = '/' + VERSION + '/candidates/<int:candidate_id>/tags/<int:id>'

    PIPELINES = '/' + VERSION + '/candidates/<int:candidate_id>/pipelines'
    STATUSES = '/' + VERSION + '/candidate_statuses'


class CandidateApiUrl(object):
    """
    Rest URLs of candidate_service
    """
    VERSION = 'v1'
    HOST_NAME = _get_host_name(GTApis.CANDIDATE_SERVICE_NAME, GTApis.CANDIDATE_SERVICE_PORT)
    HEALTH_CHECK = _get_health_check_url(HOST_NAME)
    CANDIDATES = HOST_NAME % ('/' + VERSION + '/candidates')
    CANDIDATE = HOST_NAME % ('/' + VERSION + '/candidates/%s')

    ADDRESSES = HOST_NAME % ('/' + VERSION + '/candidates/%s/addresses')
    ADDRESS = HOST_NAME % ('/' + VERSION + '/candidates/%s/addresses/%s')

    AOIS = HOST_NAME % ('/' + VERSION + '/candidates/%s/areas_of_interest')
    AOI = HOST_NAME % ('/' + VERSION + '/candidates/%s/areas_of_interest/%s')

    CUSTOM_FIELDS = HOST_NAME % ('/' + VERSION + '/candidates/%s/custom_fields')
    CUSTOM_FIELD = CUSTOM_FIELDS + "/%s"

    CANDIDATE_SEARCH_URI = HOST_NAME % ('/' + VERSION + '/candidates/search')

    CANDIDATES_DOCUMENTS_URI = HOST_NAME % ('/' + VERSION + '/candidates/documents')

    EDUCATIONS = HOST_NAME % ('/' + VERSION + '/candidates/%s/educations')
    EDUCATION = HOST_NAME % ('/' + VERSION + '/candidates/%s/educations/%s')

    DEGREES = HOST_NAME % ('/' + VERSION + '/candidates/%s/educations/%s/degrees')
    DEGREE = HOST_NAME % ('/' + VERSION + '/candidates/%s/educations/%s/degrees/%s')

    DEGREE_BULLETS = HOST_NAME % ('/' + VERSION + '/candidates/%s/educations/%s/degrees/%s/bullets')
    DEGREE_BULLET = HOST_NAME % ('/' + VERSION + '/candidates/%s/educations/%s/degrees/%s/bullets/%s')

    DEVICES = HOST_NAME % ('/' + VERSION + '/candidates/%s/devices')
    DEVICE = HOST_NAME % ('/' + VERSION + '/candidates/%s/devices/%s')

    EMAILS = HOST_NAME % ('/' + VERSION + '/candidates/%s/emails')
    EMAIL = HOST_NAME % ('/' + VERSION + '/candidates/%s/emails/%s')

    EXPERIENCES = HOST_NAME % ('/' + VERSION + '/candidates/%s/work_experiences')
    EXPERIENCE = HOST_NAME % ('/' + VERSION + '/candidates/%s/work_experiences/%s')

    EXPERIENCE_BULLETS = HOST_NAME % ('/' + VERSION + '/candidates/%s/work_experiences/%s/bullets')
    EXPERIENCE_BULLET = HOST_NAME % ('/' + VERSION + '/candidates/%s/work_experiences/%s/bullets/%s')

    MILITARY_SERVICES = HOST_NAME % ('/' + VERSION + '/candidates/%s/military_services')
    MILITARY_SERVICE = HOST_NAME % ('/' + VERSION + '/candidates/%s/military_services/%s')

    PHONES = HOST_NAME % ('/' + VERSION + '/candidates/%s/phones')
    PHONE = HOST_NAME % ('/' + VERSION + '/candidates/%s/phones/%s')

    PREFERRED_LOCATIONS = HOST_NAME % ('/' + VERSION + '/candidates/%s/preferred_locations')
    PREFERRED_LOCATION = HOST_NAME % ('/' + VERSION + '/candidates/%s/preferred_locations/%s')

    SKILLS = HOST_NAME % ('/' + VERSION + '/candidates/%s/skills')
    SKILL = HOST_NAME % ('/' + VERSION + '/candidates/%s/skills/%s')

    PHOTOS = HOST_NAME % ('/' + VERSION + '/candidates/%s/photos')
    PHOTO = HOST_NAME % ('/' + VERSION + '/candidates/%s/photos/%s')

    SOCIAL_NETWORKS = HOST_NAME % ('/' + VERSION + '/candidates/%s/social_networks')
    SOCIAL_NETWORK = HOST_NAME % ('/' + VERSION + '/candidates/%s/social_networks/%s')

    WORK_PREFERENCES = HOST_NAME % ('/' + VERSION + '/candidates/%s/work_preferences')
    WORK_PREFERENCE_ID = HOST_NAME % ('/' + VERSION + '/candidates/%s/work_preferences/%s')
    CANDIDATE_EDIT = HOST_NAME % ('/' + VERSION + '/candidates/%s/edits')
    CANDIDATE_VIEW = HOST_NAME % ('/' + VERSION + '/candidates/%s/views')
    CANDIDATE_PREFERENCE = HOST_NAME % ('/' + VERSION + '/candidates/%s/preferences')
    NOTES = HOST_NAME % ('/' + VERSION + '/candidates/%s/notes')

    CANDIDATE_CLIENT_CAMPAIGN = HOST_NAME % ('/' + VERSION + '/candidates/client_email_campaign')

    LANGUAGES = HOST_NAME % ('/' + VERSION + '/candidates/%s/languages')
    LANGUAGE = HOST_NAME % ('/' + VERSION + '/candidates/%s/languages/%s')

    REFERENCES = HOST_NAME % ('/' + VERSION + '/candidates/%s/references')
    REFERENCE = HOST_NAME % ('/' + VERSION + '/candidates/%s/references/%s')

    TAGS = HOST_NAME % ('/' + VERSION + '/candidates/%s/tags')
    TAG = HOST_NAME % ('/' + VERSION + '/candidates/%s/tags/%s')

    PIPELINES = HOST_NAME % ('/' + VERSION + '/candidates/%s/pipelines')
    STATUSES = HOST_NAME % ('/' + VERSION + '/candidate_statuses')


class WidgetApi(object):
    """
    API relative URLs for widget_service. e.g. /v1/universities
    """
    VERSION = 'v1'
    URL_PREFIX = '/' + VERSION + '/'
    DOMAINS = 'domains'
    DOMAIN_WIDGETS = 'domains/<path:encrypted_domain_id>/widgets/<path:encrypted_widget_id>'
    DOMAIN_INTERESTS = 'domains/<path:encrypted_domain_id>/interests'
    DOMAIN_MAJORS = 'domains/<path:encrypted_domain_id>/majors'
    UNIVERSITIES = 'universities'


class WidgetApiUrl(object):
    """
    Rest URLs of widget_service
    """
    VERSION = 'v1'
    HOST_NAME = _get_host_name(GTApis.WIDGET_SERVICE_NAME, GTApis.WIDGET_SERVICE_PORT)
    HEALTH_CHECK = _get_health_check_url(HOST_NAME)
    DOMAINS = HOST_NAME % ('/' + VERSION + '/domains')
    DOMAIN_WIDGETS = HOST_NAME % ('/' + VERSION + '/domains/%s/widgets/%s')
    DOMAIN_INTERESTS = HOST_NAME % ('/' + VERSION + '/domains/%s/interests')
    DOMAIN_MAJORS = HOST_NAME % ('/' + VERSION + '/domains/%s/majors')
    UNIVERSITIES = HOST_NAME % ('/' + VERSION + '/universities')


class CandidatePoolApi(object):
    """
    API relative URLs for candidate_pool_service. e.g. /v1/smartlists
    """
    VERSION = 'v1'
    # /v1/
    URL_PREFIX = '/' + VERSION + '/'
    # Talent Pools
    TALENT_POOLS = 'talent-pools'
    TALENT_POOL = 'talent-pools/<int:id>'
    TALENT_POOL_CANDIDATES = 'talent-pools/<int:id>/candidates'
    TALENT_PIPELINES_OF_TALENT_POOLS = 'talent-pools/<int:id>/talent-pipelines'
    TALENT_POOL_GROUPS = 'groups/<int:group_id>/talent-pools'
    TALENT_POOL_UPDATE_STATS = 'talent-pools/stats'
    TALENT_POOL_GET_STATS = 'talent-pools/<int:talent_pool_id>/stats'
    TALENT_PIPELINES_IN_TALENT_POOL_GET_STATS = 'talent-pools/<int:talent_pool_id>/talent-pipelines/stats'
    # Talent Pipelines
    TALENT_PIPELINES = 'talent-pipelines'
    TALENT_PIPELINE = 'talent-pipelines/<int:id>'
    TALENT_PIPELINE_SMARTLISTS = 'talent-pipelines/<int:id>/smartlists'
    TALENT_PIPELINE_CANDIDATES = 'talent-pipelines/<int:id>/candidates'
    TALENT_PIPELINE_ENGAGED_CANDIDATES = 'talent-pipelines/<int:id>/candidates/engagement'
    TALENT_PIPELINE_CAMPAIGNS = 'talent-pipelines/<int:id>/campaigns'
    TALENT_PIPELINE_UPDATE_STATS = 'talent-pipelines/stats'
    TALENT_PIPELINE_GET_STATS = 'talent-pipelines/<int:talent_pipeline_id>/stats'
    # Smartlists
    SMARTLISTS = 'smartlists'
    SMARTLIST = 'smartlists/<int:id>'
    SMARTLIST_CANDIDATES = 'smartlists/<int:smartlist_id>/candidates'
    SMARTLIST_UPDATE_STATS = 'smartlists/stats'
    SMARTLIST_GET_STATS = 'smartlists/<int:smartlist_id>/stats'
    SMARTLIST_IN_TALENT_PIPELINE_GET_STATS = 'talent-pipelines/<int:talent_pipeline_id>/smartlists/stats'


class CandidatePoolApiUrl(object):
    """
    Rest URLs of candidate_pool_service
    """
    VERSION = 'v1'
    HOST_NAME = _get_host_name(GTApis.CANDIDATE_POOL_SERVICE_NAME, GTApis.CANDIDATE_POOL_SERVICE_PORT)
    HEALTH_CHECK = _get_health_check_url(HOST_NAME)
    # Talent Pool
    TALENT_POOLS = HOST_NAME % ('/' + VERSION + '/talent-pools')
    TALENT_POOL = HOST_NAME % ('/' + VERSION + '/talent-pools/%s')
    TALENT_POOL_CANDIDATE = HOST_NAME % ('/' + VERSION + '/talent-pools/%s/candidates')
    TALENT_PIPELINES_OF_TALENT_POOLS = HOST_NAME % ('/' + VERSION + '/talent-pools/%s/talent-pipelines')
    TALENT_POOL_GROUP = HOST_NAME % ('/' + VERSION + '/groups/%s/talent-pools')
    TALENT_POOL_UPDATE_STATS = HOST_NAME % ('/' + VERSION + '/talent-pools/stats')
    TALENT_POOL_GET_STATS = HOST_NAME % ('/' + VERSION + '/talent-pools/%s/stats')
    TALENT_PIPELINES_IN_TALENT_POOL_GET_STATS = \
        HOST_NAME % ('/' + VERSION + '/talent-pools/<int:talent_pool_id>/talent-pipelines/stats')
    # Talent Pipeline
    TALENT_PIPELINES = HOST_NAME % ('/' + VERSION + '/talent-pipelines')
    TALENT_PIPELINE = HOST_NAME % ('/' + VERSION + '/talent-pipelines/%s')
    TALENT_PIPELINE_SMARTLISTS = HOST_NAME % ('/' + VERSION + '/talent-pipelines/%s/smartlists')
    TALENT_PIPELINE_CANDIDATE = HOST_NAME % ('/' + VERSION + '/talent-pipelines/%s/candidates')
    TALENT_PIPELINE_CAMPAIGN = HOST_NAME % ('/' + VERSION + '/talent-pipelines/%s/campaigns')
    TALENT_PIPELINE_UPDATE_STATS = HOST_NAME % ('/' + VERSION + '/talent-pipelines/stats')
    TALENT_PIPELINE_GET_STATS = HOST_NAME % ('/' + VERSION + '/talent-pipelines/%s/stats')
    # Smartlists
    SMARTLISTS = HOST_NAME % ('/' + VERSION + '/smartlists')
    SMARTLIST = HOST_NAME % ('/' + VERSION + '/smartlists/%s')
    SMARTLIST_CANDIDATES = HOST_NAME % ('/' + VERSION + '/smartlists/%s/candidates')
    SMARTLIST_UPDATE_STATS = HOST_NAME % ('/' + VERSION + '/smartlists/stats')
    SMARTLIST_GET_STATS = HOST_NAME % ('/' + VERSION + '/smartlists/%s/stats')


class SpreadsheetImportApi(object):
    """
    API relative URLs for spreadsheet_import_service. e.g. /v1/parse_spreadsheet/convert_to_table
    """
    VERSION = 'v1'
    # This is /v1/
    URL_PREFIX = '/' + VERSION + '/'
    CONVERT_TO_TABLE = 'parse_spreadsheet/convert_to_table'
    IMPORT_CANDIDATES = 'parse_spreadsheet/import_candidates'


class SpreadsheetImportApiUrl(object):
    """
    Rest URLs of spreadsheet_import_service
    """
    VERSION = 'v1'
    HOST_NAME = _get_host_name(GTApis.SPREADSHEET_IMPORT_SERVICE_NAME, GTApis.SPREADSHEET_IMPORT_SERVICE_PORT)
    HEALTH_CHECK = _get_health_check_url(HOST_NAME)
    CONVERT_TO_TABLE = HOST_NAME % ('/' + VERSION + '/parse_spreadsheet/convert_to_table')
    IMPORT_CANDIDATES = HOST_NAME % ('/' + VERSION + '/parse_spreadsheet/import_candidates')


class SchedulerApi(object):
    """
    Rest Relative URLs of scheduler_service
    """
    VERSION = 'v1'
    # URLs, in case of API
    SCHEDULER_MULTIPLE_TASKS = '/' + VERSION + '/tasks'
    SCHEDULER_TASKS_TEST = '/' + VERSION + '/tasks/test'
    SCHEDULER_ONE_TASK = '/' + VERSION + '/tasks/id/<string:_id>'
    SCHEDULER_NAMED_TASK = '/' + VERSION + '/tasks/name/<string:_name>'
    SCHEDULER_ONE_TASK_NAME = '/' + VERSION + '/tasks/name/<string:_name>'
    SCHEDULER_MULTIPLE_TASK_RESUME = '/' + VERSION + '/tasks/resume'
    SCHEDULER_MULTIPLE_TASK_PAUSE = '/' + VERSION + '/tasks/pause'
    SCHEDULER_SINGLE_TASK_RESUME = '/' + VERSION + '/tasks/<string:_id>/resume'
    SCHEDULER_SINGLE_TASK_PAUSE = '/' + VERSION + '/tasks/<string:_id>/pause'
    SCHEDULER_ADMIN_TASKS = '/' + VERSION + '/admin/tasks'


class SchedulerApiUrl(object):
    """
    Rest URLs of scheduler_service
    """
    VERSION = 'v1'
    HOST_NAME = _get_host_name(GTApis.SCHEDULER_SERVICE_NAME, GTApis.SCHEDULER_SERVICE_PORT)
    HEALTH_CHECK = _get_health_check_url(HOST_NAME)
    # URLs, in case of test cases
    TASKS = HOST_NAME % ('/' + VERSION + '/tasks')
    TASK = HOST_NAME % ('/' + VERSION + '/tasks/id/%s')
    TASK_NAME = HOST_NAME % ('/' + VERSION + '/tasks/name/%s')
    PAUSE_TASK = HOST_NAME % ('/' + VERSION + '/tasks/%s/pause')
    RESUME_TASK = HOST_NAME % ('/' + VERSION + '/tasks/%s/resume')
    PAUSE_TASKS = HOST_NAME % ('/' + VERSION + '/tasks/pause')
    RESUME_TASKS = HOST_NAME % ('/' + VERSION + '/tasks/resume')
    TEST_TASK = HOST_NAME % ('/' + VERSION + '/tasks/test')

    # Scheduler Admin API
    ADMIN_TASKS = HOST_NAME % ('/' + VERSION + '/admin/tasks')

    # Use different port of scheduler service URL
    FLOWER_MONITORING_PORT = '--port=5511'


class SocialNetworkApi(object):
    """
    Rest URLs for social_network_service
    """
    VERSION = 'v1'
    # URLs, in case of API
    EVENTS = '/' + VERSION + '/events'
    EVENT = '/' + VERSION + '/events/<int:event_id>'
    SOCIAL_NETWORKS = '/' + VERSION + '/social-networks'
    MEETUP_GROUPS = '/' + VERSION + '/social-networks/meetup-groups'
    TOKEN_VALIDITY = '/' + VERSION + '/social-networks/<int:social_network_id>/token/validity'
    TOKEN_REFRESH = '/' + VERSION + '/social-networks/<int:social_network_id>/token/refresh'
    USER_SOCIAL_NETWORK_CREDENTIALS = '/' + VERSION + '/social-networks/<int:social_network_id>/user/credentials'
    VENUES = '/' + VERSION + '/venues'
    VENUE = '/' + VERSION + '/venues/<int:venue_id>'
    EVENT_ORGANIZERS = '/' + VERSION + '/event-organizers'
    EVENT_ORGANIZER = '/' + VERSION + '/event-organizers/<int:organizer_id>'
    TIMEZONES = '/' + VERSION + '/data/timezones'
    RSVP = '/' + VERSION + '/rsvp'
    CODE = '/' + VERSION + '/code'


class SocialNetworkApiUrl(object):
    """
    API relative URLs for social_network_service
    """
    VERSION = 'v1'
    HOST_NAME = _get_host_name(GTApis.SOCIAL_NETWORK_SERVICE_NAME, GTApis.SOCIAL_NETWORK_SERVICE_PORT)
    HEALTH_CHECK = _get_health_check_url(HOST_NAME)
    # TODO: Make this URL dynamic i.e different for staging, dev or prod
    UI_APP_URL = 'http://localhost:3000'
    EVENTS = HOST_NAME % ('/' + VERSION + '/events')
    EVENT = HOST_NAME % ('/' + VERSION + '/events/%s')
    SOCIAL_NETWORKS = HOST_NAME % ('/' + VERSION + '/social-networks')
    VENUES = HOST_NAME % ('/' + VERSION + '/venues')
    VENUE = HOST_NAME % ('/' + VERSION + '/venues/%s')
    EVENT_ORGANIZERS = HOST_NAME % ('/' + VERSION + '/event-organizers')
    EVENT_ORGANIZER = HOST_NAME % ('/' + VERSION + '/event-organizers/%s')
    TIMEZONES = HOST_NAME % ('/' + VERSION + '/data/timezones')
    MEETUP_GROUPS = HOST_NAME % ('/' + VERSION + '/social-networks/meetup-groups')
    TOKEN_VALIDITY = HOST_NAME % ('/' + VERSION + '/social-networks/%s/token/validity')
    TOKEN_REFRESH = HOST_NAME % ('/' + VERSION + '/social-networks/%s/token/refresh')
    USER_SOCIAL_NETWORK_CREDENTIALS = HOST_NAME % ('/' + VERSION + '/social-networks/%s/user/credentials')
    RSVP = HOST_NAME % ('/' + VERSION + '/rsvp')
    CODE = HOST_NAME % ('/' + VERSION + '/code')


class SmsCampaignApi(object):
    """
    This class contains the REST endpoints of sms_campaign_service
    """
    VERSION = 'v1'
    # endpoint /v1/sms-campaigns
    # GET all campaigns of a user, POST new campaign, DELETE campaigns of a user from given ids
    CAMPAIGNS = '/' + VERSION + '/sms-campaigns'
    # endpoint /v1/sms-campaigns/:campaign_id
    # GET campaign by its id, POST: updates a campaign, DELETE a campaign from given id
    CAMPAIGN = '/' + VERSION + '/sms-campaigns/<int:campaign_id>'
    # /v1/sms-campaigns/:campaign_id/schedule
    # To schedule an SMS campaign
    SCHEDULE = '/' + VERSION + '/sms-campaigns/<int:campaign_id>/schedule'
    # endpoint /v1/sms-campaigns/:campaign_id/send
    # To send a campaign to candidates
    SEND = '/' + VERSION + '/sms-campaigns/<int:campaign_id>/send'
    # endpoint /v1/redirect/:id
    # This endpoint is hit when candidate clicks on any URL present in SMS body text.
    REDIRECT = '/' + VERSION + '/redirect/<int:url_conversion_id>'
    # endpoint /v1/receive
    # This endpoint is callback URL when candidate replies to a campaign via SMS
    RECEIVE = '/' + VERSION + '/receive'
    # endpoint /v1/sms-campaigns/:campaign_id/blasts
    # Gives the blasts of a campaign
    BLASTS = '/' + VERSION + '/sms-campaigns/<int:campaign_id>/blasts'
    # endpoint /v1/sms-campaigns/:campaign_id/blasts/:blast_id
    # Gives the blast object of SMS campaign from given blast id.
    BLAST = '/' + VERSION + '/sms-campaigns/<int:campaign_id>/blasts/<int:blast_id>'
    # endpoint /v1/sms-campaigns/:campaign_id/blasts/:blast_id/sends
    # Gives the sends objects of a blast object of SMS campaign from given blast id.
    BLAST_SENDS = '/' + VERSION + '/sms-campaigns/<int:campaign_id>/blasts/<int:blast_id>/sends'
    # endpoint /v1/sms-campaigns/:campaign_id/blasts/:blast_id/replies
    # Gives the replies objects of a blast object of SMS campaign from given blast id.
    BLAST_REPLIES = '/' + VERSION + '/sms-campaigns/<int:campaign_id>/blasts/<int:blast_id>/replies'
    # endpoint /v1/sms-campaigns/:campaign_id/sends
    # This gives the records from "sends" for a given id of campaign
    SENDS = '/' + VERSION + '/sms-campaigns/<int:campaign_id>/sends'
    # endpoint /v1/sms-campaigns/:campaign_id/replies
    # This gives the records from "sms_campaign_reply" for a given id of campaign
    REPLIES = '/' + VERSION + '/sms-campaigns/<int:campaign_id>/replies'


class SmsCampaignApiUrl(object):
    """
    This class contains the REST URLs of sms_campaign_service
    """
    """ Endpoints' complete URLs for pyTests """
    VERSION = 'v1'
    # HOST_NAME is http://127.0.0.1:8012 for dev
    HOST_NAME = _get_host_name(GTApis.SMS_CAMPAIGN_SERVICE_NAME, GTApis.SMS_CAMPAIGN_SERVICE_PORT)
    CAMPAIGNS = HOST_NAME % ('/' + VERSION + '/sms-campaigns')
    CAMPAIGN = HOST_NAME % ('/' + VERSION + '/sms-campaigns/%s')
    SCHEDULE = HOST_NAME % ('/' + VERSION + '/sms-campaigns/%s/schedule')
    SEND = HOST_NAME % ('/' + VERSION + '/sms-campaigns/%s/send')
    REDIRECT = HOST_NAME % ('/' + VERSION + '/redirect/%s')
    RECEIVE = HOST_NAME % ('/' + VERSION + '/receive')
    BLASTS = HOST_NAME % ('/' + VERSION + '/sms-campaigns/%s/blasts')
    BLAST = HOST_NAME % ('/' + VERSION + '/sms-campaigns/%s/blasts/%s')
    SENDS = HOST_NAME % ('/' + VERSION + '/sms-campaigns/%s/sends')
    REPLIES = HOST_NAME % ('/' + VERSION + '/sms-campaigns/%s/replies')
    BLAST_SENDS = HOST_NAME % ('/' + VERSION + '/sms-campaigns/%s/blasts/%s/sends')
    BLAST_REPLIES = HOST_NAME % ('/' + VERSION + '/sms-campaigns/%s/blasts/%s/replies')


class PushCampaignApi(object):
    """
    REST URLs for Push Campaign Service endpoints
    """
    VERSION = 'v1'
    # endpoint /v1/push-campaigns
    # GET all campaigns of a user, POST new campaign, DELETE campaigns of a user from given ids
    CAMPAIGNS = '/' + VERSION + '/push-campaigns'
    # endpoint /v1/push-campaigns/:id
    # GET campaign by its id, POST: updates a campaign, DELETE a campaign from given id
    CAMPAIGN = '/' + VERSION + '/push-campaigns/<int:campaign_id>'
    # endpoint /v1/push-campaigns/:id/sends
    # This gives the records from "sends" for a given id of campaign
    SENDS = '/' + VERSION + '/push-campaigns/<int:campaign_id>/sends'
    BLASTS = '/' + VERSION + '/push-campaigns/<int:campaign_id>/blasts'
    BLAST = '/' + VERSION + '/push-campaigns/<int:campaign_id>/blasts/<int:blast_id>'
    BLAST_SENDS = '/' + VERSION + '/push-campaigns/<int:campaign_id>/blasts/<int:blast_id>/sends'
    # endpoint /v1/push-campaigns/:id/send
    # To send a campaign to candidates
    SEND = '/' + VERSION + '/push-campaigns/<int:campaign_id>/send'
    # /v1/push-campaigns/:id/schedule
    # To schedule a Push campaign
    SCHEDULE = '/' + VERSION + '/push-campaigns/<int:campaign_id>/schedule'
    # endpoint /v1/redirect/:id
    # This endpoint is hit when candidate clicks on any URL present in Push campaign's body text.
    REDIRECT = '/' + VERSION + '/redirect/<int:url_conversion_id>'

    # helper endpoints, need to get url_conversion records in some cases
    URL_CONVERSION = '/' + VERSION + '/url-conversions/<int:_id>'
    URL_CONVERSION_BY_SEND_ID = '/' + VERSION + '/send-url-conversions/<int:send_id>'


class PushCampaignApiUrl(object):
    """
    This class contains the REST URLs of push_campaign_service
    """
    VERSION = 'v1'
    """ Endpoints' complete URLs for pyTests """
    # HOST_NAME is http://127.0.0.1:8013 for dev
    HOST_NAME = _get_host_name(GTApis.PUSH_CAMPAIGN_SERVICE_NAME, GTApis.PUSH_CAMPAIGN_SERVICE_PORT)
    CAMPAIGNS = HOST_NAME % ('/' + VERSION + '/push-campaigns')
    CAMPAIGN = HOST_NAME % ('/' + VERSION + '/push-campaigns/%s')
    SENDS = HOST_NAME % ('/' + VERSION + '/push-campaigns/%s/sends')
    BLASTS = HOST_NAME % ('/' + VERSION + '/push-campaigns/%s/blasts')
    BLAST = HOST_NAME % ('/' + VERSION + '/push-campaigns/%s/blasts/%s')
    BLAST_SENDS = HOST_NAME % ('/' + VERSION + '/push-campaigns/%s/blasts/%s/sends')
    SEND = HOST_NAME % ('/' + VERSION + '/push-campaigns/%s/send')
    SCHEDULE = HOST_NAME % ('/' + VERSION + '/push-campaigns/%s/schedule')
    REDIRECT = HOST_NAME % ('/' + VERSION + '/redirect/%s')
    URL_CONVERSION = HOST_NAME % ('/' + VERSION + '/url-conversions/%s')
    URL_CONVERSION_BY_SEND_ID = HOST_NAME % ('/' + VERSION + '/send-url-conversions/%s')


class EmailCampaignApi(object):
    """
    REST URLs for Email Campaign Service endpoints
    """
    VERSION = 'v1'
    CAMPAIGNS = '/' + VERSION + '/email-campaigns'
    CAMPAIGN = '/' + VERSION + '/email-campaigns/<int:id>'
    # endpoint /v1/email-campaigns/:id/send
    # Send the campaign as specified by the id
    SEND = '/' + VERSION + '/email-campaigns/<int:campaign_id>/send'
    URL_REDIRECT = '/' + VERSION + '/redirect/<int:url_conversion_id>'
    # endpoint /v1/email-campaigns/:id/blasts
    # Gives the blasts of a campaign
    BLASTS = '/' + VERSION + '/email-campaigns/<int:campaign_id>/blasts'
    # endpoint /v1/email-campaigns/:id/blasts/:id
    # Gives the blast object of a campaign for a particular blast_id
    BLAST = '/' + VERSION + '/email-campaigns/<int:campaign_id>/blasts/<int:blast_id>'
    # endpoint /v1/email-campaigns/:id/sends
    # Gives the sends of a campaign
    SENDS = '/' + VERSION + '/email-campaigns/<int:campaign_id>/sends'
    # endpoint /v1/email-campaigns/:id/sends/:id
    # Gives the send object of a campaign for a particular send_id
    SEND_BY_ID = '/' + VERSION + '/email-campaigns/<int:campaign_id>/sends/<int:send_id>'


class EmailCampaignApiUrl(object):
    """
    This class contains URLs to be used in Py-tests
    """
    VERSION = 'v1'
    HOST_NAME = _get_host_name(GTApis.EMAIL_CAMPAIGN_SERVICE_NAME, GTApis.EMAIL_CAMPAIGN_SERVICE_PORT)
    CAMPAIGNS = HOST_NAME % ('/' + VERSION + '/email-campaigns')
    CAMPAIGN = HOST_NAME % ('/' + VERSION + '/email-campaigns/%s')
    SEND = HOST_NAME % ('/' + VERSION + '/email-campaigns/%s/send')
    URL_REDIRECT = HOST_NAME % ('/' + VERSION + '/redirect/%s')
    BLASTS = HOST_NAME % ('/' + VERSION + '/email-campaigns/%s/blasts')
    BLAST = HOST_NAME % ('/' + VERSION + '/email-campaigns/%s/blasts/%s')
    TEMPLATES = HOST_NAME % ('/' + VERSION + '/email-templates')
    TEMPLATES_FOLDER = HOST_NAME % ('/' + VERSION + '/email-template-folders')
    SENDS = HOST_NAME % ('/' + VERSION + '/email-campaigns/%s/sends')
    SEND_BY_ID = HOST_NAME % ('/' + VERSION + '/email-campaigns/%s/sends/%s')<|MERGE_RESOLUTION|>--- conflicted
+++ resolved
@@ -126,62 +126,35 @@
     API relative URLs for auth_service. e.g. /v1/oauth2/token
     """
     VERSION = 'v1'
-<<<<<<< HEAD
-    RELATIVE_VERSION = _get_api_relative_version(VERSION)
-    TOKEN_CREATE = RELATIVE_VERSION % 'oauth2/token'
-    TOKEN_REVOKE = RELATIVE_VERSION % 'oauth2/revoke'
-    AUTHORIZE = RELATIVE_VERSION % 'oauth2/authorize'
-    TOKEN_OF_ANY_USER = RELATIVE_VERSION % 'users/<int:user_id>/token'
-    TOKEN_OF_ANY_USER_URL = RELATIVE_VERSION % 'users/%s/token'
-=======
     TOKEN_CREATE = '/' + VERSION + '/oauth2/token'
     TOKEN_REVOKE = '/' + VERSION + '/oauth2/revoke'
     AUTHORIZE = '/' + VERSION + '/oauth2/authorize'
->>>>>>> 60fb40d9
+    TOKEN_OF_ANY_USER = '/' + VERSION + 'users/<int:user_id>/token'
 
 
 class AuthApiUrl(object):
     """
     Rest URLs of auth_service
     """
-<<<<<<< HEAD
-    VERSION = 'v2'
-    RELATIVE_VERSION = _get_api_relative_version(VERSION)
-    TOKEN_CREATE = RELATIVE_VERSION % 'oauth2/token'
-    TOKEN_REFRESH = RELATIVE_VERSION % 'oauth2/refresh'
-    TOKEN_REVOKE = RELATIVE_VERSION % 'oauth2/revoke'
-    AUTHORIZE = RELATIVE_VERSION % 'oauth2/authorize'
-    TOKEN_OF_ANY_USER = RELATIVE_VERSION % 'users/<int:user_id>/token'
-    TOKEN_OF_ANY_USER_URL = RELATIVE_VERSION % 'users/%s/token'
-=======
     VERSION = 'v1'
     HOST_NAME = _get_host_name(GTApis.AUTH_SERVICE_NAME, GTApis.AUTH_SERVICE_PORT)
     HEALTH_CHECK = _get_health_check_url(HOST_NAME)
     TOKEN_CREATE = HOST_NAME % ('/' + VERSION + '/oauth2/token')
     TOKEN_REVOKE = HOST_NAME % ('/' + VERSION + '/oauth2/revoke')
     AUTHORIZE = HOST_NAME % ('/' + VERSION + '/oauth2/authorize')
->>>>>>> 60fb40d9
+    TOKEN_OF_ANY_USER_URL = HOST_NAME % ('/' + VERSION + 'users/%s/token')
 
 
 class AuthApiV2(object):
     """
     API relative URLs for auth_service. e.g. /v2/oauth2/token
     """
-<<<<<<< HEAD
-    HOST_NAME = _get_host_name(GTApis.AUTH_SERVICE_NAME,
-                               GTApis.AUTH_SERVICE_PORT)
-    HEALTH_CHECK = _get_health_check_url(HOST_NAME)
-    TOKEN_CREATE = HOST_NAME % AuthApi.TOKEN_CREATE
-    TOKEN_REVOKE = HOST_NAME % AuthApi.TOKEN_REVOKE
-    AUTHORIZE = HOST_NAME % AuthApi.AUTHORIZE
-    TOKEN_OF_ANY_USER = HOST_NAME % AuthApi.TOKEN_OF_ANY_USER_URL
-=======
     VERSION = 'v2'
     TOKEN_CREATE = '/' + VERSION + '/oauth2/token'
     TOKEN_REFRESH = '/' + VERSION + '/oauth2/refresh'
     TOKEN_REVOKE = '/' + VERSION + '/oauth2/revoke'
     AUTHORIZE = '/' + VERSION + '/oauth2/authorize'
->>>>>>> 60fb40d9
+    TOKEN_OF_ANY_USER = '/' + VERSION + 'users/<int:user_id>/token'
 
 
 class AuthApiUrlV2(object):
@@ -191,18 +164,11 @@
     VERSION = 'v2'
     HOST_NAME = _get_host_name(GTApis.AUTH_SERVICE_NAME, GTApis.AUTH_SERVICE_PORT)
     HEALTH_CHECK = _get_health_check_url(HOST_NAME)
-<<<<<<< HEAD
-    TOKEN_CREATE = HOST_NAME % AuthApiV2.TOKEN_CREATE
-    TOKEN_REFRESH = HOST_NAME % AuthApiV2.TOKEN_REFRESH
-    TOKEN_REVOKE = HOST_NAME % AuthApiV2.TOKEN_REVOKE
-    AUTHORIZE = HOST_NAME % AuthApiV2.AUTHORIZE
-    TOKEN_OF_ANY_USER = HOST_NAME % AuthApiV2.TOKEN_OF_ANY_USER_URL
-=======
     TOKEN_CREATE = HOST_NAME % ('/' + VERSION + '/oauth2/token')
     TOKEN_REFRESH = HOST_NAME % ('/' + VERSION + '/oauth2/refresh')
     TOKEN_REVOKE = HOST_NAME % ('/' + VERSION + '/oauth2/revoke')
     AUTHORIZE = HOST_NAME % ('/' + VERSION + '/oauth2/authorize')
->>>>>>> 60fb40d9
+    TOKEN_OF_ANY_USER_URL = HOST_NAME % ('/' + VERSION + 'users/%s/token')
 
 
 class ActivityApi(object):
