"""
This file contains API REST endpoints of all services e.g. one of the endpoint of auth_service is
    /v1/oauth2/token.

This also contains complete URLs of REST endpoints of all services. e.g. for above example,
complete URL will be 127.0.0.1:8011/v1/oauth2/token

Here we have two classes for each service.
 e.g. for candidate_service
 1) CandidateApi which contains REST endpoints
 2) CandidateApiUrl which contains complete URLs of REST endpoints

"""
import os
from talent_config_manager import TalentConfigKeys, TalentEnvs

LOCAL_HOST = 'http://127.0.0.1'
TALENT_DOMAIN = '.gettalent.com'
HEALTH_CHECK = '/healthcheck'


def _get_host_name(service_name, port_number):
    """
    This function gives the Base API Url depending on the environment variable.
    If api_version is provided, it also appends the version of API.

    For DEV, CIRCLE, In case of auth_service we'll get

            http://127.0.0.1:8001%s
    For QA:
            http://auth-service-staging.gettalent.com (for auth service)
    For PROD:
            http://auth-service.gettalent.com (for auth service)

    :param service_name: Name of service
    :param port_number: Port number of service
    :type service_name: str
    :type port_number: int
    :return:  A string that looks like https://auth-service.gettalent.com%s
    """
    env = os.getenv(TalentConfigKeys.ENV_KEY) or TalentEnvs.DEV
    if env == TalentEnvs.DEV:
        # This looks like http://127.0.0.1:8001 (for auth service)
        return LOCAL_HOST + ':' + str(port_number) + '%s'
    elif env == TalentEnvs.JENKINS:
        return 'http://jenkins.gettalent.com' + ':' + str(port_number) + '%s'
    elif env == TalentEnvs.QA:
        # This looks like:  https://auth-service-staging.gettalent.com%s
        return 'https://' + service_name + '-staging' + TALENT_DOMAIN + '%s'
    elif env == TalentEnvs.PROD:
        # This looks like: https://auth-service.gettalent.com%s
        return 'https://' + service_name + TALENT_DOMAIN + '%s'
    else:
        raise Exception("Environment variable GT_ENVIRONMENT not set correctly: "
                        "Should be %s, %s, %s or %s"
                        % (TalentEnvs.DEV, TalentEnvs.JENKINS, TalentEnvs.QA, TalentEnvs.PROD))


def get_web_app_url():
    env = os.getenv(TalentConfigKeys.ENV_KEY) or TalentEnvs.DEV
    if env in (TalentEnvs.DEV, TalentEnvs.JENKINS):
        return LOCAL_HOST + ':3000'
    elif env == TalentEnvs.QA:
        return 'https://staging.gettalent.com'
    elif env == TalentEnvs.PROD:
        return 'https://app.gettalent.com'
    else:
        raise Exception("Environment variable GT_ENVIRONMENT not set correctly: "
                        "Should be %s, %s, %s or %s"
                        % (TalentEnvs.DEV, TalentEnvs.JENKINS, TalentEnvs.QA, TalentEnvs.PROD))


def get_webhook_app_url():
    """
    Returns callback webhook url for Eventbrite
    :return:
    """
    # TODO--kindly add bit more detial in the comment i.e. this webhook is used where and what's its purpose
    env = os.getenv(TalentConfigKeys.ENV_KEY) or TalentEnvs.DEV
    if env == TalentEnvs.DEV:
        return 'http://gettalent.ngrok.io/%s' % SocialNetworkApi.EVENTBRITE_IMPORTER
    else:
        return _get_host_name(GTApis.SOCIAL_NETWORK_SERVICE_NAME, GTApis.SOCIAL_NETWORK_SERVICE_PORT) \
               + SocialNetworkApi.EVENTBRITE_IMPORTER
    # TODO: If it is specific to social-network-service, it should be inside respective service or respective
    # TODO: class in routes.py
    # TODO: add a story here about how to use http://gettalent.ngrok.io/ in dev.


def _get_health_check_url(host_name):
    """
    This returns the healthcheck url appended with host name. e.g.http://127.0.0.1:8001/healthcheck
    :param str host_name: name of host. e.g.http://127.0.0.1:8001
    """
    return host_name % HEALTH_CHECK


class GTApis(object):
    """
    This class contains the getTalent flask micro services' name and respective port numbers.
    """
    # Port Numbers of Flask micro services
    AUTH_SERVICE_PORT = 8001
    ACTIVITY_SERVICE_PORT = 8002
    RESUME_PARSING_SERVICE_PORT = 8003
    USER_SERVICE_PORT = 8004
    CANDIDATE_SERVICE_PORT = 8005
    WIDGET_SERVICE_PORT = 8006
    SOCIAL_NETWORK_SERVICE_PORT = 8007
    CANDIDATE_POOL_SERVICE_PORT = 8008
    SPREADSHEET_IMPORT_SERVICE_PORT = 8009
    DASHBOARD_SERVICE_PORT = 8010
    SCHEDULER_SERVICE_PORT = 8011
    SMS_CAMPAIGN_SERVICE_PORT = 8012
    PUSH_CAMPAIGN_SERVICE_PORT = 8013
    EMAIL_CAMPAIGN_SERVICE_PORT = 8014

    # Names of flask micro services
    AUTH_SERVICE_NAME = 'auth-service'
    ACTIVITY_SERVICE_NAME = 'activity-service'
    RESUME_PARSING_SERVICE_NAME = 'resume-parsing-service'
    USER_SERVICE_NAME = 'user-service'
    CANDIDATE_SERVICE_NAME = 'candidate-service'
    WIDGET_SERVICE_NAME = 'widget-service'
    SOCIAL_NETWORK_SERVICE_NAME = 'social-network-service'
    CANDIDATE_POOL_SERVICE_NAME = 'candidate-pool-service'
    SPREADSHEET_IMPORT_SERVICE_NAME = 'spreadsheet-import-service'
    DASHBOARD_SERVICE_NAME = 'frontend-service'
    SCHEDULER_SERVICE_NAME = 'scheduler-service'
    SMS_CAMPAIGN_SERVICE_NAME = 'sms-campaign-service'
    PUSH_CAMPAIGN_SERVICE_NAME = 'push-campaign-service'
    EMAIL_CAMPAIGN_SERVICE_NAME = 'email-campaign-service'

    # CORS headers
    CORS_HEADERS = {r"*": {"origins": [r".*\.gettalent\.com",
                                       "http://127.0.0.1",
                                       "https://127.0.0.1",
                                       "http://localhost"]}}


class AuthApi(object):
    """
    API relative URLs for auth_service. e.g. /v1/oauth2/token
    """
    VERSION = 'v1'
    TOKEN_CREATE = '/' + VERSION + '/oauth2/token'
    TOKEN_REVOKE = '/' + VERSION + '/oauth2/revoke'
    AUTHORIZE = '/' + VERSION + '/oauth2/authorize'
    TOKEN_OF_ANY_USER = '/' + VERSION + 'users/<int:user_id>/token'


class AuthApiUrl(object):
    """
    Rest URLs of auth_service
    """
    VERSION = 'v1'
    HOST_NAME = _get_host_name(GTApis.AUTH_SERVICE_NAME, GTApis.AUTH_SERVICE_PORT)
    HEALTH_CHECK = _get_health_check_url(HOST_NAME)
    TOKEN_CREATE = HOST_NAME % ('/' + VERSION + '/oauth2/token')
    TOKEN_REVOKE = HOST_NAME % ('/' + VERSION + '/oauth2/revoke')
    AUTHORIZE = HOST_NAME % ('/' + VERSION + '/oauth2/authorize')
    TOKEN_OF_ANY_USER_URL = HOST_NAME % ('/' + VERSION + 'users/%s/token')


class AuthApiV2(object):
    """
    API relative URLs for auth_service. e.g. /v2/oauth2/token
    """
    VERSION = 'v2'
    TOKEN_CREATE = '/' + VERSION + '/oauth2/token'
    TOKEN_REFRESH = '/' + VERSION + '/oauth2/refresh'
    TOKEN_REVOKE = '/' + VERSION + '/oauth2/revoke'
    AUTHORIZE = '/' + VERSION + '/oauth2/authorize'
    TOKEN_OF_ANY_USER = '/' + VERSION + 'users/<int:user_id>/token'


class AuthApiUrlV2(object):
    """
    Rest URLs of auth_service
    """
    VERSION = 'v2'
    HOST_NAME = _get_host_name(GTApis.AUTH_SERVICE_NAME, GTApis.AUTH_SERVICE_PORT)
    HEALTH_CHECK = _get_health_check_url(HOST_NAME)
    TOKEN_CREATE = HOST_NAME % ('/' + VERSION + '/oauth2/token')
    TOKEN_REFRESH = HOST_NAME % ('/' + VERSION + '/oauth2/refresh')
    TOKEN_REVOKE = HOST_NAME % ('/' + VERSION + '/oauth2/revoke')
    AUTHORIZE = HOST_NAME % ('/' + VERSION + '/oauth2/authorize')
    TOKEN_OF_ANY_USER_URL = HOST_NAME % ('/' + VERSION + 'users/%s/token')


class ActivityApi(object):
    """
    API relative URLs for activity_service. e.g /v1/activities/
    """
    VERSION = 'v1'
    # /v1/activities/
    ACTIVITIES = '/' + VERSION + '/activities/'
    # /v1/activities/<page>
    ACTIVITIES_PAGE = '/' + VERSION + '/activities/<page>'
    ACTIVITY_MESSAGES = '/' + VERSION + '/messages'
    LAST_READ = '/' + VERSION + '/last-read'


class ActivityApiUrl(object):
    """
    Rest URLs of activity_service
    """
    VERSION = 'v1'
    HOST_NAME = _get_host_name(GTApis.ACTIVITY_SERVICE_NAME, GTApis.ACTIVITY_SERVICE_PORT)
    HEALTH_CHECK = _get_health_check_url(HOST_NAME)
    ACTIVITIES = HOST_NAME % ('/' + VERSION + '/activities/')
    ACTIVITIES_PAGE = HOST_NAME % ('/' + VERSION + '/activities/%s')


class ResumeApi(object):
    """
    API relative URLs for resume_parsing_service. e.g. /v1/parse_resume
    """
    VERSION = 'v1'
    URL_PREFIX = '/' + VERSION + '/'
    PARSE = 'parse_resume'
    BATCH = 'batch'


class ResumeApiUrl(object):
    """
    Rest URLs of resume_parsing_service
    """
    VERSION = 'v1'
    HOST_NAME = _get_host_name(GTApis.RESUME_PARSING_SERVICE_NAME, GTApis.RESUME_PARSING_SERVICE_PORT)
    HEALTH_CHECK = _get_health_check_url(HOST_NAME)
    BASE_URL = HOST_NAME % ('/' + VERSION + '/%s')
    PARSE = HOST_NAME % ('/' + VERSION + '/parse_resume')
    BATCH_URL = HOST_NAME % ('/' + VERSION + '/batch')
    BATCH_PROCESS = HOST_NAME % ('/' + VERSION + '/batch/<int:user_id>')


class UserServiceApi(object):
    """
    API relative URLs for user_service. e.g. /v1/users
    """
    VERSION = 'v1'
    URL_PREFIX = '/' + VERSION + '/'
    USERS = "users"
    USER = "users/<int:id>"
    USER_INVITE = "users/<int:id>/invite"

    DOMAINS = "domains"
    DOMAIN = "domains/<int:id>"
    USER_ROLES = "users/<int:user_id>/roles"
    DOMAIN_ROLES = "domain/<int:domain_id>/roles"
    DOMAIN_GROUPS = "domain/<int:domain_id>/groups"
    DOMAIN_GROUPS_UPDATE = "domain/groups/<int:group_id>"
    USER_GROUPS = "groups/<int:group_id>/users"
    UPDATE_PASSWORD = "users/update-password"
    FORGOT_PASSWORD = "users/forgot-password"
    RESET_PASSWORD = "users/reset-password/<token>"

    DOMAIN_SOURCES = '/' + VERSION + '/sources'
    DOMAIN_SOURCE = '/' + VERSION + '/sources/<int:id>'
    DOMAIN_CUSTOM_FIELDS = '/' + VERSION + '/custom_fields'
    DOMAIN_CUSTOM_FIELD = DOMAIN_CUSTOM_FIELDS + '/<int:id>'
    DOMAIN_AOIS = '/' + VERSION + '/areas_of_interest'
    DOMAIN_AOI = '/' + VERSION + '/areas_of_interest/<int:id>'


class UserServiceApiUrl(object):
    """
    Rest URLs of user_service
    """
    VERSION = 'v1'
    HOST_NAME = _get_host_name(GTApis.USER_SERVICE_NAME, GTApis.USER_SERVICE_PORT)
    HEALTH_CHECK = _get_health_check_url(HOST_NAME)
    USERS = HOST_NAME % ('/' + VERSION + '/users')
    USER = HOST_NAME % ('/' + VERSION + '/users/%s')
    USER_INVITE = HOST_NAME % ('/' + VERSION + '/users/%s/invite')
    DOMAINS = HOST_NAME % ('/' + VERSION + '/domains')
    DOMAIN = HOST_NAME % ('/' + VERSION + '/domains/%s')
    USER_ROLES_API = HOST_NAME % ('/' + VERSION + '/users/%s/roles')
    DOMAIN_ROLES_API = HOST_NAME % ('/' + VERSION + '/domain/%s/roles')
    DOMAIN_GROUPS_API = HOST_NAME % ('/' + VERSION + '/domain/%s/groups')
    DOMAIN_GROUPS_UPDATE_API = HOST_NAME % ('/' + VERSION + '/domain/groups/%s')

    DOMAIN_SOURCES = HOST_NAME % ('/' + VERSION + '/sources')
    DOMAIN_SOURCE = HOST_NAME % ('/' + VERSION + '/sources/%s')

    USER_GROUPS_API = HOST_NAME % ('/' + VERSION + '/groups/%s/users')
    UPDATE_PASSWORD_API = HOST_NAME % ('/' + VERSION + '/users/update-password')
    FORGOT_PASSWORD_API = HOST_NAME % ('/' + VERSION + '/users/forgot-password')
    RESET_PASSWORD_API = HOST_NAME % ('/' + VERSION + '/users/reset-password/%s')
    DOMAIN_CUSTOM_FIELDS = HOST_NAME % ('/' + VERSION + '/custom_fields')
    DOMAIN_CUSTOM_FIELD = DOMAIN_CUSTOM_FIELDS + '/%s'
    DOMAIN_AOIS = HOST_NAME % ('/' + VERSION + '/areas_of_interest')
    DOMAIN_AOI = HOST_NAME % ('/' + VERSION + '/areas_of_interest/%s')


class CandidateApi(object):
    """
    API relative URLs for candidate_service. e.g /v1/candidates
    """
    VERSION = 'v1'

    CANDIDATES = '/' + VERSION + '/candidates'
    CANDIDATE_ID = '/' + VERSION + '/candidates/<int:id>'
    CANDIDATE_EMAIL = '/' + VERSION + '/candidates/<email>'

    ADDRESSES = '/' + VERSION + '/candidates/<int:candidate_id>/addresses'
    ADDRESS = '/' + VERSION + '/candidates/<int:candidate_id>/addresses/<int:id>'

    AOIS = '/' + VERSION + '/candidates/<int:candidate_id>/areas_of_interest'
    AOI = '/' + VERSION + '/candidates/<int:candidate_id>/areas_of_interest/<int:id>'

    CUSTOM_FIELDS = '/' + VERSION + '/candidates/<int:candidate_id>/custom_fields'
    CUSTOM_FIELD = '/' + VERSION + '/candidates/<int:candidate_id>/custom_fields/<int:id>'

    EDUCATIONS = '/' + VERSION + '/candidates/<int:candidate_id>/educations'
    EDUCATION = '/' + VERSION + '/candidates/<int:candidate_id>/educations/<int:id>'

    DEGREES = '/' + VERSION + '/candidates/<int:candidate_id>/educations/<int:education_id>/degrees'
    DEGREE = '/' + VERSION + '/candidates/<int:candidate_id>/educations/<int:education_id>/degrees/<int:id>'

    DEGREE_BULLETS = '/' + VERSION + '/candidates/<int:candidate_id>/educations/<int:education_id>/degrees/<int:degree_id>/bullets'
    DEGREE_BULLET = '/' + VERSION + '/candidates/<int:candidate_id>/educations/<int:education_id>/degrees/<int:degree_id>/bullets/<int:id>'

    DEVICES = '/' + VERSION + '/candidates/<int:id>/devices'
    DEVICE = '/' + VERSION + '/candidates/<int:id>/devices/<int:id>'

    EXPERIENCES = '/' + VERSION + '/candidates/<int:candidate_id>/work_experiences'
    EXPERIENCE = '/' + VERSION + '/candidates/<int:candidate_id>/work_experiences/<int:id>'

    EXPERIENCE_BULLETS = '/' + VERSION + '/candidates/<int:candidate_id>/work_experiences/<int:experience_id>/bullets'
    EXPERIENCE_BULLET = '/' + VERSION + '/candidates/<int:candidate_id>/work_experiences/<int:experience_id>/bullets/<int:id>'

    EMAILS = '/' + VERSION + '/candidates/<int:candidate_id>/emails'
    EMAIL = '/' + VERSION + '/candidates/<int:candidate_id>/emails/<int:id>'

    MILITARY_SERVICES = '/' + VERSION + '/candidates/<int:candidate_id>/military_services'
    MILITARY_SERVICE = '/' + VERSION + '/candidates/<int:candidate_id>/military_services/<int:id>'

    PHONES = '/' + VERSION + '/candidates/<int:candidate_id>/phones'
    PHONE = '/' + VERSION + '/candidates/<int:candidate_id>/phones/<int:id>'

    PREFERRED_LOCATIONS = '/' + VERSION + '/candidates/<int:candidate_id>/preferred_locations'
    PREFERRED_LOCATION = '/' + VERSION + '/candidates/<int:candidate_id>/preferred_locations/<int:id>'

    SKILLS = '/' + VERSION + '/candidates/<int:candidate_id>/skills'
    SKILL = '/' + VERSION + '/candidates/<int:candidate_id>/skills/<int:id>'

    PHOTOS = '/' + VERSION + '/candidates/<int:candidate_id>/photos'
    PHOTO = '/' + VERSION + '/candidates/<int:candidate_id>/photos/<int:id>'

    SOCIAL_NETWORKS = '/' + VERSION + '/candidates/<int:candidate_id>/social_networks'
    SOCIAL_NETWORK = '/' + VERSION + '/candidates/<int:candidate_id>/social_networks/<int:id>'

    WORK_PREFERENCES = '/' + VERSION + '/candidates/<int:candidate_id>/work_preferences'
    WORK_PREFERENCE = '/' + VERSION + '/candidates/<int:candidate_id>/work_preferences/<int:id>'
    CANDIDATE_EDIT = '/' + VERSION + '/candidates/<int:id>/edits'

    CANDIDATE_SEARCH = '/' + VERSION + '/candidates/search'
    CANDIDATES_DOCUMENTS = '/' + VERSION + '/candidates/documents'
    OPENWEB = '/' + VERSION + '/candidates/openweb'
    CANDIDATE_CLIENT_CAMPAIGN = '/' + VERSION + '/candidates/client_email_campaign'
    CANDIDATE_VIEWS = '/' + VERSION + '/candidates/<int:id>/views'
    CANDIDATE_PREFERENCES = '/' + VERSION + '/candidates/<int:id>/preferences'

    CANDIDATE_NOTES = '/' + VERSION + '/candidates/<int:candidate_id>/notes'
    CANDIDATE_NOTE = CANDIDATE_NOTES + '/<int:id>'

    LANGUAGES = '/' + VERSION + '/candidates/<int:candidate_id>/languages'
    LANGUAGE = '/' + VERSION + '/candidates/<int:candidate_id>/languages/<int:id>'

    REFERENCES = '/' + VERSION + '/candidates/<int:candidate_id>/references'
    REFERENCE = '/' + VERSION + '/candidates/<int:candidate_id>/references/<int:id>'

    TAGS = '/' + VERSION + '/candidates/<int:candidate_id>/tags'
    TAG = '/' + VERSION + '/candidates/<int:candidate_id>/tags/<int:id>'

    PIPELINES = '/' + VERSION + '/candidates/<int:candidate_id>/pipelines'
    STATUSES = '/' + VERSION + '/candidate_statuses'


class CandidateApiUrl(object):
    """
    Rest URLs of candidate_service
    """
    VERSION = 'v1'
    HOST_NAME = _get_host_name(GTApis.CANDIDATE_SERVICE_NAME, GTApis.CANDIDATE_SERVICE_PORT)
    HEALTH_CHECK = _get_health_check_url(HOST_NAME)
    CANDIDATES = HOST_NAME % ('/' + VERSION + '/candidates')
    CANDIDATE = HOST_NAME % ('/' + VERSION + '/candidates/%s')

    ADDRESSES = HOST_NAME % ('/' + VERSION + '/candidates/%s/addresses')
    ADDRESS = HOST_NAME % ('/' + VERSION + '/candidates/%s/addresses/%s')

    AOIS = HOST_NAME % ('/' + VERSION + '/candidates/%s/areas_of_interest')
    AOI = HOST_NAME % ('/' + VERSION + '/candidates/%s/areas_of_interest/%s')

    CUSTOM_FIELDS = HOST_NAME % ('/' + VERSION + '/candidates/%s/custom_fields')
    CUSTOM_FIELD = CUSTOM_FIELDS + "/%s"

    CANDIDATE_SEARCH_URI = HOST_NAME % ('/' + VERSION + '/candidates/search')

    CANDIDATES_DOCUMENTS_URI = HOST_NAME % ('/' + VERSION + '/candidates/documents')

    EDUCATIONS = HOST_NAME % ('/' + VERSION + '/candidates/%s/educations')
    EDUCATION = HOST_NAME % ('/' + VERSION + '/candidates/%s/educations/%s')

    DEGREES = HOST_NAME % ('/' + VERSION + '/candidates/%s/educations/%s/degrees')
    DEGREE = HOST_NAME % ('/' + VERSION + '/candidates/%s/educations/%s/degrees/%s')

    DEGREE_BULLETS = HOST_NAME % ('/' + VERSION + '/candidates/%s/educations/%s/degrees/%s/bullets')
    DEGREE_BULLET = HOST_NAME % ('/' + VERSION + '/candidates/%s/educations/%s/degrees/%s/bullets/%s')

    DEVICES = HOST_NAME % ('/' + VERSION + '/candidates/%s/devices')
    DEVICE = HOST_NAME % ('/' + VERSION + '/candidates/%s/devices/%s')

    EMAILS = HOST_NAME % ('/' + VERSION + '/candidates/%s/emails')
    EMAIL = HOST_NAME % ('/' + VERSION + '/candidates/%s/emails/%s')

    EXPERIENCES = HOST_NAME % ('/' + VERSION + '/candidates/%s/work_experiences')
    EXPERIENCE = HOST_NAME % ('/' + VERSION + '/candidates/%s/work_experiences/%s')

    EXPERIENCE_BULLETS = HOST_NAME % ('/' + VERSION + '/candidates/%s/work_experiences/%s/bullets')
    EXPERIENCE_BULLET = HOST_NAME % ('/' + VERSION + '/candidates/%s/work_experiences/%s/bullets/%s')

    MILITARY_SERVICES = HOST_NAME % ('/' + VERSION + '/candidates/%s/military_services')
    MILITARY_SERVICE = HOST_NAME % ('/' + VERSION + '/candidates/%s/military_services/%s')

    PHONES = HOST_NAME % ('/' + VERSION + '/candidates/%s/phones')
    PHONE = HOST_NAME % ('/' + VERSION + '/candidates/%s/phones/%s')

    PREFERRED_LOCATIONS = HOST_NAME % ('/' + VERSION + '/candidates/%s/preferred_locations')
    PREFERRED_LOCATION = HOST_NAME % ('/' + VERSION + '/candidates/%s/preferred_locations/%s')

    SKILLS = HOST_NAME % ('/' + VERSION + '/candidates/%s/skills')
    SKILL = HOST_NAME % ('/' + VERSION + '/candidates/%s/skills/%s')

    PHOTOS = HOST_NAME % ('/' + VERSION + '/candidates/%s/photos')
    PHOTO = HOST_NAME % ('/' + VERSION + '/candidates/%s/photos/%s')

    SOCIAL_NETWORKS = HOST_NAME % ('/' + VERSION + '/candidates/%s/social_networks')
    SOCIAL_NETWORK = HOST_NAME % ('/' + VERSION + '/candidates/%s/social_networks/%s')

    WORK_PREFERENCES = HOST_NAME % ('/' + VERSION + '/candidates/%s/work_preferences')
    WORK_PREFERENCE_ID = HOST_NAME % ('/' + VERSION + '/candidates/%s/work_preferences/%s')
    CANDIDATE_EDIT = HOST_NAME % ('/' + VERSION + '/candidates/%s/edits')
    CANDIDATE_VIEW = HOST_NAME % ('/' + VERSION + '/candidates/%s/views')
    CANDIDATE_PREFERENCE = HOST_NAME % ('/' + VERSION + '/candidates/%s/preferences')

    NOTES = HOST_NAME % ('/' + VERSION + '/candidates/%s/notes')
    NOTE = NOTES + '/%s'

    CANDIDATE_CLIENT_CAMPAIGN = HOST_NAME % ('/' + VERSION + '/candidates/client_email_campaign')

    LANGUAGES = HOST_NAME % ('/' + VERSION + '/candidates/%s/languages')
    LANGUAGE = HOST_NAME % ('/' + VERSION + '/candidates/%s/languages/%s')

    REFERENCES = HOST_NAME % ('/' + VERSION + '/candidates/%s/references')
    REFERENCE = HOST_NAME % ('/' + VERSION + '/candidates/%s/references/%s')

    TAGS = HOST_NAME % ('/' + VERSION + '/candidates/%s/tags')
    TAG = HOST_NAME % ('/' + VERSION + '/candidates/%s/tags/%s')

    PIPELINES = HOST_NAME % ('/' + VERSION + '/candidates/%s/pipelines')
    STATUSES = HOST_NAME % ('/' + VERSION + '/candidate_statuses')


class WidgetApi(object):
    """
    API relative URLs for widget_service. e.g. /v1/universities
    """
    VERSION = 'v1'
    URL_PREFIX = '/' + VERSION + '/'
    DOMAINS = 'domains'
    DOMAIN_WIDGETS = 'domains/<path:encrypted_domain_id>/widgets/<path:encrypted_widget_id>'
    DOMAIN_INTERESTS = 'domains/<path:encrypted_domain_id>/interests'
    DOMAIN_MAJORS = 'domains/<path:encrypted_domain_id>/majors'
    UNIVERSITIES = 'universities'


class WidgetApiUrl(object):
    """
    Rest URLs of widget_service
    """
    VERSION = 'v1'
    HOST_NAME = _get_host_name(GTApis.WIDGET_SERVICE_NAME, GTApis.WIDGET_SERVICE_PORT)
    HEALTH_CHECK = _get_health_check_url(HOST_NAME)
    DOMAINS = HOST_NAME % ('/' + VERSION + '/domains')
    DOMAIN_WIDGETS = HOST_NAME % ('/' + VERSION + '/domains/%s/widgets/%s')
    DOMAIN_INTERESTS = HOST_NAME % ('/' + VERSION + '/domains/%s/interests')
    DOMAIN_MAJORS = HOST_NAME % ('/' + VERSION + '/domains/%s/majors')
    UNIVERSITIES = HOST_NAME % ('/' + VERSION + '/universities')


class CandidatePoolApi(object):
    """
    API relative URLs for candidate_pool_service. e.g. /v1/smartlists
    """
    VERSION = 'v1'
    # /v1/
    URL_PREFIX = '/' + VERSION + '/'
    # Talent Pools
    TALENT_POOLS = 'talent-pools'
    TALENT_POOL = 'talent-pools/<int:id>'
    TALENT_POOL_CANDIDATES = 'talent-pools/<int:id>/candidates'
    TALENT_PIPELINES_OF_TALENT_POOLS = 'talent-pools/<int:id>/talent-pipelines'
    TALENT_POOL_GROUPS = 'groups/<int:group_id>/talent-pools'
    TALENT_POOL_UPDATE_STATS = 'talent-pools/stats'
    TALENT_POOL_GET_STATS = 'talent-pools/<int:talent_pool_id>/stats'
    TALENT_PIPELINES_IN_TALENT_POOL_GET_STATS = 'talent-pools/<int:talent_pool_id>/talent-pipelines/stats'
    # Talent Pipelines
    TALENT_PIPELINES = 'talent-pipelines'
    TALENT_PIPELINE = 'talent-pipelines/<int:id>'
    TALENT_PIPELINE_SMARTLISTS = 'talent-pipelines/<int:id>/smartlists'
    TALENT_PIPELINE_CANDIDATES = 'talent-pipelines/<int:id>/candidates'
    TALENT_PIPELINE_ENGAGED_CANDIDATES = 'talent-pipelines/<int:id>/candidates/engagement'
    CANDIDATES_ENGAGED_TALENT_PIPELINES = 'candidates/<int:id>/talent-pipelines'
    TALENT_PIPELINE_CAMPAIGNS = 'talent-pipelines/<int:id>/campaigns'
    TALENT_PIPELINE_UPDATE_STATS = 'talent-pipelines/stats'
    TALENT_PIPELINE_GET_STATS = 'talent-pipelines/<int:talent_pipeline_id>/stats'
    # Smartlists
    SMARTLISTS = 'smartlists'
    SMARTLIST = 'smartlists/<int:id>'
    SMARTLIST_CANDIDATES = 'smartlists/<int:smartlist_id>/candidates'
    SMARTLIST_UPDATE_STATS = 'smartlists/stats'
    SMARTLIST_GET_STATS = 'smartlists/<int:smartlist_id>/stats'
    SMARTLIST_IN_TALENT_PIPELINE_GET_STATS = 'talent-pipelines/<int:talent_pipeline_id>/smartlists/stats'


class CandidatePoolApiUrl(object):
    """
    Rest URLs of candidate_pool_service
    """
    VERSION = 'v1'
    HOST_NAME = _get_host_name(GTApis.CANDIDATE_POOL_SERVICE_NAME, GTApis.CANDIDATE_POOL_SERVICE_PORT)
    HEALTH_CHECK = _get_health_check_url(HOST_NAME)
    # Talent Pool
    TALENT_POOLS = HOST_NAME % ('/' + VERSION + '/talent-pools')
    TALENT_POOL = HOST_NAME % ('/' + VERSION + '/talent-pools/%s')
    TALENT_POOL_CANDIDATE = HOST_NAME % ('/' + VERSION + '/talent-pools/%s/candidates')
    TALENT_PIPELINES_OF_TALENT_POOLS = HOST_NAME % ('/' + VERSION + '/talent-pools/%s/talent-pipelines')
    TALENT_POOL_GROUP = HOST_NAME % ('/' + VERSION + '/groups/%s/talent-pools')
    TALENT_POOL_UPDATE_STATS = HOST_NAME % ('/' + VERSION + '/talent-pools/stats')
    TALENT_POOL_GET_STATS = HOST_NAME % ('/' + VERSION + '/talent-pools/%s/stats')
    TALENT_PIPELINES_IN_TALENT_POOL_GET_STATS = \
        HOST_NAME % ('/' + VERSION + '/talent-pools/<int:talent_pool_id>/talent-pipelines/stats')
    # Talent Pipeline
    TALENT_PIPELINES = HOST_NAME % ('/' + VERSION + '/talent-pipelines')
    TALENT_PIPELINE = HOST_NAME % ('/' + VERSION + '/talent-pipelines/%s')
    TALENT_PIPELINE_SMARTLISTS = HOST_NAME % ('/' + VERSION + '/talent-pipelines/%s/smartlists')
    TALENT_PIPELINE_CANDIDATE = HOST_NAME % ('/' + VERSION + '/talent-pipelines/%s/candidates')
    TALENT_PIPELINE_CAMPAIGN = HOST_NAME % ('/' + VERSION + '/talent-pipelines/%s/campaigns')
    TALENT_PIPELINE_UPDATE_STATS = HOST_NAME % ('/' + VERSION + '/talent-pipelines/stats')
    TALENT_PIPELINE_GET_STATS = HOST_NAME % ('/' + VERSION + '/talent-pipelines/%s/stats')
    # Smartlists
    SMARTLISTS = HOST_NAME % ('/' + VERSION + '/smartlists')
    SMARTLIST = HOST_NAME % ('/' + VERSION + '/smartlists/%s')
    SMARTLIST_CANDIDATES = HOST_NAME % ('/' + VERSION + '/smartlists/%s/candidates')
    SMARTLIST_UPDATE_STATS = HOST_NAME % ('/' + VERSION + '/smartlists/stats')
    SMARTLIST_GET_STATS = HOST_NAME % ('/' + VERSION + '/smartlists/%s/stats')


class SpreadsheetImportApi(object):
    """
    API relative URLs for spreadsheet_import_service. e.g. /v1/parse_spreadsheet/convert_to_table
    """
    VERSION = 'v1'
    # This is /v1/
    URL_PREFIX = '/' + VERSION + '/'
    CONVERT_TO_TABLE = 'parse_spreadsheet/convert_to_table'
    IMPORT_CANDIDATES = 'parse_spreadsheet/import_candidates'


class SpreadsheetImportApiUrl(object):
    """
    Rest URLs of spreadsheet_import_service
    """
    VERSION = 'v1'
    HOST_NAME = _get_host_name(GTApis.SPREADSHEET_IMPORT_SERVICE_NAME, GTApis.SPREADSHEET_IMPORT_SERVICE_PORT)
    HEALTH_CHECK = _get_health_check_url(HOST_NAME)
    CONVERT_TO_TABLE = HOST_NAME % ('/' + VERSION + '/parse_spreadsheet/convert_to_table')
    IMPORT_CANDIDATES = HOST_NAME % ('/' + VERSION + '/parse_spreadsheet/import_candidates')


class SchedulerApi(object):
    """
    Rest Relative URLs of scheduler_service
    """
    VERSION = 'v1'
    # URLs, in case of API
    SCHEDULER_MULTIPLE_TASKS = '/' + VERSION + '/tasks'
    SCHEDULER_ONE_TASK = '/' + VERSION + '/tasks/id/<string:_id>'
    SCHEDULER_NAMED_TASK = '/' + VERSION + '/tasks/name/<string:_name>'
    SCHEDULER_ONE_TASK_NAME = '/' + VERSION + '/tasks/name/<string:_name>'
    SCHEDULER_MULTIPLE_TASK_RESUME = '/' + VERSION + '/tasks/resume'
    SCHEDULER_MULTIPLE_TASK_PAUSE = '/' + VERSION + '/tasks/pause'
    SCHEDULER_SINGLE_TASK_RESUME = '/' + VERSION + '/tasks/<string:_id>/resume'
    SCHEDULER_SINGLE_TASK_PAUSE = '/' + VERSION + '/tasks/<string:_id>/pause'
    SCHEDULER_ADMIN_TASKS = '/' + VERSION + '/admin/tasks'

    # Test endpoints for scheduler service
    SCHEDULER_TASKS_TEST = '/' + VERSION + '/tasks/test'
    SCHEDULER_TASKS_TEST_POST = '/' + VERSION + "/tasks/test-post"


class SchedulerApiUrl(object):
    """
    Rest URLs of scheduler_service
    """
    VERSION = 'v1'
    HOST_NAME = _get_host_name(GTApis.SCHEDULER_SERVICE_NAME, GTApis.SCHEDULER_SERVICE_PORT)
    HEALTH_CHECK = _get_health_check_url(HOST_NAME)
    # URLs, in case of test cases
    TASKS = HOST_NAME % ('/' + VERSION + '/tasks')
    TASK = HOST_NAME % ('/' + VERSION + '/tasks/id/%s')
    TASK_NAME = HOST_NAME % ('/' + VERSION + '/tasks/name/%s')
    PAUSE_TASK = HOST_NAME % ('/' + VERSION + '/tasks/%s/pause')
    RESUME_TASK = HOST_NAME % ('/' + VERSION + '/tasks/%s/resume')
    PAUSE_TASKS = HOST_NAME % ('/' + VERSION + '/tasks/pause')
    RESUME_TASKS = HOST_NAME % ('/' + VERSION + '/tasks/resume')

    # Scheduler Admin API
    ADMIN_TASKS = HOST_NAME % ('/' + VERSION + '/admin/tasks')

    # Use different port of scheduler service URL
    FLOWER_MONITORING_PORT = '--port=5511'

    # Test URLs for scheduler service
    TEST_TASK = HOST_NAME % ('/' + VERSION + '/tasks/test')
    TEST_TASK_POST = HOST_NAME % ('/' + VERSION + '/tasks/test-post')


class SocialNetworkApi(object):
    """
    Rest URLs for social_network_service
    """
    VERSION = 'v1'
    # URLs, in case of API
    EVENTS = '/' + VERSION + '/events'
    EVENT = '/' + VERSION + '/events/<int:event_id>'
    SOCIAL_NETWORKS = '/' + VERSION + '/social-networks'
    MEETUP_GROUPS = '/' + VERSION + '/social-networks/meetup-groups'
    TOKEN_VALIDITY = '/' + VERSION + '/social-networks/<int:social_network_id>/token/validity'
    TOKEN_REFRESH = '/' + VERSION + '/social-networks/<int:social_network_id>/token/refresh'
    USER_SOCIAL_NETWORK_CREDENTIALS = '/' + VERSION + '/social-networks/<int:social_network_id>/user/credentials'
    VENUES = '/' + VERSION + '/venues'
    VENUE = '/' + VERSION + '/venues/<int:venue_id>'
    EVENT_ORGANIZERS = '/' + VERSION + '/event-organizers'
    EVENT_ORGANIZER = '/' + VERSION + '/event-organizers/<int:organizer_id>'
    # TODO: Whe /data/? I don't recall any endpoint like this /v1/data. This isn't part of your code, but will
    # TODO: you be so kind to explain this?
    TIMEZONES = '/' + VERSION + '/data/timezones'
    RSVP = '/' + VERSION + '/rsvp'
<<<<<<< HEAD
    CODE = '/' + VERSION + '/coe'
    # TODO: Why second '+' here?
    # TODO: Is this restful? We need to discuss this. IMO, /v1/importer?social_network=meetup&mode=rsvp is clearer.
    # TODO: (http://rest.elkstein.org/2008/02/more-complex-rest-requests.html)
    IMPORTER = '/' + VERSION + '/importer' + '/<string:mode>/<string:social_network>'
    # TODO: same as above
    EVENTBRITE_IMPORTER = '/' + VERSION + '/importer/eventbrite'
=======
    CODE = '/' + VERSION + '/code'
    # URL for Twitter authentication
    TWITTER_AUTH = '/' + VERSION + '/twitter-auth'
    TWITTER_CALLBACK = '/' + VERSION + '/twitter-callback/<int:user_id>'
>>>>>>> c32d5e08


class SocialNetworkApiUrl(object):
    """
    API relative URLs for social_network_service
    """
    VERSION = 'v1'
    HOST_NAME = _get_host_name(GTApis.SOCIAL_NETWORK_SERVICE_NAME, GTApis.SOCIAL_NETWORK_SERVICE_PORT)
    HEALTH_CHECK = _get_health_check_url(HOST_NAME)
    env = os.getenv(TalentConfigKeys.ENV_KEY) or TalentEnvs.DEV
    if env == TalentEnvs.DEV:
        UI_APP_URL = 'http://127.0.0.1:3000/%s'
    else:
        UI_APP_URL = 'https://staging.gettalent.com/%s'

    SUBSCRIBE = UI_APP_URL % 'events/subscribe?code=%s'
    EVENTS = HOST_NAME % ('/' + VERSION + '/events')
    EVENT = HOST_NAME % ('/' + VERSION + '/events/%s')
    SOCIAL_NETWORKS = HOST_NAME % ('/' + VERSION + '/social-networks')
    VENUES = HOST_NAME % ('/' + VERSION + '/venues')
    VENUE = HOST_NAME % ('/' + VERSION + '/venues/%s')
    EVENT_ORGANIZERS = HOST_NAME % ('/' + VERSION + '/event-organizers')
    EVENT_ORGANIZER = HOST_NAME % ('/' + VERSION + '/event-organizers/%s')
    TIMEZONES = HOST_NAME % ('/' + VERSION + '/data/timezones')
    MEETUP_GROUPS = HOST_NAME % ('/' + VERSION + '/social-networks/meetup-groups')
    TOKEN_VALIDITY = HOST_NAME % ('/' + VERSION + '/social-networks/%s/token/validity')
    TOKEN_REFRESH = HOST_NAME % ('/' + VERSION + '/social-networks/%s/token/refresh')
    USER_SOCIAL_NETWORK_CREDENTIALS = HOST_NAME % ('/' + VERSION + '/social-networks/%s/user/credentials')
    RSVP = HOST_NAME % ('/' + VERSION + '/rsvp')
    CODE = HOST_NAME % ('/' + VERSION + '/code')
    IMPORTER = HOST_NAME % ('/' + VERSION + '/importer/%s/%s')
    EVENTBRITE_IMPORTER = HOST_NAME % ('/' + VERSION + '/importer/eventbrite')
    #TODO--we should avoid concatenation


class SmsCampaignApi(object):
    """
    This class contains the REST endpoints of sms_campaign_service
    """
    VERSION = 'v1'
    # endpoint /v1/sms-campaigns
    # GET all campaigns of a user, POST new campaign, DELETE campaigns of a user from given ids
    CAMPAIGNS = '/' + VERSION + '/sms-campaigns'
    # endpoint /v1/sms-campaigns/:campaign_id
    # GET campaign by its id, POST: updates a campaign, DELETE a campaign from given id
    CAMPAIGN = '/' + VERSION + '/sms-campaigns/<int:campaign_id>'
    # /v1/sms-campaigns/:campaign_id/schedule
    # To schedule an SMS campaign
    SCHEDULE = '/' + VERSION + '/sms-campaigns/<int:campaign_id>/schedule'
    # endpoint /v1/sms-campaigns/:campaign_id/send
    # To send a campaign to candidates
    SEND = '/' + VERSION + '/sms-campaigns/<int:campaign_id>/send'
    # endpoint /v1/redirect/:id
    # This endpoint is hit when candidate clicks on any URL present in SMS body text.
    REDIRECT = '/' + VERSION + '/redirect/<int:url_conversion_id>'
    # endpoint /v1/receive
    # This endpoint is callback URL when candidate replies to a campaign via SMS
    RECEIVE = '/' + VERSION + '/receive'
    # endpoint /v1/sms-campaigns/:campaign_id/blasts
    # Gives the blasts of a campaign
    BLASTS = '/' + VERSION + '/sms-campaigns/<int:campaign_id>/blasts'
    # endpoint /v1/sms-campaigns/:campaign_id/blasts/:blast_id
    # Gives the blast object of SMS campaign from given blast id.
    BLAST = '/' + VERSION + '/sms-campaigns/<int:campaign_id>/blasts/<int:blast_id>'
    # endpoint /v1/sms-campaigns/:campaign_id/blasts/:blast_id/sends
    # Gives the sends objects of a blast object of SMS campaign from given blast id.
    BLAST_SENDS = '/' + VERSION + '/sms-campaigns/<int:campaign_id>/blasts/<int:blast_id>/sends'
    # endpoint /v1/sms-campaigns/:campaign_id/blasts/:blast_id/replies
    # Gives the replies objects of a blast object of SMS campaign from given blast id.
    BLAST_REPLIES = '/' + VERSION + '/sms-campaigns/<int:campaign_id>/blasts/<int:blast_id>/replies'
    # endpoint /v1/sms-campaigns/:campaign_id/sends
    # This gives the records from "sends" for a given id of campaign
    SENDS = '/' + VERSION + '/sms-campaigns/<int:campaign_id>/sends'
    # endpoint /v1/sms-campaigns/:campaign_id/replies
    # This gives the records from "sms_campaign_reply" for a given id of campaign
    REPLIES = '/' + VERSION + '/sms-campaigns/<int:campaign_id>/replies'


class SmsCampaignApiUrl(object):
    """
    This class contains the REST URLs of sms_campaign_service
    """
    """ Endpoints' complete URLs for pyTests """
    VERSION = 'v1'
    # HOST_NAME is http://127.0.0.1:8012 for dev
    HOST_NAME = _get_host_name(GTApis.SMS_CAMPAIGN_SERVICE_NAME, GTApis.SMS_CAMPAIGN_SERVICE_PORT)
    CAMPAIGNS = HOST_NAME % ('/' + VERSION + '/sms-campaigns')
    CAMPAIGN = HOST_NAME % ('/' + VERSION + '/sms-campaigns/%s')
    SCHEDULE = HOST_NAME % ('/' + VERSION + '/sms-campaigns/%s/schedule')
    SEND = HOST_NAME % ('/' + VERSION + '/sms-campaigns/%s/send')
    REDIRECT = HOST_NAME % ('/' + VERSION + '/redirect/%s')
    RECEIVE = HOST_NAME % ('/' + VERSION + '/receive')
    BLASTS = HOST_NAME % ('/' + VERSION + '/sms-campaigns/%s/blasts')
    BLAST = HOST_NAME % ('/' + VERSION + '/sms-campaigns/%s/blasts/%s')
    SENDS = HOST_NAME % ('/' + VERSION + '/sms-campaigns/%s/sends')
    REPLIES = HOST_NAME % ('/' + VERSION + '/sms-campaigns/%s/replies')
    BLAST_SENDS = HOST_NAME % ('/' + VERSION + '/sms-campaigns/%s/blasts/%s/sends')
    BLAST_REPLIES = HOST_NAME % ('/' + VERSION + '/sms-campaigns/%s/blasts/%s/replies')


class PushCampaignApi(object):
    """
    REST URLs for Push Campaign Service endpoints
    """
    VERSION = 'v1'
    # endpoint /v1/push-campaigns
    # GET all campaigns of a user, POST new campaign, DELETE campaigns of a user from given ids
    CAMPAIGNS = '/' + VERSION + '/push-campaigns'
    # endpoint /v1/push-campaigns/:id
    # GET campaign by its id, POST: updates a campaign, DELETE a campaign from given id
    CAMPAIGN = '/' + VERSION + '/push-campaigns/<int:campaign_id>'
    # endpoint /v1/push-campaigns/:id/sends
    # This gives the records from "sends" for a given id of campaign
    SENDS = '/' + VERSION + '/push-campaigns/<int:campaign_id>/sends'
    BLASTS = '/' + VERSION + '/push-campaigns/<int:campaign_id>/blasts'
    BLAST = '/' + VERSION + '/push-campaigns/<int:campaign_id>/blasts/<int:blast_id>'
    BLAST_SENDS = '/' + VERSION + '/push-campaigns/<int:campaign_id>/blasts/<int:blast_id>/sends'
    # endpoint /v1/push-campaigns/:id/send
    # To send a campaign to candidates
    SEND = '/' + VERSION + '/push-campaigns/<int:campaign_id>/send'
    # /v1/push-campaigns/:id/schedule
    # To schedule a Push campaign
    SCHEDULE = '/' + VERSION + '/push-campaigns/<int:campaign_id>/schedule'
    # endpoint /v1/redirect/:id
    # This endpoint is hit when candidate clicks on any URL present in Push campaign's body text.
    REDIRECT = '/' + VERSION + '/redirect/<int:url_conversion_id>'

    # helper endpoints, need to get url_conversion records in some cases
    URL_CONVERSION = '/' + VERSION + '/url-conversions/<int:_id>'
    URL_CONVERSION_BY_SEND_ID = '/' + VERSION + '/send-url-conversions/<int:send_id>'


class PushCampaignApiUrl(object):
    """
    This class contains the REST URLs of push_campaign_service
    """
    VERSION = 'v1'
    """ Endpoints' complete URLs for pyTests """
    # HOST_NAME is http://127.0.0.1:8013 for dev
    HOST_NAME = _get_host_name(GTApis.PUSH_CAMPAIGN_SERVICE_NAME, GTApis.PUSH_CAMPAIGN_SERVICE_PORT)
    CAMPAIGNS = HOST_NAME % ('/' + VERSION + '/push-campaigns')
    CAMPAIGN = HOST_NAME % ('/' + VERSION + '/push-campaigns/%s')
    SENDS = HOST_NAME % ('/' + VERSION + '/push-campaigns/%s/sends')
    BLASTS = HOST_NAME % ('/' + VERSION + '/push-campaigns/%s/blasts')
    BLAST = HOST_NAME % ('/' + VERSION + '/push-campaigns/%s/blasts/%s')
    BLAST_SENDS = HOST_NAME % ('/' + VERSION + '/push-campaigns/%s/blasts/%s/sends')
    SEND = HOST_NAME % ('/' + VERSION + '/push-campaigns/%s/send')
    SCHEDULE = HOST_NAME % ('/' + VERSION + '/push-campaigns/%s/schedule')
    REDIRECT = HOST_NAME % ('/' + VERSION + '/redirect/%s')
    URL_CONVERSION = HOST_NAME % ('/' + VERSION + '/url-conversions/%s')
    URL_CONVERSION_BY_SEND_ID = HOST_NAME % ('/' + VERSION + '/send-url-conversions/%s')


class EmailCampaignApi(object):
    """
    REST URLs for Email Campaign Service endpoints
    """
    VERSION = 'v1'
    CAMPAIGNS = '/' + VERSION + '/email-campaigns'
    CAMPAIGN = '/' + VERSION + '/email-campaigns/<int:id>'
    # endpoint /v1/email-campaigns/:id/send
    # Send the campaign as specified by the id
    SEND = '/' + VERSION + '/email-campaigns/<int:campaign_id>/send'
    URL_REDIRECT = '/' + VERSION + '/redirect/<int:url_conversion_id>'
    # endpoint /v1/email-campaigns/:id/blasts
    # Gives the blasts of a campaign
    BLASTS = '/' + VERSION + '/email-campaigns/<int:campaign_id>/blasts'
    # endpoint /v1/email-campaigns/:id/blasts/:id
    # Gives the blast object of a campaign for a particular blast_id
    BLAST = '/' + VERSION + '/email-campaigns/<int:campaign_id>/blasts/<int:blast_id>'
    # endpoint /v1/email-campaigns/:id/sends
    # Gives the sends of a campaign
    SENDS = '/' + VERSION + '/email-campaigns/<int:campaign_id>/sends'
    # endpoint /v1/email-campaigns/:id/sends/:id
    # Gives the send object of a campaign for a particular send_id
    SEND_BY_ID = '/' + VERSION + '/email-campaigns/<int:campaign_id>/sends/<int:send_id>'


class EmailCampaignApiUrl(object):
    """
    This class contains URLs to be used in Py-tests
    """
    VERSION = 'v1'
    HOST_NAME = _get_host_name(GTApis.EMAIL_CAMPAIGN_SERVICE_NAME, GTApis.EMAIL_CAMPAIGN_SERVICE_PORT)
    CAMPAIGNS = HOST_NAME % ('/' + VERSION + '/email-campaigns')
    CAMPAIGN = HOST_NAME % ('/' + VERSION + '/email-campaigns/%s')
    SEND = HOST_NAME % ('/' + VERSION + '/email-campaigns/%s/send')
    URL_REDIRECT = HOST_NAME % ('/' + VERSION + '/redirect/%s')
    BLASTS = HOST_NAME % ('/' + VERSION + '/email-campaigns/%s/blasts')
    BLAST = HOST_NAME % ('/' + VERSION + '/email-campaigns/%s/blasts/%s')
    TEMPLATES = HOST_NAME % ('/' + VERSION + '/email-templates')
    TEMPLATES_FOLDER = HOST_NAME % ('/' + VERSION + '/email-template-folders')
    SENDS = HOST_NAME % ('/' + VERSION + '/email-campaigns/%s/sends')
    SEND_BY_ID = HOST_NAME % ('/' + VERSION + '/email-campaigns/%s/sends/%s')<|MERGE_RESOLUTION|>--- conflicted
+++ resolved
@@ -651,20 +651,16 @@
     # TODO: you be so kind to explain this?
     TIMEZONES = '/' + VERSION + '/data/timezones'
     RSVP = '/' + VERSION + '/rsvp'
-<<<<<<< HEAD
-    CODE = '/' + VERSION + '/coe'
     # TODO: Why second '+' here?
     # TODO: Is this restful? We need to discuss this. IMO, /v1/importer?social_network=meetup&mode=rsvp is clearer.
     # TODO: (http://rest.elkstein.org/2008/02/more-complex-rest-requests.html)
     IMPORTER = '/' + VERSION + '/importer' + '/<string:mode>/<string:social_network>'
     # TODO: same as above
     EVENTBRITE_IMPORTER = '/' + VERSION + '/importer/eventbrite'
-=======
     CODE = '/' + VERSION + '/code'
     # URL for Twitter authentication
     TWITTER_AUTH = '/' + VERSION + '/twitter-auth'
     TWITTER_CALLBACK = '/' + VERSION + '/twitter-callback/<int:user_id>'
->>>>>>> c32d5e08
 
 
 class SocialNetworkApiUrl(object):
