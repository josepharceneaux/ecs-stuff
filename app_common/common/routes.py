"""
This file contains API REST endpoints of all services e.g. one of the endpoint of auth_service is
    /v1/oauth2/token.

This also contains complete URLs of REST endpoints of all services. e.g. for above example,
complete URL will be 127.0.0.1:8011/v1/oauth2/token

Here we have two(or maybe three) classes for each service.
 e.g. for candidate_service
 1) CandidateApi which contains REST endpoints
 2) CandidateApiUrl which contains complete URLs of REST endpoints
 3) CandidateApiWords which contains common words for both above classes.

"""
import os

from talent_config_manager import TalentConfigKeys

LOCAL_HOST = 'http://127.0.0.1'
TALENT_DOMAIN = '.gettalent.com'
HEALTH_CHECK = '/healthcheck'


def _get_host_name(service_name, port_number):
    """
    This function gives the Base API Url depending on the environment variable.
    If api_version is provided, it also appends the version of API.

    For DEV, CIRCLE, In case of auth_service we'll get

            http://127.0.0.1:8001%s
    For QA:
            http://auth-service-staging.gettalent.com (for auth service)
    For PROD:
            http://auth-service.gettalent.com (for auth service)

    :param service_name: Name of service
    :param port_number: Port number of service
    :type service_name: str
    :type port_number: int
    :return:  A string that looks like https://auth-service.gettalent.com%s
    """
    env = os.getenv(TalentConfigKeys.ENV_KEY) or 'dev'
    if env == 'dev':
        # This looks like http://127.0.0.1:8001 (for auth service)
        return LOCAL_HOST + ':' + str(port_number) + '%s'
    elif env == 'jenkins':
        return 'http://jenkins.gettalent.com' + ':' + str(port_number) + '%s'
    elif env == 'qa':
        # This looks like:  https://auth-service-staging.gettalent.com%s
        return 'https://' + service_name + '-staging' + TALENT_DOMAIN + '%s'
    elif env == 'prod':
        # This looks like: https://auth-service.gettalent.com%s
        return 'https://' + service_name + TALENT_DOMAIN + '%s'
    else:
        raise Exception("Environment variable GT_ENVIRONMENT not set correctly: Should be dev, jenkins, qa, or prod")


def get_web_app_url():
    env = os.getenv(TalentConfigKeys.ENV_KEY) or 'dev'
    if env in ('dev', 'jenkins'):
        return LOCAL_HOST + ':3000'
    elif env == 'qa':
        return 'https://staging.gettalent.com'
    elif env == 'prod':
        return 'https://app.gettalent.com'
    else:
        raise Exception("Environment variable GT_ENVIRONMENT not set correctly: Should be dev, jenkins, qa, or prod")


def _get_api_relative_version(api_version):
    """
    Given version of API, this returns e.g. /v1/%s
    :param api_version:
    :return:
    """
    return '/%s/%s' % (api_version, '%s')


def _get_url_prefix(api_version):
    """
    For given API version this gives url_prefix to be used for API registration
    e.g if api_version is v1, it will return /v1/
    :param api_version: version of API
    """
    return '/' + api_version + '/'


def _get_health_check_url(host_name):
    """
    This returns the healthcheck url appended with host name. e.g.http://127.0.0.1:8001/healthcheck
    :param host_name: name of host. e.g.http://127.0.0.1:8001
    """
    return host_name % HEALTH_CHECK


class GTApis(object):
    """
    This class contains the getTalent flask micro services' name and respective port numbers.
    """
    # Port Numbers of Flask micro services
    AUTH_SERVICE_PORT = 8001
    ACTIVITY_SERVICE_PORT = 8002
    RESUME_PARSING_SERVICE_PORT = 8003
    USER_SERVICE_PORT = 8004
    CANDIDATE_SERVICE_PORT = 8005
    WIDGET_SERVICE_PORT = 8006
    SOCIAL_NETWORK_SERVICE_PORT = 8007
    CANDIDATE_POOL_SERVICE_PORT = 8008
    SPREADSHEET_IMPORT_SERVICE_PORT = 8009
    DASHBOARD_SERVICE_PORT = 8010
    SCHEDULER_SERVICE_PORT = 8011
    SMS_CAMPAIGN_SERVICE_PORT = 8012
    EMAIL_CAMPAIGN_SERVICE_PORT = 8014

    # Names of flask micro services
    AUTH_SERVICE_NAME = 'auth-service'
    ACTIVITY_SERVICE_NAME = 'activity-service'
    RESUME_PARSING_SERVICE_NAME = 'resume-parsing-service'
    USER_SERVICE_NAME = 'user-service'
    CANDIDATE_SERVICE_NAME = 'candidate-service'
    WIDGET_SERVICE_NAME = 'widget-service'
    SOCIAL_NETWORK_SERVICE_NAME = 'social-network-service'
    CANDIDATE_POOL_SERVICE_NAME = 'candidate-pool-service'
    SPREADSHEET_IMPORT_SERVICE_NAME = 'spreadsheet-import-service'
    DASHBOARD_SERVICE_NAME = 'frontend-service'
    SCHEDULER_SERVICE_NAME = 'scheduler-service'
    SMS_CAMPAIGN_SERVICE_NAME = 'sms-campaign-service'
    EMAIL_CAMPAIGN_SERVICE_NAME = 'email-campaign-service'

    # CORS headers
    CORS_HEADERS = {r"*": {"origins": [r".*\.gettalent\.com",
                                       "http://127.0.0.1",
                                       "http://localhost"]}}


class AuthApi(object):
    """
    API relative URLs for auth_service. e.g. /v1/oauth2/token
    """
    VERSION = 'v1'
    RELATIVE_VERSION = _get_api_relative_version(VERSION)
    TOKEN_CREATE = RELATIVE_VERSION % 'oauth2/token'
    TOKEN_REVOKE = RELATIVE_VERSION % 'oauth2/revoke'
    AUTHORIZE = RELATIVE_VERSION % 'oauth2/authorize'


class AuthApiUrl(object):
    """
    Rest URLs of auth_service
    """
    HOST_NAME = _get_host_name(GTApis.AUTH_SERVICE_NAME,
                               GTApis.AUTH_SERVICE_PORT)
    HEALTH_CHECK = _get_health_check_url(HOST_NAME)
    TOKEN_CREATE = HOST_NAME % AuthApi.TOKEN_CREATE
    TOKEN_REVOKE = HOST_NAME % AuthApi.TOKEN_REVOKE
    AUTHORIZE = HOST_NAME % AuthApi.AUTHORIZE


class ActivityApi(object):
    """
    API relative URLs for activity_service. e.g /v1/activities/
    """
    VERSION = 'v1'
    RELATIVE_VERSION = _get_api_relative_version(VERSION)
    # /v1/activities/
    ACTIVITIES = RELATIVE_VERSION % 'activities/'
    # /v1/activities/<page>
    ACTIVITIES_PAGE = ACTIVITIES + '<page>'


class ActivityApiUrl(object):
    """
    Rest URLs of activity_service
    """
    HOST_NAME = _get_host_name(GTApis.ACTIVITY_SERVICE_NAME,
                               GTApis.ACTIVITY_SERVICE_PORT)
    HEALTH_CHECK = _get_health_check_url(HOST_NAME)
    ACTIVITIES = HOST_NAME % ActivityApi.ACTIVITIES
    ACTIVITIES_PAGE = ACTIVITIES + '%s'


class ResumeApi(object):
    """
    API relative URLs for resume_parsing_service. e.g. /v1/parse_resume
    """
    VERSION = 'v1'
    URL_PREFIX = _get_url_prefix(VERSION)
    RELATIVE_VERSION = _get_api_relative_version(VERSION)
    PARSE = 'parse_resume'
    BATCH = 'batch'


class ResumeApiUrl(object):
    """
    Rest URLs of resume_parsing_service
    """
    HOST_NAME = _get_host_name(GTApis.RESUME_PARSING_SERVICE_NAME,
                               GTApis.RESUME_PARSING_SERVICE_PORT)
    HEALTH_CHECK = _get_health_check_url(HOST_NAME)
    API_URL = HOST_NAME % ResumeApi.RELATIVE_VERSION
    PARSE = API_URL % ResumeApi.PARSE
    BATCH_URL = API_URL % ResumeApi.BATCH
    BATCH_PROCESS = '{}/{}'.format(BATCH_URL, '<int:user_id>')


class UserServiceApiWords(object):
    """
    This class contains words used for endpoints of user_service API.
    """
    USERS = 'users'
    DOMAINS = 'domains'
    DOMAIN = 'domain'
    ROLES = '/roles'
    GROUPS = 'groups'
    RESET_PASSWORD = '/reset-password'
    UPDATE_PASSWORD = '/update-password'
    FORGOT_PASSWORD = '/forgot-password'


class UserServiceApi(object):
    """
    API relative URLs for user_service. e.g. /v1/users
    """
    VERSION = 'v1'
    USERS = UserServiceApiWords.USERS
    DOMAINS = UserServiceApiWords.DOMAINS
    URL_PREFIX = _get_url_prefix(VERSION)
    _GROUP = UserServiceApiWords.GROUPS + '/<int:group_id>/'
    USER = UserServiceApiWords.USERS + "/<int:id>"
    DOMAIN = UserServiceApiWords.DOMAINS + "/<int:id>"
    USER_ROLES = UserServiceApiWords.USERS + "/<int:user_id>" + UserServiceApiWords.ROLES
    DOMAIN_ROLES = UserServiceApiWords.DOMAIN + '/<int:domain_id>' + UserServiceApiWords.ROLES
    DOMAIN_GROUPS = UserServiceApiWords.DOMAIN + "/<int:domain_id>/" + UserServiceApiWords.GROUPS
    DOMAIN_GROUPS_UPDATE = UserServiceApiWords.DOMAIN + "/" + UserServiceApiWords.GROUPS + '/<int:group_id>'
    USER_GROUPS = _GROUP + UserServiceApiWords.USERS
    UPDATE_PASSWORD = UserServiceApiWords.USERS + UserServiceApiWords.UPDATE_PASSWORD
    FORGOT_PASSWORD = UserServiceApiWords.USERS + UserServiceApiWords.FORGOT_PASSWORD
    RESET_PASSWORD = UserServiceApiWords.USERS + UserServiceApiWords.RESET_PASSWORD + '/<token>'


class UserServiceApiUrl(object):
    """
    Rest URLs of user_service
    """
    HOST_NAME = _get_host_name(GTApis.USER_SERVICE_NAME,
                               GTApis.USER_SERVICE_PORT)
    HEALTH_CHECK = _get_health_check_url(HOST_NAME)
    API_URL = HOST_NAME % _get_api_relative_version(UserServiceApi.VERSION)
    USERS = API_URL % UserServiceApiWords.USERS
    USER = USERS + '/%s'
    DOMAINS = API_URL % UserServiceApiWords.DOMAINS
    DOMAIN = DOMAINS + '/%s'
    USER_ROLES_API = API_URL % (UserServiceApiWords.USERS + '/%s' + UserServiceApiWords.ROLES)
    DOMAIN_ROLES_API = API_URL % (UserServiceApiWords.DOMAIN + '/%s' + UserServiceApiWords.ROLES)
    DOMAIN_GROUPS_API = API_URL % (UserServiceApiWords.DOMAIN + '/%s/' + UserServiceApiWords.GROUPS)
    DOMAIN_GROUPS_UPDATE_API = API_URL % (UserServiceApiWords.DOMAIN + '/' + UserServiceApiWords.GROUPS + '/%s')
    USER_GROUPS_API = API_URL % (UserServiceApiWords.GROUPS + '/%s/' + UserServiceApiWords.USERS)
    UPDATE_PASSWORD_API = API_URL % UserServiceApi.UPDATE_PASSWORD
    FORGOT_PASSWORD_API = API_URL % UserServiceApi.FORGOT_PASSWORD
    RESET_PASSWORD_API = USERS + UserServiceApiWords.RESET_PASSWORD + '/%s'


class WidgetApi(object):
    """
    API relative URLs for widget_service. e.g. /v1/universities
    """
    VERSION = 'v1'
    # This is /v1/
    URL_PREFIX = _get_url_prefix(VERSION)
    DOMAINS = 'domains'
    _ENCRYPTED_DOMAIN_ID = '/<path:encrypted_domain_id>'
    DOMAIN_WIDGETS = DOMAINS + _ENCRYPTED_DOMAIN_ID + '/widgets/<path:encrypted_widget_id>'
    DOMAIN_INTERESTS = DOMAINS + _ENCRYPTED_DOMAIN_ID + '/interests'
    DOMAIN_MAJORS = DOMAINS + _ENCRYPTED_DOMAIN_ID + '/majors'
    UNIVERSITIES = 'universities'


class WidgetApiUrl(object):
    """
    Rest URLs of widget_service
    """
    HOST_NAME = _get_host_name(GTApis.WIDGET_SERVICE_NAME,
                               GTApis.WIDGET_SERVICE_PORT)
    HEALTH_CHECK = _get_health_check_url(HOST_NAME)
    API_URL = HOST_NAME % _get_api_relative_version(WidgetApi.VERSION)
    DOMAIN_WIDGETS = API_URL % (WidgetApi.DOMAINS + '/%s/widgets/%s')
    DOMAIN_INTERESTS = API_URL % (WidgetApi.DOMAINS + '/%s/interests')
    DOMAIN_MAJORS = API_URL % (WidgetApi.DOMAINS + '/%s/majors')
    DOMAINS = API_URL % WidgetApi.DOMAINS
    UNIVERSITIES = API_URL % WidgetApi.UNIVERSITIES


class CandidatePoolApiWords(object):
    """
    This class contains words used for endpoints of candidate_pool API.
    """
    TALENT_POOLS = 'talent-pools'
    TALENT_POOL = 'talent-pool'
    TALENT_PIPELINES = 'talent-pipelines'
    TALENT_PIPELINE = 'talent-pipeline'
    STATS = '/stats'
    CANDIDATES = '/candidates'
    CAMPAIGNS = '/campaigns'
    GROUPS = 'groups'
    SMART_LISTS = '/smartlists'


class CandidatePoolApi(object):
    """
    API relative URLs for candidate_pool_service. e.g. /v1/smartlists
    """
    VERSION = 'v1'
    # /v1/
    URL_PREFIX = _get_url_prefix(VERSION)
    _INT_ID = '/<int:id>'
    # Talent Pools
    TALENT_PIPELINES = CandidatePoolApiWords.TALENT_PIPELINES
    TALENT_POOLS = CandidatePoolApiWords.TALENT_POOLS
    TALENT_POOL = CandidatePoolApiWords.TALENT_POOLS + _INT_ID
    TALENT_POOL_CANDIDATES = TALENT_POOL + CandidatePoolApiWords.CANDIDATES
    TALENT_POOL_GROUPS = CandidatePoolApiWords.GROUPS + '/<int:group_id>/' + CandidatePoolApiWords.TALENT_POOLS
    TALENT_POOL_UPDATE_STATS = CandidatePoolApiWords.TALENT_POOLS + CandidatePoolApiWords.STATS
    TALENT_POOL_GET_STATS = CandidatePoolApiWords.TALENT_POOL + '/<int:talent_pool_id>' + CandidatePoolApiWords.STATS
    TALENT_PIPELINES_IN_TALENT_POOL_GET_STATS = CandidatePoolApiWords.TALENT_POOL + '/<int:talent_pool_id>/' \
                                                + CandidatePoolApiWords.TALENT_PIPELINES + CandidatePoolApiWords.STATS
    # Talent Pipelines
    TALENT_PIPELINE = CandidatePoolApiWords.TALENT_PIPELINES + _INT_ID
    TALENT_PIPELINE_SMARTLISTS = CandidatePoolApiWords.TALENT_PIPELINES + _INT_ID + CandidatePoolApiWords.SMART_LISTS
    TALENT_PIPELINE_CANDIDATES = CandidatePoolApiWords.TALENT_PIPELINES + _INT_ID + CandidatePoolApiWords.CANDIDATES
    TALENT_PIPELINE_CAMPAIGNS = CandidatePoolApiWords.TALENT_PIPELINES + _INT_ID + CandidatePoolApiWords.CAMPAIGNS
    TALENT_PIPELINE_UPDATE_STATS = CandidatePoolApiWords.TALENT_PIPELINES + CandidatePoolApiWords.STATS
    TALENT_PIPELINE_GET_STATS = CandidatePoolApiWords.TALENT_PIPELINES + '/<int:talent_pipeline_id>' + CandidatePoolApiWords.STATS
    # Smartlists
    SMARTLISTS = 'smartlists'
    SMARTLIST = SMARTLISTS + _INT_ID
    SMARTLIST_CANDIDATES = SMARTLISTS + '/<int:smartlist_id>' + CandidatePoolApiWords.CANDIDATES
    SMARTLIST_UPDATE_STATS = SMARTLISTS + CandidatePoolApiWords.STATS
    SMARTLIST_GET_STATS = SMARTLISTS + '/<int:smartlist_id>' + CandidatePoolApiWords.STATS


class CandidatePoolApiUrl(object):
    """
    Rest URLs of candidate_pool_service
    """
    HOST_NAME = _get_host_name(GTApis.CANDIDATE_POOL_SERVICE_NAME,
                               GTApis.CANDIDATE_POOL_SERVICE_PORT)
    HEALTH_CHECK = _get_health_check_url(HOST_NAME)
    API_URL = HOST_NAME % _get_api_relative_version(CandidatePoolApi.VERSION)
    # Talent Pool
    TALENT_POOLS = API_URL % CandidatePoolApiWords.TALENT_POOLS
    TALENT_POOL = TALENT_POOLS + '/%s'
    TALENT_POOL_UPDATE_STATS = API_URL % CandidatePoolApi.TALENT_POOL_UPDATE_STATS
    TALENT_POOL_GET_STATS = API_URL % (CandidatePoolApiWords.TALENT_POOL+"/%s"+CandidatePoolApiWords.STATS)
    TALENT_PIPELINES_IN_TALENT_POOL_GET_STATS = API_URL % CandidatePoolApiWords.TALENT_POOL + '/%s/' \
                                                + CandidatePoolApiWords.TALENT_PIPELINES + CandidatePoolApiWords.STATS
    TALENT_POOL_CANDIDATE = API_URL % (CandidatePoolApiWords.TALENT_POOLS +'/%s'+CandidatePoolApiWords.CANDIDATES)
    TALENT_POOL_GROUP = API_URL % (CandidatePoolApiWords.GROUPS+'/%s/'+CandidatePoolApiWords.TALENT_POOLS)
    # Talent Pipeline
    TALENT_PIPELINES = API_URL % CandidatePoolApiWords.TALENT_PIPELINES
    TALENT_PIPELINE = TALENT_PIPELINES + '/%s'
    TALENT_PIPELINE_UPDATE_STATS = API_URL % CandidatePoolApi.TALENT_PIPELINE_UPDATE_STATS
    TALENT_PIPELINE_CANDIDATE = API_URL % (CandidatePoolApiWords.TALENT_PIPELINES + '/%s'+ CandidatePoolApiWords.CANDIDATES)
    TALENT_PIPELINE_CAMPAIGN = API_URL % (CandidatePoolApiWords.TALENT_PIPELINES + '/%s' + CandidatePoolApiWords.CAMPAIGNS)
    TALENT_PIPELINE_SMARTLISTS = API_URL % (CandidatePoolApiWords.TALENT_PIPELINES + '/%s' + CandidatePoolApiWords.SMART_LISTS)
    TALENT_PIPELINE_GET_STATS = API_URL % (CandidatePoolApiWords.TALENT_PIPELINES + "/%s" + CandidatePoolApiWords.STATS)
    # Smartlists
    SMARTLISTS = API_URL % CandidatePoolApi.SMARTLISTS
    SMARTLIST_UPDATE_STATS = API_URL % CandidatePoolApi.SMARTLIST_UPDATE_STATS
    SMARTLIST_GET_STATS = SMARTLISTS + "/%s" + CandidatePoolApiWords.STATS
    SMARTLIST_CANDIDATES = SMARTLISTS + '/%s' + CandidatePoolApiWords.CANDIDATES


class SpreadsheetImportApi(object):
    """
    API relative URLs for spreadsheet_import_service. e.g. /v1/parse_spreadsheet/convert_to_table
    """
    VERSION = 'v1'
    # This is /v1/
    URL_PREFIX = _get_url_prefix(VERSION)
    _PARSE_SPREADSHEET = 'parse_spreadsheet'
    CONVERT_TO_TABLE = _PARSE_SPREADSHEET + '/convert_to_table'
    IMPORT_CANDIDATES = _PARSE_SPREADSHEET + '/import_candidates'


class SpreadsheetImportApiUrl(object):
    """
    Rest URLs of spreadsheet_import_service
    """
    HOST_NAME = _get_host_name(GTApis.SPREADSHEET_IMPORT_SERVICE_NAME,
                               GTApis.SPREADSHEET_IMPORT_SERVICE_PORT)
    HEALTH_CHECK = _get_health_check_url(HOST_NAME)
    API_URL = HOST_NAME % _get_api_relative_version(SpreadsheetImportApi.VERSION)
    CONVERT_TO_TABLE = API_URL % SpreadsheetImportApi.CONVERT_TO_TABLE
    IMPORT_CANDIDATES = API_URL % SpreadsheetImportApi.IMPORT_CANDIDATES


class CampaignWords(object):
    """
    This class contains words used for endpoints of SMS Campaign API.
    """
    CAMPAIGNS = 'campaigns'
    SCHEDULE = '/schedule'
    REDIRECT = 'redirect'
    RECEIVE = 'receive'
    SENDS = '/sends'
    SEND = '/send'
    BLASTS = '/blasts'
    REPLIES = '/replies'
    EMAIL_CAMPAIGN = 'email-' + CAMPAIGNS


class SmsCampaignApi(object):
    """
    This class contains the REST endpoints of sms_campaign_service
    """
    VERSION = 'v1'
    # HOST_NAME is http://127.0.0.1:8012 for dev
    HOST_NAME = _get_host_name(GTApis.SMS_CAMPAIGN_SERVICE_NAME,
                               GTApis.SMS_CAMPAIGN_SERVICE_PORT)
    API_URL = '/%s/%s' % (VERSION, '%s')
    # endpoint /v1/campaigns
    # GET all campaigns of a user, POST new campaign, DELETE campaigns of a user from given ids
    CAMPAIGNS = '/%s/%s' % (VERSION, CampaignWords.CAMPAIGNS)
    # endpoint /v1/campaigns/:id
    # GET campaign by its id, POST: updates a campaign, DELETE a campaign from given id
    CAMPAIGN = CAMPAIGNS + '/<int:campaign_id>'
    # /v1/campaigns/:id/schedule
    # To schedule an SMS campaign
    SCHEDULE = CAMPAIGN + CampaignWords.SCHEDULE
    # endpoint /v1/campaigns/:id/send
    # To send a campaign to candidates
    SEND = CAMPAIGN + CampaignWords.SEND
    # endpoint /v1/redirect/:id
    # This endpoint is hit when candidate clicks on any URL present in SMS body text.
    REDIRECT = API_URL % (CampaignWords.REDIRECT + '/<int:url_conversion_id>')
    # endpoint /v1/receive
    # This endpoint is callback URL when candidate replies to a campaign via SMS
    RECEIVE = API_URL % CampaignWords.RECEIVE
    # endpoint /v1/campaigns/:id/blasts
    # Gives the blasts of a campaign
    BLASTS = CAMPAIGN + CampaignWords.BLASTS
    # endpoint /v1/campaigns/:id/blasts/:id
    # Gives the blast object of SMS campaign from given blast id.
    BLAST = CAMPAIGN + CampaignWords.BLASTS + '/<int:blast_id>'
    # endpoint /v1/campaigns/:id/blasts/:id/sends
    # Gives the sends objects of a blast object of SMS campaign from given blast id.
    BLAST_SENDS = BLAST + CampaignWords.SENDS
    # endpoint /v1/campaigns/:id/blasts/:id/replies
    # Gives the replies objects of a blast object of SMS campaign from given blast id.
    BLAST_REPLIES = BLAST + CampaignWords.REPLIES
    # endpoint /v1/campaigns/:id/sends
    # This gives the records from "sends" for a given id of campaign
    SENDS = CAMPAIGN + CampaignWords.SENDS
    # endpoint /v1/campaigns/:id/replies
    # This gives the records from "sms_campaign_reply" for a given id of campaign
    REPLIES = CAMPAIGN + CampaignWords.REPLIES


class SmsCampaignApiUrl(object):
    """
    This class contains the REST URLs of sms_campaign_service
    """
    """ Endpoints' complete URLs for pyTests """
    CAMPAIGNS = SmsCampaignApi.HOST_NAME % SmsCampaignApi.CAMPAIGNS
    CAMPAIGN = CAMPAIGNS + '/%s'
    SCHEDULE = CAMPAIGN + CampaignWords.SCHEDULE
    SEND = CAMPAIGN + CampaignWords.SEND
    REDIRECT = SmsCampaignApi.HOST_NAME % '/%s/%s' % (SmsCampaignApi.VERSION,
                                                      CampaignWords.REDIRECT + '/%s')
    RECEIVE = SmsCampaignApi.HOST_NAME % SmsCampaignApi.RECEIVE
    BLASTS = CAMPAIGN + CampaignWords.BLASTS
    BLAST = BLASTS + '/%s'
    SENDS = CAMPAIGN + CampaignWords.SENDS
    REPLIES = CAMPAIGN + CampaignWords.REPLIES
    BLAST_SENDS = BLAST + CampaignWords.SENDS
    BLAST_REPLIES = BLAST + CampaignWords.REPLIES


class CandidateApiWords(object):
    """
    This class contains words used for endpoints of Candidate API.
    """
    CANDIDATES = "candidates"
    ADDRESSES = "/addresses"
    AOIS = "/areas_of_interest"
    CUSTOM_FIELD = "/custom_fields"
    EDUCATIONS = "/educations"
    DEGREES = "/degrees"
    BULLETS = "/bullets"
    EXPERIENCES = "/experiences"
    EMAILS = "/emails"
    MILITARY_SERVICES = "/military_services"
    PHONES = "/phones"
    PREFERRED_LOCATIONS = "/preferred_locations"
    SKILLS = "/skills"
    SOCIAL_NETWORKS = "/social_networks"
    WORK_PREFERENCES = "/work_preference"
    EDITS = "/edits"
    SEARCH = "/search"
    DOCUMENTS = "/documents"
    OPENWEB = '/openweb'
    CANDIDATE_CLIENT_CAMPAIGN = '/client_email_campaign'
    VIEWS = "/views"
    PREFERENCE = "/preferences"


class CandidateApi(object):
    """
    API relative URLs for candidate_service. e,g /v1/candidates
    """
    VERSION = 'v1'
    _INT_ID = "/<int:id>"
    HOST_NAME = _get_host_name(GTApis.CANDIDATE_SERVICE_NAME,
                               GTApis.CANDIDATE_SERVICE_PORT)
    RELATIVE_VERSION = '/%s/%s' % (VERSION, '%s')
    HEALTH_CHECK = _get_health_check_url(HOST_NAME)

    CANDIDATES = RELATIVE_VERSION % CandidateApiWords.CANDIDATES
    _CANDIDATE_ID = CANDIDATES + "/<int:candidate_id>"
    CANDIDATE_ID = RELATIVE_VERSION % (CandidateApiWords.CANDIDATES + _INT_ID)
    CANDIDATE_EMAIL = RELATIVE_VERSION % (CandidateApiWords.CANDIDATES + "/<email>")

    ADDRESSES = _CANDIDATE_ID + CandidateApiWords.ADDRESSES
    ADDRESS = ADDRESSES + _INT_ID

    AOIS = _CANDIDATE_ID + CandidateApiWords.AOIS
    AOI = AOIS + _INT_ID

    CUSTOM_FIELDS = _CANDIDATE_ID + CandidateApiWords.CUSTOM_FIELD
    CUSTOM_FIELD = CUSTOM_FIELDS + _INT_ID

    EDUCATIONS = _CANDIDATE_ID + CandidateApiWords.EDUCATIONS
    EDUCATION = EDUCATIONS + _INT_ID

    DEGREES = EDUCATIONS + '/<int:education_id>' + CandidateApiWords.DEGREES
    DEGREE = DEGREES + _INT_ID

    DEGREE_BULLETS = DEGREES + "/<int:degree_id>" + CandidateApiWords.BULLETS
    DEGREE_BULLET = DEGREE_BULLETS + _INT_ID

    EXPERIENCES = _CANDIDATE_ID + CandidateApiWords.EXPERIENCES
    EXPERIENCE = EXPERIENCES + _INT_ID

    EXPERIENCE_BULLETS = EXPERIENCES + "/<int:experience_id>" + CandidateApiWords.BULLETS
    EXPERIENCE_BULLET = EXPERIENCE_BULLETS + _INT_ID

    EMAILS = _CANDIDATE_ID + CandidateApiWords.EMAILS
    EMAIL = EMAILS + _INT_ID

    MILITARY_SERVICES = _CANDIDATE_ID + CandidateApiWords.MILITARY_SERVICES
    MILITARY_SERVICE = MILITARY_SERVICES + _INT_ID

    PHONES = _CANDIDATE_ID + CandidateApiWords.PHONES
    PHONE = PHONES + _INT_ID

    PREFERRED_LOCATIONS = _CANDIDATE_ID + CandidateApiWords.PREFERRED_LOCATIONS
    PREFERRED_LOCATION = PREFERRED_LOCATIONS + _INT_ID

    SKILLS = _CANDIDATE_ID + CandidateApiWords.SKILLS
    SKILL = SKILLS + _INT_ID

    SOCIAL_NETWORKS = _CANDIDATE_ID + CandidateApiWords.SOCIAL_NETWORKS
    SOCIAL_NETWORK = SOCIAL_NETWORKS + _INT_ID

    WORK_PREFERENCE = _CANDIDATE_ID + CandidateApiWords.WORK_PREFERENCES + _INT_ID
    CANDIDATE_EDIT = CANDIDATE_ID + CandidateApiWords.EDITS

    CANDIDATE_SEARCH = CANDIDATES + CandidateApiWords.SEARCH
    CANDIDATES_DOCUMENTS = CANDIDATES + CandidateApiWords.DOCUMENTS
    OPENWEB = CANDIDATES + CandidateApiWords.OPENWEB
    CANDIDATE_CLIENT_CAMPAIGN = CANDIDATES + CandidateApiWords.CANDIDATE_CLIENT_CAMPAIGN
    CANDIDATE_VIEWS = CANDIDATE_ID + CandidateApiWords.VIEWS
    CANDIDATE_PREFERENCES = CANDIDATE_ID + CandidateApiWords.PREFERENCE


class CandidateApiUrl(object):
    """
    Rest URLs of candidate_service
    """
    HOST_NAME = _get_host_name(GTApis.CANDIDATE_SERVICE_NAME,
                               GTApis.CANDIDATE_SERVICE_PORT)
    HEALTH_CHECK = _get_health_check_url(HOST_NAME)
    CANDIDATES = HOST_NAME % CandidateApi.CANDIDATES
    CANDIDATE = CANDIDATES + "/%s"

    ADDRESSES = CANDIDATE + CandidateApiWords.ADDRESSES
    ADDRESS = ADDRESSES + "/%s"

    AOIS = CANDIDATE + CandidateApiWords.AOIS
    AOI = AOIS + "/%s"

    CUSTOM_FIELDS = CANDIDATE + CandidateApiWords.CUSTOM_FIELD
    CUSTOM_FIELD = CUSTOM_FIELDS + "/%s"

    CANDIDATE_SEARCH_URI = CANDIDATES + CandidateApiWords.SEARCH

    CANDIDATES_DOCUMENTS_URI = CANDIDATES + CandidateApiWords.DOCUMENTS

    EDUCATIONS = CANDIDATE + CandidateApiWords.EDUCATIONS
    EDUCATION = EDUCATIONS + "/%s"

    DEGREES = EDUCATION + CandidateApiWords.DEGREES
    DEGREE = DEGREES + "/%s"

    DEGREE_BULLETS = DEGREE + CandidateApiWords.BULLETS
    DEGREE_BULLET = DEGREE_BULLETS + "/%s"

    EMAILS = CANDIDATE + CandidateApiWords.EMAILS
    EMAIL = EMAILS + "/%s"

    EXPERIENCES = CANDIDATE + CandidateApiWords.EXPERIENCES
    EXPERIENCE = EXPERIENCES + "/%s"

    EXPERIENCE_BULLETS = EXPERIENCE + CandidateApiWords.BULLETS
    EXPERIENCE_BULLET = EXPERIENCE_BULLETS + "/%s"

    MILITARY_SERVICES = CANDIDATE + CandidateApiWords.MILITARY_SERVICES
    MILITARY_SERVICE = MILITARY_SERVICES + "/%s"

    PHONES = CANDIDATE + CandidateApiWords.PHONES
    PHONE = PHONES + "/%s"

    PREFERRED_LOCATIONS = CANDIDATE + CandidateApiWords.PREFERRED_LOCATIONS
    PREFERRED_LOCATION = PREFERRED_LOCATIONS + "/%s"

    SKILLS = CANDIDATE + CandidateApiWords.SKILLS
    SKILL = SKILLS + "/%s"

    SOCIAL_NETWORKS = CANDIDATE + CandidateApiWords.SOCIAL_NETWORKS
    SOCIAL_NETWORK = SOCIAL_NETWORKS + "/%s"

    WORK_PREFERENCE = CANDIDATE + CandidateApiWords.WORK_PREFERENCES + "/%s"
    CANDIDATE_EDIT = CANDIDATE + CandidateApiWords.EDITS
    CANDIDATE_VIEW = CANDIDATE + CandidateApiWords.VIEWS
    CANDIDATE_PREFERENCE = CANDIDATE + CandidateApiWords.PREFERENCE


class SchedulerApi(object):
    """
    Rest Relative URLs of scheduler_service
    """

    VERSION = 'v1'

    # URLs, in case of API
    RELATIVE_VERSION = _get_api_relative_version(VERSION)
    SCHEDULER_MULTIPLE_TASKS = RELATIVE_VERSION % "tasks"
    SCHEDULER_TASKS_TEST = RELATIVE_VERSION % "tasks/test"
    SCHEDULER_ONE_TASK = RELATIVE_VERSION % "tasks/id/<string:_id>"
    SCHEDULER_NAMED_TASK = RELATIVE_VERSION % "tasks/name/<string:_name>"
    SCHEDULER_ONE_TASK_NAME = RELATIVE_VERSION % "tasks/name/<string:_name>"
    SCHEDULER_MULTIPLE_TASK_RESUME = RELATIVE_VERSION % "tasks/resume"
    SCHEDULER_MULTIPLE_TASK_PAUSE = RELATIVE_VERSION % "tasks/pause"
    SCHEDULER_SINGLE_TASK_RESUME = RELATIVE_VERSION % "tasks/<string:_id>/resume"
    SCHEDULER_SINGLE_TASK_PAUSE = RELATIVE_VERSION % "tasks/<string:_id>/pause"


class SchedulerApiUrl(object):
    """
    Rest URLs of scheduler_service
    """
    HOST_NAME = _get_host_name(GTApis.SCHEDULER_SERVICE_NAME,
                               GTApis.SCHEDULER_SERVICE_PORT)

    VERSION = 'v1'

    HOST_NAME %= _get_api_relative_version(VERSION)
    # URLs, in case of test cases
    TASKS = HOST_NAME % "tasks"
    TASK = HOST_NAME % 'tasks/id/%s'
    TASK_NAME = HOST_NAME % 'tasks/name/%s'
    PAUSE_TASK = HOST_NAME % 'tasks/%s/pause'
    RESUME_TASK = HOST_NAME % 'tasks/%s/resume'
    PAUSE_TASKS = HOST_NAME % 'tasks/pause'
    RESUME_TASKS = HOST_NAME % 'tasks/resume'
    TEST_TASK = HOST_NAME % 'tasks/test'

    # Use different port of scheduler service URL
    FLOWER_MONITORING = '--port=5511'


class SocialNetworkApi(object):
    """
    Rest URLs for social_network_service
    """
    VERSION = 'v1'
    # URLs, in case of API
    RELATIVE_VERSION = _get_api_relative_version(VERSION)
    EVENTS = RELATIVE_VERSION % 'events'
    EVENT = RELATIVE_VERSION % 'events/<int:event_id>'
    SOCIAL_NETWORKS = RELATIVE_VERSION % 'social-networks'
    MEETUP_GROUPS = RELATIVE_VERSION % 'social-networks/meetup-groups'
    TOKEN_VALIDITY = RELATIVE_VERSION % 'social-networks/<int:id>/token/validity'
    TOKEN_REFRESH = RELATIVE_VERSION % 'social-networks/<int:id>/token/refresh'
    USER_SOCIAL_NETWORK_CREDENTIALS = RELATIVE_VERSION % 'social-networks/<int:id>/user/credentials'
    VENUES = RELATIVE_VERSION % 'venues'
    VENUE = RELATIVE_VERSION % 'venues/<int:venue_id>'
    EVENT_ORGANIZERS = RELATIVE_VERSION % 'event-organizers'
    EVENT_ORGANIZER = RELATIVE_VERSION % 'event-organizers/<int:organizer_id>'
    TIMEZONES = RELATIVE_VERSION % 'data/timezones'
    RSVP = RELATIVE_VERSION % 'rsvp'
    CODE = RELATIVE_VERSION % 'code'


class SocialNetworkApiUrl(object):
    """
    API relative URLs for social_network_service
    """
    HOST_NAME = _get_host_name(GTApis.SOCIAL_NETWORK_SERVICE_NAME,
                               GTApis.SOCIAL_NETWORK_SERVICE_PORT)
    HEALTH_CHECK = _get_health_check_url(HOST_NAME)

    # TODO: Make this URL dynamic i.e different for staging, dev or prod
    UI_APP_URL = 'http://localhost:3000'
    API_URL = HOST_NAME % _get_api_relative_version(SocialNetworkApi.VERSION)
    EVENTS = API_URL % 'events'
    EVENT = API_URL % 'events/%s'
    SOCIAL_NETWORKS = API_URL % 'social-networks'
    VENUES = API_URL % 'venues'
    VENUE = API_URL % 'venues/%s'
    EVENT_ORGANIZERS = API_URL % 'event-organizers'
    EVENT_ORGANIZER = API_URL % 'event-organizers/%s'
    TIMEZONES = API_URL % 'data/timezones'
    MEETUP_GROUPS = API_URL % 'social-networks/meetup-groups'
    TOKEN_VALIDITY = API_URL % 'social-networks/%s/token/validity'
    TOKEN_REFRESH = API_URL % 'social-networks/%s/token/refresh'
    USER_SOCIAL_NETWORK_CREDENTIALS = API_URL % 'social-networks/%s/user/credentials'
    RSVP = API_URL % 'rsvp'
    CODE = API_URL % 'code'


class EmailCampaignEndpoints(object):
    VERSION = 'v1'

    HOST_NAME = _get_host_name(GTApis.EMAIL_CAMPAIGN_SERVICE_NAME,
                           GTApis.EMAIL_CAMPAIGN_SERVICE_PORT)
    RELATIVE_VERSION = _get_api_relative_version(VERSION)
    API_URL = '/%s/%s' % (VERSION, '%s')
    CAMPAIGNS = RELATIVE_VERSION % CampaignWords.EMAIL_CAMPAIGN
    CAMPAIGN = CAMPAIGNS + '/<int:id>'
    SEND = CAMPAIGNS + '/<int:campaign_id>' + CampaignWords.SEND
    URL_REDIRECT = API_URL % (CampaignWords.REDIRECT + '/<int:url_conversion_id>')


class EmailCampaignUrl(object):
<<<<<<< HEAD
    VERSION = 'v1'
    HOST_NAME = _get_host_name(GTApis.EMAIL_CAMPAIGN_SERVICE_NAME,
                               GTApis.EMAIL_CAMPAIGN_SERVICE_PORT)
    EMAIL_CAMPAIGNS = HOST_NAME % EmailCampaignEndpoints.EMAIL_CAMPAIGNS
    EMAIL_CAMPAIGN = EMAIL_CAMPAIGNS + "/%s"
    SEND_CAMPAIGN = EMAIL_CAMPAIGNS + "/%s/send"
    URL_REDIRECT = EMAIL_CAMPAIGNS + "/redirect/%s"
=======
    CAMPAIGNS = EmailCampaignEndpoints.HOST_NAME % EmailCampaignEndpoints.CAMPAIGNS
    CAMPAIGN = CAMPAIGNS + "/%s"
    SEND = CAMPAIGN + CampaignWords.SEND
    URL_REDIRECT = EmailCampaignEndpoints.HOST_NAME % ('/' + EmailCampaignEndpoints.VERSION + '/' +
                                CampaignWords.REDIRECT + '/%s')
>>>>>>> 371d8b8f
<|MERGE_RESOLUTION|>--- conflicted
+++ resolved
@@ -744,18 +744,8 @@
 
 
 class EmailCampaignUrl(object):
-<<<<<<< HEAD
-    VERSION = 'v1'
-    HOST_NAME = _get_host_name(GTApis.EMAIL_CAMPAIGN_SERVICE_NAME,
-                               GTApis.EMAIL_CAMPAIGN_SERVICE_PORT)
-    EMAIL_CAMPAIGNS = HOST_NAME % EmailCampaignEndpoints.EMAIL_CAMPAIGNS
-    EMAIL_CAMPAIGN = EMAIL_CAMPAIGNS + "/%s"
-    SEND_CAMPAIGN = EMAIL_CAMPAIGNS + "/%s/send"
-    URL_REDIRECT = EMAIL_CAMPAIGNS + "/redirect/%s"
-=======
     CAMPAIGNS = EmailCampaignEndpoints.HOST_NAME % EmailCampaignEndpoints.CAMPAIGNS
     CAMPAIGN = CAMPAIGNS + "/%s"
     SEND = CAMPAIGN + CampaignWords.SEND
     URL_REDIRECT = EmailCampaignEndpoints.HOST_NAME % ('/' + EmailCampaignEndpoints.VERSION + '/' +
                                 CampaignWords.REDIRECT + '/%s')
->>>>>>> 371d8b8f
