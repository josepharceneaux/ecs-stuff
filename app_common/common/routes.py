"""
This file contains API REST endpoints of all services e.g. one of the endpoint of auth_service is
    /v1/oauth2/token.

This also contains complete URLs of REST endpoints of all services. e.g. for above example,
complete URL will be 127.0.0.1:8011/v1/oauth2/token

Here we have two classes for each service.
 e.g. for candidate_service
 1) CandidateApi which contains REST endpoints
 2) CandidateApiUrl which contains complete URLs of REST endpoints

"""
import os
from talent_config_manager import TalentConfigKeys, TalentEnvs

LOCAL_HOST = 'http://127.0.0.1'
TALENT_DOMAIN = '.gettalent.com'
HEALTH_CHECK = '/healthcheck'


def _get_host_name(service_name, port_number):
    """
    This function gives the Base API Url depending on the environment variable.
    If api_version is provided, it also appends the version of API.

    For DEV, CIRCLE, In case of auth_service we'll get

            http://127.0.0.1:8001%s
    For QA:
            http://auth-service-staging.gettalent.com (for auth service)
    For PROD:
            http://auth-service.gettalent.com (for auth service)

    :param service_name: Name of service
    :param port_number: Port number of service
    :type service_name: str
    :type port_number: int
    :return:  A string that looks like https://auth-service.gettalent.com%s
    """
    env = os.getenv(TalentConfigKeys.ENV_KEY) or TalentEnvs.DEV
    if env == TalentEnvs.DEV:
        # This looks like http://127.0.0.1:8001 (for auth service)
        return LOCAL_HOST + ':' + str(port_number) + '%s'
    elif env == TalentEnvs.JENKINS:
        return 'http://jenkins.gettalent.com' + ':' + str(port_number) + '%s'
    elif env == TalentEnvs.QA:
        # This looks like:  https://auth-service-staging.gettalent.com%s
        return 'https://' + service_name + '-staging' + TALENT_DOMAIN + '%s'
    elif env == TalentEnvs.PROD:
        # This looks like: https://auth-service.gettalent.com%s
        return 'https://' + service_name + TALENT_DOMAIN + '%s'
    else:
        raise Exception("Environment variable GT_ENVIRONMENT not set correctly: "
                        "Should be %s, %s, %s or %s"
                        % (TalentEnvs.DEV, TalentEnvs.JENKINS, TalentEnvs.QA, TalentEnvs.PROD))


def get_web_app_url():
    env = os.getenv(TalentConfigKeys.ENV_KEY) or TalentEnvs.DEV
    if env in (TalentEnvs.DEV, TalentEnvs.JENKINS):
        return LOCAL_HOST + ':3000'
    elif env == TalentEnvs.QA:
        return 'https://staging.gettalent.com'
    elif env == TalentEnvs.PROD:
        return 'https://app.gettalent.com'
    else:
        raise Exception("Environment variable GT_ENVIRONMENT not set correctly: "
                        "Should be %s, %s, %s or %s"
                        % (TalentEnvs.DEV, TalentEnvs.JENKINS, TalentEnvs.QA, TalentEnvs.PROD))


def _get_health_check_url(host_name):
    """
    This returns the healthcheck url appended with host name. e.g.http://127.0.0.1:8001/healthcheck
    :param str host_name: name of host. e.g.http://127.0.0.1:8001
    """
    return host_name % HEALTH_CHECK


class GTApis(object):
    """
    This class contains the getTalent flask micro services' name and respective port numbers.
    """

    # Port Numbers of Flask micro services
    AUTH_SERVICE_PORT = 8001
    ACTIVITY_SERVICE_PORT = 8002
    RESUME_PARSING_SERVICE_PORT = 8003
    USER_SERVICE_PORT = 8004
    CANDIDATE_SERVICE_PORT = 8005
    WIDGET_SERVICE_PORT = 8006
    SOCIAL_NETWORK_SERVICE_PORT = 8007
    CANDIDATE_POOL_SERVICE_PORT = 8008
    SPREADSHEET_IMPORT_SERVICE_PORT = 8009
    DASHBOARD_SERVICE_PORT = 8010
    SCHEDULER_SERVICE_PORT = 8011
    SMS_CAMPAIGN_SERVICE_PORT = 8012
    PUSH_CAMPAIGN_SERVICE_PORT = 8013
    EMAIL_CAMPAIGN_SERVICE_PORT = 8014
    ATS_SERVICE_PORT = 8015
<<<<<<< HEAD
    MOCK_SERVICE_PORT = 8016
=======
    TALENTBOT_PORT = 8017
>>>>>>> 00aefaf7

    # Names of flask micro services
    AUTH_SERVICE_NAME = 'auth-service'
    ACTIVITY_SERVICE_NAME = 'activity-service'
    RESUME_PARSING_SERVICE_NAME = 'resume-parsing-service'
    USER_SERVICE_NAME = 'user-service'
    CANDIDATE_SERVICE_NAME = 'candidate-service'
    WIDGET_SERVICE_NAME = 'widget-service'
    SOCIAL_NETWORK_SERVICE_NAME = 'social-network-service'
    CANDIDATE_POOL_SERVICE_NAME = 'candidate-pool-service'
    SPREADSHEET_IMPORT_SERVICE_NAME = 'spreadsheet-import-service'
    DASHBOARD_SERVICE_NAME = 'frontend-service'
    SCHEDULER_SERVICE_NAME = 'scheduler-service'
    SMS_CAMPAIGN_SERVICE_NAME = 'sms-campaign-service'
    PUSH_CAMPAIGN_SERVICE_NAME = 'push-campaign-service'
    EMAIL_CAMPAIGN_SERVICE_NAME = 'email-campaign-service'
    ATS_SERVICE_NAME = 'ats-service'
<<<<<<< HEAD
    MOCK_SERVICE_NAME = 'mock-service'
=======
    TALENTBOT_SERVICE_NAME = 'talentbot-service'
>>>>>>> 00aefaf7

    # CORS headers
    CORS_HEADERS = {r"*": {"origins": [r".*\.gettalent\.com$",
                                       "http://127.0.0.1",
                                       "https://127.0.0.1",
                                       "http://localhost"]}}


class AuthApi(object):
    """
    API relative URLs for auth_service. e.g. /v1/oauth2/token
    """
    VERSION = 'v1'
    TOKEN_CREATE = '/' + VERSION + '/oauth2/token'
    TOKEN_REVOKE = '/' + VERSION + '/oauth2/revoke'
    AUTHORIZE = '/' + VERSION + '/oauth2/authorize'
    TOKEN_OF_ANY_USER = '/' + VERSION + 'users/<int:user_id>/token'


class AuthApiUrl(object):
    """
    Rest URLs of auth_service
    """
    VERSION = 'v1'
    HOST_NAME = _get_host_name(GTApis.AUTH_SERVICE_NAME, GTApis.AUTH_SERVICE_PORT)
    HEALTH_CHECK = _get_health_check_url(HOST_NAME)
    TOKEN_CREATE = HOST_NAME % ('/' + VERSION + '/oauth2/token')
    TOKEN_REVOKE = HOST_NAME % ('/' + VERSION + '/oauth2/revoke')
    AUTHORIZE = HOST_NAME % ('/' + VERSION + '/oauth2/authorize')
    TOKEN_OF_ANY_USER_URL = HOST_NAME % ('/' + VERSION + 'users/%s/token')


class AuthApiV2(object):
    """
    API relative URLs for auth_service. e.g. /v2/oauth2/token
    """
    VERSION = 'v2'
    TOKEN_CREATE = '/' + VERSION + '/oauth2/token'
    TOKEN_REFRESH = '/' + VERSION + '/oauth2/refresh'
    TOKEN_REVOKE = '/' + VERSION + '/oauth2/revoke'
    AUTHORIZE = '/' + VERSION + '/oauth2/authorize'
    TOKEN_OF_ANY_USER = '/' + VERSION + 'users/<int:user_id>/token'


class AuthApiUrlV2(object):
    """
    Rest URLs of auth_service
    """
    VERSION = 'v2'
    HOST_NAME = _get_host_name(GTApis.AUTH_SERVICE_NAME, GTApis.AUTH_SERVICE_PORT)
    HEALTH_CHECK = _get_health_check_url(HOST_NAME)
    TOKEN_CREATE = HOST_NAME % ('/' + VERSION + '/oauth2/token')
    TOKEN_REFRESH = HOST_NAME % ('/' + VERSION + '/oauth2/refresh')
    TOKEN_REVOKE = HOST_NAME % ('/' + VERSION + '/oauth2/revoke')
    AUTHORIZE = HOST_NAME % ('/' + VERSION + '/oauth2/authorize')
    TOKEN_OF_ANY_USER_URL = HOST_NAME % ('/' + VERSION + 'users/%s/token')


class ActivityApi(object):
    """
    API relative URLs for activity_service. e.g /v1/activities/
    """
    VERSION = 'v1'
    # /v1/activities/
    ACTIVITIES = '/' + VERSION + '/activities/'
    # /v1/activities/<page>
    ACTIVITIES_PAGE = '/' + VERSION + '/activities/<page>'
    ACTIVITY_MESSAGES = '/' + VERSION + '/messages'
    LAST_READ = '/' + VERSION + '/last-read'


class ActivityApiUrl(object):
    """
    Rest URLs of activity_service
    """
    VERSION = 'v1'
    HOST_NAME = _get_host_name(GTApis.ACTIVITY_SERVICE_NAME, GTApis.ACTIVITY_SERVICE_PORT)
    HEALTH_CHECK = _get_health_check_url(HOST_NAME)
    ACTIVITIES = HOST_NAME % ('/' + VERSION + '/activities/')
    ACTIVITIES_PAGE = HOST_NAME % ('/' + VERSION + '/activities/%s')


class ResumeApi(object):
    """
    API relative URLs for resume_parsing_service. e.g. /v1/parse_resume
    """
    VERSION = 'v1'
    URL_PREFIX = '/' + VERSION + '/'
    PARSE = 'parse_resume'
    BATCH = 'batch'


class ResumeApiUrl(object):
    """
    Rest URLs of resume_parsing_service
    """
    VERSION = 'v1'
    HOST_NAME = _get_host_name(GTApis.RESUME_PARSING_SERVICE_NAME, GTApis.RESUME_PARSING_SERVICE_PORT)
    HEALTH_CHECK = _get_health_check_url(HOST_NAME)
    BASE_URL = HOST_NAME % ('/' + VERSION + '/%s')
    PARSE = HOST_NAME % ('/' + VERSION + '/parse_resume')
    BATCH_URL = HOST_NAME % ('/' + VERSION + '/batch')
    BATCH_PROCESS = HOST_NAME % ('/' + VERSION + '/batch/<int:user_id>')


class UserServiceApi(object):
    """
    API relative URLs for user_service. e.g. /v1/users
    """
    VERSION = 'v1'
    URL_PREFIX = '/' + VERSION + '/'
    USERS = "users"
    USER = "users/<int:id>"
    USER_INVITE = "users/<int:id>/invite"

    DOMAINS = "domains"
    DOMAIN = "domains/<int:id>"
    USER_ROLES = "users/<int:user_id>/roles"
    DOMAIN_ROLES = "domain/<int:domain_id>/roles"
    DOMAIN_GROUPS = "domain/<int:domain_id>/groups"
    DOMAIN_GROUPS_UPDATE = "domain/groups/<int:group_id>"
    USER_GROUPS = "groups/<int:group_id>/users"
    UPDATE_PASSWORD = "users/update-password"
    FORGOT_PASSWORD = "users/forgot-password"
    RESET_PASSWORD = "users/reset-password/<token>"

    DOMAIN_SOURCES = '/' + VERSION + '/sources'
    DOMAIN_SOURCE = '/' + VERSION + '/sources/<int:id>'

    DOMAIN_CUSTOM_FIELDS = '/' + VERSION + '/custom_fields'
    DOMAIN_CUSTOM_FIELD = DOMAIN_CUSTOM_FIELDS + '/<int:id>'

    DOMAIN_CUSTOM_FIELD_CATEGORIES = URL_PREFIX + 'custom_field_categories'
    DOMAIN_CUSTOM_FIELD_CATEGORY = DOMAIN_CUSTOM_FIELD_CATEGORIES + '/<int:id>'

    DOMAIN_AOIS = '/' + VERSION + '/areas_of_interest'
    DOMAIN_AOI = '/' + VERSION + '/areas_of_interest/<int:id>'

    TEST_SETUP = 'test-setup'


class UserServiceApiUrl(object):
    """
    Rest URLs of user_service
    """
    VERSION = 'v1'
    HOST_NAME = _get_host_name(GTApis.USER_SERVICE_NAME, GTApis.USER_SERVICE_PORT)
    HEALTH_CHECK = _get_health_check_url(HOST_NAME)
    USERS = HOST_NAME % ('/' + VERSION + '/users')
    USER = HOST_NAME % ('/' + VERSION + '/users/%s')
    USER_INVITE = HOST_NAME % ('/' + VERSION + '/users/%s/invite')
    DOMAINS = HOST_NAME % ('/' + VERSION + '/domains')
    DOMAIN = HOST_NAME % ('/' + VERSION + '/domains/%s')
    USER_ROLES_API = HOST_NAME % ('/' + VERSION + '/users/%s/roles')
    DOMAIN_ROLES_API = HOST_NAME % ('/' + VERSION + '/domain/%s/roles')
    DOMAIN_GROUPS_API = HOST_NAME % ('/' + VERSION + '/domain/%s/groups')
    DOMAIN_GROUPS_UPDATE_API = HOST_NAME % ('/' + VERSION + '/domain/groups/%s')

    DOMAIN_SOURCES = HOST_NAME % ('/' + VERSION + '/sources')
    DOMAIN_SOURCE = HOST_NAME % ('/' + VERSION + '/sources/%s')

    USER_GROUPS_API = HOST_NAME % ('/' + VERSION + '/groups/%s/users')
    UPDATE_PASSWORD_API = HOST_NAME % ('/' + VERSION + '/users/update-password')
    FORGOT_PASSWORD_API = HOST_NAME % ('/' + VERSION + '/users/forgot-password')
    RESET_PASSWORD_API = HOST_NAME % ('/' + VERSION + '/users/reset-password/%s')

    DOMAIN_CUSTOM_FIELDS = HOST_NAME % ('/' + VERSION + '/custom_fields')
    DOMAIN_CUSTOM_FIELD = DOMAIN_CUSTOM_FIELDS + '/%s'

    DOMAIN_CUSTOM_FIELD_CATEGORIES = HOST_NAME % ('/' + VERSION + '/custom_field_categories')
    DOMAIN_CUSTOM_FIELD_CATEGORY = DOMAIN_CUSTOM_FIELD_CATEGORIES + '/%s'

    DOMAIN_AOIS = HOST_NAME % ('/' + VERSION + '/areas_of_interest')
    DOMAIN_AOI = HOST_NAME % ('/' + VERSION + '/areas_of_interest/%s')

    TEST_SETUP = HOST_NAME % ('/' + VERSION + '/test-setup')


class CandidateApi(object):
    """
    API relative URLs for candidate_service. e.g /v1/candidates
    """
    VERSION = 'v1'

    CANDIDATES = '/' + VERSION + '/candidates'
    CANDIDATE_ID = '/' + VERSION + '/candidates/<int:id>'
    CANDIDATE_EMAIL = '/' + VERSION + '/candidates/<email>'

    ADDRESSES = '/' + VERSION + '/candidates/<int:candidate_id>/addresses'
    ADDRESS = '/' + VERSION + '/candidates/<int:candidate_id>/addresses/<int:id>'

    AOIS = '/' + VERSION + '/candidates/<int:candidate_id>/areas_of_interest'
    AOI = '/' + VERSION + '/candidates/<int:candidate_id>/areas_of_interest/<int:id>'

    CUSTOM_FIELDS = '/' + VERSION + '/candidates/<int:candidate_id>/custom_fields'
    CUSTOM_FIELD = '/' + VERSION + '/candidates/<int:candidate_id>/custom_fields/<int:id>'

    EDUCATIONS = '/' + VERSION + '/candidates/<int:candidate_id>/educations'
    EDUCATION = '/' + VERSION + '/candidates/<int:candidate_id>/educations/<int:id>'

    DEGREES = '/' + VERSION + '/candidates/<int:candidate_id>/educations/<int:education_id>/degrees'
    DEGREE = '/' + VERSION + '/candidates/<int:candidate_id>/educations/<int:education_id>/degrees/<int:id>'

    DEGREE_BULLETS = '/' + VERSION + '/candidates/<int:candidate_id>/educations/<int:education_id>/degrees/<int:degree_id>/bullets'
    DEGREE_BULLET = '/' + VERSION + '/candidates/<int:candidate_id>/educations/<int:education_id>/degrees/<int:degree_id>/bullets/<int:id>'

    DEVICES = '/' + VERSION + '/candidates/<int:id>/devices'
    DEVICE = '/' + VERSION + '/candidates/<int:id>/devices/<int:id>'

    EXPERIENCES = '/' + VERSION + '/candidates/<int:candidate_id>/work_experiences'
    EXPERIENCE = '/' + VERSION + '/candidates/<int:candidate_id>/work_experiences/<int:id>'

    EXPERIENCE_BULLETS = '/' + VERSION + '/candidates/<int:candidate_id>/work_experiences/<int:experience_id>/bullets'
    EXPERIENCE_BULLET = '/' + VERSION + '/candidates/<int:candidate_id>/work_experiences/<int:experience_id>/bullets/<int:id>'

    EMAILS = '/' + VERSION + '/candidates/<int:candidate_id>/emails'
    EMAIL = '/' + VERSION + '/candidates/<int:candidate_id>/emails/<int:id>'

    MILITARY_SERVICES = '/' + VERSION + '/candidates/<int:candidate_id>/military_services'
    MILITARY_SERVICE = '/' + VERSION + '/candidates/<int:candidate_id>/military_services/<int:id>'

    PHONES = '/' + VERSION + '/candidates/<int:candidate_id>/phones'
    PHONE = '/' + VERSION + '/candidates/<int:candidate_id>/phones/<int:id>'

    PREFERRED_LOCATIONS = '/' + VERSION + '/candidates/<int:candidate_id>/preferred_locations'
    PREFERRED_LOCATION = '/' + VERSION + '/candidates/<int:candidate_id>/preferred_locations/<int:id>'

    SKILLS = '/' + VERSION + '/candidates/<int:candidate_id>/skills'
    SKILL = '/' + VERSION + '/candidates/<int:candidate_id>/skills/<int:id>'

    PHOTOS = '/' + VERSION + '/candidates/<int:candidate_id>/photos'
    PHOTO = '/' + VERSION + '/candidates/<int:candidate_id>/photos/<int:id>'

    SOCIAL_NETWORKS = '/' + VERSION + '/candidates/<int:candidate_id>/social_networks'
    SOCIAL_NETWORK = '/' + VERSION + '/candidates/<int:candidate_id>/social_networks/<int:id>'

    WORK_PREFERENCES = '/' + VERSION + '/candidates/<int:candidate_id>/work_preferences'
    WORK_PREFERENCE = '/' + VERSION + '/candidates/<int:candidate_id>/work_preferences/<int:id>'
    CANDIDATE_EDIT = '/' + VERSION + '/candidates/<int:id>/edits'

    CANDIDATE_SEARCH = '/' + VERSION + '/candidates/search'
    CANDIDATES_DOCUMENTS = '/' + VERSION + '/candidates/documents'
    OPENWEB = '/' + VERSION + '/candidates/openweb'
    CANDIDATE_CLIENT_CAMPAIGN = '/' + VERSION + '/candidates/client_email_campaign'
    CANDIDATE_VIEWS = '/' + VERSION + '/candidates/<int:id>/views'
    CANDIDATE_PREFERENCES = '/' + VERSION + '/candidates/<int:id>/preferences'

    CANDIDATE_NOTES = '/' + VERSION + '/candidates/<int:candidate_id>/notes'
    CANDIDATE_NOTE = CANDIDATE_NOTES + '/<int:id>'

    LANGUAGES = '/' + VERSION + '/candidates/<int:candidate_id>/languages'
    LANGUAGE = '/' + VERSION + '/candidates/<int:candidate_id>/languages/<int:id>'

    REFERENCES = '/' + VERSION + '/candidates/<int:candidate_id>/references'
    REFERENCE = '/' + VERSION + '/candidates/<int:candidate_id>/references/<int:id>'

    TAGS = '/' + VERSION + '/candidates/<int:candidate_id>/tags'
    TAG = '/' + VERSION + '/candidates/<int:candidate_id>/tags/<int:id>'

    PIPELINES = '/' + VERSION + '/candidates/<int:candidate_id>/pipelines'
    STATUSES = '/' + VERSION + '/candidate_statuses'


class CandidateApiUrl(object):
    """
    Rest URLs of candidate_service
    """
    VERSION = 'v1'
    HOST_NAME = _get_host_name(GTApis.CANDIDATE_SERVICE_NAME, GTApis.CANDIDATE_SERVICE_PORT)
    HEALTH_CHECK = _get_health_check_url(HOST_NAME)
    CANDIDATES = HOST_NAME % ('/' + VERSION + '/candidates')
    CANDIDATE = HOST_NAME % ('/' + VERSION + '/candidates/%s')

    ADDRESSES = HOST_NAME % ('/' + VERSION + '/candidates/%s/addresses')
    ADDRESS = HOST_NAME % ('/' + VERSION + '/candidates/%s/addresses/%s')

    AOIS = HOST_NAME % ('/' + VERSION + '/candidates/%s/areas_of_interest')
    AOI = HOST_NAME % ('/' + VERSION + '/candidates/%s/areas_of_interest/%s')

    CUSTOM_FIELDS = HOST_NAME % ('/' + VERSION + '/candidates/%s/custom_fields')
    CUSTOM_FIELD = CUSTOM_FIELDS + "/%s"

    CANDIDATE_SEARCH_URI = HOST_NAME % ('/' + VERSION + '/candidates/search')

    CANDIDATES_DOCUMENTS_URI = HOST_NAME % ('/' + VERSION + '/candidates/documents')

    EDUCATIONS = HOST_NAME % ('/' + VERSION + '/candidates/%s/educations')
    EDUCATION = HOST_NAME % ('/' + VERSION + '/candidates/%s/educations/%s')

    DEGREES = HOST_NAME % ('/' + VERSION + '/candidates/%s/educations/%s/degrees')
    DEGREE = HOST_NAME % ('/' + VERSION + '/candidates/%s/educations/%s/degrees/%s')

    DEGREE_BULLETS = HOST_NAME % ('/' + VERSION + '/candidates/%s/educations/%s/degrees/%s/bullets')
    DEGREE_BULLET = HOST_NAME % ('/' + VERSION + '/candidates/%s/educations/%s/degrees/%s/bullets/%s')

    DEVICES = HOST_NAME % ('/' + VERSION + '/candidates/%s/devices')
    DEVICE = HOST_NAME % ('/' + VERSION + '/candidates/%s/devices/%s')

    EMAILS = HOST_NAME % ('/' + VERSION + '/candidates/%s/emails')
    EMAIL = HOST_NAME % ('/' + VERSION + '/candidates/%s/emails/%s')

    EXPERIENCES = HOST_NAME % ('/' + VERSION + '/candidates/%s/work_experiences')
    EXPERIENCE = HOST_NAME % ('/' + VERSION + '/candidates/%s/work_experiences/%s')

    EXPERIENCE_BULLETS = HOST_NAME % ('/' + VERSION + '/candidates/%s/work_experiences/%s/bullets')
    EXPERIENCE_BULLET = HOST_NAME % ('/' + VERSION + '/candidates/%s/work_experiences/%s/bullets/%s')

    MILITARY_SERVICES = HOST_NAME % ('/' + VERSION + '/candidates/%s/military_services')
    MILITARY_SERVICE = HOST_NAME % ('/' + VERSION + '/candidates/%s/military_services/%s')

    PHONES = HOST_NAME % ('/' + VERSION + '/candidates/%s/phones')
    PHONE = HOST_NAME % ('/' + VERSION + '/candidates/%s/phones/%s')

    PREFERRED_LOCATIONS = HOST_NAME % ('/' + VERSION + '/candidates/%s/preferred_locations')
    PREFERRED_LOCATION = HOST_NAME % ('/' + VERSION + '/candidates/%s/preferred_locations/%s')

    SKILLS = HOST_NAME % ('/' + VERSION + '/candidates/%s/skills')
    SKILL = HOST_NAME % ('/' + VERSION + '/candidates/%s/skills/%s')

    PHOTOS = HOST_NAME % ('/' + VERSION + '/candidates/%s/photos')
    PHOTO = HOST_NAME % ('/' + VERSION + '/candidates/%s/photos/%s')

    SOCIAL_NETWORKS = HOST_NAME % ('/' + VERSION + '/candidates/%s/social_networks')
    SOCIAL_NETWORK = HOST_NAME % ('/' + VERSION + '/candidates/%s/social_networks/%s')

    WORK_PREFERENCES = HOST_NAME % ('/' + VERSION + '/candidates/%s/work_preferences')
    WORK_PREFERENCE_ID = HOST_NAME % ('/' + VERSION + '/candidates/%s/work_preferences/%s')
    CANDIDATE_EDIT = HOST_NAME % ('/' + VERSION + '/candidates/%s/edits')
    CANDIDATE_VIEW = HOST_NAME % ('/' + VERSION + '/candidates/%s/views')
    CANDIDATE_PREFERENCE = HOST_NAME % ('/' + VERSION + '/candidates/%s/preferences')

    NOTES = HOST_NAME % ('/' + VERSION + '/candidates/%s/notes')
    NOTE = NOTES + '/%s'

    CANDIDATE_CLIENT_CAMPAIGN = HOST_NAME % ('/' + VERSION + '/candidates/client_email_campaign')

    LANGUAGES = HOST_NAME % ('/' + VERSION + '/candidates/%s/languages')
    LANGUAGE = HOST_NAME % ('/' + VERSION + '/candidates/%s/languages/%s')

    REFERENCES = HOST_NAME % ('/' + VERSION + '/candidates/%s/references')
    REFERENCE = HOST_NAME % ('/' + VERSION + '/candidates/%s/references/%s')

    TAGS = HOST_NAME % ('/' + VERSION + '/candidates/%s/tags')
    TAG = HOST_NAME % ('/' + VERSION + '/candidates/%s/tags/%s')

    PIPELINES = HOST_NAME % ('/' + VERSION + '/candidates/%s/pipelines')
    STATUSES = HOST_NAME % ('/' + VERSION + '/candidate_statuses')


class WidgetApi(object):
    """
    API relative URLs for widget_service. e.g. /v1/universities
    """
    VERSION = 'v1'
    URL_PREFIX = '/' + VERSION + '/'
    DOMAINS = 'domains'
    DOMAIN_WIDGETS = 'domains/<path:encrypted_domain_id>/widgets/<path:encrypted_widget_id>'
    DOMAIN_INTERESTS = 'domains/<path:encrypted_domain_id>/interests'
    DOMAIN_MAJORS = 'domains/<path:encrypted_domain_id>/majors'
    UNIVERSITIES = 'universities'


class WidgetApiUrl(object):
    """
    Rest URLs of widget_service
    """
    VERSION = 'v1'
    HOST_NAME = _get_host_name(GTApis.WIDGET_SERVICE_NAME, GTApis.WIDGET_SERVICE_PORT)
    HEALTH_CHECK = _get_health_check_url(HOST_NAME)
    DOMAINS = HOST_NAME % ('/' + VERSION + '/domains')
    DOMAIN_WIDGETS = HOST_NAME % ('/' + VERSION + '/domains/%s/widgets/%s')
    DOMAIN_INTERESTS = HOST_NAME % ('/' + VERSION + '/domains/%s/interests')
    DOMAIN_MAJORS = HOST_NAME % ('/' + VERSION + '/domains/%s/majors')
    UNIVERSITIES = HOST_NAME % ('/' + VERSION + '/universities')


class CandidatePoolApi(object):
    """
    API relative URLs for candidate_pool_service. e.g. /v1/smartlists
    """
    VERSION = 'v1'
    # /v1/
    URL_PREFIX = '/' + VERSION + '/'
    # Talent Pools
    TALENT_POOLS = 'talent-pools'
    TALENT_POOL = 'talent-pools/<int:id>'
    TALENT_POOL_CANDIDATES = 'talent-pools/<int:id>/candidates'
    TALENT_PIPELINES_OF_TALENT_POOLS = 'talent-pools/<int:id>/talent-pipelines'
    TALENT_POOL_GROUPS = 'groups/<int:group_id>/talent-pools'
    TALENT_POOL_UPDATE_STATS = 'talent-pools/stats'
    TALENT_POOL_GET_STATS = 'talent-pools/<int:talent_pool_id>/stats'
    TALENT_PIPELINES_IN_TALENT_POOL_GET_STATS = 'talent-pools/<int:talent_pool_id>/talent-pipelines/stats'
    # Talent Pipelines
    TALENT_PIPELINES = 'talent-pipelines'
    TALENT_PIPELINE = 'talent-pipelines/<int:id>'
    TALENT_PIPELINE_SMARTLISTS = 'talent-pipelines/<int:id>/smartlists'
    TALENT_PIPELINE_CANDIDATES = 'talent-pipelines/<int:id>/candidates'
    TALENT_PIPELINE_ENGAGED_CANDIDATES = 'talent-pipelines/<int:id>/candidates/engagement'
    CANDIDATES_ENGAGED_TALENT_PIPELINES = 'candidates/<int:id>/talent-pipelines'
    TALENT_PIPELINE_CAMPAIGNS = 'talent-pipelines/<int:id>/campaigns'
    TALENT_PIPELINE_UPDATE_STATS = 'talent-pipelines/stats'
    TALENT_PIPELINE_GET_STATS = 'talent-pipelines/<int:talent_pipeline_id>/stats'
    # Smartlists
    SMARTLISTS = 'smartlists'
    SMARTLIST = 'smartlists/<int:id>'
    SMARTLIST_CANDIDATES = 'smartlists/<int:smartlist_id>/candidates'
    SMARTLIST_UPDATE_STATS = 'smartlists/stats'
    SMARTLIST_GET_STATS = 'smartlists/<int:smartlist_id>/stats'
    SMARTLIST_IN_TALENT_PIPELINE_GET_STATS = 'talent-pipelines/<int:talent_pipeline_id>/smartlists/stats'


class CandidatePoolApiUrl(object):
    """
    Rest URLs of candidate_pool_service
    """
    VERSION = 'v1'
    HOST_NAME = _get_host_name(GTApis.CANDIDATE_POOL_SERVICE_NAME, GTApis.CANDIDATE_POOL_SERVICE_PORT)
    HEALTH_CHECK = _get_health_check_url(HOST_NAME)
    # Talent Pool
    TALENT_POOLS = HOST_NAME % ('/' + VERSION + '/talent-pools')
    TALENT_POOL = HOST_NAME % ('/' + VERSION + '/talent-pools/%s')
    TALENT_POOL_CANDIDATE = HOST_NAME % ('/' + VERSION + '/talent-pools/%s/candidates')
    TALENT_PIPELINES_OF_TALENT_POOLS = HOST_NAME % ('/' + VERSION + '/talent-pools/%s/talent-pipelines')
    TALENT_POOL_GROUP = HOST_NAME % ('/' + VERSION + '/groups/%s/talent-pools')
    TALENT_POOL_UPDATE_STATS = HOST_NAME % ('/' + VERSION + '/talent-pools/stats')
    TALENT_POOL_GET_STATS = HOST_NAME % ('/' + VERSION + '/talent-pools/%s/stats')
    TALENT_PIPELINES_IN_TALENT_POOL_GET_STATS = \
        HOST_NAME % ('/' + VERSION + '/talent-pools/<int:talent_pool_id>/talent-pipelines/stats')
    # Talent Pipeline
    TALENT_PIPELINES = HOST_NAME % ('/' + VERSION + '/talent-pipelines')
    TALENT_PIPELINE = HOST_NAME % ('/' + VERSION + '/talent-pipelines/%s')
    TALENT_PIPELINE_SMARTLISTS = HOST_NAME % ('/' + VERSION + '/talent-pipelines/%s/smartlists')
    TALENT_PIPELINE_CANDIDATE = HOST_NAME % ('/' + VERSION + '/talent-pipelines/%s/candidates')
    TALENT_PIPELINE_CAMPAIGN = HOST_NAME % ('/' + VERSION + '/talent-pipelines/%s/campaigns')
    TALENT_PIPELINE_UPDATE_STATS = HOST_NAME % ('/' + VERSION + '/talent-pipelines/stats')
    TALENT_PIPELINE_GET_STATS = HOST_NAME % ('/' + VERSION + '/talent-pipelines/%s/stats')
    # Smartlists
    SMARTLISTS = HOST_NAME % ('/' + VERSION + '/smartlists')
    SMARTLIST = HOST_NAME % ('/' + VERSION + '/smartlists/%s')
    SMARTLIST_CANDIDATES = HOST_NAME % ('/' + VERSION + '/smartlists/%s/candidates')
    SMARTLIST_UPDATE_STATS = HOST_NAME % ('/' + VERSION + '/smartlists/stats')
    SMARTLIST_GET_STATS = HOST_NAME % ('/' + VERSION + '/smartlists/%s/stats')


class SpreadsheetImportApi(object):
    """
    API relative URLs for spreadsheet_import_service. e.g. /v1/parse_spreadsheet/convert_to_table
    """
    VERSION = 'v1'
    # This is /v1/
    URL_PREFIX = '/' + VERSION + '/'
    CONVERT_TO_TABLE = 'parse_spreadsheet/convert_to_table'
    IMPORT_CANDIDATES = 'parse_spreadsheet/import_candidates'


class SpreadsheetImportApiUrl(object):
    """
    Rest URLs of spreadsheet_import_service
    """
    VERSION = 'v1'
    HOST_NAME = _get_host_name(GTApis.SPREADSHEET_IMPORT_SERVICE_NAME, GTApis.SPREADSHEET_IMPORT_SERVICE_PORT)
    HEALTH_CHECK = _get_health_check_url(HOST_NAME)
    CONVERT_TO_TABLE = HOST_NAME % ('/' + VERSION + '/parse_spreadsheet/convert_to_table')
    IMPORT_CANDIDATES = HOST_NAME % ('/' + VERSION + '/parse_spreadsheet/import_candidates')


class SchedulerApi(object):
    """
    Rest Relative URLs of scheduler_service
    """
    VERSION = 'v1'
    # URLs, in case of API
    SCHEDULER_MULTIPLE_TASKS = '/' + VERSION + '/tasks'
    SCHEDULER_ONE_TASK = '/' + VERSION + '/tasks/id/<string:_id>'
    SCHEDULER_NAMED_TASK = '/' + VERSION + '/tasks/name/<string:_name>'
    SCHEDULER_ONE_TASK_NAME = '/' + VERSION + '/tasks/name/<string:_name>'
    SCHEDULER_MULTIPLE_TASK_RESUME = '/' + VERSION + '/tasks/resume'
    SCHEDULER_MULTIPLE_TASK_PAUSE = '/' + VERSION + '/tasks/pause'
    SCHEDULER_SINGLE_TASK_RESUME = '/' + VERSION + '/tasks/<string:_id>/resume'
    SCHEDULER_SINGLE_TASK_PAUSE = '/' + VERSION + '/tasks/<string:_id>/pause'
    SCHEDULER_ADMIN_TASKS = '/' + VERSION + '/admin/tasks'

    # Test endpoints for scheduler service
    SCHEDULER_TASKS_TEST = '/' + VERSION + '/tasks/test'
    SCHEDULER_TASKS_TEST_POST = '/' + VERSION + "/tasks/test-post"


class SchedulerApiUrl(object):
    """
    Rest URLs of scheduler_service
    """
    VERSION = 'v1'
    HOST_NAME = _get_host_name(GTApis.SCHEDULER_SERVICE_NAME, GTApis.SCHEDULER_SERVICE_PORT)
    HEALTH_CHECK = _get_health_check_url(HOST_NAME)
    # URLs, in case of test cases
    TASKS = HOST_NAME % ('/' + VERSION + '/tasks')
    TASK = HOST_NAME % ('/' + VERSION + '/tasks/id/%s')
    TASK_NAME = HOST_NAME % ('/' + VERSION + '/tasks/name/%s')
    PAUSE_TASK = HOST_NAME % ('/' + VERSION + '/tasks/%s/pause')
    RESUME_TASK = HOST_NAME % ('/' + VERSION + '/tasks/%s/resume')
    PAUSE_TASKS = HOST_NAME % ('/' + VERSION + '/tasks/pause')
    RESUME_TASKS = HOST_NAME % ('/' + VERSION + '/tasks/resume')

    # Scheduler Admin API
    ADMIN_TASKS = HOST_NAME % ('/' + VERSION + '/admin/tasks')

    # Use different port of scheduler service URL
    FLOWER_MONITORING_PORT = '--port=5511'

    # Test URLs for scheduler service
    TEST_TASK = HOST_NAME % ('/' + VERSION + '/tasks/test')
    TEST_TASK_POST = HOST_NAME % ('/' + VERSION + '/tasks/test-post')


class SocialNetworkApi(object):
    """
    Rest URLs for social_network_service
    """
    VERSION = 'v1'
    # URLs, in case of API
    EVENTS = '/' + VERSION + '/events'
    EVENT = '/' + VERSION + '/events/<int:event_id>'
    SOCIAL_NETWORKS = '/' + VERSION + '/social-networks'
    MEETUP_GROUPS = '/' + VERSION + '/social-networks/meetup-groups'
    TOKEN_VALIDITY = '/' + VERSION + '/social-networks/<int:social_network_id>/token/validity'
    TOKEN_REFRESH = '/' + VERSION + '/social-networks/<int:social_network_id>/token/refresh'
    USER_SOCIAL_NETWORK_CREDENTIALS = '/' + VERSION + '/social-networks/<int:social_network_id>/user/credentials'
    VENUES = '/' + VERSION + '/venues'
    VENUE = '/' + VERSION + '/venues/<int:venue_id>'
    EVENT_ORGANIZERS = '/' + VERSION + '/event-organizers'
    EVENT_ORGANIZER = '/' + VERSION + '/event-organizers/<int:organizer_id>'
    # TODO: This should be /timezones in place of /data/timezones as data is not a resource of social network service
    # TODO: (Verify is it timezone or timezones)
    TIMEZONES = '/' + VERSION + '/data/timezones'
    RSVP = '/' + VERSION + '/rsvp'
    IMPORTER = '/' + VERSION + '/import/<string:mode>/<string:social_network>'
    CODE = '/' + VERSION + '/code'
    # URL for Twitter authentication
    TWITTER_AUTH = '/' + VERSION + '/twitter-auth'
    TWITTER_CALLBACK = '/' + VERSION + '/twitter-callback/<int:user_id>'


class SocialNetworkApiUrl(object):
    """
    API relative URLs for social_network_service
    """
    VERSION = 'v1'
    HOST_NAME = _get_host_name(GTApis.SOCIAL_NETWORK_SERVICE_NAME, GTApis.SOCIAL_NETWORK_SERVICE_PORT)
    HEALTH_CHECK = _get_health_check_url(HOST_NAME)
    env = os.getenv(TalentConfigKeys.ENV_KEY) or TalentEnvs.DEV
    if env == TalentEnvs.DEV:
        UI_APP_URL = 'http://127.0.0.1:3000/%s'
    else:
        UI_APP_URL = 'https://staging.gettalent.com/%s'

    SUBSCRIBE = UI_APP_URL % 'events/subscribe?code=%s'
    EVENTS = HOST_NAME % ('/' + VERSION + '/events')
    EVENT = HOST_NAME % ('/' + VERSION + '/events/%s')
    SOCIAL_NETWORKS = HOST_NAME % ('/' + VERSION + '/social-networks')
    VENUES = HOST_NAME % ('/' + VERSION + '/venues')
    VENUE = HOST_NAME % ('/' + VERSION + '/venues/%s')
    EVENT_ORGANIZERS = HOST_NAME % ('/' + VERSION + '/event-organizers')
    EVENT_ORGANIZER = HOST_NAME % ('/' + VERSION + '/event-organizers/%s')
    TIMEZONES = HOST_NAME % ('/' + VERSION + '/data/timezones')
    MEETUP_GROUPS = HOST_NAME % ('/' + VERSION + '/social-networks/meetup-groups')
    TOKEN_VALIDITY = HOST_NAME % ('/' + VERSION + '/social-networks/%s/token/validity')
    TOKEN_REFRESH = HOST_NAME % ('/' + VERSION + '/social-networks/%s/token/refresh')
    USER_SOCIAL_NETWORK_CREDENTIALS = HOST_NAME % ('/' + VERSION + '/social-networks/%s/user/credentials')
    RSVP = HOST_NAME % ('/' + VERSION + '/rsvp')
    CODE = HOST_NAME % ('/' + VERSION + '/code')
    IMPORTER = HOST_NAME % ('/' + VERSION + '/import/%s/%s')
    TWITTER_CALLBACK = HOST_NAME % ('/' + VERSION + '/twitter-callback/%s')


class SmsCampaignApi(object):
    """
    This class contains the REST endpoints of sms_campaign_service
    """
    VERSION = 'v1'
    # endpoint /v1/sms-campaigns
    # GET all campaigns of a user, POST new campaign, DELETE campaigns of a user from given ids
    CAMPAIGNS = '/' + VERSION + '/sms-campaigns'
    # endpoint /v1/sms-campaigns/:campaign_id
    # GET campaign by its id, POST: updates a campaign, DELETE a campaign from given id
    CAMPAIGN = '/' + VERSION + '/sms-campaigns/<int:campaign_id>'
    # /v1/sms-campaigns/:campaign_id/schedule
    # To schedule an SMS campaign
    SCHEDULE = '/' + VERSION + '/sms-campaigns/<int:campaign_id>/schedule'
    # endpoint /v1/sms-campaigns/:campaign_id/send
    # To send a campaign to candidates
    SEND = '/' + VERSION + '/sms-campaigns/<int:campaign_id>/send'
    # endpoint /v1/redirect/:id
    # This endpoint is hit when candidate clicks on any URL present in SMS body text.
    REDIRECT = '/' + VERSION + '/redirect/<int:url_conversion_id>'
    # endpoint /v1/receive
    # This endpoint is callback URL when candidate replies to a campaign via SMS
    RECEIVE = '/' + VERSION + '/receive'
    # endpoint /v1/sms-campaigns/:campaign_id/blasts
    # Gives the blasts of a campaign
    BLASTS = '/' + VERSION + '/sms-campaigns/<int:campaign_id>/blasts'
    # endpoint /v1/sms-campaigns/:campaign_id/blasts/:blast_id
    # Gives the blast object of SMS campaign from given blast id.
    BLAST = '/' + VERSION + '/sms-campaigns/<int:campaign_id>/blasts/<int:blast_id>'
    # endpoint /v1/sms-campaigns/:campaign_id/blasts/:blast_id/sends
    # Gives the sends objects of a blast object of SMS campaign from given blast id.
    BLAST_SENDS = '/' + VERSION + '/sms-campaigns/<int:campaign_id>/blasts/<int:blast_id>/sends'
    # endpoint /v1/sms-campaigns/:campaign_id/blasts/:blast_id/replies
    # Gives the replies objects of a blast object of SMS campaign from given blast id.
    BLAST_REPLIES = '/' + VERSION + '/sms-campaigns/<int:campaign_id>/blasts/<int:blast_id>/replies'
    # endpoint /v1/sms-campaigns/:campaign_id/sends
    # This gives the records from "sends" for a given id of campaign
    SENDS = '/' + VERSION + '/sms-campaigns/<int:campaign_id>/sends'
    # endpoint /v1/sms-campaigns/:campaign_id/replies
    # This gives the records from "sms_campaign_reply" for a given id of campaign
    REPLIES = '/' + VERSION + '/sms-campaigns/<int:campaign_id>/replies'


class SmsCampaignApiUrl(object):
    """
    This class contains the REST URLs of sms_campaign_service
    """
    """ Endpoints' complete URLs for pyTests """
    VERSION = 'v1'
    # HOST_NAME is http://127.0.0.1:8012 for dev
    HOST_NAME = _get_host_name(GTApis.SMS_CAMPAIGN_SERVICE_NAME, GTApis.SMS_CAMPAIGN_SERVICE_PORT)
    CAMPAIGNS = HOST_NAME % ('/' + VERSION + '/sms-campaigns')
    CAMPAIGN = HOST_NAME % ('/' + VERSION + '/sms-campaigns/%s')
    SCHEDULE = HOST_NAME % ('/' + VERSION + '/sms-campaigns/%s/schedule')
    SEND = HOST_NAME % ('/' + VERSION + '/sms-campaigns/%s/send')
    REDIRECT = HOST_NAME % ('/' + VERSION + '/redirect/%s')
    RECEIVE = HOST_NAME % ('/' + VERSION + '/receive')
    BLASTS = HOST_NAME % ('/' + VERSION + '/sms-campaigns/%s/blasts')
    BLAST = HOST_NAME % ('/' + VERSION + '/sms-campaigns/%s/blasts/%s')
    SENDS = HOST_NAME % ('/' + VERSION + '/sms-campaigns/%s/sends')
    REPLIES = HOST_NAME % ('/' + VERSION + '/sms-campaigns/%s/replies')
    BLAST_SENDS = HOST_NAME % ('/' + VERSION + '/sms-campaigns/%s/blasts/%s/sends')
    BLAST_REPLIES = HOST_NAME % ('/' + VERSION + '/sms-campaigns/%s/blasts/%s/replies')


class PushCampaignApi(object):
    """
    REST URLs for Push Campaign Service endpoints
    """
    VERSION = 'v1'
    # endpoint /v1/push-campaigns
    # GET all campaigns of a user, POST new campaign, DELETE campaigns of a user from given ids
    CAMPAIGNS = '/' + VERSION + '/push-campaigns'
    # endpoint /v1/push-campaigns/:id
    # GET campaign by its id, POST: updates a campaign, DELETE a campaign from given id
    CAMPAIGN = '/' + VERSION + '/push-campaigns/<int:campaign_id>'
    # endpoint /v1/push-campaigns/:id/sends
    # This gives the records from "sends" for a given id of campaign
    SENDS = '/' + VERSION + '/push-campaigns/<int:campaign_id>/sends'
    BLASTS = '/' + VERSION + '/push-campaigns/<int:campaign_id>/blasts'
    BLAST = '/' + VERSION + '/push-campaigns/<int:campaign_id>/blasts/<int:blast_id>'
    BLAST_SENDS = '/' + VERSION + '/push-campaigns/<int:campaign_id>/blasts/<int:blast_id>/sends'
    # endpoint /v1/push-campaigns/:id/send
    # To send a campaign to candidates
    SEND = '/' + VERSION + '/push-campaigns/<int:campaign_id>/send'
    # /v1/push-campaigns/:id/schedule
    # To schedule a Push campaign
    SCHEDULE = '/' + VERSION + '/push-campaigns/<int:campaign_id>/schedule'
    # endpoint /v1/redirect/:id
    # This endpoint is hit when candidate clicks on any URL present in Push campaign's body text.
    REDIRECT = '/' + VERSION + '/redirect/<int:url_conversion_id>'

    # helper endpoints, need to get url_conversion records in some cases
    URL_CONVERSION = '/' + VERSION + '/url-conversions/<int:_id>'
    URL_CONVERSION_BY_SEND_ID = '/' + VERSION + '/send-url-conversions/<int:send_id>'


class PushCampaignApiUrl(object):
    """
    This class contains the REST URLs of push_campaign_service
    """
    VERSION = 'v1'
    """ Endpoints' complete URLs for pyTests """
    # HOST_NAME is http://127.0.0.1:8013 for dev
    HOST_NAME = _get_host_name(GTApis.PUSH_CAMPAIGN_SERVICE_NAME, GTApis.PUSH_CAMPAIGN_SERVICE_PORT)
    CAMPAIGNS = HOST_NAME % ('/' + VERSION + '/push-campaigns')
    CAMPAIGN = HOST_NAME % ('/' + VERSION + '/push-campaigns/%s')
    SENDS = HOST_NAME % ('/' + VERSION + '/push-campaigns/%s/sends')
    BLASTS = HOST_NAME % ('/' + VERSION + '/push-campaigns/%s/blasts')
    BLAST = HOST_NAME % ('/' + VERSION + '/push-campaigns/%s/blasts/%s')
    BLAST_SENDS = HOST_NAME % ('/' + VERSION + '/push-campaigns/%s/blasts/%s/sends')
    SEND = HOST_NAME % ('/' + VERSION + '/push-campaigns/%s/send')
    SCHEDULE = HOST_NAME % ('/' + VERSION + '/push-campaigns/%s/schedule')
    REDIRECT = HOST_NAME % ('/' + VERSION + '/redirect/%s')
    URL_CONVERSION = HOST_NAME % ('/' + VERSION + '/url-conversions/%s')
    URL_CONVERSION_BY_SEND_ID = HOST_NAME % ('/' + VERSION + '/send-url-conversions/%s')


class EmailCampaignApi(object):
    """
    REST URLs for Email Campaign Service endpoints
    """
    VERSION = 'v1'
    CAMPAIGNS = '/' + VERSION + '/email-campaigns'
    CAMPAIGN = '/' + VERSION + '/email-campaigns/<int:id>'
    # endpoint /v1/email-campaigns/:id/send
    # Send the campaign as specified by the id
    SEND = '/' + VERSION + '/email-campaigns/<int:campaign_id>/send'
    URL_REDIRECT = '/' + VERSION + '/redirect/<int:url_conversion_id>'
    # endpoint /v1/email-campaigns/:id/blasts
    # Gives the blasts of a campaign
    BLASTS = '/' + VERSION + '/email-campaigns/<int:campaign_id>/blasts'
    # endpoint /v1/email-campaigns/:id/blasts/:id
    # Gives the blast object of a campaign for a particular blast_id
    BLAST = '/' + VERSION + '/email-campaigns/<int:campaign_id>/blasts/<int:blast_id>'
    # endpoint /v1/email-campaigns/:id/sends
    # Gives the sends of a campaign
    SENDS = '/' + VERSION + '/email-campaigns/<int:campaign_id>/sends'
    # endpoint /v1/email-campaigns/:id/sends/:id
    # Gives the send object of a campaign for a particular send_id
    SEND_BY_ID = '/' + VERSION + '/email-campaigns/<int:campaign_id>/sends/<int:send_id>'
    TEST_EMAIL = '/' + VERSION + '/test-email-send'

    """ URLs for email-templates """
    TEMPLATES = '/' + VERSION + '/email-templates'
    TEMPLATE = '/' + VERSION + '/email-templates/<int:template_id>'
    TEMPLATE_FOLDERS = '/' + VERSION + '/email-template-folders'
    TEMPLATE_FOLDER = '/' + VERSION + '/email-template-folders/<int:folder_id>'


class EmailCampaignApiUrl(object):
    """
    This class contains URLs to be used in Py-tests
    """
    VERSION = 'v1'
    HOST_NAME = _get_host_name(GTApis.EMAIL_CAMPAIGN_SERVICE_NAME, GTApis.EMAIL_CAMPAIGN_SERVICE_PORT)
    CAMPAIGNS = HOST_NAME % ('/' + VERSION + '/email-campaigns')
    CAMPAIGN = HOST_NAME % ('/' + VERSION + '/email-campaigns/%s')
    SEND = HOST_NAME % ('/' + VERSION + '/email-campaigns/%s/send')
    URL_REDIRECT = HOST_NAME % ('/' + VERSION + '/redirect/%s')
    BLASTS = HOST_NAME % ('/' + VERSION + '/email-campaigns/%s/blasts')
    BLAST = HOST_NAME % ('/' + VERSION + '/email-campaigns/%s/blasts/%s')
    SENDS = HOST_NAME % ('/' + VERSION + '/email-campaigns/%s/sends')
    SEND_BY_ID = HOST_NAME % ('/' + VERSION + '/email-campaigns/%s/sends/%s')
    TEST_EMAIL = HOST_NAME % ('/' + VERSION + '/test-email-send')

    """ URLs for email-templates """
    TEMPLATES = HOST_NAME % ('/' + VERSION + '/email-templates')
    TEMPLATE = HOST_NAME % ('/' + VERSION + '/email-templates/%s')
    TEMPLATE_FOLDERS = HOST_NAME % ('/' + VERSION + '/email-template-folders')
    TEMPLATE_FOLDER = HOST_NAME % ('/' + VERSION + '/email-template-folders/%s')


class ATSServiceApi(object):
    """
    REST URLs for ATS service endpoints
    """
    VERSION = 'v1'
    ATS = '/' + VERSION + '/ats'
    ACCOUNT = '/' + VERSION + '/ats-accounts/<int:account_id>'
    ACCOUNTS = '/' + VERSION + '/ats-accounts'
    CANDIDATE = '/' + VERSION + '/ats-candidates/<int:account_id>/<int:candidate_id>'
    CANDIDATES = '/' + VERSION + '/ats-candidates/<int:account_id>'
    CANDIDATES_REFRESH = '/' + VERSION + '/ats-candidates/refresh/<int:account_id>'
    CANDIDATE_LINK = '/' + VERSION + '/ats-candidates/link/<int:candidate_id>/<int:ats_candidate_id>'


class ATSServiceApiUrl(object):
    """
    URLs for ATS services.
    """
    VERSION = 'v1'
    HOST_NAME = _get_host_name(GTApis.ATS_SERVICE_NAME, GTApis.ATS_SERVICE_PORT)
    HEALTH_CHECK = _get_health_check_url(HOST_NAME)
    ATS = HOST_NAME % ('/' + VERSION + '/ats')
    ACCOUNT = HOST_NAME % ('/' + VERSION  + '/ats-accounts/%s')
    ACCOUNTS = HOST_NAME % ('/' + VERSION  + '/ats-accounts')
    CANDIDATE = HOST_NAME % ('/' + VERSION  + '/ats-candidates/%s/%s')
    CANDIDATES = HOST_NAME % ('/' + VERSION  + '/ats-candidates/%s')
    CANDIDATE_REFRESH = HOST_NAME % ('/' + VERSION  + '/ats-candidates/refresh/%s')
    CANDIDATE_LINK = HOST_NAME % ('/' + VERSION  + '/ats-candidates/link/%s/%s')


<<<<<<< HEAD
class MockServiceApi(object):
    """
    URLs for Mock Service
    """
    VERSION = 'v1'
    HOST_NAME = _get_host_name(GTApis.MOCK_SERVICE_NAME, GTApis.MOCK_SERVICE_PORT)
    # Endpoint for mock server
    MOCK_SERVICE = '/' + VERSION + '/<string:url_type>/<string:social_network>/<path:path>'


class MockServiceApiUrl(object):
    """
    API relative URLs for mock_service
    """
    VERSION = 'v1'
    HOST_NAME = _get_host_name(GTApis.MOCK_SERVICE_NAME, GTApis.MOCK_SERVICE_PORT)

    # Endpoint for sn mock server
    MOCK_SERVICE = HOST_NAME % ('/' + VERSION + '/%s/%s')
=======
class TalentBotApiUrl(object):
    """
    URLs for Talentbot service
    """
    VERSION = 'v1'
    SMS_LISTEN = '/' + VERSION + '/sms-callback'
    EMAIL_LISTEN = '/' + VERSION + '/email-callback'
    FACEBOOK_LISTEN = '/' + VERSION + '/facebook-callback'
    SLACK_LISTEN = '/' + VERSION + '/slack-callback'
    SLACK_AUTH = '/' + VERSION + '/slack-auth'
    INDEX = '/' + VERSION + '/index'
>>>>>>> 00aefaf7
<|MERGE_RESOLUTION|>--- conflicted
+++ resolved
@@ -99,11 +99,8 @@
     PUSH_CAMPAIGN_SERVICE_PORT = 8013
     EMAIL_CAMPAIGN_SERVICE_PORT = 8014
     ATS_SERVICE_PORT = 8015
-<<<<<<< HEAD
     MOCK_SERVICE_PORT = 8016
-=======
     TALENTBOT_PORT = 8017
->>>>>>> 00aefaf7
 
     # Names of flask micro services
     AUTH_SERVICE_NAME = 'auth-service'
@@ -121,11 +118,8 @@
     PUSH_CAMPAIGN_SERVICE_NAME = 'push-campaign-service'
     EMAIL_CAMPAIGN_SERVICE_NAME = 'email-campaign-service'
     ATS_SERVICE_NAME = 'ats-service'
-<<<<<<< HEAD
     MOCK_SERVICE_NAME = 'mock-service'
-=======
     TALENTBOT_SERVICE_NAME = 'talentbot-service'
->>>>>>> 00aefaf7
 
     # CORS headers
     CORS_HEADERS = {r"*": {"origins": [r".*\.gettalent\.com$",
@@ -903,7 +897,6 @@
     CANDIDATE_LINK = HOST_NAME % ('/' + VERSION  + '/ats-candidates/link/%s/%s')
 
 
-<<<<<<< HEAD
 class MockServiceApi(object):
     """
     URLs for Mock Service
@@ -923,7 +916,8 @@
 
     # Endpoint for sn mock server
     MOCK_SERVICE = HOST_NAME % ('/' + VERSION + '/%s/%s')
-=======
+
+    
 class TalentBotApiUrl(object):
     """
     URLs for Talentbot service
@@ -934,5 +928,4 @@
     FACEBOOK_LISTEN = '/' + VERSION + '/facebook-callback'
     SLACK_LISTEN = '/' + VERSION + '/slack-callback'
     SLACK_AUTH = '/' + VERSION + '/slack-auth'
-    INDEX = '/' + VERSION + '/index'
->>>>>>> 00aefaf7
+    INDEX = '/' + VERSION + '/index'