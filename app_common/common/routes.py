"""
This file contains API REST endpoints of all services e.g. one of the endpoint of auth_service is
    /v1/oauth2/token.

This also contains complete URLs of REST endpoints of all services. e.g. for above example,
complete URL will be 127.0.0.1:8011/v1/oauth2/token

Here we have two(or maybe three) classes for each service.
 e.g. for candidate_service
 1) CandidateApi which contains REST endpoints
 2) CandidateApiUrl which contains complete URLs of REST endpoints
 3) CandidateApiWords which contains common words for both above classes.
"""
import os
from talent_config_manager import TalentConfigKeys

LOCAL_HOST = 'http://127.0.0.1'
TALENT_DOMAIN = '.gettalent.com'
HEALTH_CHECK = '/healthcheck'


def _get_host_name(service_name, port_number):
    """
    This function gives the Base API Url depending on the environment variable.
    If api_version is provided, it also appends the version of API.

    For DEV, CIRCLE, In case of auth_service we'll get
        http://127.0.0.1:8001%s
    For QA:
            http://auth-service-staging.gettalent.com (for auth service)
    For PROD:
            http://auth-service.gettalent.com (for auth service)

    :param service_name: Name of service
    :param port_number: Port number of service
    :type service_name: str
    :type port_number: int
    :return:  A string that looks like https://auth-service.gettalent.com%s
    """
    env = os.getenv(TalentConfigKeys.ENV_KEY) or 'dev'
    if env == 'dev':
        # This looks like http://127.0.0.1:8001 (for auth service)
        return LOCAL_HOST + ':' + str(port_number) + '%s'
    elif env == 'jenkins':
        return 'http://jenkins.gettalent.com' + ':' + str(port_number) + '%s'
    elif env == 'qa':
        # This looks like:  https://auth-service-staging.gettalent.com%s
        return 'https://' + service_name + '-staging' + TALENT_DOMAIN + '%s'
    elif env == 'prod':
        # This looks like: https://auth-service.gettalent.com%s
        return 'https://' + service_name + TALENT_DOMAIN + '%s'
    else:
        raise Exception("Environment variable GT_ENVIRONMENT not set correctly: Should be dev, jenkins, qa, or prod")


def get_web_app_url():
    env = os.getenv(TalentConfigKeys.ENV_KEY) or 'dev'
    if env in ('dev', 'jenkins'):
        return LOCAL_HOST + ':3000'
    elif env == 'qa':
        return 'https://staging.gettalent.com'
    elif env == 'prod':
        return 'https://app.gettalent.com'
    else:
        raise Exception("Environment variable GT_ENVIRONMENT not set correctly: Should be dev, jenkins, qa, or prod")


def _get_api_relative_version(api_version):
    """
    Given version of API, this returns e.g. /v1/%s
    :param api_version:
    :return:
    """
    return '/%s/%s' % (api_version, '%s')


def _get_url_prefix(api_version):
    """
    For given API version this gives url_prefix to be used for API registration
    e.g if api_version is v1, it will return /v1/
    :param api_version: version of API
    """
    return '/' + api_version + '/'


def _get_health_check_url(host_name):
    """
    This returns the healthcheck url appended with host name. e.g.http://127.0.0.1:8001/healthcheck
    :param host_name: name of host. e.g.http://127.0.0.1:8001
    """
    return host_name % HEALTH_CHECK


class GTApis(object):
    """
    This class contains the getTalent flask micro services' name and respective port numbers.
    """
    # Port Numbers of Flask micro services
    AUTH_SERVICE_PORT = 8001
    ACTIVITY_SERVICE_PORT = 8002
    RESUME_PARSING_SERVICE_PORT = 8003
    USER_SERVICE_PORT = 8004
    CANDIDATE_SERVICE_PORT = 8005
    WIDGET_SERVICE_PORT = 8006
    SOCIAL_NETWORK_SERVICE_PORT = 8007
    CANDIDATE_POOL_SERVICE_PORT = 8008
    SPREADSHEET_IMPORT_SERVICE_PORT = 8009
    DASHBOARD_SERVICE_PORT = 8010
    SCHEDULER_SERVICE_PORT = 8011
    SMS_CAMPAIGN_SERVICE_PORT = 8012
    PUSH_CAMPAIGN_SERVICE_PORT = 8013
    EMAIL_CAMPAIGN_SERVICE_PORT = 8014

    # Names of flask micro services
    AUTH_SERVICE_NAME = 'auth-service'
    ACTIVITY_SERVICE_NAME = 'activity-service'
    RESUME_PARSING_SERVICE_NAME = 'resume-parsing-service'
    USER_SERVICE_NAME = 'user-service'
    CANDIDATE_SERVICE_NAME = 'candidate-service'
    WIDGET_SERVICE_NAME = 'widget-service'
    SOCIAL_NETWORK_SERVICE_NAME = 'social-network-service'
    CANDIDATE_POOL_SERVICE_NAME = 'candidate-pool-service'
    SPREADSHEET_IMPORT_SERVICE_NAME = 'spreadsheet-import-service'
    DASHBOARD_SERVICE_NAME = 'frontend-service'
    SCHEDULER_SERVICE_NAME = 'scheduler-service'
    SMS_CAMPAIGN_SERVICE_NAME = 'sms-campaign-service'
    PUSH_CAMPAIGN_SERVICE_NAME = 'push-campaign-service'
    EMAIL_CAMPAIGN_SERVICE_NAME = 'email-campaign-service'

    # CORS headers
    CORS_HEADERS = {r"*": {"origins": [r".*\.gettalent\.com",
                                       "http://127.0.0.1",
                                       "http://localhost"]}}


class AuthApi(object):
    """
    API relative URLs for auth_service. e.g. /v1/oauth2/token
    """
    VERSION = 'v1'
    RELATIVE_VERSION = _get_api_relative_version(VERSION)
    TOKEN_CREATE = RELATIVE_VERSION % 'oauth2/token'
    TOKEN_REVOKE = RELATIVE_VERSION % 'oauth2/revoke'
    AUTHORIZE = RELATIVE_VERSION % 'oauth2/authorize'


class AuthApiUrl(object):
    """
    Rest URLs of auth_service
    """
    HOST_NAME = _get_host_name(GTApis.AUTH_SERVICE_NAME,
                               GTApis.AUTH_SERVICE_PORT)
    HEALTH_CHECK = _get_health_check_url(HOST_NAME)
    TOKEN_CREATE = HOST_NAME % AuthApi.TOKEN_CREATE
    TOKEN_REVOKE = HOST_NAME % AuthApi.TOKEN_REVOKE
    AUTHORIZE = HOST_NAME % AuthApi.AUTHORIZE


class ActivityApi(object):
    """
    API relative URLs for activity_service. e.g /v1/activities/
    """
    VERSION = 'v1'
    RELATIVE_VERSION = _get_api_relative_version(VERSION)
    # /v1/activities/
    ACTIVITIES = RELATIVE_VERSION % 'activities/'
    # /v1/activities/<page>
    ACTIVITIES_PAGE = ACTIVITIES + '<page>'


class ActivityApiUrl(object):
    """
    Rest URLs of activity_service
    """
    HOST_NAME = _get_host_name(GTApis.ACTIVITY_SERVICE_NAME,
                               GTApis.ACTIVITY_SERVICE_PORT)
    HEALTH_CHECK = _get_health_check_url(HOST_NAME)
    ACTIVITIES = HOST_NAME % ActivityApi.ACTIVITIES
    ACTIVITIES_PAGE = ACTIVITIES + '%s'


class ResumeApi(object):
    """
    API relative URLs for resume_parsing_service. e.g. /v1/parse_resume
    """
    VERSION = 'v1'
    URL_PREFIX = _get_url_prefix(VERSION)
    RELATIVE_VERSION = _get_api_relative_version(VERSION)
    PARSE = 'parse_resume'
    BATCH = 'batch'


class ResumeApiUrl(object):
    """
    Rest URLs of resume_parsing_service
    """
    HOST_NAME = _get_host_name(GTApis.RESUME_PARSING_SERVICE_NAME,
                               GTApis.RESUME_PARSING_SERVICE_PORT)
    HEALTH_CHECK = _get_health_check_url(HOST_NAME)
    API_URL = HOST_NAME % ResumeApi.RELATIVE_VERSION
    PARSE = API_URL % ResumeApi.PARSE
    BATCH_URL = API_URL % ResumeApi.BATCH
    BATCH_PROCESS = '{}/{}'.format(BATCH_URL, '<int:user_id>')


class UserServiceApiWords(object):
    """
    This class contains words used for endpoints of user_service API.
    """
    USERS = 'users'
    DOMAINS = 'domains'
    DOMAIN = 'domain'
    ROLES = '/roles'
    GROUPS = 'groups'
    RESET_PASSWORD = '/reset-password'
    UPDATE_PASSWORD = '/update-password'
    FORGOT_PASSWORD = '/forgot-password'


class UserServiceApi(object):
    """
    API relative URLs for user_service. e.g. /v1/users
    """
    VERSION = 'v1'
    USERS = UserServiceApiWords.USERS
    DOMAINS = UserServiceApiWords.DOMAINS
    URL_PREFIX = _get_url_prefix(VERSION)
    _GROUP = UserServiceApiWords.GROUPS + '/<int:group_id>/'
    USER = UserServiceApiWords.USERS + "/<int:id>"
    DOMAIN = UserServiceApiWords.DOMAINS + "/<int:id>"
    USER_ROLES = UserServiceApiWords.USERS + "/<int:user_id>" + UserServiceApiWords.ROLES
    DOMAIN_ROLES = UserServiceApiWords.DOMAIN + '/<int:domain_id>' + UserServiceApiWords.ROLES
    DOMAIN_GROUPS = UserServiceApiWords.DOMAIN + "/<int:domain_id>/" + UserServiceApiWords.GROUPS
    DOMAIN_GROUPS_UPDATE = UserServiceApiWords.DOMAIN + "/" + UserServiceApiWords.GROUPS + '/<int:group_id>'
    USER_GROUPS = _GROUP + UserServiceApiWords.USERS
    UPDATE_PASSWORD = UserServiceApiWords.USERS + UserServiceApiWords.UPDATE_PASSWORD
    FORGOT_PASSWORD = UserServiceApiWords.USERS + UserServiceApiWords.FORGOT_PASSWORD
    RESET_PASSWORD = UserServiceApiWords.USERS + UserServiceApiWords.RESET_PASSWORD + '/<token>'


class UserServiceApiUrl(object):
    """
    Rest URLs of user_service
    """
    HOST_NAME = _get_host_name(GTApis.USER_SERVICE_NAME,
                               GTApis.USER_SERVICE_PORT)
    HEALTH_CHECK = _get_health_check_url(HOST_NAME)
    API_URL = HOST_NAME % _get_api_relative_version(UserServiceApi.VERSION)
    USERS = API_URL % UserServiceApiWords.USERS
    USER = USERS + '/%s'
    DOMAINS = API_URL % UserServiceApiWords.DOMAINS
    DOMAIN = DOMAINS + '/%s'
    USER_ROLES_API = API_URL % (UserServiceApiWords.USERS + '/%s' + UserServiceApiWords.ROLES)
    DOMAIN_ROLES_API = API_URL % (UserServiceApiWords.DOMAIN + '/%s' + UserServiceApiWords.ROLES)
    DOMAIN_GROUPS_API = API_URL % (UserServiceApiWords.DOMAIN + '/%s/' + UserServiceApiWords.GROUPS)
    DOMAIN_GROUPS_UPDATE_API = API_URL % (UserServiceApiWords.DOMAIN + '/' + UserServiceApiWords.GROUPS + '/%s')
    USER_GROUPS_API = API_URL % (UserServiceApiWords.GROUPS + '/%s/' + UserServiceApiWords.USERS)
    UPDATE_PASSWORD_API = API_URL % UserServiceApi.UPDATE_PASSWORD
    FORGOT_PASSWORD_API = API_URL % UserServiceApi.FORGOT_PASSWORD
    RESET_PASSWORD_API = USERS + UserServiceApiWords.RESET_PASSWORD + '/%s'


class WidgetApi(object):
    """
    API relative URLs for widget_service. e.g. /v1/universities
    """
    VERSION = 'v1'
    # This is /v1/
    URL_PREFIX = _get_url_prefix(VERSION)
    DOMAINS = 'domains'
    _ENCRYPTED_DOMAIN_ID = '/<path:encrypted_domain_id>'
    DOMAIN_WIDGETS = DOMAINS + _ENCRYPTED_DOMAIN_ID + '/widgets/<path:encrypted_widget_id>'
    DOMAIN_INTERESTS = DOMAINS + _ENCRYPTED_DOMAIN_ID + '/interests'
    DOMAIN_MAJORS = DOMAINS + _ENCRYPTED_DOMAIN_ID + '/majors'
    UNIVERSITIES = 'universities'


class WidgetApiUrl(object):
    """
    Rest URLs of widget_service
    """
    HOST_NAME = _get_host_name(GTApis.WIDGET_SERVICE_NAME,
                               GTApis.WIDGET_SERVICE_PORT)
    HEALTH_CHECK = _get_health_check_url(HOST_NAME)
    API_URL = HOST_NAME % _get_api_relative_version(WidgetApi.VERSION)
    DOMAIN_WIDGETS = API_URL % (WidgetApi.DOMAINS + '/%s/widgets/%s')
    DOMAIN_INTERESTS = API_URL % (WidgetApi.DOMAINS + '/%s/interests')
    DOMAIN_MAJORS = API_URL % (WidgetApi.DOMAINS + '/%s/majors')
    DOMAINS = API_URL % WidgetApi.DOMAINS
    UNIVERSITIES = API_URL % WidgetApi.UNIVERSITIES


class SocialNetworkApi(object):
    """
    API relative URLs for social_network_service
    """
    VERSION = 'v1'
    HOST_NAME = _get_host_name(GTApis.SOCIAL_NETWORK_SERVICE_NAME,
                               GTApis.SOCIAL_NETWORK_SERVICE_PORT)
    HEALTH_CHECK = _get_health_check_url(HOST_NAME)

    RELATIVE_VERSION = _get_api_relative_version(VERSION)
    EVENTS = RELATIVE_VERSION % 'events/'
    EVENT = RELATIVE_VERSION % '/events/<int:event_id>'


class SocialNetworkApiUrl(object):
    """
    API absolute URLs for social_network_service
    """
    HOST_NAME = _get_host_name(GTApis.SOCIAL_NETWORK_SERVICE_NAME,
                               GTApis.SOCIAL_NETWORK_SERVICE_PORT)
    HEALTH_CHECK = _get_health_check_url(HOST_NAME)

    API_URL = HOST_NAME % _get_api_relative_version(SocialNetworkApi.VERSION)
    EVENTS = API_URL % 'events'


class CandidatePoolApiWords(object):
    """
    This class contains words used for endpoints of candidate_pool API.
    """
    TALENT_POOLS = 'talent-pools'
    TALENT_POOL = 'talent-pool'
    TALENT_PIPELINES = 'talent-pipelines'
    TALENT_PIPELINE = 'talent-pipeline'
    STATS = '/stats'
    CANDIDATES = '/candidates'
    CAMPAIGNS = '/campaigns'
    GROUPS = 'groups'
    SMART_LISTS = '/smartlists'


class CandidatePoolApi(object):
    """
    API relative URLs for candidate_pool_service. e.g. /v1/smartlists
    """
    VERSION = 'v1'
    # /v1/
    URL_PREFIX = _get_url_prefix(VERSION)
    _INT_ID = '/<int:id>'
    # Talent Pools
    TALENT_PIPELINES = CandidatePoolApiWords.TALENT_PIPELINES
    TALENT_POOLS = CandidatePoolApiWords.TALENT_POOLS
    TALENT_POOL = CandidatePoolApiWords.TALENT_POOLS + _INT_ID
    TALENT_POOL_CANDIDATES = TALENT_POOL + CandidatePoolApiWords.CANDIDATES
    TALENT_POOL_GROUPS = CandidatePoolApiWords.GROUPS + '/<int:group_id>/' + CandidatePoolApiWords.TALENT_POOLS
    TALENT_POOL_UPDATE_STATS = CandidatePoolApiWords.TALENT_POOLS + CandidatePoolApiWords.STATS
    TALENT_POOL_GET_STATS = CandidatePoolApiWords.TALENT_POOL + '/<int:talent_pool_id>' + CandidatePoolApiWords.STATS
    TALENT_PIPELINES_IN_TALENT_POOL_GET_STATS = CandidatePoolApiWords.TALENT_POOL + '/<int:talent_pool_id>/' \
                                                + CandidatePoolApiWords.TALENT_PIPELINES + CandidatePoolApiWords.STATS
    # Talent Pipelines
    TALENT_PIPELINE = CandidatePoolApiWords.TALENT_PIPELINES + _INT_ID
    TALENT_PIPELINE_SMARTLISTS = CandidatePoolApiWords.TALENT_PIPELINES + _INT_ID + CandidatePoolApiWords.SMART_LISTS
    TALENT_PIPELINE_CANDIDATES = CandidatePoolApiWords.TALENT_PIPELINES + _INT_ID + CandidatePoolApiWords.CANDIDATES
    TALENT_PIPELINE_CAMPAIGNS = CandidatePoolApiWords.TALENT_PIPELINES + _INT_ID + CandidatePoolApiWords.CAMPAIGNS
    TALENT_PIPELINE_UPDATE_STATS = CandidatePoolApiWords.TALENT_PIPELINES + CandidatePoolApiWords.STATS
    TALENT_PIPELINE_GET_STATS = CandidatePoolApiWords.TALENT_PIPELINES + '/<int:talent_pipeline_id>' + CandidatePoolApiWords.STATS
    # Smartlists
    SMARTLISTS = 'smartlists'
    SMARTLIST = SMARTLISTS + _INT_ID
    SMARTLIST_CANDIDATES = SMARTLISTS + '/<int:smartlist_id>' + CandidatePoolApiWords.CANDIDATES
    SMARTLIST_UPDATE_STATS = SMARTLISTS + CandidatePoolApiWords.STATS
    SMARTLIST_GET_STATS = SMARTLISTS + '/<int:smartlist_id>' + CandidatePoolApiWords.STATS


class CandidatePoolApiUrl(object):
    """
    Rest URLs of candidate_pool_service
    """
    HOST_NAME = _get_host_name(GTApis.CANDIDATE_POOL_SERVICE_NAME,
                               GTApis.CANDIDATE_POOL_SERVICE_PORT)
    HEALTH_CHECK = _get_health_check_url(HOST_NAME)
    API_URL = HOST_NAME % _get_api_relative_version(CandidatePoolApi.VERSION)
    # Talent Pool
    TALENT_POOLS = API_URL % CandidatePoolApiWords.TALENT_POOLS
    TALENT_POOL = TALENT_POOLS + '/%s'
    TALENT_POOL_UPDATE_STATS = API_URL % CandidatePoolApi.TALENT_POOL_UPDATE_STATS
    TALENT_POOL_GET_STATS = API_URL % (CandidatePoolApiWords.TALENT_POOL+"/%s"+CandidatePoolApiWords.STATS)
    TALENT_PIPELINES_IN_TALENT_POOL_GET_STATS = API_URL % CandidatePoolApiWords.TALENT_POOL + '/%s/' \
                                                + CandidatePoolApiWords.TALENT_PIPELINES + CandidatePoolApiWords.STATS
    TALENT_POOL_CANDIDATE = API_URL % (CandidatePoolApiWords.TALENT_POOLS +'/%s'+CandidatePoolApiWords.CANDIDATES)
    TALENT_POOL_GROUP = API_URL % (CandidatePoolApiWords.GROUPS+'/%s/'+CandidatePoolApiWords.TALENT_POOLS)
    # Talent Pipeline
    TALENT_PIPELINES = API_URL % CandidatePoolApiWords.TALENT_PIPELINES
    TALENT_PIPELINE = TALENT_PIPELINES + '/%s'
    TALENT_PIPELINE_UPDATE_STATS = API_URL % CandidatePoolApi.TALENT_PIPELINE_UPDATE_STATS
    TALENT_PIPELINE_CANDIDATE = API_URL % (CandidatePoolApiWords.TALENT_PIPELINES + '/%s'+ CandidatePoolApiWords.CANDIDATES)
    TALENT_PIPELINE_CAMPAIGN = API_URL % (CandidatePoolApiWords.TALENT_PIPELINES + '/%s' + CandidatePoolApiWords.CAMPAIGNS)
    TALENT_PIPELINE_SMARTLISTS = API_URL % (CandidatePoolApiWords.TALENT_PIPELINES + '/%s' + CandidatePoolApiWords.SMART_LISTS)
    TALENT_PIPELINE_GET_STATS = API_URL % (CandidatePoolApiWords.TALENT_PIPELINES + "/%s" + CandidatePoolApiWords.STATS)
    # Smartlists
    SMARTLISTS = API_URL % CandidatePoolApi.SMARTLISTS
    SMARTLIST = API_URL % CandidatePoolApi.SMARTLISTS + '/%s'
    SMARTLIST_UPDATE_STATS = API_URL % CandidatePoolApi.SMARTLIST_UPDATE_STATS
    SMARTLIST_GET_STATS = SMARTLISTS + "/%s" + CandidatePoolApiWords.STATS
    SMARTLIST_CANDIDATES = SMARTLISTS + '/%s' + CandidatePoolApiWords.CANDIDATES


class SpreadsheetImportApi(object):
    """
    API relative URLs for spreadsheet_import_service. e.g. /v1/parse_spreadsheet/convert_to_table
    """
    VERSION = 'v1'
    # This is /v1/
    URL_PREFIX = _get_url_prefix(VERSION)
    _PARSE_SPREADSHEET = 'parse_spreadsheet'
    CONVERT_TO_TABLE = _PARSE_SPREADSHEET + '/convert_to_table'
    IMPORT_CANDIDATES = _PARSE_SPREADSHEET + '/import_candidates'


class SpreadsheetImportApiUrl(object):
    """
    Rest URLs of spreadsheet_import_service
    """
    HOST_NAME = _get_host_name(GTApis.SPREADSHEET_IMPORT_SERVICE_NAME,
                               GTApis.SPREADSHEET_IMPORT_SERVICE_PORT)
    HEALTH_CHECK = _get_health_check_url(HOST_NAME)
    API_URL = HOST_NAME % _get_api_relative_version(SpreadsheetImportApi.VERSION)
    CONVERT_TO_TABLE = API_URL % SpreadsheetImportApi.CONVERT_TO_TABLE
    IMPORT_CANDIDATES = API_URL % SpreadsheetImportApi.IMPORT_CANDIDATES


class CampaignWords(object):
    """
    This class contains words used for endpoints of SMS Campaign API.
    """
    CAMPAIGNS = 'campaigns'
    SCHEDULE = '/schedule'
    REDIRECT = 'redirect'
    RECEIVE = 'receive'
    SENDS = '/sends'
    SEND = '/send'
    BLASTS = '/blasts'
    REPLIES = '/replies'
    EMAIL_CAMPAIGN = 'email-' + CAMPAIGNS


class SmsCampaignApi(object):
    """
    This class contains the REST endpoints of sms_campaign_service
    """
    VERSION = 'v1'
    # HOST_NAME is http://127.0.0.1:8012 for dev
    HOST_NAME = _get_host_name(GTApis.SMS_CAMPAIGN_SERVICE_NAME,
                               GTApis.SMS_CAMPAIGN_SERVICE_PORT)
    API_URL = '/%s/%s' % (VERSION, '%s')
    # endpoint /v1/campaigns
    # GET all campaigns of a user, POST new campaign, DELETE campaigns of a user from given ids
    CAMPAIGNS = '/%s/%s' % (VERSION, CampaignWords.CAMPAIGNS)
    # endpoint /v1/campaigns/:id
    # GET campaign by its id, POST: updates a campaign, DELETE a campaign from given id
    CAMPAIGN = CAMPAIGNS + '/<int:campaign_id>'
    # /v1/campaigns/:id/schedule
    # To schedule an SMS campaign
    SCHEDULE = CAMPAIGN + CampaignWords.SCHEDULE
    # endpoint /v1/campaigns/:id/send
    # To send a campaign to candidates
    SEND = CAMPAIGN + CampaignWords.SEND
    # endpoint /v1/redirect/:id
    # This endpoint is hit when candidate clicks on any URL present in SMS body text.
    REDIRECT = API_URL % (CampaignWords.REDIRECT + '/<int:url_conversion_id>')
    # endpoint /v1/receive
    # This endpoint is callback URL when candidate replies to a campaign via SMS
    RECEIVE = API_URL % CampaignWords.RECEIVE
    # endpoint /v1/campaigns/:id/blasts
    # Gives the blasts of a campaign
    BLASTS = CAMPAIGN + CampaignWords.BLASTS
    # endpoint /v1/campaigns/:id/blasts/:id
    # Gives the blast object of SMS campaign from given blast id.
    BLAST = CAMPAIGN + CampaignWords.BLASTS + '/<int:blast_id>'
    # endpoint /v1/campaigns/:id/blasts/:id/sends
    # Gives the sends objects of a blast object of SMS campaign from given blast id.
    BLAST_SENDS = BLAST + CampaignWords.SENDS
    # endpoint /v1/campaigns/:id/blasts/:id/replies
    # Gives the replies objects of a blast object of SMS campaign from given blast id.
    BLAST_REPLIES = BLAST + CampaignWords.REPLIES
    # endpoint /v1/campaigns/:id/sends
    # This gives the records from "sends" for a given id of campaign
    SENDS = CAMPAIGN + CampaignWords.SENDS
    # endpoint /v1/campaigns/:id/replies
    # This gives the records from "sms_campaign_reply" for a given id of campaign
    REPLIES = CAMPAIGN + CampaignWords.REPLIES


class SmsCampaignApiUrl(object):
    """
    This class contains the REST URLs of sms_campaign_service
    """
    """ Endpoints' complete URLs for pyTests """
    CAMPAIGNS = SmsCampaignApi.HOST_NAME % SmsCampaignApi.CAMPAIGNS
    CAMPAIGN = CAMPAIGNS + '/%s'
    SCHEDULE = CAMPAIGN + CampaignWords.SCHEDULE
    SEND = CAMPAIGN + CampaignWords.SEND
    REDIRECT = SmsCampaignApi.HOST_NAME % '/%s/%s' % (SmsCampaignApi.VERSION,
                                                      CampaignWords.REDIRECT + '/%s')
    RECEIVE = SmsCampaignApi.HOST_NAME % SmsCampaignApi.RECEIVE
    BLASTS = CAMPAIGN + CampaignWords.BLASTS
    BLAST = BLASTS + '/%s'
    SENDS = CAMPAIGN + CampaignWords.SENDS
    REPLIES = CAMPAIGN + CampaignWords.REPLIES
    BLAST_SENDS = BLAST + CampaignWords.SENDS
    BLAST_REPLIES = BLAST + CampaignWords.REPLIES


class CandidateApiWords(object):
    """
    This class contains words used for endpoints of Candidate API.
    """
    CANDIDATES = "candidates"
    ADDRESSES = "/addresses"
    AOIS = "/areas_of_interest"
    CUSTOM_FIELD = "/custom_fields"
    EDUCATIONS = "/educations"
    DEGREES = "/degrees"
    BULLETS = "/bullets"
    EXPERIENCES = "/experiences"
    EMAILS = "/emails"
    MILITARY_SERVICES = "/military_services"
    PHONES = "/phones"
    PREFERRED_LOCATIONS = "/preferred_locations"
    SKILLS = "/skills"
    SOCIAL_NETWORKS = "/social_networks"
    WORK_PREFERENCES = "/work_preference"
    EDITS = "/edits"
    SEARCH = "/search"
    DOCUMENTS = "/documents"
    OPENWEB = '/openweb'
    CANDIDATE_CLIENT_CAMPAIGN = '/client_email_campaign'
    VIEWS = "/views"
    PREFERENCE = "/preferences"
<<<<<<< HEAD
    DEVICES = '/devices'
=======
    PHOTOS = "/photos"
>>>>>>> c0942109


class CandidateApi(object):
    """
    API relative URLs for candidate_service. e,g /v1/candidates
    """
    VERSION = 'v1'
    _INT_ID = "/<int:id>"
    HOST_NAME = _get_host_name(GTApis.CANDIDATE_SERVICE_NAME,
                               GTApis.CANDIDATE_SERVICE_PORT)
    RELATIVE_VERSION = '/%s/%s' % (VERSION, '%s')
    HEALTH_CHECK = _get_health_check_url(HOST_NAME)

    CANDIDATES = RELATIVE_VERSION % CandidateApiWords.CANDIDATES
    _CANDIDATE_ID = CANDIDATES + "/<int:candidate_id>"
    CANDIDATE_ID = RELATIVE_VERSION % (CandidateApiWords.CANDIDATES + _INT_ID)
    CANDIDATE_EMAIL = RELATIVE_VERSION % (CandidateApiWords.CANDIDATES + "/<email>")

    ADDRESSES = _CANDIDATE_ID + CandidateApiWords.ADDRESSES
    ADDRESS = ADDRESSES + _INT_ID

    AOIS = _CANDIDATE_ID + CandidateApiWords.AOIS
    AOI = AOIS + _INT_ID

    CUSTOM_FIELDS = _CANDIDATE_ID + CandidateApiWords.CUSTOM_FIELD
    CUSTOM_FIELD = CUSTOM_FIELDS + _INT_ID

    EDUCATIONS = _CANDIDATE_ID + CandidateApiWords.EDUCATIONS
    EDUCATION = EDUCATIONS + _INT_ID

    DEGREES = EDUCATIONS + '/<int:education_id>' + CandidateApiWords.DEGREES
    DEGREE = DEGREES + _INT_ID

    DEGREE_BULLETS = DEGREES + "/<int:degree_id>" + CandidateApiWords.BULLETS
    DEGREE_BULLET = DEGREE_BULLETS + _INT_ID

    EXPERIENCES = _CANDIDATE_ID + CandidateApiWords.EXPERIENCES
    EXPERIENCE = EXPERIENCES + _INT_ID

    EXPERIENCE_BULLETS = EXPERIENCES + "/<int:experience_id>" + CandidateApiWords.BULLETS
    EXPERIENCE_BULLET = EXPERIENCE_BULLETS + _INT_ID

    EMAILS = _CANDIDATE_ID + CandidateApiWords.EMAILS
    EMAIL = EMAILS + _INT_ID

    MILITARY_SERVICES = _CANDIDATE_ID + CandidateApiWords.MILITARY_SERVICES
    MILITARY_SERVICE = MILITARY_SERVICES + _INT_ID

    PHONES = _CANDIDATE_ID + CandidateApiWords.PHONES
    PHONE = PHONES + _INT_ID

    PREFERRED_LOCATIONS = _CANDIDATE_ID + CandidateApiWords.PREFERRED_LOCATIONS
    PREFERRED_LOCATION = PREFERRED_LOCATIONS + _INT_ID

    SKILLS = _CANDIDATE_ID + CandidateApiWords.SKILLS
    SKILL = SKILLS + _INT_ID

    PHOTOS = _CANDIDATE_ID + CandidateApiWords.PHOTOS
    PHOTO = PHOTOS + _INT_ID

    SOCIAL_NETWORKS = _CANDIDATE_ID + CandidateApiWords.SOCIAL_NETWORKS
    SOCIAL_NETWORK = SOCIAL_NETWORKS + _INT_ID

    WORK_PREFERENCE = _CANDIDATE_ID + CandidateApiWords.WORK_PREFERENCES + _INT_ID
    CANDIDATE_EDIT = CANDIDATE_ID + CandidateApiWords.EDITS

    CANDIDATE_SEARCH = CANDIDATES + CandidateApiWords.SEARCH
    CANDIDATES_DOCUMENTS = CANDIDATES + CandidateApiWords.DOCUMENTS
    OPENWEB = CANDIDATES + CandidateApiWords.OPENWEB
    CANDIDATE_CLIENT_CAMPAIGN = CANDIDATES + CandidateApiWords.CANDIDATE_CLIENT_CAMPAIGN
    CANDIDATE_VIEWS = CANDIDATE_ID + CandidateApiWords.VIEWS
    CANDIDATE_PREFERENCES = CANDIDATE_ID + CandidateApiWords.PREFERENCE
    DEVICES = RELATIVE_VERSION % CandidateApiWords.DEVICES
    DEVICE = RELATIVE_VERSION % CandidateApiWords.DEVICES + _INT_ID


class CandidateApiUrl(object):
    """
    Rest URLs of candidate_service
    """
    HOST_NAME = _get_host_name(GTApis.CANDIDATE_SERVICE_NAME,
                               GTApis.CANDIDATE_SERVICE_PORT)
    HEALTH_CHECK = _get_health_check_url(HOST_NAME)
    CANDIDATES = HOST_NAME % CandidateApi.CANDIDATES
    CANDIDATE = CANDIDATES + "/%s"

    ADDRESSES = CANDIDATE + CandidateApiWords.ADDRESSES
    ADDRESS = ADDRESSES + "/%s"

    AOIS = CANDIDATE + CandidateApiWords.AOIS
    AOI = AOIS + "/%s"

    CUSTOM_FIELDS = CANDIDATE + CandidateApiWords.CUSTOM_FIELD
    CUSTOM_FIELD = CUSTOM_FIELDS + "/%s"

    CANDIDATE_SEARCH_URI = CANDIDATES + CandidateApiWords.SEARCH

    CANDIDATES_DOCUMENTS_URI = CANDIDATES + CandidateApiWords.DOCUMENTS

    EDUCATIONS = CANDIDATE + CandidateApiWords.EDUCATIONS
    EDUCATION = EDUCATIONS + "/%s"

    DEGREES = EDUCATION + CandidateApiWords.DEGREES
    DEGREE = DEGREES + "/%s"

    DEGREE_BULLETS = DEGREE + CandidateApiWords.BULLETS
    DEGREE_BULLET = DEGREE_BULLETS + "/%s"

    EMAILS = CANDIDATE + CandidateApiWords.EMAILS
    EMAIL = EMAILS + "/%s"

    EXPERIENCES = CANDIDATE + CandidateApiWords.EXPERIENCES
    EXPERIENCE = EXPERIENCES + "/%s"

    EXPERIENCE_BULLETS = EXPERIENCE + CandidateApiWords.BULLETS
    EXPERIENCE_BULLET = EXPERIENCE_BULLETS + "/%s"

    MILITARY_SERVICES = CANDIDATE + CandidateApiWords.MILITARY_SERVICES
    MILITARY_SERVICE = MILITARY_SERVICES + "/%s"

    PHONES = CANDIDATE + CandidateApiWords.PHONES
    PHONE = PHONES + "/%s"

    PREFERRED_LOCATIONS = CANDIDATE + CandidateApiWords.PREFERRED_LOCATIONS
    PREFERRED_LOCATION = PREFERRED_LOCATIONS + "/%s"

    SKILLS = CANDIDATE + CandidateApiWords.SKILLS
    SKILL = SKILLS + "/%s"

    PHOTOS = CANDIDATE + CandidateApiWords.PHOTOS
    PHOTO = PHOTOS + "/%s"

    SOCIAL_NETWORKS = CANDIDATE + CandidateApiWords.SOCIAL_NETWORKS
    SOCIAL_NETWORK = SOCIAL_NETWORKS + "/%s"

    WORK_PREFERENCE = CANDIDATE + CandidateApiWords.WORK_PREFERENCES + "/%s"
    CANDIDATE_EDIT = CANDIDATE + CandidateApiWords.EDITS
    CANDIDATE_VIEW = CANDIDATE + CandidateApiWords.VIEWS
    CANDIDATE_PREFERENCE = CANDIDATE + CandidateApiWords.PREFERENCE

    CANDIDATE_CLIENT_CAMPAIGN = CANDIDATES + CandidateApiWords.CANDIDATE_CLIENT_CAMPAIGN
    DEVICES = CANDIDATE + CandidateApiWords.DEVICES
    DEVICE = CANDIDATE + CandidateApiWords.DEVICES + '/%s'


class SchedulerApi(object):
    """
    Rest URLs of scheduler_service
    """
    HOST_NAME = _get_host_name(GTApis.SCHEDULER_SERVICE_NAME,
                               GTApis.SCHEDULER_SERVICE_PORT)
    VERSION = 'v1'
    # URLs, in case of API
    RELATIVE_VERSION = _get_api_relative_version(VERSION)
    SCHEDULER_MULTIPLE_TASKS = RELATIVE_VERSION % "tasks/"
    SCHEDULER_TASKS_TEST = RELATIVE_VERSION % "tasks/test/"
    SCHEDULER_ONE_TASK = RELATIVE_VERSION % "tasks/id/<string:_id>"
    SCHEDULER_NAMED_TASK = RELATIVE_VERSION % "tasks/name/<string:_name>"
    SCHEDULER_ONE_TASK_NAME = RELATIVE_VERSION % "tasks/name/<string:_name>"
    SCHEDULER_MULTIPLE_TASK_RESUME = RELATIVE_VERSION % "tasks/resume/"
    SCHEDULER_MULTIPLE_TASK_PAUSE = RELATIVE_VERSION % "tasks/pause/"
    SCHEDULER_SINGLE_TASK_RESUME = RELATIVE_VERSION % "tasks/<string:_id>/resume/"
    SCHEDULER_SINGLE_TASK_PAUSE = RELATIVE_VERSION % "tasks/<string:_id>/pause/"


class SchedulerApiUrl(object):
    """
    Rest URLs of scheduler_service
    """
    HOST_NAME = _get_host_name(GTApis.SCHEDULER_SERVICE_NAME,
                               GTApis.SCHEDULER_SERVICE_PORT)
    VERSION = 'v1'

    HOST_NAME %= _get_api_relative_version(VERSION)
    # URLs, in case of test cases
    TASKS = HOST_NAME % "tasks/"
    TASK = HOST_NAME % 'tasks/id/%s'
    TASK_NAME = HOST_NAME % 'tasks/name/%s'
    PAUSE_TASK = HOST_NAME % 'tasks/%s/pause/'
    RESUME_TASK = HOST_NAME % 'tasks/%s/resume/'
    PAUSE_TASKS = HOST_NAME % 'tasks/pause/'
    RESUME_TASKS = HOST_NAME % 'tasks/resume/'
    TEST_TASK = HOST_NAME % 'tasks/test/'

    # Use different port of scheduler service URL
    FLOWER_MONITORING = '--port=5511'


class PushCampaignApi(object):
    """
    REST URLs for Push Campaign Service endpoints
    """
    VERSION = 'v1'

    API_URL = '/%s/%s' % (VERSION, '%s')
    # endpoint /v1/campaigns
    # GET all campaigns of a user, POST new campaign, DELETE campaigns of a user from given ids
    CAMPAIGNS = '/%s/%s' % (VERSION, 'campaigns')
    DEVICES = '/%s/%s' % (VERSION, 'devices')
    # endpoint /v1/campaigns/:id
    # GET campaign by its id, POST: updates a campaign, DELETE a campaign from given id
    CAMPAIGN = '/%s/%s' % (VERSION, 'campaigns/<int:campaign_id>')
    # endpoint /v1/campaigns/:id/sends
    # This gives the records from "sends" for a given id of campaign
    SENDS = CAMPAIGN + '/sends'
    BLAST_SENDS = CAMPAIGN + '/blasts/<int:blast_id>/sends'
    BLASTS = CAMPAIGN + '/blasts'
    BLAST = CAMPAIGN + '/blasts/<int:blast_id>'
    # endpoint /v1/campaigns/:id/send
    # To send a campaign to candidates
    SEND = CAMPAIGN + '/send'
    # /v1/campaigns/:id/schedule
    # To schedule an Push campaign
    SCHEDULE = CAMPAIGN + '/schedule'
    """ Followings are not REST endpoints, but App endpoints """
    # endpoint /v1/redirect/:id
    # This endpoint is hit when candidate clicks on any URL present in SMS body text.
    REDIRECT = API_URL % 'redirect/<int:url_conversion_id>'
    URL_CONVERSION = '/%s/%s/<int:_id>' % (VERSION, 'url-conversions')
    URL_CONVERSION_BY_SEND_ID = '/%s/%s/<int:send_id>' % (VERSION, 'send-url-conversions')


class PushCampaignApiUrl(object):
    """
    This class contains the REST URLs of push_campaign_service
    """
    """ Endpoints' complete URLs for pyTests """
    # HOST_NAME is http://127.0.0.1:8013 for dev
    HOST_NAME = _get_host_name(GTApis.PUSH_CAMPAIGN_SERVICE_NAME,
                               GTApis.PUSH_CAMPAIGN_SERVICE_PORT)
    CAMPAIGNS = HOST_NAME % PushCampaignApi.CAMPAIGNS
    CAMPAIGN = HOST_NAME % '/%s/%s' % (PushCampaignApi.VERSION, 'campaigns/%s')
    SENDS = CAMPAIGN + '/sends'
    BLASTS = CAMPAIGN + '/blasts'
    BLAST = CAMPAIGN + '/blasts/%s'
    BLAST_SENDS = CAMPAIGN + '/blasts/%s/sends'
    SEND = CAMPAIGN + '/send'
    SCHEDULE = CAMPAIGN + '/schedule'
    DEVICES = HOST_NAME % '/%s/%s' % (PushCampaignApi.VERSION, 'devices')
    REDIRECT = HOST_NAME % '/%s/%s' % (PushCampaignApi.VERSION, 'redirect/%s')
    URL_CONVERSION = HOST_NAME % '/%s/%s' % (PushCampaignApi.VERSION, 'url-conversions/%s')
    URL_CONVERSION_BY_SEND_ID = HOST_NAME % '/%s/%s' % (PushCampaignApi.VERSION, 'send-url-conversions/%s')


class EmailCampaignEndpoints(object):
    VERSION = 'v1'

    HOST_NAME = _get_host_name(GTApis.EMAIL_CAMPAIGN_SERVICE_NAME,
                           GTApis.EMAIL_CAMPAIGN_SERVICE_PORT)
    RELATIVE_VERSION = _get_api_relative_version(VERSION)
    API_URL = '/%s/%s' % (VERSION, '%s')
    CAMPAIGNS = RELATIVE_VERSION % CampaignWords.EMAIL_CAMPAIGN
    CAMPAIGN = CAMPAIGNS + '/<int:id>'
    SEND = CAMPAIGNS + '/<int:campaign_id>' + CampaignWords.SEND
    URL_REDIRECT = API_URL % (CampaignWords.REDIRECT + '/<int:url_conversion_id>')


class EmailCampaignUrl(object):
    CAMPAIGNS = EmailCampaignEndpoints.HOST_NAME % EmailCampaignEndpoints.CAMPAIGNS
    CAMPAIGN = CAMPAIGNS + "/%s"
    SEND = CAMPAIGN + CampaignWords.SEND
    URL_REDIRECT = EmailCampaignEndpoints.HOST_NAME % ('/' + EmailCampaignEndpoints.VERSION + '/' +
                                CampaignWords.REDIRECT + '/%s')

<|MERGE_RESOLUTION|>--- conflicted
+++ resolved
@@ -529,11 +529,8 @@
     CANDIDATE_CLIENT_CAMPAIGN = '/client_email_campaign'
     VIEWS = "/views"
     PREFERENCE = "/preferences"
-<<<<<<< HEAD
     DEVICES = '/devices'
-=======
     PHOTOS = "/photos"
->>>>>>> c0942109
 
 
 class CandidateApi(object):
