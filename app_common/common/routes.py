--- conflicted
+++ resolved
@@ -80,15 +80,11 @@
     if env == TalentEnvs.DEV:
         return 'http://gettalent.ngrok.io/%s' % SocialNetworkApi.EVENTBRITE_IMPORTER
     else:
-        return _get_host_name(GTApis.SOCIAL_NETWORK_SERVICE_NAME, GTApis.SOCIAL_NETWORK_SERVICE_PORT) + '/' \
-<<<<<<< HEAD
+        return _get_host_name(GTApis.SOCIAL_NETWORK_SERVICE_NAME, GTApis.SOCIAL_NETWORK_SERVICE_PORT) \
                + SocialNetworkApi.EVENTBRITE_IMPORTER
     # TODO: If it is specific to social-network-service, it should be inside respective service or respective
     # TODO: class in routes.py
     # TODO: add a story here about how to use http://gettalent.ngrok.io/ in dev.
-=======
-            + SocialNetworkApi.EVENTBRITE_IMPORTER
->>>>>>> 101183d9
 
 
 def _get_health_check_url(host_name):
@@ -649,7 +645,7 @@
     # TODO: you be so kind to explain this?
     TIMEZONES = '/' + VERSION + '/data/timezones'
     RSVP = '/' + VERSION + '/rsvp'
-    CODE = '/' + VERSION + '/code'
+    CODE = '/' + VERSION + '/coe'
     # TODO: Why second '+' here?
     # TODO: Is this restful? We need to discuss this. IMO, /v1/importer?social_network=meetup&mode=rsvp is clearer.
     # TODO: (http://rest.elkstein.org/2008/02/more-complex-rest-requests.html)
