"""
This file contains API REST endpoints of all services e.g. one of the endpoint of auth_service is
    /v1/oauth2/token.

This also contains complete URLs of REST endpoints of all services. e.g. for above example,
complete URL will be 127.0.0.1:8011/v1/oauth2/token

Here we have two classes for each service.
 e.g. for candidate_service
 1) CandidateApi which contains REST endpoints
 2) CandidateApiUrl which contains complete URLs of REST endpoints

"""
import os
from talent_config_manager import TalentConfigKeys, TalentEnvs

LOCAL_HOST = 'http://127.0.0.1'
TALENT_DOMAIN = '.gettalent.com'
HEALTH_CHECK = '/healthcheck'


def _get_host_name(service_name, port_number):
    """
    This function gives the Base API Url depending on the environment variable.
    If api_version is provided, it also appends the version of API.

    For DEV, CIRCLE, In case of auth_service we'll get

            http://127.0.0.1:8001%s
    For QA:
            http://auth-service-staging.gettalent.com (for auth service)
    For PROD:
            http://auth-service.gettalent.com (for auth service)

    :param service_name: Name of service
    :param port_number: Port number of service
    :type service_name: str
    :type port_number: int
    :return:  A string that looks like https://auth-service.gettalent.com%s
    """
    env = os.getenv(TalentConfigKeys.ENV_KEY) or TalentEnvs.DEV
    if env == TalentEnvs.DEV:
        # This looks like http://127.0.0.1:8001 (for auth service)
        return LOCAL_HOST + ':' + str(port_number) + '%s'
    elif env == TalentEnvs.JENKINS:
        return 'http://jenkins.gettalent.com' + ':' + str(port_number) + '%s'
    elif env == TalentEnvs.QA:
        # This looks like:  https://auth-service-staging.gettalent.com%s
        return 'https://' + service_name + '-staging' + TALENT_DOMAIN + '%s'
    elif env == TalentEnvs.PROD:
        # This looks like: https://auth-service.gettalent.com%s
        return 'https://' + service_name + TALENT_DOMAIN + '%s'
    else:
        raise Exception("Environment variable GT_ENVIRONMENT not set correctly: "
                        "Should be %s, %s, %s or %s"
                        % (TalentEnvs.DEV, TalentEnvs.JENKINS, TalentEnvs.QA, TalentEnvs.PROD))


def get_web_app_url():
    env = os.getenv(TalentConfigKeys.ENV_KEY) or TalentEnvs.DEV
    if env in (TalentEnvs.DEV, TalentEnvs.JENKINS):
        return LOCAL_HOST + ':3000'
    elif env == TalentEnvs.QA:
        return 'https://staging.gettalent.com'
    elif env == TalentEnvs.PROD:
        return 'https://app.gettalent.com'
    else:
        raise Exception("Environment variable GT_ENVIRONMENT not set correctly: "
                        "Should be %s, %s, %s or %s"
                        % (TalentEnvs.DEV, TalentEnvs.JENKINS, TalentEnvs.QA, TalentEnvs.PROD))


def _get_health_check_url(host_name):
    """
    This returns the healthcheck url appended with host name. e.g.http://127.0.0.1:8001/healthcheck
    :param str host_name: name of host. e.g.http://127.0.0.1:8001
    """
    return host_name % HEALTH_CHECK


class GTApis(object):
    """
    This class contains the getTalent flask micro services' name and respective port numbers.
    """
    # Port Numbers of Flask micro services
    AUTH_SERVICE_PORT = 8001
    ACTIVITY_SERVICE_PORT = 8002
    RESUME_PARSING_SERVICE_PORT = 8003
    USER_SERVICE_PORT = 8004
    CANDIDATE_SERVICE_PORT = 8005
    WIDGET_SERVICE_PORT = 8006
    SOCIAL_NETWORK_SERVICE_PORT = 8007
    CANDIDATE_POOL_SERVICE_PORT = 8008
    SPREADSHEET_IMPORT_SERVICE_PORT = 8009
    DASHBOARD_SERVICE_PORT = 8010
    SCHEDULER_SERVICE_PORT = 8011
    SMS_CAMPAIGN_SERVICE_PORT = 8012
    PUSH_CAMPAIGN_SERVICE_PORT = 8013
    EMAIL_CAMPAIGN_SERVICE_PORT = 8014

    # Names of flask micro services
    AUTH_SERVICE_NAME = 'auth-service'
    ACTIVITY_SERVICE_NAME = 'activity-service'
    RESUME_PARSING_SERVICE_NAME = 'resume-parsing-service'
    USER_SERVICE_NAME = 'user-service'
    CANDIDATE_SERVICE_NAME = 'candidate-service'
    WIDGET_SERVICE_NAME = 'widget-service'
    SOCIAL_NETWORK_SERVICE_NAME = 'social-network-service'
    CANDIDATE_POOL_SERVICE_NAME = 'candidate-pool-service'
    SPREADSHEET_IMPORT_SERVICE_NAME = 'spreadsheet-import-service'
    DASHBOARD_SERVICE_NAME = 'frontend-service'
    SCHEDULER_SERVICE_NAME = 'scheduler-service'
    SMS_CAMPAIGN_SERVICE_NAME = 'sms-campaign-service'
    PUSH_CAMPAIGN_SERVICE_NAME = 'push-campaign-service'
    EMAIL_CAMPAIGN_SERVICE_NAME = 'email-campaign-service'

    # CORS headers
    CORS_HEADERS = {r"*": {"origins": [r".*\.gettalent\.com",
                                       "http://127.0.0.1",
                                       "https://127.0.0.1",
                                       "http://localhost"]}}


class AuthApi(object):
    """
    API relative URLs for auth_service. e.g. /v1/oauth2/token
    """
    VERSION = 'v1'
    TOKEN_CREATE = '/' + VERSION + '/oauth2/token'
    TOKEN_REVOKE = '/' + VERSION + '/oauth2/revoke'
    AUTHORIZE = '/' + VERSION + '/oauth2/authorize'


class AuthApiUrl(object):
    """
    Rest URLs of auth_service
    """
    VERSION = 'v1'
    HOST_NAME = _get_host_name(GTApis.AUTH_SERVICE_NAME, GTApis.AUTH_SERVICE_PORT)
    HEALTH_CHECK = _get_health_check_url(HOST_NAME)
    TOKEN_CREATE = HOST_NAME % ('/' + VERSION + '/oauth2/token')
    TOKEN_REVOKE = HOST_NAME % ('/' + VERSION + '/oauth2/revoke')
    AUTHORIZE = HOST_NAME % ('/' + VERSION + '/oauth2/authorize')


class AuthApiV2(object):
    """
    API relative URLs for auth_service. e.g. /v2/oauth2/token
    """
    VERSION = 'v2'
    TOKEN_CREATE = '/' + VERSION + '/oauth2/token'
    TOKEN_REFRESH = '/' + VERSION + '/oauth2/refresh'
    TOKEN_REVOKE = '/' + VERSION + '/oauth2/revoke'
    AUTHORIZE = '/' + VERSION + '/oauth2/authorize'


class AuthApiUrlV2(object):
    """
    Rest URLs of auth_service
    """
    VERSION = 'v2'
    HOST_NAME = _get_host_name(GTApis.AUTH_SERVICE_NAME, GTApis.AUTH_SERVICE_PORT)
    HEALTH_CHECK = _get_health_check_url(HOST_NAME)
    TOKEN_CREATE = HOST_NAME % ('/' + VERSION + '/oauth2/token')
    TOKEN_REFRESH = HOST_NAME % ('/' + VERSION + '/oauth2/refresh')
    TOKEN_REVOKE = HOST_NAME % ('/' + VERSION + '/oauth2/revoke')
    AUTHORIZE = HOST_NAME % ('/' + VERSION + '/oauth2/authorize')


class ActivityApi(object):
    """
    API relative URLs for activity_service. e.g /v1/activities/
    """
    VERSION = 'v1'
    # /v1/activities/
    ACTIVITIES = '/' + VERSION + '/activities/'
    # /v1/activities/<page>
    ACTIVITIES_PAGE = '/' + VERSION + '/activities/<page>'
    ACTIVITY_MESSAGES = '/' + VERSION + '/messages'
    LAST_READ = '/' + VERSION + '/last-read'


class ActivityApiUrl(object):
    """
    Rest URLs of activity_service
    """
    VERSION = 'v1'
    HOST_NAME = _get_host_name(GTApis.ACTIVITY_SERVICE_NAME, GTApis.ACTIVITY_SERVICE_PORT)
    HEALTH_CHECK = _get_health_check_url(HOST_NAME)
    ACTIVITIES = HOST_NAME % ('/' + VERSION + '/activities/')
    ACTIVITIES_PAGE = HOST_NAME % ('/' + VERSION + '/activities/%s')


class ResumeApi(object):
    """
    API relative URLs for resume_parsing_service. e.g. /v1/parse_resume
    """
    VERSION = 'v1'
    URL_PREFIX = '/' + VERSION + '/'
    PARSE = 'parse_resume'
    BATCH = 'batch'


class ResumeApiUrl(object):
    """
    Rest URLs of resume_parsing_service
    """
    VERSION = 'v1'
    HOST_NAME = _get_host_name(GTApis.RESUME_PARSING_SERVICE_NAME, GTApis.RESUME_PARSING_SERVICE_PORT)
    HEALTH_CHECK = _get_health_check_url(HOST_NAME)
    BASE_URL = HOST_NAME % ('/' + VERSION + '/%s')
    PARSE = HOST_NAME % ('/' + VERSION + '/parse_resume')
    BATCH_URL = HOST_NAME % ('/' + VERSION + '/batch')
    BATCH_PROCESS = HOST_NAME % ('/' + VERSION + '/batch/<int:user_id>')


class UserServiceApi(object):
    """
    API relative URLs for user_service. e.g. /v1/users
    """
    VERSION = 'v1'
    URL_PREFIX = '/' + VERSION + '/'
    USERS = "users"
    USER = "users/<int:id>"
    USER_INVITE = "users/<int:id>/invite"

    DOMAINS = "domains"
    DOMAIN = "domains/<int:id>"
    USER_ROLES = "users/<int:user_id>/roles"
    DOMAIN_ROLES = "domain/<int:domain_id>/roles"
    DOMAIN_GROUPS = "domain/<int:domain_id>/groups"
    DOMAIN_GROUPS_UPDATE = "domain/groups/<int:group_id>"
    USER_GROUPS = "groups/<int:group_id>/users"
    UPDATE_PASSWORD = "users/update-password"
    FORGOT_PASSWORD = "users/forgot-password"
    RESET_PASSWORD = "users/reset-password/<token>"

    DOMAIN_SOURCES = '/' + VERSION + '/sources'
    DOMAIN_SOURCE = '/' + VERSION + '/sources/<int:id>'
    DOMAIN_CUSTOM_FIELDS = '/' + VERSION + '/custom_fields'
    DOMAIN_AOIS = '/' + VERSION + '/areas_of_interest'
    DOMAIN_AOI = '/' + VERSION + '/areas_of_interest/<int:id>'


class UserServiceApiUrl(object):
    """
    Rest URLs of user_service
    """
    VERSION = 'v1'
    HOST_NAME = _get_host_name(GTApis.USER_SERVICE_NAME, GTApis.USER_SERVICE_PORT)
    HEALTH_CHECK = _get_health_check_url(HOST_NAME)
    USERS = HOST_NAME % ('/' + VERSION + '/users')
    USER = HOST_NAME % ('/' + VERSION + '/users/%s')
    USER_INVITE = HOST_NAME % ('/' + VERSION + '/users/%s/invite')
    DOMAINS = HOST_NAME % ('/' + VERSION + '/domains')
    DOMAIN = HOST_NAME % ('/' + VERSION + '/domains/%s')
    USER_ROLES_API = HOST_NAME % ('/' + VERSION + '/users/%s/roles')
    DOMAIN_ROLES_API = HOST_NAME % ('/' + VERSION + '/domain/%s/roles')
    DOMAIN_GROUPS_API = HOST_NAME % ('/' + VERSION + '/domain/%s/groups')
    DOMAIN_GROUPS_UPDATE_API = HOST_NAME % ('/' + VERSION + '/domain/groups/%s')

    DOMAIN_SOURCES = HOST_NAME % ('/' + VERSION + '/sources')
    DOMAIN_SOURCE = HOST_NAME % ('/' + VERSION + '/sources/%s')

    USER_GROUPS_API = HOST_NAME % ('/' + VERSION + '/groups/%s/users')
    UPDATE_PASSWORD_API = HOST_NAME % ('/' + VERSION + '/users/update-password')
    FORGOT_PASSWORD_API = HOST_NAME % ('/' + VERSION + '/users/forgot-password')
    RESET_PASSWORD_API = HOST_NAME % ('/' + VERSION + '/users/reset-password/%s')
    DOMAIN_CUSTOM_FIELDS = HOST_NAME % ('/' + VERSION + '/custom_fields')
    DOMAIN_AOIS = HOST_NAME % ('/' + VERSION + '/areas_of_interest')
    DOMAIN_AOI = HOST_NAME % ('/' + VERSION + '/areas_of_interest/%s')


class CandidateApi(object):
    """
    API relative URLs for candidate_service. e.g /v1/candidates
    """
    VERSION = 'v1'

    CANDIDATES = '/' + VERSION + '/candidates'
    CANDIDATE_ID = '/' + VERSION + '/candidates/<int:id>'
    CANDIDATE_EMAIL = '/' + VERSION + '/candidates/<email>'

    ADDRESSES = '/' + VERSION + '/candidates/<int:candidate_id>/addresses'
    ADDRESS = '/' + VERSION + '/candidates/<int:candidate_id>/addresses/<int:id>'

    AOIS = '/' + VERSION + '/candidates/<int:candidate_id>/areas_of_interest'
    AOI = '/' + VERSION + '/candidates/<int:candidate_id>/areas_of_interest/<int:id>'

    CUSTOM_FIELDS = '/' + VERSION + '/candidates/<int:candidate_id>/custom_fields'
    CUSTOM_FIELD = '/' + VERSION + '/candidates/<int:candidate_id>/custom_fields/<int:id>'

    EDUCATIONS = '/' + VERSION + '/candidates/<int:candidate_id>/educations'
    EDUCATION = '/' + VERSION + '/candidates/<int:candidate_id>/educations/<int:id>'

    DEGREES = '/' + VERSION + '/candidates/<int:candidate_id>/educations/<int:education_id>/degrees'
    DEGREE = '/' + VERSION + '/candidates/<int:candidate_id>/educations/<int:education_id>/degrees/<int:id>'

    DEGREE_BULLETS = '/' + VERSION + '/candidates/<int:candidate_id>/educations/<int:education_id>/degrees/<int:degree_id>/bullets'
    DEGREE_BULLET = '/' + VERSION + '/candidates/<int:candidate_id>/educations/<int:education_id>/degrees/<int:degree_id>/bullets/<int:id>'

    DEVICES = '/' + VERSION + '/candidates/<int:id>/devices'
    DEVICE = '/' + VERSION + '/candidates/<int:id>/devices/<int:id>'

    EXPERIENCES = '/' + VERSION + '/candidates/<int:candidate_id>/work_experiences'
    EXPERIENCE = '/' + VERSION + '/candidates/<int:candidate_id>/work_experiences/<int:id>'

    EXPERIENCE_BULLETS = '/' + VERSION + '/candidates/<int:candidate_id>/work_experiences/<int:experience_id>/bullets'
    EXPERIENCE_BULLET = '/' + VERSION + '/candidates/<int:candidate_id>/work_experiences/<int:experience_id>/bullets/<int:id>'

    EMAILS = '/' + VERSION + '/candidates/<int:candidate_id>/emails'
    EMAIL = '/' + VERSION + '/candidates/<int:candidate_id>/emails/<int:id>'

    MILITARY_SERVICES = '/' + VERSION + '/candidates/<int:candidate_id>/military_services'
    MILITARY_SERVICE = '/' + VERSION + '/candidates/<int:candidate_id>/military_services/<int:id>'

    PHONES = '/' + VERSION + '/candidates/<int:candidate_id>/phones'
    PHONE = '/' + VERSION + '/candidates/<int:candidate_id>/phones/<int:id>'

    PREFERRED_LOCATIONS = '/' + VERSION + '/candidates/<int:candidate_id>/preferred_locations'
    PREFERRED_LOCATION = '/' + VERSION + '/candidates/<int:candidate_id>/preferred_locations/<int:id>'

    SKILLS = '/' + VERSION + '/candidates/<int:candidate_id>/skills'
    SKILL = '/' + VERSION + '/candidates/<int:candidate_id>/skills/<int:id>'

    PHOTOS = '/' + VERSION + '/candidates/<int:candidate_id>/photos'
    PHOTO = '/' + VERSION + '/candidates/<int:candidate_id>/photos/<int:id>'

    SOCIAL_NETWORKS = '/' + VERSION + '/candidates/<int:candidate_id>/social_networks'
    SOCIAL_NETWORK = '/' + VERSION + '/candidates/<int:candidate_id>/social_networks/<int:id>'

    WORK_PREFERENCES = '/' + VERSION + '/candidates/<int:candidate_id>/work_preferences'
    WORK_PREFERENCE = '/' + VERSION + '/candidates/<int:candidate_id>/work_preferences/<int:id>'
    CANDIDATE_EDIT = '/' + VERSION + '/candidates/<int:id>/edits'

    CANDIDATE_SEARCH = '/' + VERSION + '/candidates/search'
    CANDIDATES_DOCUMENTS = '/' + VERSION + '/candidates/documents'
    OPENWEB = '/' + VERSION + '/candidates/openweb'
    CANDIDATE_CLIENT_CAMPAIGN = '/' + VERSION + '/candidates/client_email_campaign'
    CANDIDATE_VIEWS = '/' + VERSION + '/candidates/<int:id>/views'
    CANDIDATE_PREFERENCES = '/' + VERSION + '/candidates/<int:id>/preferences'
    CANDIDATE_NOTES = '/' + VERSION + '/candidates/<int:id>/notes'

    LANGUAGES = '/' + VERSION + '/candidates/<int:candidate_id>/languages'
    LANGUAGE = '/' + VERSION + '/candidates/<int:candidate_id>/languages/<int:id>'

    REFERENCES = '/' + VERSION + '/candidates/<int:candidate_id>/references'
    REFERENCE = '/' + VERSION + '/candidates/<int:candidate_id>/references/<int:id>'

    TAGS = '/' + VERSION + '/candidates/<int:candidate_id>/tags'
    TAG = '/' + VERSION + '/candidates/<int:candidate_id>/tags/<int:id>'

    PIPELINES = '/' + VERSION + '/candidates/<int:candidate_id>/pipelines'
    STATUSES = '/' + VERSION + '/candidate_statuses'


class CandidateApiUrl(object):
    """
    Rest URLs of candidate_service
    """
    VERSION = 'v1'
    HOST_NAME = _get_host_name(GTApis.CANDIDATE_SERVICE_NAME, GTApis.CANDIDATE_SERVICE_PORT)
    HEALTH_CHECK = _get_health_check_url(HOST_NAME)
    CANDIDATES = HOST_NAME % ('/' + VERSION + '/candidates')
    CANDIDATE = HOST_NAME % ('/' + VERSION + '/candidates/%s')

    ADDRESSES = HOST_NAME % ('/' + VERSION + '/candidates/%s/addresses')
    ADDRESS = HOST_NAME % ('/' + VERSION + '/candidates/%s/addresses/%s')

    AOIS = HOST_NAME % ('/' + VERSION + '/candidates/%s/areas_of_interest')
    AOI = HOST_NAME % ('/' + VERSION + '/candidates/%s/areas_of_interest/%s')

    CUSTOM_FIELDS = HOST_NAME % ('/' + VERSION + '/candidates/%s/custom_fields')
    CUSTOM_FIELD = CUSTOM_FIELDS + "/%s"

    CANDIDATE_SEARCH_URI = HOST_NAME % ('/' + VERSION + '/candidates/search')

    CANDIDATES_DOCUMENTS_URI = HOST_NAME % ('/' + VERSION + '/candidates/documents')

    EDUCATIONS = HOST_NAME % ('/' + VERSION + '/candidates/%s/educations')
    EDUCATION = HOST_NAME % ('/' + VERSION + '/candidates/%s/educations/%s')

    DEGREES = HOST_NAME % ('/' + VERSION + '/candidates/%s/educations/%s/degrees')
    DEGREE = HOST_NAME % ('/' + VERSION + '/candidates/%s/educations/%s/degrees/%s')

    DEGREE_BULLETS = HOST_NAME % ('/' + VERSION + '/candidates/%s/educations/%s/degrees/%s/bullets')
    DEGREE_BULLET = HOST_NAME % ('/' + VERSION + '/candidates/%s/educations/%s/degrees/%s/bullets/%s')

    DEVICES = HOST_NAME % ('/' + VERSION + '/candidates/%s/devices')
    DEVICE = HOST_NAME % ('/' + VERSION + '/candidates/%s/devices/%s')

    EMAILS = HOST_NAME % ('/' + VERSION + '/candidates/%s/emails')
    EMAIL = HOST_NAME % ('/' + VERSION + '/candidates/%s/emails/%s')

    EXPERIENCES = HOST_NAME % ('/' + VERSION + '/candidates/%s/work_experiences')
    EXPERIENCE = HOST_NAME % ('/' + VERSION + '/candidates/%s/work_experiences/%s')

    EXPERIENCE_BULLETS = HOST_NAME % ('/' + VERSION + '/candidates/%s/work_experiences/%s/bullets')
    EXPERIENCE_BULLET = HOST_NAME % ('/' + VERSION + '/candidates/%s/work_experiences/%s/bullets/%s')

    MILITARY_SERVICES = HOST_NAME % ('/' + VERSION + '/candidates/%s/military_services')
    MILITARY_SERVICE = HOST_NAME % ('/' + VERSION + '/candidates/%s/military_services/%s')

    PHONES = HOST_NAME % ('/' + VERSION + '/candidates/%s/phones')
    PHONE = HOST_NAME % ('/' + VERSION + '/candidates/%s/phones/%s')

    PREFERRED_LOCATIONS = HOST_NAME % ('/' + VERSION + '/candidates/%s/preferred_locations')
    PREFERRED_LOCATION = HOST_NAME % ('/' + VERSION + '/candidates/%s/preferred_locations/%s')

    SKILLS = HOST_NAME % ('/' + VERSION + '/candidates/%s/skills')
    SKILL = HOST_NAME % ('/' + VERSION + '/candidates/%s/skills/%s')

    PHOTOS = HOST_NAME % ('/' + VERSION + '/candidates/%s/photos')
    PHOTO = HOST_NAME % ('/' + VERSION + '/candidates/%s/photos/%s')

    SOCIAL_NETWORKS = HOST_NAME % ('/' + VERSION + '/candidates/%s/social_networks')
    SOCIAL_NETWORK = HOST_NAME % ('/' + VERSION + '/candidates/%s/social_networks/%s')

    WORK_PREFERENCES = HOST_NAME % ('/' + VERSION + '/candidates/%s/work_preferences')
    WORK_PREFERENCE_ID = HOST_NAME % ('/' + VERSION + '/candidates/%s/work_preferences/%s')
    CANDIDATE_EDIT = HOST_NAME % ('/' + VERSION + '/candidates/%s/edits')
    CANDIDATE_VIEW = HOST_NAME % ('/' + VERSION + '/candidates/%s/views')
    CANDIDATE_PREFERENCE = HOST_NAME % ('/' + VERSION + '/candidates/%s/preferences')
    NOTES = HOST_NAME % ('/' + VERSION + '/candidates/%s/notes')

    CANDIDATE_CLIENT_CAMPAIGN = HOST_NAME % ('/' + VERSION + '/candidates/client_email_campaign')

    LANGUAGES = HOST_NAME % ('/' + VERSION + '/candidates/%s/languages')
    LANGUAGE = HOST_NAME % ('/' + VERSION + '/candidates/%s/languages/%s')

    REFERENCES = HOST_NAME % ('/' + VERSION + '/candidates/%s/references')
    REFERENCE = HOST_NAME % ('/' + VERSION + '/candidates/%s/references/%s')

    TAGS = HOST_NAME % ('/' + VERSION + '/candidates/%s/tags')
    TAG = HOST_NAME % ('/' + VERSION + '/candidates/%s/tags/%s')

    PIPELINES = HOST_NAME % ('/' + VERSION + '/candidates/%s/pipelines')
    STATUSES = HOST_NAME % ('/' + VERSION + '/candidate_statuses')


class WidgetApi(object):
    """
    API relative URLs for widget_service. e.g. /v1/universities
    """
    VERSION = 'v1'
    URL_PREFIX = '/' + VERSION + '/'
    DOMAINS = 'domains'
    DOMAIN_WIDGETS = 'domains/<path:encrypted_domain_id>/widgets/<path:encrypted_widget_id>'
    DOMAIN_INTERESTS = 'domains/<path:encrypted_domain_id>/interests'
    DOMAIN_MAJORS = 'domains/<path:encrypted_domain_id>/majors'
    UNIVERSITIES = 'universities'


class WidgetApiUrl(object):
    """
    Rest URLs of widget_service
    """
    VERSION = 'v1'
    HOST_NAME = _get_host_name(GTApis.WIDGET_SERVICE_NAME, GTApis.WIDGET_SERVICE_PORT)
    HEALTH_CHECK = _get_health_check_url(HOST_NAME)
    DOMAINS = HOST_NAME % ('/' + VERSION + '/domains')
    DOMAIN_WIDGETS = HOST_NAME % ('/' + VERSION + '/domains/%s/widgets/%s')
    DOMAIN_INTERESTS = HOST_NAME % ('/' + VERSION + '/domains/%s/interests')
    DOMAIN_MAJORS = HOST_NAME % ('/' + VERSION + '/domains/%s/majors')
    UNIVERSITIES = HOST_NAME % ('/' + VERSION + '/universities')


class CandidatePoolApi(object):
    """
    API relative URLs for candidate_pool_service. e.g. /v1/smartlists
    """
    VERSION = 'v1'
    # /v1/
    URL_PREFIX = '/' + VERSION + '/'
    # Talent Pools
    TALENT_POOLS = 'talent-pools'
    TALENT_POOL = 'talent-pools/<int:id>'
    TALENT_POOL_CANDIDATES = 'talent-pools/<int:id>/candidates'
    TALENT_PIPELINES_OF_TALENT_POOLS = 'talent-pools/<int:id>/talent-pipelines'
    TALENT_POOL_GROUPS = 'groups/<int:group_id>/talent-pools'
    TALENT_POOL_UPDATE_STATS = 'talent-pools/stats'
    TALENT_POOL_GET_STATS = 'talent-pools/<int:talent_pool_id>/stats'
    TALENT_PIPELINES_IN_TALENT_POOL_GET_STATS = 'talent-pools/<int:talent_pool_id>/talent-pipelines/stats'
    # Talent Pipelines
    TALENT_PIPELINES = 'talent-pipelines'
    TALENT_PIPELINE = 'talent-pipelines/<int:id>'
    TALENT_PIPELINE_SMARTLISTS = 'talent-pipelines/<int:id>/smartlists'
    TALENT_PIPELINE_CANDIDATES = 'talent-pipelines/<int:id>/candidates'
    TALENT_PIPELINE_ENGAGED_CANDIDATES = 'talent-pipelines/<int:id>/candidates/engagement'
    TALENT_PIPELINE_CAMPAIGNS = 'talent-pipelines/<int:id>/campaigns'
    TALENT_PIPELINE_UPDATE_STATS = 'talent-pipelines/stats'
    TALENT_PIPELINE_GET_STATS = 'talent-pipelines/<int:talent_pipeline_id>/stats'
    # Smartlists
    SMARTLISTS = 'smartlists'
    SMARTLIST = 'smartlists/<int:id>'
    SMARTLIST_CANDIDATES = 'smartlists/<int:smartlist_id>/candidates'
    SMARTLIST_UPDATE_STATS = 'smartlists/stats'
    SMARTLIST_GET_STATS = 'smartlists/<int:smartlist_id>/stats'
    SMARTLIST_IN_TALENT_PIPELINE_GET_STATS = 'talent-pipelines/<int:talent_pipeline_id>/smartlists/stats'


class CandidatePoolApiUrl(object):
    """
    Rest URLs of candidate_pool_service
    """
    VERSION = 'v1'
    HOST_NAME = _get_host_name(GTApis.CANDIDATE_POOL_SERVICE_NAME, GTApis.CANDIDATE_POOL_SERVICE_PORT)
    HEALTH_CHECK = _get_health_check_url(HOST_NAME)
    # Talent Pool
    TALENT_POOLS = HOST_NAME % ('/' + VERSION + '/talent-pools')
    TALENT_POOL = HOST_NAME % ('/' + VERSION + '/talent-pools/%s')
    TALENT_POOL_CANDIDATE = HOST_NAME % ('/' + VERSION + '/talent-pools/%s/candidates')
    TALENT_PIPELINES_OF_TALENT_POOLS = HOST_NAME % ('/' + VERSION + '/talent-pools/%s/talent-pipelines')
    TALENT_POOL_GROUP = HOST_NAME % ('/' + VERSION + '/groups/%s/talent-pools')
    TALENT_POOL_UPDATE_STATS = HOST_NAME % ('/' + VERSION + '/talent-pools/stats')
    TALENT_POOL_GET_STATS = HOST_NAME % ('/' + VERSION + '/talent-pools/%s/stats')
    TALENT_PIPELINES_IN_TALENT_POOL_GET_STATS = \
        HOST_NAME % ('/' + VERSION + '/talent-pools/<int:talent_pool_id>/talent-pipelines/stats')
    # Talent Pipeline
    TALENT_PIPELINES = HOST_NAME % ('/' + VERSION + '/talent-pipelines')
    TALENT_PIPELINE = HOST_NAME % ('/' + VERSION + '/talent-pipelines/%s')
    TALENT_PIPELINE_SMARTLISTS = HOST_NAME % ('/' + VERSION + '/talent-pipelines/%s/smartlists')
    TALENT_PIPELINE_CANDIDATE = HOST_NAME % ('/' + VERSION + '/talent-pipelines/%s/candidates')
    TALENT_PIPELINE_CAMPAIGN = HOST_NAME % ('/' + VERSION + '/talent-pipelines/%s/campaigns')
    TALENT_PIPELINE_UPDATE_STATS = HOST_NAME % ('/' + VERSION + '/talent-pipelines/stats')
    TALENT_PIPELINE_GET_STATS = HOST_NAME % ('/' + VERSION + '/talent-pipelines/%s/stats')
    # Smartlists
    SMARTLISTS = HOST_NAME % ('/' + VERSION + '/smartlists')
    SMARTLIST = HOST_NAME % ('/' + VERSION + '/smartlists/%s')
    SMARTLIST_CANDIDATES = HOST_NAME % ('/' + VERSION + '/smartlists/%s/candidates')
    SMARTLIST_UPDATE_STATS = HOST_NAME % ('/' + VERSION + '/smartlists/stats')
    SMARTLIST_GET_STATS = HOST_NAME % ('/' + VERSION + '/smartlists/%s/stats')


class SpreadsheetImportApi(object):
    """
    API relative URLs for spreadsheet_import_service. e.g. /v1/parse_spreadsheet/convert_to_table
    """
    VERSION = 'v1'
    # This is /v1/
    URL_PREFIX = '/' + VERSION + '/'
    CONVERT_TO_TABLE = 'parse_spreadsheet/convert_to_table'
    IMPORT_CANDIDATES = 'parse_spreadsheet/import_candidates'


class SpreadsheetImportApiUrl(object):
    """
    Rest URLs of spreadsheet_import_service
    """
    VERSION = 'v1'
    HOST_NAME = _get_host_name(GTApis.SPREADSHEET_IMPORT_SERVICE_NAME, GTApis.SPREADSHEET_IMPORT_SERVICE_PORT)
    HEALTH_CHECK = _get_health_check_url(HOST_NAME)
    CONVERT_TO_TABLE = HOST_NAME % ('/' + VERSION + '/parse_spreadsheet/convert_to_table')
    IMPORT_CANDIDATES = HOST_NAME % ('/' + VERSION + '/parse_spreadsheet/import_candidates')


class SchedulerApi(object):
    """
    Rest Relative URLs of scheduler_service
    """
    VERSION = 'v1'
    # URLs, in case of API
<<<<<<< HEAD
    RELATIVE_VERSION = _get_api_relative_version(VERSION)
    SCHEDULER_MULTIPLE_TASKS = RELATIVE_VERSION % "tasks"
    SCHEDULER_TASKS_TEST = RELATIVE_VERSION % "tasks/test"
    SCHEDULER_TASKS_TEST_POST = RELATIVE_VERSION % "tasks/test-post"
    SCHEDULER_ONE_TASK = RELATIVE_VERSION % "tasks/id/<string:_id>"
    SCHEDULER_NAMED_TASK = RELATIVE_VERSION % "tasks/name/<string:_name>"
    SCHEDULER_ONE_TASK_NAME = RELATIVE_VERSION % "tasks/name/<string:_name>"
    SCHEDULER_MULTIPLE_TASK_RESUME = RELATIVE_VERSION % "tasks/resume"
    SCHEDULER_MULTIPLE_TASK_PAUSE = RELATIVE_VERSION % "tasks/pause"
    SCHEDULER_SINGLE_TASK_RESUME = RELATIVE_VERSION % "tasks/<string:_id>/resume"
    SCHEDULER_SINGLE_TASK_PAUSE = RELATIVE_VERSION % "tasks/<string:_id>/pause"
    SCHEDULER_ADMIN_TASKS = RELATIVE_VERSION % "admin/tasks"
=======
    SCHEDULER_MULTIPLE_TASKS = '/' + VERSION + '/tasks'
    SCHEDULER_TASKS_TEST = '/' + VERSION + '/tasks/test'
    SCHEDULER_ONE_TASK = '/' + VERSION + '/tasks/id/<string:_id>'
    SCHEDULER_NAMED_TASK = '/' + VERSION + '/tasks/name/<string:_name>'
    SCHEDULER_ONE_TASK_NAME = '/' + VERSION + '/tasks/name/<string:_name>'
    SCHEDULER_MULTIPLE_TASK_RESUME = '/' + VERSION + '/tasks/resume'
    SCHEDULER_MULTIPLE_TASK_PAUSE = '/' + VERSION + '/tasks/pause'
    SCHEDULER_SINGLE_TASK_RESUME = '/' + VERSION + '/tasks/<string:_id>/resume'
    SCHEDULER_SINGLE_TASK_PAUSE = '/' + VERSION + '/tasks/<string:_id>/pause'
    SCHEDULER_ADMIN_TASKS = '/' + VERSION + '/admin/tasks'
>>>>>>> 394f6328


class SchedulerApiUrl(object):
    """
    Rest URLs of scheduler_service
    """
    VERSION = 'v1'
    HOST_NAME = _get_host_name(GTApis.SCHEDULER_SERVICE_NAME, GTApis.SCHEDULER_SERVICE_PORT)
    HEALTH_CHECK = _get_health_check_url(HOST_NAME)
    # URLs, in case of test cases
<<<<<<< HEAD
    TASKS = RELATIVE_VERSION % "tasks"
    TASK = RELATIVE_VERSION % 'tasks/id/%s'
    TASK_NAME = RELATIVE_VERSION % 'tasks/name/%s'
    PAUSE_TASK = RELATIVE_VERSION % 'tasks/%s/pause'
    RESUME_TASK = RELATIVE_VERSION % 'tasks/%s/resume'
    PAUSE_TASKS = RELATIVE_VERSION % 'tasks/pause'
    RESUME_TASKS = RELATIVE_VERSION % 'tasks/resume'
    TEST_TASK = RELATIVE_VERSION % 'tasks/test'
    TEST_TASK_POST = RELATIVE_VERSION % 'tasks/test-post'
=======
    TASKS = HOST_NAME % ('/' + VERSION + '/tasks')
    TASK = HOST_NAME % ('/' + VERSION + '/tasks/id/%s')
    TASK_NAME = HOST_NAME % ('/' + VERSION + '/tasks/name/%s')
    PAUSE_TASK = HOST_NAME % ('/' + VERSION + '/tasks/%s/pause')
    RESUME_TASK = HOST_NAME % ('/' + VERSION + '/tasks/%s/resume')
    PAUSE_TASKS = HOST_NAME % ('/' + VERSION + '/tasks/pause')
    RESUME_TASKS = HOST_NAME % ('/' + VERSION + '/tasks/resume')
    TEST_TASK = HOST_NAME % ('/' + VERSION + '/tasks/test')
>>>>>>> 394f6328

    # Scheduler Admin API
    ADMIN_TASKS = HOST_NAME % ('/' + VERSION + '/admin/tasks')

    # Use different port of scheduler service URL
    FLOWER_MONITORING_PORT = '--port=5511'


class SocialNetworkApi(object):
    """
    Rest URLs for social_network_service
    """
    VERSION = 'v1'
    # URLs, in case of API
    EVENTS = '/' + VERSION + '/events'
    EVENT = '/' + VERSION + '/events/<int:event_id>'
    SOCIAL_NETWORKS = '/' + VERSION + '/social-networks'
    MEETUP_GROUPS = '/' + VERSION + '/social-networks/meetup-groups'
    TOKEN_VALIDITY = '/' + VERSION + '/social-networks/<int:social_network_id>/token/validity'
    TOKEN_REFRESH = '/' + VERSION + '/social-networks/<int:social_network_id>/token/refresh'
    USER_SOCIAL_NETWORK_CREDENTIALS = '/' + VERSION + '/social-networks/<int:social_network_id>/user/credentials'
    VENUES = '/' + VERSION + '/venues'
    VENUE = '/' + VERSION + '/venues/<int:venue_id>'
    EVENT_ORGANIZERS = '/' + VERSION + '/event-organizers'
    EVENT_ORGANIZER = '/' + VERSION + '/event-organizers/<int:organizer_id>'
    TIMEZONES = '/' + VERSION + '/data/timezones'
    RSVP = '/' + VERSION + '/rsvp'
    CODE = '/' + VERSION + '/code'


class SocialNetworkApiUrl(object):
    """
    API relative URLs for social_network_service
    """
    VERSION = 'v1'
    HOST_NAME = _get_host_name(GTApis.SOCIAL_NETWORK_SERVICE_NAME, GTApis.SOCIAL_NETWORK_SERVICE_PORT)
    HEALTH_CHECK = _get_health_check_url(HOST_NAME)
    # TODO: Make this URL dynamic i.e different for staging, dev or prod
    UI_APP_URL = 'http://localhost:3000'
    EVENTS = HOST_NAME % ('/' + VERSION + '/events')
    EVENT = HOST_NAME % ('/' + VERSION + '/events/%s')
    SOCIAL_NETWORKS = HOST_NAME % ('/' + VERSION + '/social-networks')
    VENUES = HOST_NAME % ('/' + VERSION + '/venues')
    VENUE = HOST_NAME % ('/' + VERSION + '/venues/%s')
    EVENT_ORGANIZERS = HOST_NAME % ('/' + VERSION + '/event-organizers')
    EVENT_ORGANIZER = HOST_NAME % ('/' + VERSION + '/event-organizers/%s')
    TIMEZONES = HOST_NAME % ('/' + VERSION + '/data/timezones')
    MEETUP_GROUPS = HOST_NAME % ('/' + VERSION + '/social-networks/meetup-groups')
    TOKEN_VALIDITY = HOST_NAME % ('/' + VERSION + '/social-networks/%s/token/validity')
    TOKEN_REFRESH = HOST_NAME % ('/' + VERSION + '/social-networks/%s/token/refresh')
    USER_SOCIAL_NETWORK_CREDENTIALS = HOST_NAME % ('/' + VERSION + '/social-networks/%s/user/credentials')
    RSVP = HOST_NAME % ('/' + VERSION + '/rsvp')
    CODE = HOST_NAME % ('/' + VERSION + '/code')


class SmsCampaignApi(object):
    """
    This class contains the REST endpoints of sms_campaign_service
    """
    VERSION = 'v1'
    # endpoint /v1/sms-campaigns
    # GET all campaigns of a user, POST new campaign, DELETE campaigns of a user from given ids
    CAMPAIGNS = '/' + VERSION + '/sms-campaigns'
    # endpoint /v1/sms-campaigns/:campaign_id
    # GET campaign by its id, POST: updates a campaign, DELETE a campaign from given id
    CAMPAIGN = '/' + VERSION + '/sms-campaigns/<int:campaign_id>'
    # /v1/sms-campaigns/:campaign_id/schedule
    # To schedule an SMS campaign
    SCHEDULE = '/' + VERSION + '/sms-campaigns/<int:campaign_id>/schedule'
    # endpoint /v1/sms-campaigns/:campaign_id/send
    # To send a campaign to candidates
    SEND = '/' + VERSION + '/sms-campaigns/<int:campaign_id>/send'
    # endpoint /v1/redirect/:id
    # This endpoint is hit when candidate clicks on any URL present in SMS body text.
    REDIRECT = '/' + VERSION + '/redirect/<int:url_conversion_id>'
    # endpoint /v1/receive
    # This endpoint is callback URL when candidate replies to a campaign via SMS
    RECEIVE = '/' + VERSION + '/receive'
    # endpoint /v1/sms-campaigns/:campaign_id/blasts
    # Gives the blasts of a campaign
    BLASTS = '/' + VERSION + '/sms-campaigns/<int:campaign_id>/blasts'
    # endpoint /v1/sms-campaigns/:campaign_id/blasts/:blast_id
    # Gives the blast object of SMS campaign from given blast id.
    BLAST = '/' + VERSION + '/sms-campaigns/<int:campaign_id>/blasts/<int:blast_id>'
    # endpoint /v1/sms-campaigns/:campaign_id/blasts/:blast_id/sends
    # Gives the sends objects of a blast object of SMS campaign from given blast id.
    BLAST_SENDS = '/' + VERSION + '/sms-campaigns/<int:campaign_id>/blasts/<int:blast_id>/sends'
    # endpoint /v1/sms-campaigns/:campaign_id/blasts/:blast_id/replies
    # Gives the replies objects of a blast object of SMS campaign from given blast id.
    BLAST_REPLIES = '/' + VERSION + '/sms-campaigns/<int:campaign_id>/blasts/<int:blast_id>/replies'
    # endpoint /v1/sms-campaigns/:campaign_id/sends
    # This gives the records from "sends" for a given id of campaign
    SENDS = '/' + VERSION + '/sms-campaigns/<int:campaign_id>/sends'
    # endpoint /v1/sms-campaigns/:campaign_id/replies
    # This gives the records from "sms_campaign_reply" for a given id of campaign
    REPLIES = '/' + VERSION + '/sms-campaigns/<int:campaign_id>/replies'


class SmsCampaignApiUrl(object):
    """
    This class contains the REST URLs of sms_campaign_service
    """
    """ Endpoints' complete URLs for pyTests """
    VERSION = 'v1'
    # HOST_NAME is http://127.0.0.1:8012 for dev
    HOST_NAME = _get_host_name(GTApis.SMS_CAMPAIGN_SERVICE_NAME, GTApis.SMS_CAMPAIGN_SERVICE_PORT)
    CAMPAIGNS = HOST_NAME % ('/' + VERSION + '/sms-campaigns')
    CAMPAIGN = HOST_NAME % ('/' + VERSION + '/sms-campaigns/%s')
    SCHEDULE = HOST_NAME % ('/' + VERSION + '/sms-campaigns/%s/schedule')
    SEND = HOST_NAME % ('/' + VERSION + '/sms-campaigns/%s/send')
    REDIRECT = HOST_NAME % ('/' + VERSION + '/redirect/%s')
    RECEIVE = HOST_NAME % ('/' + VERSION + '/receive')
    BLASTS = HOST_NAME % ('/' + VERSION + '/sms-campaigns/%s/blasts')
    BLAST = HOST_NAME % ('/' + VERSION + '/sms-campaigns/%s/blasts/%s')
    SENDS = HOST_NAME % ('/' + VERSION + '/sms-campaigns/%s/sends')
    REPLIES = HOST_NAME % ('/' + VERSION + '/sms-campaigns/%s/replies')
    BLAST_SENDS = HOST_NAME % ('/' + VERSION + '/sms-campaigns/%s/blasts/%s/sends')
    BLAST_REPLIES = HOST_NAME % ('/' + VERSION + '/sms-campaigns/%s/blasts/%s/replies')


class PushCampaignApi(object):
    """
    REST URLs for Push Campaign Service endpoints
    """
    VERSION = 'v1'
    # endpoint /v1/push-campaigns
    # GET all campaigns of a user, POST new campaign, DELETE campaigns of a user from given ids
    CAMPAIGNS = '/' + VERSION + '/push-campaigns'
    # endpoint /v1/push-campaigns/:id
    # GET campaign by its id, POST: updates a campaign, DELETE a campaign from given id
    CAMPAIGN = '/' + VERSION + '/push-campaigns/<int:campaign_id>'
    # endpoint /v1/push-campaigns/:id/sends
    # This gives the records from "sends" for a given id of campaign
    SENDS = '/' + VERSION + '/push-campaigns/<int:campaign_id>/sends'
    BLASTS = '/' + VERSION + '/push-campaigns/<int:campaign_id>/blasts'
    BLAST = '/' + VERSION + '/push-campaigns/<int:campaign_id>/blasts/<int:blast_id>'
    BLAST_SENDS = '/' + VERSION + '/push-campaigns/<int:campaign_id>/blasts/<int:blast_id>/sends'
    # endpoint /v1/push-campaigns/:id/send
    # To send a campaign to candidates
    SEND = '/' + VERSION + '/push-campaigns/<int:campaign_id>/send'
    # /v1/push-campaigns/:id/schedule
    # To schedule a Push campaign
    SCHEDULE = '/' + VERSION + '/push-campaigns/<int:campaign_id>/schedule'
    # endpoint /v1/redirect/:id
    # This endpoint is hit when candidate clicks on any URL present in Push campaign's body text.
    REDIRECT = '/' + VERSION + '/redirect/<int:url_conversion_id>'

    # helper endpoints, need to get url_conversion records in some cases
    URL_CONVERSION = '/' + VERSION + '/url-conversions/<int:_id>'
    URL_CONVERSION_BY_SEND_ID = '/' + VERSION + '/send-url-conversions/<int:send_id>'


class PushCampaignApiUrl(object):
    """
    This class contains the REST URLs of push_campaign_service
    """
    VERSION = 'v1'
    """ Endpoints' complete URLs for pyTests """
    # HOST_NAME is http://127.0.0.1:8013 for dev
    HOST_NAME = _get_host_name(GTApis.PUSH_CAMPAIGN_SERVICE_NAME, GTApis.PUSH_CAMPAIGN_SERVICE_PORT)
    CAMPAIGNS = HOST_NAME % ('/' + VERSION + '/push-campaigns')
    CAMPAIGN = HOST_NAME % ('/' + VERSION + '/push-campaigns/%s')
    SENDS = HOST_NAME % ('/' + VERSION + '/push-campaigns/%s/sends')
    BLASTS = HOST_NAME % ('/' + VERSION + '/push-campaigns/%s/blasts')
    BLAST = HOST_NAME % ('/' + VERSION + '/push-campaigns/%s/blasts/%s')
    BLAST_SENDS = HOST_NAME % ('/' + VERSION + '/push-campaigns/%s/blasts/%s/sends')
    SEND = HOST_NAME % ('/' + VERSION + '/push-campaigns/%s/send')
    SCHEDULE = HOST_NAME % ('/' + VERSION + '/push-campaigns/%s/schedule')
    REDIRECT = HOST_NAME % ('/' + VERSION + '/redirect/%s')
    URL_CONVERSION = HOST_NAME % ('/' + VERSION + '/url-conversions/%s')
    URL_CONVERSION_BY_SEND_ID = HOST_NAME % ('/' + VERSION + '/send-url-conversions/%s')


class EmailCampaignApi(object):
    """
    REST URLs for Email Campaign Service endpoints
    """
    VERSION = 'v1'
    CAMPAIGNS = '/' + VERSION + '/email-campaigns'
    CAMPAIGN = '/' + VERSION + '/email-campaigns/<int:id>'
    # endpoint /v1/email-campaigns/:id/send
    # Send the campaign as specified by the id
    SEND = '/' + VERSION + '/email-campaigns/<int:campaign_id>/send'
    URL_REDIRECT = '/' + VERSION + '/redirect/<int:url_conversion_id>'
    # endpoint /v1/email-campaigns/:id/blasts
    # Gives the blasts of a campaign
    BLASTS = '/' + VERSION + '/email-campaigns/<int:campaign_id>/blasts'
    # endpoint /v1/email-campaigns/:id/blasts/:id
    # Gives the blast object of a campaign for a particular blast_id
    BLAST = '/' + VERSION + '/email-campaigns/<int:campaign_id>/blasts/<int:blast_id>'
    # endpoint /v1/email-campaigns/:id/sends
    # Gives the sends of a campaign
    SENDS = '/' + VERSION + '/email-campaigns/<int:campaign_id>/sends'
    # endpoint /v1/email-campaigns/:id/sends/:id
    # Gives the send object of a campaign for a particular send_id
    SEND_BY_ID = '/' + VERSION + '/email-campaigns/<int:campaign_id>/sends/<int:send_id>'


class EmailCampaignApiUrl(object):
    """
    This class contains URLs to be used in Py-tests
    """
    VERSION = 'v1'
    HOST_NAME = _get_host_name(GTApis.EMAIL_CAMPAIGN_SERVICE_NAME, GTApis.EMAIL_CAMPAIGN_SERVICE_PORT)
    CAMPAIGNS = HOST_NAME % ('/' + VERSION + '/email-campaigns')
    CAMPAIGN = HOST_NAME % ('/' + VERSION + '/email-campaigns/%s')
    SEND = HOST_NAME % ('/' + VERSION + '/email-campaigns/%s/send')
    URL_REDIRECT = HOST_NAME % ('/' + VERSION + '/redirect/%s')
    BLASTS = HOST_NAME % ('/' + VERSION + '/email-campaigns/%s/blasts')
    BLAST = HOST_NAME % ('/' + VERSION + '/email-campaigns/%s/blasts/%s')
    TEMPLATES = HOST_NAME % ('/' + VERSION + '/email-templates')
    TEMPLATES_FOLDER = HOST_NAME % ('/' + VERSION + '/email-template-folders')
    SENDS = HOST_NAME % ('/' + VERSION + '/email-campaigns/%s/sends')
    SEND_BY_ID = HOST_NAME % ('/' + VERSION + '/email-campaigns/%s/sends/%s')<|MERGE_RESOLUTION|>--- conflicted
+++ resolved
@@ -560,31 +560,17 @@
     """
     VERSION = 'v1'
     # URLs, in case of API
-<<<<<<< HEAD
-    RELATIVE_VERSION = _get_api_relative_version(VERSION)
-    SCHEDULER_MULTIPLE_TASKS = RELATIVE_VERSION % "tasks"
-    SCHEDULER_TASKS_TEST = RELATIVE_VERSION % "tasks/test"
-    SCHEDULER_TASKS_TEST_POST = RELATIVE_VERSION % "tasks/test-post"
-    SCHEDULER_ONE_TASK = RELATIVE_VERSION % "tasks/id/<string:_id>"
-    SCHEDULER_NAMED_TASK = RELATIVE_VERSION % "tasks/name/<string:_name>"
-    SCHEDULER_ONE_TASK_NAME = RELATIVE_VERSION % "tasks/name/<string:_name>"
-    SCHEDULER_MULTIPLE_TASK_RESUME = RELATIVE_VERSION % "tasks/resume"
-    SCHEDULER_MULTIPLE_TASK_PAUSE = RELATIVE_VERSION % "tasks/pause"
-    SCHEDULER_SINGLE_TASK_RESUME = RELATIVE_VERSION % "tasks/<string:_id>/resume"
-    SCHEDULER_SINGLE_TASK_PAUSE = RELATIVE_VERSION % "tasks/<string:_id>/pause"
-    SCHEDULER_ADMIN_TASKS = RELATIVE_VERSION % "admin/tasks"
-=======
     SCHEDULER_MULTIPLE_TASKS = '/' + VERSION + '/tasks'
     SCHEDULER_TASKS_TEST = '/' + VERSION + '/tasks/test'
     SCHEDULER_ONE_TASK = '/' + VERSION + '/tasks/id/<string:_id>'
     SCHEDULER_NAMED_TASK = '/' + VERSION + '/tasks/name/<string:_name>'
+    SCHEDULER_TASKS_TEST_POST = '/' + VERSION + "tasks/test-post"
     SCHEDULER_ONE_TASK_NAME = '/' + VERSION + '/tasks/name/<string:_name>'
     SCHEDULER_MULTIPLE_TASK_RESUME = '/' + VERSION + '/tasks/resume'
     SCHEDULER_MULTIPLE_TASK_PAUSE = '/' + VERSION + '/tasks/pause'
     SCHEDULER_SINGLE_TASK_RESUME = '/' + VERSION + '/tasks/<string:_id>/resume'
     SCHEDULER_SINGLE_TASK_PAUSE = '/' + VERSION + '/tasks/<string:_id>/pause'
     SCHEDULER_ADMIN_TASKS = '/' + VERSION + '/admin/tasks'
->>>>>>> 394f6328
 
 
 class SchedulerApiUrl(object):
@@ -595,17 +581,7 @@
     HOST_NAME = _get_host_name(GTApis.SCHEDULER_SERVICE_NAME, GTApis.SCHEDULER_SERVICE_PORT)
     HEALTH_CHECK = _get_health_check_url(HOST_NAME)
     # URLs, in case of test cases
-<<<<<<< HEAD
-    TASKS = RELATIVE_VERSION % "tasks"
-    TASK = RELATIVE_VERSION % 'tasks/id/%s'
-    TASK_NAME = RELATIVE_VERSION % 'tasks/name/%s'
-    PAUSE_TASK = RELATIVE_VERSION % 'tasks/%s/pause'
-    RESUME_TASK = RELATIVE_VERSION % 'tasks/%s/resume'
-    PAUSE_TASKS = RELATIVE_VERSION % 'tasks/pause'
-    RESUME_TASKS = RELATIVE_VERSION % 'tasks/resume'
-    TEST_TASK = RELATIVE_VERSION % 'tasks/test'
-    TEST_TASK_POST = RELATIVE_VERSION % 'tasks/test-post'
-=======
+
     TASKS = HOST_NAME % ('/' + VERSION + '/tasks')
     TASK = HOST_NAME % ('/' + VERSION + '/tasks/id/%s')
     TASK_NAME = HOST_NAME % ('/' + VERSION + '/tasks/name/%s')
@@ -614,7 +590,7 @@
     PAUSE_TASKS = HOST_NAME % ('/' + VERSION + '/tasks/pause')
     RESUME_TASKS = HOST_NAME % ('/' + VERSION + '/tasks/resume')
     TEST_TASK = HOST_NAME % ('/' + VERSION + '/tasks/test')
->>>>>>> 394f6328
+    TEST_TASK_POST = HOST_NAME % ('/' + VERSION + 'tasks/test-post')
 
     # Scheduler Admin API
     ADMIN_TASKS = HOST_NAME % ('/' + VERSION + '/admin/tasks')
