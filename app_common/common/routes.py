"""
This file contains API REST endpoints of all services e.g. one of the endpoint of auth_service is
    /v1/oauth2/token.

This also contains complete URLs of REST endpoints of all services. e.g. for above example,
complete URL will be 127.0.0.1:8011/v1/oauth2/token

Here we have two(or maybe three) classes for each service.
 e.g. for candidate_service
 1) CandidateApi which contains REST endpoints
 2) CandidateApiUrl which contains complete URLs of REST endpoints
 3) CandidateApiWords which contains common words for both above classes.
"""
import os
from talent_config_manager import TalentConfigKeys

LOCAL_HOST = 'http://127.0.0.1'
TALENT_DOMAIN = '.gettalent.com'
HEALTH_CHECK = '/healthcheck'


def _get_host_name(service_name, port_number):
    """
    This function gives the Base API Url depending on the environment variable.
    If api_version is provided, it also appends the version of API.

    For DEV, CIRCLE, In case of auth_service we'll get
        http://127.0.0.1:8001%s
    For QA:
            http://auth-service-staging.gettalent.com (for auth service)
    For PROD:
            http://auth-service.gettalent.com (for auth service)

    :param service_name: Name of service
    :param port_number: Port number of service
    :type service_name: str
    :type port_number: int
    :return:  A string that looks like https://auth-service.gettalent.com%s
    """
    env = os.getenv(TalentConfigKeys.ENV_KEY) or 'dev'
    if env == 'dev':
        # This looks like http://127.0.0.1:8001 (for auth service)
        return LOCAL_HOST + ':' + str(port_number) + '%s'
    elif env == 'jenkins':
        return 'http://jenkins.gettalent.com' + ':' + str(port_number) + '%s'
    elif env == 'qa':
        # This looks like:  https://auth-service-staging.gettalent.com%s
        return 'https://' + service_name + '-staging' + TALENT_DOMAIN + '%s'
    elif env == 'prod':
        # This looks like: https://auth-service.gettalent.com%s
        return 'https://' + service_name + TALENT_DOMAIN + '%s'
    else:
        raise Exception("Environment variable GT_ENVIRONMENT not set correctly: Should be dev, jenkins, qa, or prod")


def get_web_app_url():
    env = os.getenv(TalentConfigKeys.ENV_KEY) or 'dev'
    if env in ('dev', 'jenkins'):
        return LOCAL_HOST + ':3000'
    elif env == 'qa':
        return 'https://staging.gettalent.com'
    elif env == 'prod':
        return 'https://app.gettalent.com'
    else:
        raise Exception("Environment variable GT_ENVIRONMENT not set correctly: Should be dev, jenkins, qa, or prod")


def _get_api_relative_version(api_version):
    """
    Given version of API, this returns e.g. /v1/%s
    :param api_version:
    :return:
    """
    return '/%s/%s' % (api_version, '%s')


def _get_url_prefix(api_version):
    """
    For given API version this gives url_prefix to be used for API registration
    e.g if api_version is v1, it will return /v1/
    :param api_version: version of API
    """
    return '/' + api_version + '/'


def _get_health_check_url(host_name):
    """
    This returns the healthcheck url appended with host name. e.g.http://127.0.0.1:8001/healthcheck
    :param host_name: name of host. e.g.http://127.0.0.1:8001
    """
    return host_name % HEALTH_CHECK


class GTApis(object):
    """
    This class contains the getTalent flask micro services' name and respective port numbers.
    """
    # Port Numbers of Flask micro services
    AUTH_SERVICE_PORT = 8001
    ACTIVITY_SERVICE_PORT = 8002
    RESUME_PARSING_SERVICE_PORT = 8003
    USER_SERVICE_PORT = 8004
    CANDIDATE_SERVICE_PORT = 8005
    WIDGET_SERVICE_PORT = 8006
    SOCIAL_NETWORK_SERVICE_PORT = 8007
    CANDIDATE_POOL_SERVICE_PORT = 8008
    SPREADSHEET_IMPORT_SERVICE_PORT = 8009
    DASHBOARD_SERVICE_PORT = 8010
    SCHEDULER_SERVICE_PORT = 8011
    SMS_CAMPAIGN_SERVICE_PORT = 8012
<<<<<<< HEAD
    PUSH_CAMPAIGN_SERVICE_PORT = 8013
=======
    EMAIL_CAMPAIGN_SERVICE_PORT = 8014
>>>>>>> 0dcc3356

    # Names of flask micro services
    AUTH_SERVICE_NAME = 'auth-service'
    ACTIVITY_SERVICE_NAME = 'activity-service'
    RESUME_PARSING_SERVICE_NAME = 'resume-parsing-service'
    USER_SERVICE_NAME = 'user-service'
    CANDIDATE_SERVICE_NAME = 'candidate-service'
    WIDGET_SERVICE_NAME = 'widget-service'
    SOCIAL_NETWORK_SERVICE_NAME = 'social-network-service'
    CANDIDATE_POOL_SERVICE_NAME = 'candidate-pool-service'
    SPREADSHEET_IMPORT_SERVICE_NAME = 'spreadsheet-import-service'
    DASHBOARD_SERVICE_NAME = 'frontend-service'
    SCHEDULER_SERVICE_NAME = 'scheduler-service'
    SMS_CAMPAIGN_SERVICE_NAME = 'sms-campaign-service'
<<<<<<< HEAD
    PUSH_CAMPAIGN_SERVICE_NAME = 'push-campaign-service'
=======
    EMAIL_CAMPAIGN_SERVICE_NAME = 'email-campaign-service'
>>>>>>> 0dcc3356


class AuthApi(object):
    """
    API relative URLs for auth_service. e.g. /v1/oauth2/token
    """
    VERSION = 'v1'
    RELATIVE_VERSION = _get_api_relative_version(VERSION)
    TOKEN_CREATE = RELATIVE_VERSION % 'oauth2/token'
    TOKEN_REVOKE = RELATIVE_VERSION % 'oauth2/revoke'
    AUTHORIZE = RELATIVE_VERSION % 'oauth2/authorize'


class AuthApiUrl(object):
    """
    Rest URLs of auth_service
    """
    HOST_NAME = _get_host_name(GTApis.AUTH_SERVICE_NAME,
                               GTApis.AUTH_SERVICE_PORT)
    HEALTH_CHECK = _get_health_check_url(HOST_NAME)
    TOKEN_CREATE = HOST_NAME % AuthApi.TOKEN_CREATE
    TOKEN_REVOKE = HOST_NAME % AuthApi.TOKEN_REVOKE
    AUTHORIZE = HOST_NAME % AuthApi.AUTHORIZE


class ActivityApi(object):
    """
    API relative URLs for activity_service. e.g /v1/activities/
    """
    VERSION = 'v1'
    RELATIVE_VERSION = _get_api_relative_version(VERSION)
    # /v1/activities/
    ACTIVITIES = RELATIVE_VERSION % 'activities/'
    # /v1/activities/<page>
    ACTIVITIES_PAGE = ACTIVITIES + '<page>'


class ActivityApiUrl(object):
    """
    Rest URLs of activity_service
    """
    HOST_NAME = _get_host_name(GTApis.ACTIVITY_SERVICE_NAME,
                               GTApis.ACTIVITY_SERVICE_PORT)
    HEALTH_CHECK = _get_health_check_url(HOST_NAME)
    ACTIVITIES = HOST_NAME % ActivityApi.ACTIVITIES
    ACTIVITIES_PAGE = ACTIVITIES + '%s'


class ResumeApi(object):
    """
    API relative URLs for resume_parsing_service. e.g. /v1/parse_resume
    """
    VERSION = 'v1'
    URL_PREFIX = _get_url_prefix(VERSION)
    RELATIVE_VERSION = _get_api_relative_version(VERSION)
    PARSE = 'parse_resume'


class ResumeApiUrl(object):
    """
    Rest URLs of resume_parsing_service
    """
    HOST_NAME = _get_host_name(GTApis.RESUME_PARSING_SERVICE_NAME,
                               GTApis.RESUME_PARSING_SERVICE_PORT)
    HEALTH_CHECK = _get_health_check_url(HOST_NAME)
    API_URL = HOST_NAME % ResumeApi.RELATIVE_VERSION
    PARSE = API_URL % ResumeApi.PARSE


class UserServiceApiWords(object):
    """
    This class contains words used for endpoints of user_service API.
    """
    USERS = 'users'
    DOMAINS = 'domains'
    DOMAIN = 'domain'
    ROLES = '/roles'
    GROUPS = 'groups'
    RESET_PASSWORD = '/reset-password'
    UPDATE_PASSWORD = '/update-password'
    FORGOT_PASSWORD = '/forgot-password'


class UserServiceApi(object):
    """
    API relative URLs for user_service. e.g. /v1/users
    """
    VERSION = 'v1'
    USERS = UserServiceApiWords.USERS
    DOMAINS = UserServiceApiWords.DOMAINS
    URL_PREFIX = _get_url_prefix(VERSION)
    _GROUP = UserServiceApiWords.GROUPS + '/<int:group_id>/'
    USER = UserServiceApiWords.USERS + "/<int:id>"
    DOMAIN = UserServiceApiWords.DOMAINS + "/<int:id>"
    USER_ROLES = UserServiceApiWords.USERS + "/<int:user_id>" + UserServiceApiWords.ROLES
    DOMAIN_ROLES = UserServiceApiWords.DOMAIN + '/<int:domain_id>' + UserServiceApiWords.ROLES
    DOMAIN_GROUPS = UserServiceApiWords.DOMAIN + "/<int:domain_id>/" + UserServiceApiWords.GROUPS
    DOMAIN_GROUPS_UPDATE = UserServiceApiWords.DOMAIN + "/" + UserServiceApiWords.GROUPS + '/<int:group_id>'
    USER_GROUPS = _GROUP + UserServiceApiWords.USERS
    UPDATE_PASSWORD = UserServiceApiWords.USERS + UserServiceApiWords.UPDATE_PASSWORD
    FORGOT_PASSWORD = UserServiceApiWords.USERS + UserServiceApiWords.FORGOT_PASSWORD
    RESET_PASSWORD = UserServiceApiWords.USERS + UserServiceApiWords.RESET_PASSWORD + '/<token>'


class UserServiceApiUrl(object):
    """
    Rest URLs of user_service
    """
    HOST_NAME = _get_host_name(GTApis.USER_SERVICE_NAME,
                               GTApis.USER_SERVICE_PORT)
    HEALTH_CHECK = _get_health_check_url(HOST_NAME)
    API_URL = HOST_NAME % _get_api_relative_version(UserServiceApi.VERSION)
    USERS = API_URL % UserServiceApiWords.USERS
    USER = USERS + '/%s'
    DOMAINS = API_URL % UserServiceApiWords.DOMAINS
    DOMAIN = DOMAINS + '/%s'
    USER_ROLES_API = API_URL % (UserServiceApiWords.USERS + '/%s' + UserServiceApiWords.ROLES)
    DOMAIN_ROLES_API = API_URL % (UserServiceApiWords.DOMAIN + '/%s' + UserServiceApiWords.ROLES)
    DOMAIN_GROUPS_API = API_URL % (UserServiceApiWords.DOMAIN + '/%s/' + UserServiceApiWords.GROUPS)
    DOMAIN_GROUPS_UPDATE_API = API_URL % (UserServiceApiWords.DOMAIN + '/' + UserServiceApiWords.GROUPS + '/%s')
    USER_GROUPS_API = API_URL % (UserServiceApiWords.GROUPS + '/%s/' + UserServiceApiWords.USERS)
    UPDATE_PASSWORD_API = API_URL % UserServiceApi.UPDATE_PASSWORD
    FORGOT_PASSWORD_API = API_URL % UserServiceApi.FORGOT_PASSWORD
    RESET_PASSWORD_API = USERS + UserServiceApiWords.RESET_PASSWORD + '/%s'


class WidgetApi(object):
    """
    API relative URLs for widget_service. e.g. /v1/universities
    """
    VERSION = 'v1'
    # This is /v1/
    URL_PREFIX = _get_url_prefix(VERSION)
    DOMAINS = 'domains'
    _ENCRYPTED_DOMAIN_ID = '/<path:encrypted_domain_id>'
    DOMAIN_WIDGETS = DOMAINS + _ENCRYPTED_DOMAIN_ID + '/widgets/<path:encrypted_widget_id>'
    DOMAIN_INTERESTS = DOMAINS + _ENCRYPTED_DOMAIN_ID + '/interests'
    DOMAIN_MAJORS = DOMAINS + _ENCRYPTED_DOMAIN_ID + '/majors'
    UNIVERSITIES = 'universities'


class WidgetApiUrl(object):
    """
    Rest URLs of widget_service
    """
    HOST_NAME = _get_host_name(GTApis.WIDGET_SERVICE_NAME,
                               GTApis.WIDGET_SERVICE_PORT)
    HEALTH_CHECK = _get_health_check_url(HOST_NAME)
    API_URL = HOST_NAME % _get_api_relative_version(WidgetApi.VERSION)
    DOMAIN_WIDGETS = API_URL % (WidgetApi.DOMAINS + '/%s/widgets/%s')
    DOMAIN_INTERESTS = API_URL % (WidgetApi.DOMAINS + '/%s/interests')
    DOMAIN_MAJORS = API_URL % (WidgetApi.DOMAINS + '/%s/majors')
    DOMAINS = API_URL % WidgetApi.DOMAINS
    UNIVERSITIES = API_URL % WidgetApi.UNIVERSITIES


class SocialNetworkApi(object):
    """
    API relative URLs for social_network_service
    """
    VERSION = 'v1'
    HOST_NAME = _get_host_name(GTApis.SOCIAL_NETWORK_SERVICE_NAME,
                               GTApis.SOCIAL_NETWORK_SERVICE_PORT)
    HEALTH_CHECK = _get_health_check_url(HOST_NAME)

    RELATIVE_VERSION = _get_api_relative_version(VERSION)
    EVENTS = RELATIVE_VERSION % 'events/'
    EVENT = RELATIVE_VERSION % '/events/<int:event_id>'


class SocialNetworkApiUrl(object):
    """
    API absolute URLs for social_network_service
    """
    HOST_NAME = _get_host_name(GTApis.SOCIAL_NETWORK_SERVICE_NAME,
                               GTApis.SOCIAL_NETWORK_SERVICE_PORT)
    HEALTH_CHECK = _get_health_check_url(HOST_NAME)

    API_URL = HOST_NAME % _get_api_relative_version(SocialNetworkApi.VERSION)
    EVENTS = API_URL % 'events'


class CandidatePoolApiWords(object):
    """
    This class contains words used for endpoints of candidate_pool API.
    """
    TALENT_POOLS = 'talent-pools'
    TALENT_POOL = 'talent-pool'
    TALENT_PIPELINES = 'talent-pipelines'
    TALENT_PIPELINE = 'talent-pipeline'
    STATS = '/stats'
    CANDIDATES = '/candidates'
    CAMPAIGNS = '/campaigns'
    GROUPS = 'groups'
    SMART_LISTS = '/smartlists'


class CandidatePoolApi(object):
    """
    API relative URLs for candidate_pool_service. e.g. /v1/smartlists
    """
    VERSION = 'v1'
    # /v1/
    URL_PREFIX = _get_url_prefix(VERSION)
    _INT_ID = '/<int:id>'
    # Talent Pools
    TALENT_PIPELINES = CandidatePoolApiWords.TALENT_PIPELINES
    TALENT_POOLS = CandidatePoolApiWords.TALENT_POOLS
    TALENT_POOL = CandidatePoolApiWords.TALENT_POOLS + _INT_ID
    TALENT_POOL_CANDIDATES = TALENT_POOL + CandidatePoolApiWords.CANDIDATES
    TALENT_POOL_GROUPS = CandidatePoolApiWords.GROUPS + '/<int:group_id>/' + CandidatePoolApiWords.TALENT_POOLS
    TALENT_POOL_STATS = CandidatePoolApiWords.TALENT_POOLS + CandidatePoolApiWords.STATS
    TALENT_POOL_GET_STATS = CandidatePoolApiWords.TALENT_POOL + '/<int:talent_pool_id>' + CandidatePoolApiWords.STATS
    # Talent Pipelines
    TALENT_PIPELINE = CandidatePoolApiWords.TALENT_PIPELINES + _INT_ID
    TALENT_PIPELINE_SMARTLISTS = CandidatePoolApiWords.TALENT_PIPELINE + _INT_ID + CandidatePoolApiWords.SMART_LISTS
    TALENT_PIPELINE_CANDIDATES = CandidatePoolApiWords.TALENT_PIPELINE + _INT_ID + CandidatePoolApiWords.CANDIDATES
    TALENT_PIPELINE_CAMPAIGNS = CandidatePoolApiWords.TALENT_PIPELINE + _INT_ID + CandidatePoolApiWords.CAMPAIGNS
    TALENT_PIPELINE_STATS = CandidatePoolApiWords.TALENT_PIPELINES + CandidatePoolApiWords.STATS
    TALENT_PIPELINE_GET_STATS = CandidatePoolApiWords.TALENT_PIPELINE + '/<int:talent_pipeline_id>' + CandidatePoolApiWords.STATS
    # Smartlists
    SMARTLISTS = 'smartlists'
    SMARTLIST = SMARTLISTS + _INT_ID
    SMARTLIST_CANDIDATES = SMARTLISTS + '/<int:smartlist_id>' + CandidatePoolApiWords.CANDIDATES
    SMARTLIST_STATS = SMARTLISTS + CandidatePoolApiWords.STATS
    SMARTLIST_GET_STATS = SMARTLISTS + '/<int:smartlist_id>' + CandidatePoolApiWords.STATS


class CandidatePoolApiUrl(object):
    """
    Rest URLs of candidate_pool_service
    """
    HOST_NAME = _get_host_name(GTApis.CANDIDATE_POOL_SERVICE_NAME,
                               GTApis.CANDIDATE_POOL_SERVICE_PORT)
    HEALTH_CHECK = _get_health_check_url(HOST_NAME)
    API_URL = HOST_NAME % _get_api_relative_version(CandidatePoolApi.VERSION)
    # Talent Pool
    TALENT_POOLS = API_URL % CandidatePoolApiWords.TALENT_POOLS
    TALENT_POOL = TALENT_POOLS + '/%s'
    TALENT_POOL_STATS = API_URL % CandidatePoolApi.TALENT_POOL_STATS
    TALENT_POOL_GET_STATS = API_URL % (CandidatePoolApiWords.TALENT_POOL+"/%s"+CandidatePoolApiWords.STATS)
    TALENT_POOL_CANDIDATE = API_URL % (CandidatePoolApiWords.TALENT_POOLS +'/%s'+CandidatePoolApiWords.CANDIDATES)
    TALENT_POOL_GROUP = API_URL % (CandidatePoolApiWords.GROUPS+'/%s/'+CandidatePoolApiWords.TALENT_POOLS)
    # Talent Pipeline
    TALENT_PIPELINES = API_URL % CandidatePoolApiWords.TALENT_PIPELINES
    TALENT_PIPELINE = TALENT_PIPELINES + '/%s'
    TALENT_PIPELINE_STATS = API_URL % CandidatePoolApi.TALENT_PIPELINE_STATS
    TALENT_PIPELINE_CANDIDATE = API_URL % (CandidatePoolApiWords.TALENT_PIPELINE+'/%s'+CandidatePoolApiWords.CANDIDATES)
    TALENT_PIPELINE_CAMPAIGN = API_URL % (CandidatePoolApiWords.TALENT_PIPELINE+'/%s'+CandidatePoolApiWords.CAMPAIGNS)
    TALENT_PIPELINE_SMARTLISTS = API_URL % (CandidatePoolApiWords.TALENT_PIPELINE+'/%s'+CandidatePoolApiWords.SMART_LISTS)
    TALENT_PIPELINE_GET_STATS = API_URL % (CandidatePoolApiWords.TALENT_PIPELINE+"/%s"+CandidatePoolApiWords.STATS)
    # Smartlists
    SMARTLISTS = API_URL % CandidatePoolApi.SMARTLISTS
    SMARTLIST_STATS = API_URL % CandidatePoolApi.SMARTLIST_STATS
    SMARTLIST_GET_STATS = SMARTLISTS + "/%s" + CandidatePoolApiWords.STATS
    SMARTLIST_CANDIDATES = SMARTLISTS + '/%s' + CandidatePoolApiWords.CANDIDATES


class SpreadsheetImportApi(object):
    """
    API relative URLs for spreadsheet_import_service. e.g. /v1/parse_spreadsheet/convert_to_table
    """
    VERSION = 'v1'
    # This is /v1/
    URL_PREFIX = _get_url_prefix(VERSION)
    _PARSE_SPREADSHEET = 'parse_spreadsheet'
    CONVERT_TO_TABLE = _PARSE_SPREADSHEET + '/convert_to_table'
    IMPORT_CANDIDATES = _PARSE_SPREADSHEET + '/import_candidates'


class SpreadsheetImportApiUrl(object):
    """
    Rest URLs of spreadsheet_import_service
    """
    HOST_NAME = _get_host_name(GTApis.SPREADSHEET_IMPORT_SERVICE_NAME,
                               GTApis.SPREADSHEET_IMPORT_SERVICE_PORT)
    HEALTH_CHECK = _get_health_check_url(HOST_NAME)
    API_URL = HOST_NAME % _get_api_relative_version(SpreadsheetImportApi.VERSION)
    CONVERT_TO_TABLE = API_URL % SpreadsheetImportApi.CONVERT_TO_TABLE
    IMPORT_CANDIDATES = API_URL % SpreadsheetImportApi.IMPORT_CANDIDATES


class SmsCampaignWords(object):
    """
    This class contains words used for endpoints of SMS Campaign API.
    """
    CAMPAIGNS = 'campaigns'
    SCHEDULE = '/schedule'
    REDIRECT = 'redirect'
    RECEIVE = 'receive'
    SENDS = '/sends'
    SEND = '/send'
    BLASTS = '/blasts'
    REPLIES = '/replies'


class SmsCampaignApi(object):
    """
    This class contains the REST endpoints of sms_campaign_service
    """
    VERSION = 'v1'
    # HOST_NAME is http://127.0.0.1:8012 for dev
    HOST_NAME = _get_host_name(GTApis.SMS_CAMPAIGN_SERVICE_NAME,
                               GTApis.SMS_CAMPAIGN_SERVICE_PORT)
    API_URL = '/%s/%s' % (VERSION, '%s')
    # endpoint /v1/campaigns
    # GET all campaigns of a user, POST new campaign, DELETE campaigns of a user from given ids
    CAMPAIGNS = '/%s/%s' % (VERSION, SmsCampaignWords.CAMPAIGNS)
    # endpoint /v1/campaigns/:id
    # GET campaign by its id, POST: updates a campaign, DELETE a campaign from given id
    CAMPAIGN = CAMPAIGNS + '/<int:campaign_id>'
    # /v1/campaigns/:id/schedule
    # To schedule an SMS campaign
    SCHEDULE = CAMPAIGN + SmsCampaignWords.SCHEDULE
    # endpoint /v1/campaigns/:id/send
    # To send a campaign to candidates
    SEND = CAMPAIGN + SmsCampaignWords.SEND
    # endpoint /v1/redirect/:id
    # This endpoint is hit when candidate clicks on any URL present in SMS body text.
    REDIRECT = API_URL % (SmsCampaignWords.REDIRECT + '/<int:url_conversion_id>')
    # endpoint /v1/receive
    # This endpoint is callback URL when candidate replies to a campaign via SMS
    RECEIVE = API_URL % SmsCampaignWords.RECEIVE
    # endpoint /v1/campaigns/:id/blasts
    # Gives the blasts of a campaign
    BLASTS = CAMPAIGN + SmsCampaignWords.BLASTS
    # endpoint /v1/campaigns/:id/blasts/:id
    # Gives the blast object of SMS campaign from given blast id.
    BLAST = CAMPAIGN + SmsCampaignWords.BLASTS + '/<int:blast_id>'
    # endpoint /v1/campaigns/:id/blasts/:id/sends
    # Gives the sends objects of a blast object of SMS campaign from given blast id.
    BLAST_SENDS = BLAST + SmsCampaignWords.SENDS
    # endpoint /v1/campaigns/:id/blasts/:id/replies
    # Gives the replies objects of a blast object of SMS campaign from given blast id.
    BLAST_REPLIES = BLAST + SmsCampaignWords.REPLIES
    # endpoint /v1/campaigns/:id/sends
    # This gives the records from "sends" for a given id of campaign
    SENDS = CAMPAIGN + SmsCampaignWords.SENDS
    # endpoint /v1/campaigns/:id/replies
    # This gives the records from "sms_campaign_reply" for a given id of campaign
    REPLIES = CAMPAIGN + SmsCampaignWords.REPLIES


class SmsCampaignApiUrl(object):
    """
    This class contains the REST URLs of sms_campaign_service
    """
    """ Endpoints' complete URLs for pyTests """
    CAMPAIGNS = SmsCampaignApi.HOST_NAME % SmsCampaignApi.CAMPAIGNS
    CAMPAIGN = CAMPAIGNS + '/%s'
    SCHEDULE = CAMPAIGN + SmsCampaignWords.SCHEDULE
    SEND = CAMPAIGN + SmsCampaignWords.SEND
    REDIRECT = SmsCampaignApi.HOST_NAME % '/%s/%s' % (SmsCampaignApi.VERSION,
                                                      SmsCampaignWords.REDIRECT + '/%s')
    RECEIVE = SmsCampaignApi.HOST_NAME % SmsCampaignApi.RECEIVE
    BLASTS = CAMPAIGN + SmsCampaignWords.BLASTS
    BLAST = BLASTS + '/%s'
    SENDS = CAMPAIGN + SmsCampaignWords.SENDS
    REPLIES = CAMPAIGN + SmsCampaignWords.REPLIES
    BLAST_SENDS = BLAST + SmsCampaignWords.SENDS
    BLAST_REPLIES = BLAST + SmsCampaignWords.REPLIES


class CandidateApiWords(object):
    """
    This class contains words used for endpoints of Candidate API.
    """
    CANDIDATES = "candidates"
    ADDRESSES = "/addresses"
    AOIS = "/areas_of_interest"
    CUSTOM_FIELD = "/custom_fields"
    EDUCATIONS = "/educations"
    DEGREES = "/degrees"
    BULLETS = "/bullets"
    EXPERIENCES = "/experiences"
    EMAILS = "/emails"
    MILITARY_SERVICES = "/military_services"
    PHONES = "/phones"
    PREFERRED_LOCATIONS = "/preferred_locations"
    SKILLS = "/skills"
    SOCIAL_NETWORKS = "/social_networks"
    WORK_PREFERENCES = "/work_preference"
    EDITS = "/edits"
    SEARCH = "/search"
    DOCUMENTS = "/documents"
    OPENWEB = '/openweb'
    VIEWS = "/views"
    PREFERENCE = "/preferences"


class CandidateApi(object):
    """
    API relative URLs for candidate_service. e,g /v1/candidates
    """
    VERSION = 'v1'
    _INT_ID = "/<int:id>"
    HOST_NAME = _get_host_name(GTApis.CANDIDATE_SERVICE_NAME,
                               GTApis.CANDIDATE_SERVICE_PORT)
    RELATIVE_VERSION = '/%s/%s' % (VERSION, '%s')
    HEALTH_CHECK = _get_health_check_url(HOST_NAME)

    CANDIDATES = RELATIVE_VERSION % CandidateApiWords.CANDIDATES
    _CANDIDATE_ID = CANDIDATES + "/<int:candidate_id>"
    CANDIDATE_ID = RELATIVE_VERSION % (CandidateApiWords.CANDIDATES + _INT_ID)
    CANDIDATE_EMAIL = RELATIVE_VERSION % (CandidateApiWords.CANDIDATES + "/<email>")

    ADDRESSES = _CANDIDATE_ID + CandidateApiWords.ADDRESSES
    ADDRESS = ADDRESSES + _INT_ID

    AOIS = _CANDIDATE_ID + CandidateApiWords.AOIS
    AOI = AOIS + _INT_ID

    CUSTOM_FIELDS = _CANDIDATE_ID + CandidateApiWords.CUSTOM_FIELD
    CUSTOM_FIELD = CUSTOM_FIELDS + _INT_ID

    EDUCATIONS = _CANDIDATE_ID + CandidateApiWords.EDUCATIONS
    EDUCATION = EDUCATIONS + _INT_ID

    DEGREES = EDUCATIONS + '/<int:education_id>' + CandidateApiWords.DEGREES
    DEGREE = DEGREES + _INT_ID

    DEGREE_BULLETS = DEGREES + "/<int:degree_id>" + CandidateApiWords.BULLETS
    DEGREE_BULLET = DEGREE_BULLETS + _INT_ID

    EXPERIENCES = _CANDIDATE_ID + CandidateApiWords.EXPERIENCES
    EXPERIENCE = EXPERIENCES + _INT_ID

    EXPERIENCE_BULLETS = EXPERIENCES + "/<int:experience_id>" + CandidateApiWords.BULLETS
    EXPERIENCE_BULLET = EXPERIENCE_BULLETS + _INT_ID

    EMAILS = _CANDIDATE_ID + CandidateApiWords.EMAILS
    EMAIL = EMAILS + _INT_ID

    MILITARY_SERVICES = _CANDIDATE_ID + CandidateApiWords.MILITARY_SERVICES
    MILITARY_SERVICE = MILITARY_SERVICES + _INT_ID

    PHONES = _CANDIDATE_ID + CandidateApiWords.PHONES
    PHONE = PHONES + _INT_ID

    PREFERRED_LOCATIONS = _CANDIDATE_ID + CandidateApiWords.PREFERRED_LOCATIONS
    PREFERRED_LOCATION = PREFERRED_LOCATIONS + _INT_ID

    SKILLS = _CANDIDATE_ID + CandidateApiWords.SKILLS
    SKILL = SKILLS + _INT_ID

    SOCIAL_NETWORKS = _CANDIDATE_ID + CandidateApiWords.SOCIAL_NETWORKS
    SOCIAL_NETWORK = SOCIAL_NETWORKS + _INT_ID

    WORK_PREFERENCE = _CANDIDATE_ID + CandidateApiWords.WORK_PREFERENCES + _INT_ID
    CANDIDATE_EDIT = CANDIDATE_ID + CandidateApiWords.EDITS

    CANDIDATE_SEARCH = CANDIDATES + CandidateApiWords.SEARCH
    CANDIDATES_DOCUMENTS = CANDIDATES + CandidateApiWords.DOCUMENTS
    OPENWEB = CANDIDATES + CandidateApiWords.OPENWEB
    CANDIDATE_VIEWS = CANDIDATE_ID + CandidateApiWords.VIEWS
    CANDIDATE_PREFERENCES = CANDIDATE_ID + CandidateApiWords.PREFERENCE


class CandidateApiUrl(object):
    """
    Rest URLs of candidate_service
    """
    HOST_NAME = _get_host_name(GTApis.CANDIDATE_SERVICE_NAME,
                               GTApis.CANDIDATE_SERVICE_PORT)
    HEALTH_CHECK = _get_health_check_url(HOST_NAME)
    CANDIDATES = HOST_NAME % CandidateApi.CANDIDATES
    CANDIDATE = CANDIDATES + "/%s"

    ADDRESSES = CANDIDATE + CandidateApiWords.ADDRESSES
    ADDRESS = ADDRESSES + "/%s"

    AOIS = CANDIDATE + CandidateApiWords.AOIS
    AOI = AOIS + "/%s"

    CUSTOM_FIELDS = CANDIDATE + CandidateApiWords.CUSTOM_FIELD
    CUSTOM_FIELD = CUSTOM_FIELDS + "/%s"

    CANDIDATE_SEARCH_URI = CANDIDATES + CandidateApiWords.SEARCH

    CANDIDATES_DOCUMENTS_URI = CANDIDATES + CandidateApiWords.DOCUMENTS

    EDUCATIONS = CANDIDATE + CandidateApiWords.EDUCATIONS
    EDUCATION = EDUCATIONS + "/%s"

    DEGREES = EDUCATION + CandidateApiWords.DEGREES
    DEGREE = DEGREES + "/%s"

    DEGREE_BULLETS = DEGREE + CandidateApiWords.BULLETS
    DEGREE_BULLET = DEGREE_BULLETS + "/%s"

    EMAILS = CANDIDATE + CandidateApiWords.EMAILS
    EMAIL = EMAILS + "/%s"

    EXPERIENCES = CANDIDATE + CandidateApiWords.EXPERIENCES
    EXPERIENCE = EXPERIENCES + "/%s"

    EXPERIENCE_BULLETS = EXPERIENCE + CandidateApiWords.BULLETS
    EXPERIENCE_BULLET = EXPERIENCE_BULLETS + "/%s"

    MILITARY_SERVICES = CANDIDATE + CandidateApiWords.MILITARY_SERVICES
    MILITARY_SERVICE = MILITARY_SERVICES + "/%s"

    PHONES = CANDIDATE + CandidateApiWords.PHONES
    PHONE = PHONES + "/%s"

    PREFERRED_LOCATIONS = CANDIDATE + CandidateApiWords.PREFERRED_LOCATIONS
    PREFERRED_LOCATION = PREFERRED_LOCATIONS + "/%s"

    SKILLS = CANDIDATE + CandidateApiWords.SKILLS
    SKILL = SKILLS + "/%s"

    SOCIAL_NETWORKS = CANDIDATE + CandidateApiWords.SOCIAL_NETWORKS
    SOCIAL_NETWORK = SOCIAL_NETWORKS + "/%s"

    WORK_PREFERENCE = CANDIDATE + CandidateApiWords.WORK_PREFERENCES + "/%s"
    CANDIDATE_EDIT = CANDIDATE + CandidateApiWords.EDITS
    CANDIDATE_VIEW = CANDIDATE + CandidateApiWords.VIEWS
    CANDIDATE_PREFERENCE = CANDIDATE + CandidateApiWords.PREFERENCE


class SchedulerApi(object):
    """
    Rest URLs of scheduler_service
    """
    HOST_NAME = _get_host_name(GTApis.SCHEDULER_SERVICE_NAME,
                               GTApis.SCHEDULER_SERVICE_PORT)
    VERSION = 'v1'
    # URLs, in case of API
    RELATIVE_VERSION = _get_api_relative_version(VERSION)
    SCHEDULER_MULTIPLE_TASKS = RELATIVE_VERSION % "tasks/"
    SCHEDULER_TASKS_TEST = RELATIVE_VERSION % "tasks/test/"
    SCHEDULER_ONE_TASK = RELATIVE_VERSION % "tasks/id/<string:_id>"
    SCHEDULER_NAMED_TASK = RELATIVE_VERSION % "tasks/name/<string:_name>"
    SCHEDULER_ONE_TASK_NAME = RELATIVE_VERSION % "tasks/name/<string:_name>"
    SCHEDULER_MULTIPLE_TASK_RESUME = RELATIVE_VERSION % "tasks/resume/"
    SCHEDULER_MULTIPLE_TASK_PAUSE = RELATIVE_VERSION % "tasks/pause/"
    SCHEDULER_SINGLE_TASK_RESUME = RELATIVE_VERSION % "tasks/<string:_id>/resume/"
    SCHEDULER_SINGLE_TASK_PAUSE = RELATIVE_VERSION % "tasks/<string:_id>/pause/"


class SchedulerApiUrl(object):
    """
    Rest URLs of scheduler_service
    """
    HOST_NAME = _get_host_name(GTApis.SCHEDULER_SERVICE_NAME,
                               GTApis.SCHEDULER_SERVICE_PORT)
    VERSION = 'v1'

    HOST_NAME %= _get_api_relative_version(VERSION)
    # URLs, in case of test cases
    TASKS = HOST_NAME % "tasks/"
    TASK = HOST_NAME % 'tasks/id/%s'
    TASK_NAME = HOST_NAME % 'tasks/name/%s'
    PAUSE_TASK = HOST_NAME % 'tasks/%s/pause/'
    RESUME_TASK = HOST_NAME % 'tasks/%s/resume/'
    PAUSE_TASKS = HOST_NAME % 'tasks/pause/'
    RESUME_TASKS = HOST_NAME % 'tasks/resume/'
    TEST_TASK = HOST_NAME % 'tasks/test/'

    # Use different port of scheduler service URL
    FLOWER_MONITORING = '--port=5511'


<<<<<<< HEAD
class PushCampaignApi(object):
    """
    REST URLs for Push Campaign Service endpoints
    """
    VERSION = 'v1'
    # HOST_NAME is http://127.0.0.1:8013 for dev
    HOST_NAME = _get_host_name(GTApis.PUSH_CAMPAIGN_SERVICE_NAME,
                               GTApis.PUSH_CAMPAIGN_SERVICE_PORT)
    API_URL = '/%s/%s' % (VERSION, '%s')
    # endpoint /v1/campaigns
    # GET all campaigns of a user, POST new campaign, DELETE campaigns of a user from given ids
    CAMPAIGNS = '/%s/%s' % (VERSION, 'campaigns')
    DEVICES = '/%s/%s' % (VERSION, 'devices')
    # endpoint /v1/campaigns/:id
    # GET campaign by its id, POST: updates a campaign, DELETE a campaign from given id
    CAMPAIGN = '/%s/%s' % (VERSION, 'campaigns/<int:campaign_id>')
    # endpoint /v1/campaigns/:id/sends
    # This gives the records from "sends" for a given id of campaign
    SENDS = CAMPAIGN + '/sends'
    BLAST_SENDS = CAMPAIGN + '/blasts/<int:blast_id>/sends'
    BLASTS = CAMPAIGN + '/blasts'
    BLAST = CAMPAIGN + '/blasts/<int:blast_id>'
    # endpoint /v1/campaigns/:id/send
    # To send a campaign to candidates
    SEND = CAMPAIGN + '/send'
    # /v1/campaigns/:id/schedule
    # To schedule an Push campaign
    SCHEDULE = CAMPAIGN + '/schedule'
    """ Followings are not REST endpoints, but App endpoints """
    # endpoint /v1/redirect/:id
    # This endpoint is hit when candidate clicks on any URL present in SMS body text.
    REDIRECT = API_URL % 'redirect/<int:url_conversion_id>'


class PushCampaignApiUrl(object):
    """
    This class contains the REST URLs of push_campaign_service
    """
    """ Endpoints' complete URLs for pyTests """
    CAMPAIGNS = PushCampaignApi.HOST_NAME % PushCampaignApi.CAMPAIGNS
    CAMPAIGN = PushCampaignApi.HOST_NAME % '/%s/%s' % (PushCampaignApi.VERSION, 'campaigns/%s')
    SENDS = CAMPAIGN + '/sends'
    BLASTS = CAMPAIGN + '/blasts'
    BLAST = CAMPAIGN + '/blasts/%s'
    BLAST_SENDS = CAMPAIGN + '/blasts/%s/sends'
    SEND = CAMPAIGN + '/send'
    SCHEDULE = CAMPAIGN + '/schedule'
    DEVICES = PushCampaignApi.HOST_NAME % '/%s/%s' % (PushCampaignApi.VERSION, 'devices')
    REDIRECT = PushCampaignApi.HOST_NAME % '/%s/%s' % (PushCampaignApi.VERSION, 'redirect/%s')
=======
class EmailCampaignEndpoints(object):
    VERSION = 'v1'
    RELATIVE_VERSION = _get_api_relative_version(VERSION)
    EMAIL_CAMPAIGNS = RELATIVE_VERSION % 'email-campaigns'
    EMAIL_CAMPAIGN = EMAIL_CAMPAIGNS +'/<int:id>'
    SEND_CAMPAIGN = EMAIL_CAMPAIGNS + '/<int:campaign_id>/send'
    URL_REDIRECT = EMAIL_CAMPAIGNS + '/redirect/<int:url_conversion_id>'


class EmailCampaignUrl(object):
    VERSION = 'v1'
    HOST_NAME = _get_host_name(GTApis.EMAIL_CAMPAIGN_SERVICE_NAME,
                               GTApis.EMAIL_CAMPAIGN_SERVICE_PORT)
    EMAIL_CAMPAIGNS = HOST_NAME % EmailCampaignEndpoints.EMAIL_CAMPAIGNS
    EMAIL_CAMPAIGN = EMAIL_CAMPAIGNS + "/%s"
    SEND_CAMPAIGN = EMAIL_CAMPAIGNS + "/%s/send"
    URL_REDIRECT = EMAIL_CAMPAIGNS + "/redirect/%s"
>>>>>>> 0dcc3356
<|MERGE_RESOLUTION|>--- conflicted
+++ resolved
@@ -108,11 +108,8 @@
     DASHBOARD_SERVICE_PORT = 8010
     SCHEDULER_SERVICE_PORT = 8011
     SMS_CAMPAIGN_SERVICE_PORT = 8012
-<<<<<<< HEAD
     PUSH_CAMPAIGN_SERVICE_PORT = 8013
-=======
     EMAIL_CAMPAIGN_SERVICE_PORT = 8014
->>>>>>> 0dcc3356
 
     # Names of flask micro services
     AUTH_SERVICE_NAME = 'auth-service'
@@ -127,11 +124,8 @@
     DASHBOARD_SERVICE_NAME = 'frontend-service'
     SCHEDULER_SERVICE_NAME = 'scheduler-service'
     SMS_CAMPAIGN_SERVICE_NAME = 'sms-campaign-service'
-<<<<<<< HEAD
     PUSH_CAMPAIGN_SERVICE_NAME = 'push-campaign-service'
-=======
     EMAIL_CAMPAIGN_SERVICE_NAME = 'email-campaign-service'
->>>>>>> 0dcc3356
 
 
 class AuthApi(object):
@@ -695,7 +689,6 @@
     FLOWER_MONITORING = '--port=5511'
 
 
-<<<<<<< HEAD
 class PushCampaignApi(object):
     """
     REST URLs for Push Campaign Service endpoints
@@ -745,7 +738,8 @@
     SCHEDULE = CAMPAIGN + '/schedule'
     DEVICES = PushCampaignApi.HOST_NAME % '/%s/%s' % (PushCampaignApi.VERSION, 'devices')
     REDIRECT = PushCampaignApi.HOST_NAME % '/%s/%s' % (PushCampaignApi.VERSION, 'redirect/%s')
-=======
+
+
 class EmailCampaignEndpoints(object):
     VERSION = 'v1'
     RELATIVE_VERSION = _get_api_relative_version(VERSION)
@@ -763,4 +757,3 @@
     EMAIL_CAMPAIGN = EMAIL_CAMPAIGNS + "/%s"
     SEND_CAMPAIGN = EMAIL_CAMPAIGNS + "/%s/send"
     URL_REDIRECT = EMAIL_CAMPAIGNS + "/redirect/%s"
->>>>>>> 0dcc3356
