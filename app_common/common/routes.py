--- conflicted
+++ resolved
@@ -815,10 +815,5 @@
     SEND = CAMPAIGN + CampaignWords.SEND
     URL_REDIRECT = EmailCampaignEndpoints.HOST_NAME % ('/' + EmailCampaignEndpoints.VERSION
                                                        + '/' + CampaignWords.REDIRECT + '/%s')
-<<<<<<< HEAD
-    BLASTS = CAMPAIGN + CampaignWords.BLASTS
-=======
     BLASTS = CAMPAIGN + CampaignWords.BLASTS
     BLAST = BLASTS + '/%s'
-
->>>>>>> 2368e31d
