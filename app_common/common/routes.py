"""
This file contains API REST endpoints of all services e.g. one of the endpoint of auth_service is
    /v1/oauth2/token.

This also contains complete URLs of REST endpoints of all services. e.g. for above example,
complete URL will be 127.0.0.1:8011/v1/oauth2/token

Here we have two(or maybe three) classes for each service.
 e.g. for candidate_service
 1) CandidateApi which contains REST endpoints
 2) CandidateApiUrl which contains complete URLs of REST endpoints
 3) CandidateApiWords which contains common words for both above classes.

"""
import os
from talent_config_manager import TalentConfigKeys, TalentEnvs

LOCAL_HOST = 'http://127.0.0.1'
TALENT_DOMAIN = '.gettalent.com'
HEALTH_CHECK = '/healthcheck'


def _get_host_name(service_name, port_number):
    """
    This function gives the Base API Url depending on the environment variable.
    If api_version is provided, it also appends the version of API.

    For DEV, CIRCLE, In case of auth_service we'll get

            http://127.0.0.1:8001%s
    For QA:
            http://auth-service-staging.gettalent.com (for auth service)
    For PROD:
            http://auth-service.gettalent.com (for auth service)

    :param service_name: Name of service
    :param port_number: Port number of service
    :type service_name: str
    :type port_number: int
    :return:  A string that looks like https://auth-service.gettalent.com%s
    """
    env = os.getenv(TalentConfigKeys.ENV_KEY) or TalentEnvs.DEV
    if env == TalentEnvs.DEV:
        # This looks like http://127.0.0.1:8001 (for auth service)
        return LOCAL_HOST + ':' + str(port_number) + '%s'
    elif env == TalentEnvs.JENKINS:
        return 'http://jenkins.gettalent.com' + ':' + str(port_number) + '%s'
    elif env == TalentEnvs.QA:
        # This looks like:  https://auth-service-staging.gettalent.com%s
        return 'https://' + service_name + '-staging' + TALENT_DOMAIN + '%s'
    elif env == TalentEnvs.PROD:
        # This looks like: https://auth-service.gettalent.com%s
        return 'https://' + service_name + TALENT_DOMAIN + '%s'
    else:
        raise Exception("Environment variable GT_ENVIRONMENT not set correctly: "
                        "Should be %s, %s, %s or %s"
                        % (TalentEnvs.DEV, TalentEnvs.JENKINS, TalentEnvs.QA, TalentEnvs.PROD))


def get_web_app_url():
    env = os.getenv(TalentConfigKeys.ENV_KEY) or TalentEnvs.DEV
    if env in (TalentEnvs.DEV, TalentEnvs.JENKINS):
        return LOCAL_HOST + ':3000'
    elif env == TalentEnvs.QA:
        return 'https://staging.gettalent.com'
    elif env == TalentEnvs.PROD:
        return 'https://app.gettalent.com'
    else:
        raise Exception("Environment variable GT_ENVIRONMENT not set correctly: "
                        "Should be %s, %s, %s or %s"
                        % (TalentEnvs.DEV, TalentEnvs.JENKINS, TalentEnvs.QA, TalentEnvs.PROD))


def _get_api_relative_version(api_version):
    """
    Given version of API, this returns e.g. /v1/%s
    :param api_version:
    :return:
    """
    return '/%s/%s' % (api_version, '%s')


def _get_url_prefix(api_version):
    """
    For given API version this gives url_prefix to be used for API registration
    e.g if api_version is v1, it will return /v1/
    :param api_version: version of API
    """
    return '/' + api_version + '/'


def _get_health_check_url(host_name):
    """
    This returns the healthcheck url appended with host name. e.g.http://127.0.0.1:8001/healthcheck
    :param host_name: name of host. e.g.http://127.0.0.1:8001
    """
    return host_name % HEALTH_CHECK


class GTApis(object):
    """
    This class contains the getTalent flask micro services' name and respective port numbers.
    """
    # Port Numbers of Flask micro services
    AUTH_SERVICE_PORT = 8001
    ACTIVITY_SERVICE_PORT = 8002
    RESUME_PARSING_SERVICE_PORT = 8003
    USER_SERVICE_PORT = 8004
    CANDIDATE_SERVICE_PORT = 8005
    WIDGET_SERVICE_PORT = 8006
    SOCIAL_NETWORK_SERVICE_PORT = 8007
    CANDIDATE_POOL_SERVICE_PORT = 8008
    SPREADSHEET_IMPORT_SERVICE_PORT = 8009
    DASHBOARD_SERVICE_PORT = 8010
    SCHEDULER_SERVICE_PORT = 8011
    SMS_CAMPAIGN_SERVICE_PORT = 8012
    PUSH_CAMPAIGN_SERVICE_PORT = 8013
    EMAIL_CAMPAIGN_SERVICE_PORT = 8014

    # Names of flask micro services
    AUTH_SERVICE_NAME = 'auth-service'
    ACTIVITY_SERVICE_NAME = 'activity-service'
    RESUME_PARSING_SERVICE_NAME = 'resume-parsing-service'
    USER_SERVICE_NAME = 'user-service'
    CANDIDATE_SERVICE_NAME = 'candidate-service'
    WIDGET_SERVICE_NAME = 'widget-service'
    SOCIAL_NETWORK_SERVICE_NAME = 'social-network-service'
    CANDIDATE_POOL_SERVICE_NAME = 'candidate-pool-service'
    SPREADSHEET_IMPORT_SERVICE_NAME = 'spreadsheet-import-service'
    DASHBOARD_SERVICE_NAME = 'frontend-service'
    SCHEDULER_SERVICE_NAME = 'scheduler-service'
    SMS_CAMPAIGN_SERVICE_NAME = 'sms-campaign-service'
    PUSH_CAMPAIGN_SERVICE_NAME = 'push-campaign-service'
    EMAIL_CAMPAIGN_SERVICE_NAME = 'email-campaign-service'

    # CORS headers
    CORS_HEADERS = {r"*": {"origins": [r".*\.gettalent\.com",
                                       "http://127.0.0.1",
                                       "https://127.0.0.1",
                                       "http://localhost"]}}


class AuthApi(object):
    """
    API relative URLs for auth_service. e.g. /v1/oauth2/token
    """
    VERSION = 'v1'
    RELATIVE_VERSION = _get_api_relative_version(VERSION)
    TOKEN_CREATE = RELATIVE_VERSION % 'oauth2/token'
    TOKEN_REVOKE = RELATIVE_VERSION % 'oauth2/revoke'
    AUTHORIZE = RELATIVE_VERSION % 'oauth2/authorize'


class AuthApiUrl(object):
    """
    Rest URLs of auth_service
    """
    HOST_NAME = _get_host_name(GTApis.AUTH_SERVICE_NAME,
                               GTApis.AUTH_SERVICE_PORT)
    HEALTH_CHECK = _get_health_check_url(HOST_NAME)
    TOKEN_CREATE = HOST_NAME % AuthApi.TOKEN_CREATE
    TOKEN_REVOKE = HOST_NAME % AuthApi.TOKEN_REVOKE
    AUTHORIZE = HOST_NAME % AuthApi.AUTHORIZE


class ActivityApi(object):
    """
    API relative URLs for activity_service. e.g /v1/activities/
    """
    VERSION = 'v1'
    RELATIVE_VERSION = _get_api_relative_version(VERSION)
    # /v1/activities/
    ACTIVITIES = RELATIVE_VERSION % 'activities/'
    # /v1/activities/<page>
    ACTIVITIES_PAGE = ACTIVITIES + '<page>'
    ACTIVITY_MESSAGES = RELATIVE_VERSION % 'messages'
    LAST_READ = RELATIVE_VERSION % 'last-read'


class ActivityApiUrl(object):
    """
    Rest URLs of activity_service
    """
    HOST_NAME = _get_host_name(GTApis.ACTIVITY_SERVICE_NAME,
                               GTApis.ACTIVITY_SERVICE_PORT)
    HEALTH_CHECK = _get_health_check_url(HOST_NAME)
    ACTIVITIES = HOST_NAME % ActivityApi.ACTIVITIES
    ACTIVITIES_PAGE = ACTIVITIES + '%s'


class ResumeApi(object):
    """
    API relative URLs for resume_parsing_service. e.g. /v1/parse_resume
    """
    VERSION = 'v1'
    URL_PREFIX = _get_url_prefix(VERSION)
    RELATIVE_VERSION = _get_api_relative_version(VERSION)
    PARSE = 'parse_resume'
    BATCH = 'batch'


class ResumeApiUrl(object):
    """
    Rest URLs of resume_parsing_service
    """
    HOST_NAME = _get_host_name(GTApis.RESUME_PARSING_SERVICE_NAME,
                               GTApis.RESUME_PARSING_SERVICE_PORT)
    HEALTH_CHECK = _get_health_check_url(HOST_NAME)
    API_URL = HOST_NAME % ResumeApi.RELATIVE_VERSION
    PARSE = API_URL % ResumeApi.PARSE
    BATCH_URL = API_URL % ResumeApi.BATCH
    BATCH_PROCESS = '{}/{}'.format(BATCH_URL, '<int:user_id>')


class UserServiceApiWords(object):
    """
    This class contains words used for endpoints of user_service API.
    """
    USERS = 'users'
    DOMAINS = 'domains'
    DOMAIN = 'domain'
    ROLES = '/roles'
    GROUPS = 'groups'
    RESET_PASSWORD = '/reset-password'
    UPDATE_PASSWORD = '/update-password'
    FORGOT_PASSWORD = '/forgot-password'


class UserServiceApi(object):
    """
    API relative URLs for user_service. e.g. /v1/users
    """
    VERSION = 'v1'
    USERS = UserServiceApiWords.USERS
    DOMAINS = UserServiceApiWords.DOMAINS
    URL_PREFIX = _get_url_prefix(VERSION)
    _GROUP = UserServiceApiWords.GROUPS + '/<int:group_id>/'
    USER = UserServiceApiWords.USERS + "/<int:id>"
    DOMAIN = UserServiceApiWords.DOMAINS + "/<int:id>"
    USER_ROLES = UserServiceApiWords.USERS + "/<int:user_id>" + UserServiceApiWords.ROLES
    DOMAIN_ROLES = UserServiceApiWords.DOMAIN + '/<int:domain_id>' + UserServiceApiWords.ROLES
    DOMAIN_GROUPS = UserServiceApiWords.DOMAIN + "/<int:domain_id>/" + UserServiceApiWords.GROUPS
    DOMAIN_GROUPS_UPDATE = UserServiceApiWords.DOMAIN + "/" + UserServiceApiWords.GROUPS + '/<int:group_id>'
    USER_GROUPS = _GROUP + UserServiceApiWords.USERS
    UPDATE_PASSWORD = UserServiceApiWords.USERS + UserServiceApiWords.UPDATE_PASSWORD
    FORGOT_PASSWORD = UserServiceApiWords.USERS + UserServiceApiWords.FORGOT_PASSWORD
    RESET_PASSWORD = UserServiceApiWords.USERS + UserServiceApiWords.RESET_PASSWORD + '/<token>'


class UserServiceApiUrl(object):
    """
    Rest URLs of user_service
    """
    HOST_NAME = _get_host_name(GTApis.USER_SERVICE_NAME,
                               GTApis.USER_SERVICE_PORT)
    HEALTH_CHECK = _get_health_check_url(HOST_NAME)
    API_URL = HOST_NAME % _get_api_relative_version(UserServiceApi.VERSION)
    USERS = API_URL % UserServiceApiWords.USERS
    USER = USERS + '/%s'
    DOMAINS = API_URL % UserServiceApiWords.DOMAINS
    DOMAIN = DOMAINS + '/%s'
    USER_ROLES_API = API_URL % (UserServiceApiWords.USERS + '/%s' + UserServiceApiWords.ROLES)
    DOMAIN_ROLES_API = API_URL % (UserServiceApiWords.DOMAIN + '/%s' + UserServiceApiWords.ROLES)
    DOMAIN_GROUPS_API = API_URL % (UserServiceApiWords.DOMAIN + '/%s/' + UserServiceApiWords.GROUPS)
    DOMAIN_GROUPS_UPDATE_API = API_URL % (UserServiceApiWords.DOMAIN + '/' + UserServiceApiWords.GROUPS + '/%s')
    USER_GROUPS_API = API_URL % (UserServiceApiWords.GROUPS + '/%s/' + UserServiceApiWords.USERS)
    UPDATE_PASSWORD_API = API_URL % UserServiceApi.UPDATE_PASSWORD
    FORGOT_PASSWORD_API = API_URL % UserServiceApi.FORGOT_PASSWORD
    RESET_PASSWORD_API = USERS + UserServiceApiWords.RESET_PASSWORD + '/%s'


class CandidateApiWords(object):
    """
    This class contains words used for endpoints of Candidate API.
    """
    CANDIDATES = "candidates"
    ADDRESSES = "/addresses"
    AOIS = "/areas_of_interest"
    CUSTOM_FIELD = "/custom_fields"
    EDUCATIONS = "/educations"
    DEGREES = "/degrees"
    BULLETS = "/bullets"
    EXPERIENCES = "/experiences"
    EMAILS = "/emails"
    MILITARY_SERVICES = "/military_services"
    PHONES = "/phones"
    PREFERRED_LOCATIONS = "/preferred_locations"
    SKILLS = "/skills"
    SOCIAL_NETWORKS = "/social_networks"
    WORK_PREFERENCES = "/work_preference"
    EDITS = "/edits"
    SEARCH = "/search"
    DOCUMENTS = "/documents"
    OPENWEB = '/openweb'
    CANDIDATE_CLIENT_CAMPAIGN = '/client_email_campaign'
    VIEWS = "/views"
    PREFERENCE = "/preferences"
    PHOTOS = "/photos"
    DEVICES = '/devices'
    NOTES = "/notes"
    LANGUAGES = "/languages"


class CandidateApi(object):
    """
    API relative URLs for candidate_service. e,g /v1/candidates
    """
    VERSION = 'v1'
    _INT_ID = "/<int:id>"
    HOST_NAME = _get_host_name(GTApis.CANDIDATE_SERVICE_NAME,
                               GTApis.CANDIDATE_SERVICE_PORT)
    RELATIVE_VERSION = '/%s/%s' % (VERSION, '%s')
    HEALTH_CHECK = _get_health_check_url(HOST_NAME)

    CANDIDATES = RELATIVE_VERSION % CandidateApiWords.CANDIDATES
    _CANDIDATE_ID = CANDIDATES + "/<int:candidate_id>"
    CANDIDATE_ID = RELATIVE_VERSION % (CandidateApiWords.CANDIDATES + _INT_ID)
    CANDIDATE_EMAIL = RELATIVE_VERSION % (CandidateApiWords.CANDIDATES + "/<email>")

    ADDRESSES = _CANDIDATE_ID + CandidateApiWords.ADDRESSES
    ADDRESS = ADDRESSES + _INT_ID

    AOIS = _CANDIDATE_ID + CandidateApiWords.AOIS
    AOI = AOIS + _INT_ID

    CUSTOM_FIELDS = _CANDIDATE_ID + CandidateApiWords.CUSTOM_FIELD
    CUSTOM_FIELD = CUSTOM_FIELDS + _INT_ID

    EDUCATIONS = _CANDIDATE_ID + CandidateApiWords.EDUCATIONS
    EDUCATION = EDUCATIONS + _INT_ID

    DEGREES = EDUCATIONS + '/<int:education_id>' + CandidateApiWords.DEGREES
    DEGREE = DEGREES + _INT_ID

    DEGREE_BULLETS = DEGREES + "/<int:degree_id>" + CandidateApiWords.BULLETS
    DEGREE_BULLET = DEGREE_BULLETS + _INT_ID

    DEVICES = CANDIDATE_ID + CandidateApiWords.DEVICES
    DEVICE = CANDIDATE_ID + CandidateApiWords.DEVICES + _INT_ID

    EXPERIENCES = _CANDIDATE_ID + CandidateApiWords.EXPERIENCES
    EXPERIENCE = EXPERIENCES + _INT_ID

    EXPERIENCE_BULLETS = EXPERIENCES + "/<int:experience_id>" + CandidateApiWords.BULLETS
    EXPERIENCE_BULLET = EXPERIENCE_BULLETS + _INT_ID

    EMAILS = _CANDIDATE_ID + CandidateApiWords.EMAILS
    EMAIL = EMAILS + _INT_ID

    MILITARY_SERVICES = _CANDIDATE_ID + CandidateApiWords.MILITARY_SERVICES
    MILITARY_SERVICE = MILITARY_SERVICES + _INT_ID

    PHONES = _CANDIDATE_ID + CandidateApiWords.PHONES
    PHONE = PHONES + _INT_ID

    PREFERRED_LOCATIONS = _CANDIDATE_ID + CandidateApiWords.PREFERRED_LOCATIONS
    PREFERRED_LOCATION = PREFERRED_LOCATIONS + _INT_ID

    SKILLS = _CANDIDATE_ID + CandidateApiWords.SKILLS
    SKILL = SKILLS + _INT_ID

    PHOTOS = _CANDIDATE_ID + CandidateApiWords.PHOTOS
    PHOTO = PHOTOS + _INT_ID

    SOCIAL_NETWORKS = _CANDIDATE_ID + CandidateApiWords.SOCIAL_NETWORKS
    SOCIAL_NETWORK = SOCIAL_NETWORKS + _INT_ID

    WORK_PREFERENCE = _CANDIDATE_ID + CandidateApiWords.WORK_PREFERENCES + _INT_ID
    CANDIDATE_EDIT = CANDIDATE_ID + CandidateApiWords.EDITS

    CANDIDATE_SEARCH = CANDIDATES + CandidateApiWords.SEARCH
    CANDIDATES_DOCUMENTS = CANDIDATES + CandidateApiWords.DOCUMENTS
    OPENWEB = CANDIDATES + CandidateApiWords.OPENWEB
    CANDIDATE_CLIENT_CAMPAIGN = CANDIDATES + CandidateApiWords.CANDIDATE_CLIENT_CAMPAIGN
    CANDIDATE_VIEWS = CANDIDATE_ID + CandidateApiWords.VIEWS
    CANDIDATE_PREFERENCES = CANDIDATE_ID + CandidateApiWords.PREFERENCE
    CANDIDATE_NOTES = CANDIDATE_ID + CandidateApiWords.NOTES

    LANGUAGES = _CANDIDATE_ID + CandidateApiWords.LANGUAGES
    LANGUAGE = LANGUAGES + _INT_ID


class CandidateApiUrl(object):
    """
    Rest URLs of candidate_service
    """
    HOST_NAME = _get_host_name(GTApis.CANDIDATE_SERVICE_NAME,
                               GTApis.CANDIDATE_SERVICE_PORT)
    HEALTH_CHECK = _get_health_check_url(HOST_NAME)
    CANDIDATES = HOST_NAME % CandidateApi.CANDIDATES
    CANDIDATE = CANDIDATES + "/%s"

    ADDRESSES = CANDIDATE + CandidateApiWords.ADDRESSES
    ADDRESS = ADDRESSES + "/%s"

    AOIS = CANDIDATE + CandidateApiWords.AOIS
    AOI = AOIS + "/%s"

    CUSTOM_FIELDS = CANDIDATE + CandidateApiWords.CUSTOM_FIELD
    CUSTOM_FIELD = CUSTOM_FIELDS + "/%s"

    CANDIDATE_SEARCH_URI = CANDIDATES + CandidateApiWords.SEARCH

    CANDIDATES_DOCUMENTS_URI = CANDIDATES + CandidateApiWords.DOCUMENTS

    EDUCATIONS = CANDIDATE + CandidateApiWords.EDUCATIONS
    EDUCATION = EDUCATIONS + "/%s"

    DEGREES = EDUCATION + CandidateApiWords.DEGREES
    DEGREE = DEGREES + "/%s"

    DEGREE_BULLETS = DEGREE + CandidateApiWords.BULLETS
    DEGREE_BULLET = DEGREE_BULLETS + "/%s"

    DEVICES = CANDIDATE + CandidateApiWords.DEVICES
    DEVICE = CANDIDATE + CandidateApiWords.DEVICES + '/%s'

    EMAILS = CANDIDATE + CandidateApiWords.EMAILS
    EMAIL = EMAILS + "/%s"

    EXPERIENCES = CANDIDATE + CandidateApiWords.EXPERIENCES
    EXPERIENCE = EXPERIENCES + "/%s"

    EXPERIENCE_BULLETS = EXPERIENCE + CandidateApiWords.BULLETS
    EXPERIENCE_BULLET = EXPERIENCE_BULLETS + "/%s"

    MILITARY_SERVICES = CANDIDATE + CandidateApiWords.MILITARY_SERVICES
    MILITARY_SERVICE = MILITARY_SERVICES + "/%s"

    PHONES = CANDIDATE + CandidateApiWords.PHONES
    PHONE = PHONES + "/%s"

    PREFERRED_LOCATIONS = CANDIDATE + CandidateApiWords.PREFERRED_LOCATIONS
    PREFERRED_LOCATION = PREFERRED_LOCATIONS + "/%s"

    SKILLS = CANDIDATE + CandidateApiWords.SKILLS
    SKILL = SKILLS + "/%s"

    PHOTOS = CANDIDATE + CandidateApiWords.PHOTOS
    PHOTO = PHOTOS + "/%s"

    SOCIAL_NETWORKS = CANDIDATE + CandidateApiWords.SOCIAL_NETWORKS
    SOCIAL_NETWORK = SOCIAL_NETWORKS + "/%s"

    WORK_PREFERENCE = CANDIDATE + CandidateApiWords.WORK_PREFERENCES
    WORK_PREFERENCE_ID = CANDIDATE + CandidateApiWords.WORK_PREFERENCES + "/%s"
    CANDIDATE_EDIT = CANDIDATE + CandidateApiWords.EDITS
    CANDIDATE_VIEW = CANDIDATE + CandidateApiWords.VIEWS
    CANDIDATE_PREFERENCE = CANDIDATE + CandidateApiWords.PREFERENCE
    NOTES = CANDIDATE + CandidateApiWords.NOTES

    CANDIDATE_CLIENT_CAMPAIGN = CANDIDATES + CandidateApiWords.CANDIDATE_CLIENT_CAMPAIGN

    LANGUAGES = CANDIDATE + CandidateApiWords.LANGUAGES
    LANGUAGE = LANGUAGES + "/%s"


class WidgetApi(object):
    """
    API relative URLs for widget_service. e.g. /v1/universities
    """
    VERSION = 'v1'
    # This is /v1/
    URL_PREFIX = _get_url_prefix(VERSION)
    DOMAINS = 'domains'
    _ENCRYPTED_DOMAIN_ID = '/<path:encrypted_domain_id>'
    DOMAIN_WIDGETS = DOMAINS + _ENCRYPTED_DOMAIN_ID + '/widgets/<path:encrypted_widget_id>'
    DOMAIN_INTERESTS = DOMAINS + _ENCRYPTED_DOMAIN_ID + '/interests'
    DOMAIN_MAJORS = DOMAINS + _ENCRYPTED_DOMAIN_ID + '/majors'
    UNIVERSITIES = 'universities'


class WidgetApiUrl(object):
    """
    Rest URLs of widget_service
    """
    HOST_NAME = _get_host_name(GTApis.WIDGET_SERVICE_NAME,
                               GTApis.WIDGET_SERVICE_PORT)
    HEALTH_CHECK = _get_health_check_url(HOST_NAME)
    API_URL = HOST_NAME % _get_api_relative_version(WidgetApi.VERSION)
    DOMAIN_WIDGETS = API_URL % (WidgetApi.DOMAINS + '/%s/widgets/%s')
    DOMAIN_INTERESTS = API_URL % (WidgetApi.DOMAINS + '/%s/interests')
    DOMAIN_MAJORS = API_URL % (WidgetApi.DOMAINS + '/%s/majors')
    DOMAINS = API_URL % WidgetApi.DOMAINS
    UNIVERSITIES = API_URL % WidgetApi.UNIVERSITIES


class CandidatePoolApiWords(object):
    """
    This class contains words used for endpoints of candidate_pool API.
    """
    TALENT_POOLS = 'talent-pools'
    TALENT_POOL = 'talent-pool'
    TALENT_PIPELINES = 'talent-pipelines'
    TALENT_PIPELINE = 'talent-pipeline'
    STATS = '/stats'
    CANDIDATES = '/candidates'
    CAMPAIGNS = '/campaigns'
    GROUPS = 'groups'
    SMART_LISTS = '/smartlists'


class CandidatePoolApi(object):
    """
    API relative URLs for candidate_pool_service. e.g. /v1/smartlists
    """
    VERSION = 'v1'
    # /v1/
    URL_PREFIX = _get_url_prefix(VERSION)
    _INT_ID = '/<int:id>'
    # Talent Pools
    TALENT_PIPELINES = CandidatePoolApiWords.TALENT_PIPELINES
    TALENT_POOLS = CandidatePoolApiWords.TALENT_POOLS
    TALENT_POOL = CandidatePoolApiWords.TALENT_POOLS + _INT_ID
    TALENT_POOL_CANDIDATES = TALENT_POOL + CandidatePoolApiWords.CANDIDATES
    TALENT_PIPELINES_OF_TALENT_POOLS = TALENT_POOL + '/' + CandidatePoolApiWords.TALENT_PIPELINES
    TALENT_POOL_GROUPS = CandidatePoolApiWords.GROUPS + '/<int:group_id>/' + CandidatePoolApiWords.TALENT_POOLS
    TALENT_POOL_UPDATE_STATS = CandidatePoolApiWords.TALENT_POOLS + CandidatePoolApiWords.STATS
    TALENT_POOL_GET_STATS = CandidatePoolApiWords.TALENT_POOLS + '/<int:talent_pool_id>' + CandidatePoolApiWords.STATS
    TALENT_PIPELINES_IN_TALENT_POOL_GET_STATS = CandidatePoolApiWords.TALENT_POOLS + '/<int:talent_pool_id>/' \
                                                + CandidatePoolApiWords.TALENT_PIPELINES + CandidatePoolApiWords.STATS
    # Talent Pipelines
    TALENT_PIPELINE = CandidatePoolApiWords.TALENT_PIPELINES + _INT_ID
    TALENT_PIPELINE_SMARTLISTS = CandidatePoolApiWords.TALENT_PIPELINES + _INT_ID + CandidatePoolApiWords.SMART_LISTS
    TALENT_PIPELINE_CANDIDATES = CandidatePoolApiWords.TALENT_PIPELINES + _INT_ID + CandidatePoolApiWords.CANDIDATES
    TALENT_PIPELINE_CAMPAIGNS = CandidatePoolApiWords.TALENT_PIPELINES + _INT_ID + CandidatePoolApiWords.CAMPAIGNS
    TALENT_PIPELINE_UPDATE_STATS = CandidatePoolApiWords.TALENT_PIPELINES + CandidatePoolApiWords.STATS
    TALENT_PIPELINE_GET_STATS = CandidatePoolApiWords.TALENT_PIPELINES + '/<int:talent_pipeline_id>' + CandidatePoolApiWords.STATS
    # Smartlists
    SMARTLISTS = 'smartlists'
    SMARTLIST = SMARTLISTS + _INT_ID
    SMARTLIST_CANDIDATES = SMARTLISTS + '/<int:smartlist_id>' + CandidatePoolApiWords.CANDIDATES
    SMARTLIST_UPDATE_STATS = SMARTLISTS + CandidatePoolApiWords.STATS
    SMARTLIST_GET_STATS = SMARTLISTS + '/<int:smartlist_id>' + CandidatePoolApiWords.STATS
    SMARTLIST_IN_TALENT_PIPELINE_GET_STATS = CandidatePoolApiWords.TALENT_PIPELINES + '/<int:talent_pipeline_id>' + '/smartlists' + CandidatePoolApiWords.STATS


class CandidatePoolApiUrl(object):
    """
    Rest URLs of candidate_pool_service
    """
    HOST_NAME = _get_host_name(GTApis.CANDIDATE_POOL_SERVICE_NAME,
                               GTApis.CANDIDATE_POOL_SERVICE_PORT)
    HEALTH_CHECK = _get_health_check_url(HOST_NAME)
    API_URL = HOST_NAME % _get_api_relative_version(CandidatePoolApi.VERSION)
    # Talent Pool
    TALENT_POOLS = API_URL % CandidatePoolApiWords.TALENT_POOLS
    TALENT_POOL = TALENT_POOLS + '/%s'
    TALENT_POOL_UPDATE_STATS = API_URL % CandidatePoolApi.TALENT_POOL_UPDATE_STATS
    TALENT_POOL_GET_STATS = API_URL % (CandidatePoolApiWords.TALENT_POOLS + "/%s" + CandidatePoolApiWords.STATS)
    TALENT_PIPELINES_IN_TALENT_POOL_GET_STATS = API_URL % CandidatePoolApiWords.TALENT_POOLS + '/%s/' \
                                                + CandidatePoolApiWords.TALENT_PIPELINES + CandidatePoolApiWords.STATS
    TALENT_POOL_CANDIDATE = API_URL % (CandidatePoolApiWords.TALENT_POOLS +'/%s'+CandidatePoolApiWords.CANDIDATES)
    TALENT_POOL_GROUP = API_URL % (CandidatePoolApiWords.GROUPS+'/%s/'+CandidatePoolApiWords.TALENT_POOLS)
    TALENT_PIPELINES_OF_TALENT_POOLS = API_URL % (CandidatePoolApiWords.TALENT_POOLS + '/%s/' +
                                                  CandidatePoolApiWords.TALENT_PIPELINES)

    # Talent Pipeline
    TALENT_PIPELINES = API_URL % CandidatePoolApiWords.TALENT_PIPELINES
    TALENT_PIPELINE = TALENT_PIPELINES + '/%s'
    TALENT_PIPELINE_UPDATE_STATS = API_URL % CandidatePoolApi.TALENT_PIPELINE_UPDATE_STATS
    TALENT_PIPELINE_CANDIDATE = API_URL % (
        CandidatePoolApiWords.TALENT_PIPELINES + '/%s' + CandidatePoolApiWords.CANDIDATES)
    TALENT_PIPELINE_CAMPAIGN = API_URL % (
        CandidatePoolApiWords.TALENT_PIPELINES + '/%s' + CandidatePoolApiWords.CAMPAIGNS)
    TALENT_PIPELINE_SMARTLISTS = API_URL % (
        CandidatePoolApiWords.TALENT_PIPELINES + '/%s' + CandidatePoolApiWords.SMART_LISTS)
    TALENT_PIPELINE_GET_STATS = API_URL % (CandidatePoolApiWords.TALENT_PIPELINES + "/%s" + CandidatePoolApiWords.STATS)
    # Smartlists
    SMARTLISTS = API_URL % CandidatePoolApi.SMARTLISTS
    SMARTLIST = SMARTLISTS + '/%s'
    SMARTLIST_UPDATE_STATS = API_URL % CandidatePoolApi.SMARTLIST_UPDATE_STATS
    SMARTLIST_GET_STATS = SMARTLISTS + "/%s" + CandidatePoolApiWords.STATS
    SMARTLIST_CANDIDATES = SMARTLISTS + '/%s' + CandidatePoolApiWords.CANDIDATES


class SpreadsheetImportApi(object):
    """
    API relative URLs for spreadsheet_import_service. e.g. /v1/parse_spreadsheet/convert_to_table
    """
    VERSION = 'v1'
    # This is /v1/
    URL_PREFIX = _get_url_prefix(VERSION)
    _PARSE_SPREADSHEET = 'parse_spreadsheet'
    CONVERT_TO_TABLE = _PARSE_SPREADSHEET + '/convert_to_table'
    IMPORT_CANDIDATES = _PARSE_SPREADSHEET + '/import_candidates'


class SpreadsheetImportApiUrl(object):
    """
    Rest URLs of spreadsheet_import_service
    """
    HOST_NAME = _get_host_name(GTApis.SPREADSHEET_IMPORT_SERVICE_NAME,
                               GTApis.SPREADSHEET_IMPORT_SERVICE_PORT)
    HEALTH_CHECK = _get_health_check_url(HOST_NAME)
    API_URL = HOST_NAME % _get_api_relative_version(SpreadsheetImportApi.VERSION)
    CONVERT_TO_TABLE = API_URL % SpreadsheetImportApi.CONVERT_TO_TABLE
    IMPORT_CANDIDATES = API_URL % SpreadsheetImportApi.IMPORT_CANDIDATES


class SchedulerApi(object):
    """
    Rest Relative URLs of scheduler_service
    """

    VERSION = 'v1'

    # URLs, in case of API
    RELATIVE_VERSION = _get_api_relative_version(VERSION)
    SCHEDULER_MULTIPLE_TASKS = RELATIVE_VERSION % "tasks"
    SCHEDULER_TASKS_TEST = RELATIVE_VERSION % "tasks/test"
    SCHEDULER_ONE_TASK = RELATIVE_VERSION % "tasks/id/<string:_id>"
    SCHEDULER_NAMED_TASK = RELATIVE_VERSION % "tasks/name/<string:_name>"
    SCHEDULER_ONE_TASK_NAME = RELATIVE_VERSION % "tasks/name/<string:_name>"
    SCHEDULER_MULTIPLE_TASK_RESUME = RELATIVE_VERSION % "tasks/resume"
    SCHEDULER_MULTIPLE_TASK_PAUSE = RELATIVE_VERSION % "tasks/pause"
    SCHEDULER_SINGLE_TASK_RESUME = RELATIVE_VERSION % "tasks/<string:_id>/resume"
    SCHEDULER_SINGLE_TASK_PAUSE = RELATIVE_VERSION % "tasks/<string:_id>/pause"
    SCHEDULER_ADMIN_TASKS = ('/%s%s' % ('admin', RELATIVE_VERSION)) % "tasks"


class SchedulerApiUrl(object):
    """
    Rest URLs of scheduler_service
    """
    HOST_NAME = _get_host_name(GTApis.SCHEDULER_SERVICE_NAME,
                               GTApis.SCHEDULER_SERVICE_PORT)

    VERSION = 'v1'

<<<<<<< HEAD
    ADMIN_TASKS = HOST_NAME % ('/admin/%s/tasks' % VERSION)
    HOST_NAME %= _get_api_relative_version(VERSION)
=======
    RELATIVE_VERSION = HOST_NAME % _get_api_relative_version(VERSION)

    HEALTH_CHECK = _get_health_check_url(HOST_NAME)
>>>>>>> a1590f9b
    # URLs, in case of test cases
    TASKS = RELATIVE_VERSION % "tasks"
    TASK = RELATIVE_VERSION % 'tasks/id/%s'
    TASK_NAME = RELATIVE_VERSION % 'tasks/name/%s'
    PAUSE_TASK = RELATIVE_VERSION % 'tasks/%s/pause'
    RESUME_TASK = RELATIVE_VERSION % 'tasks/%s/resume'
    PAUSE_TASKS = RELATIVE_VERSION % 'tasks/pause'
    RESUME_TASKS = RELATIVE_VERSION % 'tasks/resume'
    TEST_TASK = RELATIVE_VERSION % 'tasks/test'

    # Use different port of scheduler service URL
    FLOWER_MONITORING_PORT = '--port=5511'


class SocialNetworkApi(object):
    """
    Rest URLs for social_network_service
    """
    VERSION = 'v1'
    # URLs, in case of API
    RELATIVE_VERSION = _get_api_relative_version(VERSION)
    EVENTS = RELATIVE_VERSION % 'events'
    EVENT = RELATIVE_VERSION % 'events/<int:event_id>'
    SOCIAL_NETWORKS = RELATIVE_VERSION % 'social-networks'
    MEETUP_GROUPS = RELATIVE_VERSION % 'social-networks/meetup-groups'
    TOKEN_VALIDITY = RELATIVE_VERSION % 'social-networks/<int:social_network_id>/token/validity'
    TOKEN_REFRESH = RELATIVE_VERSION % 'social-networks/<int:social_network_id>/token/refresh'
    USER_SOCIAL_NETWORK_CREDENTIALS = RELATIVE_VERSION % 'social-networks/<int:social_network_id>/user/credentials'
    VENUES = RELATIVE_VERSION % 'venues'
    VENUE = RELATIVE_VERSION % 'venues/<int:venue_id>'
    EVENT_ORGANIZERS = RELATIVE_VERSION % 'event-organizers'
    EVENT_ORGANIZER = RELATIVE_VERSION % 'event-organizers/<int:organizer_id>'
    TIMEZONES = RELATIVE_VERSION % 'data/timezones'
    RSVP = RELATIVE_VERSION % 'rsvp'
    CODE = RELATIVE_VERSION % 'code'


class SocialNetworkApiUrl(object):
    """
    API relative URLs for social_network_service
    """
    HOST_NAME = _get_host_name(GTApis.SOCIAL_NETWORK_SERVICE_NAME,
                               GTApis.SOCIAL_NETWORK_SERVICE_PORT)
    HEALTH_CHECK = _get_health_check_url(HOST_NAME)

    # TODO: Make this URL dynamic i.e different for staging, dev or prod
    UI_APP_URL = 'http://localhost:3000'
    API_URL = HOST_NAME % _get_api_relative_version(SocialNetworkApi.VERSION)
    EVENTS = API_URL % 'events'
    EVENT = API_URL % 'events/%s'
    SOCIAL_NETWORKS = API_URL % 'social-networks'
    VENUES = API_URL % 'venues'
    VENUE = API_URL % 'venues/%s'
    EVENT_ORGANIZERS = API_URL % 'event-organizers'
    EVENT_ORGANIZER = API_URL % 'event-organizers/%s'
    TIMEZONES = API_URL % 'data/timezones'
    MEETUP_GROUPS = API_URL % 'social-networks/meetup-groups'
    TOKEN_VALIDITY = API_URL % 'social-networks/%s/token/validity'
    TOKEN_REFRESH = API_URL % 'social-networks/%s/token/refresh'
    USER_SOCIAL_NETWORK_CREDENTIALS = API_URL % 'social-networks/%s/user/credentials'
    RSVP = API_URL % 'rsvp'
    CODE = API_URL % 'code'


class CampaignWords(object):
    """
    This class contains words used for endpoints of SMS Campaign API.
    """
    CAMPAIGNS = 'campaigns'
    SCHEDULE = '/schedule'
    REDIRECT = 'redirect'
    RECEIVE = 'receive'
    SENDS = '/sends'
    SEND = '/send'
    BLASTS = '/blasts'
    REPLIES = '/replies'
    SMS_CAMPAIGNS = 'sms-' + CAMPAIGNS
    EMAIL_CAMPAIGNS = 'email-' + CAMPAIGNS


class SmsCampaignApi(object):
    """
    This class contains the REST endpoints of sms_campaign_service
    """
    VERSION = 'v1'
    # HOST_NAME is http://127.0.0.1:8012 for dev
    HOST_NAME = _get_host_name(GTApis.SMS_CAMPAIGN_SERVICE_NAME,
                               GTApis.SMS_CAMPAIGN_SERVICE_PORT)
    API_URL = '/%s/%s' % (VERSION, '%s')
    # endpoint /v1/sms-campaigns
    # GET all campaigns of a user, POST new campaign, DELETE campaigns of a user from given ids
    CAMPAIGNS = '/%s/%s' % (VERSION, CampaignWords.SMS_CAMPAIGNS)
    # endpoint /v1/sms-campaigns/:campaign_id
    # GET campaign by its id, POST: updates a campaign, DELETE a campaign from given id
    CAMPAIGN = CAMPAIGNS + '/<int:campaign_id>'
    # /v1/sms-campaigns/:campaign_id/schedule
    # To schedule an SMS campaign
    SCHEDULE = CAMPAIGN + CampaignWords.SCHEDULE
    # endpoint /v1/sms-campaigns/:campaign_id/send
    # To send a campaign to candidates
    SEND = CAMPAIGN + CampaignWords.SEND
    # endpoint /v1/redirect/:id
    # This endpoint is hit when candidate clicks on any URL present in SMS body text.
    REDIRECT = API_URL % (CampaignWords.REDIRECT + '/<int:url_conversion_id>')
    # endpoint /v1/receive
    # This endpoint is callback URL when candidate replies to a campaign via SMS
    RECEIVE = API_URL % CampaignWords.RECEIVE
    # endpoint /v1/sms-campaigns/:campaign_id/blasts
    # Gives the blasts of a campaign
    BLASTS = CAMPAIGN + CampaignWords.BLASTS
    # endpoint /v1/sms-campaigns/:campaign_id/blasts/:blast_id
    # Gives the blast object of SMS campaign from given blast id.
    BLAST = CAMPAIGN + CampaignWords.BLASTS + '/<int:blast_id>'
    # endpoint /v1/sms-campaigns/:campaign_id/blasts/:blast_id/sends
    # Gives the sends objects of a blast object of SMS campaign from given blast id.
    BLAST_SENDS = BLAST + CampaignWords.SENDS
    # endpoint /v1/sms-campaigns/:campaign_id/blasts/:blast_id/replies
    # Gives the replies objects of a blast object of SMS campaign from given blast id.
    BLAST_REPLIES = BLAST + CampaignWords.REPLIES
    # endpoint /v1/sms-campaigns/:campaign_id/sends
    # This gives the records from "sends" for a given id of campaign
    SENDS = CAMPAIGN + CampaignWords.SENDS
    # endpoint /v1/sms-campaigns/:campaign_id/replies
    # This gives the records from "sms_campaign_reply" for a given id of campaign
    REPLIES = CAMPAIGN + CampaignWords.REPLIES


class SmsCampaignApiUrl(object):
    """
    This class contains the REST URLs of sms_campaign_service
    """
    """ Endpoints' complete URLs for pyTests """
    CAMPAIGNS = SmsCampaignApi.HOST_NAME % SmsCampaignApi.CAMPAIGNS
    CAMPAIGN = CAMPAIGNS + '/%s'
    SCHEDULE = CAMPAIGN + CampaignWords.SCHEDULE
    SEND = CAMPAIGN + CampaignWords.SEND
    REDIRECT = SmsCampaignApi.HOST_NAME % '/%s/%s' % (SmsCampaignApi.VERSION,
                                                      CampaignWords.REDIRECT + '/%s')
    RECEIVE = SmsCampaignApi.HOST_NAME % SmsCampaignApi.RECEIVE
    BLASTS = CAMPAIGN + CampaignWords.BLASTS
    BLAST = BLASTS + '/%s'
    SENDS = CAMPAIGN + CampaignWords.SENDS
    REPLIES = CAMPAIGN + CampaignWords.REPLIES
    BLAST_SENDS = BLAST + CampaignWords.SENDS
    BLAST_REPLIES = BLAST + CampaignWords.REPLIES


class PushCampaignApi(object):
    """
    REST URLs for Push Campaign Service endpoints
    """
    VERSION = 'v1'

    API_URL = '/%s/%s' % (VERSION, '%s')
    # endpoint /v1/push-campaigns
    # GET all campaigns of a user, POST new campaign, DELETE campaigns of a user from given ids
    CAMPAIGNS = '/%s/%s' % (VERSION, 'push-campaigns')
    # endpoint /v1/push-campaigns/:id
    # GET campaign by its id, POST: updates a campaign, DELETE a campaign from given id
    CAMPAIGN = '/%s/%s' % (VERSION, 'push-campaigns/<int:campaign_id>')
    # endpoint /v1/push-campaigns/:id/sends
    # This gives the records from "sends" for a given id of campaign
    SENDS = CAMPAIGN + CampaignWords.SENDS
    BLASTS = CAMPAIGN + CampaignWords.BLASTS
    BLAST = BLASTS + '/<int:blast_id>'
    BLAST_SENDS = BLAST + CampaignWords.SENDS
    # endpoint /v1/push-campaigns/:id/send
    # To send a campaign to candidates
    SEND = CAMPAIGN + CampaignWords.SEND
    # /v1/push-campaigns/:id/schedule
    # To schedule a Push campaign
    SCHEDULE = CAMPAIGN + CampaignWords.SCHEDULE
    # endpoint /v1/redirect/:id
    # This endpoint is hit when candidate clicks on any URL present in Push campaign's body text.
    REDIRECT = API_URL % (CampaignWords.REDIRECT + '/<int:url_conversion_id>')

    # helper endpoints, need to get url_conversion records in some cases
    URL_CONVERSION = '/%s/%s/<int:_id>' % (VERSION, 'url-conversions')
    URL_CONVERSION_BY_SEND_ID = '/%s/%s/<int:send_id>' % (VERSION, 'send-url-conversions')


class PushCampaignApiUrl(object):
    """
    This class contains the REST URLs of push_campaign_service
    """
    """ Endpoints' complete URLs for pyTests """
    # HOST_NAME is http://127.0.0.1:8013 for dev
    HOST_NAME = _get_host_name(GTApis.PUSH_CAMPAIGN_SERVICE_NAME,
                               GTApis.PUSH_CAMPAIGN_SERVICE_PORT)
    CAMPAIGNS = HOST_NAME % PushCampaignApi.CAMPAIGNS
    CAMPAIGN = HOST_NAME % '/%s/%s' % (PushCampaignApi.VERSION, 'push-campaigns/%s')
    SENDS = CAMPAIGN + CampaignWords.SENDS
    BLASTS = CAMPAIGN + CampaignWords.BLASTS
    BLAST = BLASTS + '/%s'
    BLAST_SENDS = BLAST + CampaignWords.SENDS
    SEND = CAMPAIGN + CampaignWords.SEND
    SCHEDULE = CAMPAIGN + CampaignWords.SCHEDULE
    REDIRECT = HOST_NAME % '/%s/%s' % (PushCampaignApi.VERSION, 'redirect/%s')
    URL_CONVERSION = HOST_NAME % '/%s/%s' % (PushCampaignApi.VERSION, 'url-conversions/%s')
    URL_CONVERSION_BY_SEND_ID = HOST_NAME % '/%s/%s' % (PushCampaignApi.VERSION, 'send-url-conversions/%s')


class EmailCampaignEndpoints(object):
    VERSION = 'v1'

    HOST_NAME = _get_host_name(GTApis.EMAIL_CAMPAIGN_SERVICE_NAME,
                               GTApis.EMAIL_CAMPAIGN_SERVICE_PORT)
    RELATIVE_VERSION = _get_api_relative_version(VERSION)
    API_URL = '/%s/%s' % (VERSION, '%s')
    CAMPAIGNS = RELATIVE_VERSION % CampaignWords.EMAIL_CAMPAIGNS
    CAMPAIGN = CAMPAIGNS + '/<int:id>'
    # endpoint /v1/email-campaigns/:id/send
    # Send the campaign as specified by the id
    SEND = CAMPAIGNS + '/<int:campaign_id>' + CampaignWords.SEND
    URL_REDIRECT = API_URL % (CampaignWords.REDIRECT + '/<int:url_conversion_id>')
    # endpoint /v1/email-campaigns/:id/blasts
    # Gives the blasts of a campaign
    BLASTS = CAMPAIGNS + '/<int:campaign_id>' + CampaignWords.BLASTS
    # endpoint /v1/email-campaigns/:id/blasts/:id
    # Gives the blast object of a campaign for a particular blast_id
    BLAST = CAMPAIGNS + '/<int:campaign_id>' + CampaignWords.BLASTS + '/<int:blast_id>'
    # endpoint /v1/email-campaigns/:id/sends
    # Gives the sends of a campaign
    SENDS = CAMPAIGNS + '/<int:campaign_id>' + CampaignWords.SENDS
    # endpoint /v1/email-campaigns/:id/sends/:id
    # Gives the send object of a campaign for a particular send_id
    SEND_BY_ID = CAMPAIGNS + '/<int:campaign_id>' + CampaignWords.SENDS + '/<int:send_id>'


class EmailCampaignUrl(object):
    """
    This class contains URLs to be used in Py-tests
    """
    CAMPAIGNS = EmailCampaignEndpoints.HOST_NAME % EmailCampaignEndpoints.CAMPAIGNS
    CAMPAIGN = CAMPAIGNS + "/%s"
    SEND = CAMPAIGN + CampaignWords.SEND
    URL_REDIRECT = EmailCampaignEndpoints.HOST_NAME % ('/' + EmailCampaignEndpoints.VERSION
                                                       + '/' + CampaignWords.REDIRECT + '/%s')
    BLASTS = CAMPAIGN + CampaignWords.BLASTS
    BLAST = BLASTS + '/%s'

    TEMPLATES = EmailCampaignEndpoints.HOST_NAME % ('/' + EmailCampaignEndpoints.VERSION + '/email-templates')
    TEMPLATES_FOLDER = EmailCampaignEndpoints.HOST_NAME % ('/' + EmailCampaignEndpoints.VERSION +
                                                           '/email-template-folders')

    SENDS = CAMPAIGN + CampaignWords.SENDS
    SEND_BY_ID = SENDS + '/%s'<|MERGE_RESOLUTION|>--- conflicted
+++ resolved
@@ -628,14 +628,10 @@
 
     VERSION = 'v1'
 
-<<<<<<< HEAD
     ADMIN_TASKS = HOST_NAME % ('/admin/%s/tasks' % VERSION)
-    HOST_NAME %= _get_api_relative_version(VERSION)
-=======
     RELATIVE_VERSION = HOST_NAME % _get_api_relative_version(VERSION)
 
     HEALTH_CHECK = _get_health_check_url(HOST_NAME)
->>>>>>> a1590f9b
     # URLs, in case of test cases
     TASKS = RELATIVE_VERSION % "tasks"
     TASK = RELATIVE_VERSION % 'tasks/id/%s'
