--- conflicted
+++ resolved
@@ -73,7 +73,7 @@
 def _get_health_check_url(host_name):
     """
     This returns the healthcheck url appended with host name. e.g.http://127.0.0.1:8001/healthcheck
-    :param  str host_name: name of host. e.g.http://127.0.0.1:8001
+    :param str host_name: name of host. e.g.http://127.0.0.1:8001
     """
     return host_name % HEALTH_CHECK
 
@@ -208,35 +208,10 @@
     VERSION = 'v1'
     HOST_NAME = _get_host_name(GTApis.RESUME_PARSING_SERVICE_NAME, GTApis.RESUME_PARSING_SERVICE_PORT)
     HEALTH_CHECK = _get_health_check_url(HOST_NAME)
-<<<<<<< HEAD
     BASE_URL = HOST_NAME % ('/' + VERSION + '/%s')
     PARSE = HOST_NAME % ('/' + VERSION + '/parse_resume')
     BATCH_URL = HOST_NAME % ('/' + VERSION + '/batch')
     BATCH_PROCESS = HOST_NAME % ('/' + VERSION + '/batch/<int:user_id>')
-=======
-    API_URL = HOST_NAME % ResumeApi.RELATIVE_VERSION
-    PARSE = API_URL % ResumeApi.PARSE
-    BATCH_URL = API_URL % ResumeApi.BATCH
-    BATCH_PROCESS = '{}/{}'.format(BATCH_URL, '<int:user_id>')
-
-
-class UserServiceApiWords(object):
-    """
-    This class contains words used for endpoints of user_service API.
-    """
-    USERS = 'users'
-    DOMAINS = 'domains'
-    DOMAIN = 'domain'
-    ROLES = '/roles'
-    GROUPS = 'groups'
-    INVITE = '/invite'
-    RESET_PASSWORD = '/reset-password'
-    UPDATE_PASSWORD = '/update-password'
-    FORGOT_PASSWORD = '/forgot-password'
-    SOURCES = 'sources'
-    CUSTOM_FIELDS = 'custom_fields'
-    AOIS = 'areas_of_interest'
->>>>>>> 2029684d
 
 
 class UserServiceApi(object):
@@ -244,10 +219,11 @@
     API relative URLs for user_service. e.g. /v1/users
     """
     VERSION = 'v1'
-<<<<<<< HEAD
     URL_PREFIX = '/' + VERSION + '/'
     USERS = "users"
     USER = "users/<int:id>"
+    USER_INVITE = "users/<int:id>/invite"
+
     DOMAINS = "domains"
     DOMAIN = "domains/<int:id>"
     USER_ROLES = "users/<int:user_id>/roles"
@@ -262,30 +238,8 @@
     DOMAIN_SOURCES = '/' + VERSION + '/sources'
     DOMAIN_SOURCE = '/' + VERSION + '/sources/<int:id>'
     DOMAIN_CUSTOM_FIELDS = '/' + VERSION + '/custom_fields'
-=======
-    USERS = UserServiceApiWords.USERS
-    DOMAINS = UserServiceApiWords.DOMAINS
-    URL_PREFIX = _get_url_prefix(VERSION)
-    _GROUP = UserServiceApiWords.GROUPS + '/<int:group_id>/'
-    USER = UserServiceApiWords.USERS + "/<int:id>"
-    USER_INVITE = UserServiceApiWords.USERS + "/<int:id>" + UserServiceApiWords.INVITE
-    DOMAIN = UserServiceApiWords.DOMAINS + "/<int:id>"
-    USER_ROLES = UserServiceApiWords.USERS + "/<int:user_id>" + UserServiceApiWords.ROLES
-    DOMAIN_ROLES = UserServiceApiWords.DOMAIN + '/<int:domain_id>' + UserServiceApiWords.ROLES
-    DOMAIN_GROUPS = UserServiceApiWords.DOMAIN + "/<int:domain_id>/" + UserServiceApiWords.GROUPS
-    DOMAIN_GROUPS_UPDATE = UserServiceApiWords.DOMAIN + "/" + UserServiceApiWords.GROUPS + '/<int:group_id>'
-
-    DOMAIN_SOURCES = '/' + VERSION + '/' + UserServiceApiWords.SOURCES
-    DOMAIN_SOURCE = DOMAIN_SOURCES + '/<int:id>'
-
-    USER_GROUPS = _GROUP + UserServiceApiWords.USERS
-    UPDATE_PASSWORD = UserServiceApiWords.USERS + UserServiceApiWords.UPDATE_PASSWORD
-    FORGOT_PASSWORD = UserServiceApiWords.USERS + UserServiceApiWords.FORGOT_PASSWORD
-    RESET_PASSWORD = UserServiceApiWords.USERS + UserServiceApiWords.RESET_PASSWORD + '/<token>'
-    DOMAIN_CUSTOM_FIELDS = '/' + VERSION + '/' + UserServiceApiWords.CUSTOM_FIELDS
-    DOMAIN_AOIS = '/' + VERSION + '/' + UserServiceApiWords.AOIS
-    DOMAIN_AOI = DOMAIN_AOIS + '/<int:id>'
->>>>>>> 2029684d
+    DOMAIN_AOIS = '/' + VERSION + '/areas_of_interest'
+    DOMAIN_AOI = '/' + VERSION + '/areas_of_interest/<int:id>'
 
 
 class UserServiceApiUrl(object):
@@ -295,9 +249,9 @@
     VERSION = 'v1'
     HOST_NAME = _get_host_name(GTApis.USER_SERVICE_NAME, GTApis.USER_SERVICE_PORT)
     HEALTH_CHECK = _get_health_check_url(HOST_NAME)
-<<<<<<< HEAD
     USERS = HOST_NAME % ('/' + VERSION + '/users')
     USER = HOST_NAME % ('/' + VERSION + '/users/%s')
+    USER_INVITE = HOST_NAME % ('/' + VERSION + '/users/%s/invite')
     DOMAINS = HOST_NAME % ('/' + VERSION + '/domains')
     DOMAIN = HOST_NAME % ('/' + VERSION + '/domains/%s')
     USER_ROLES_API = HOST_NAME % ('/' + VERSION + '/users/%s/roles')
@@ -313,65 +267,8 @@
     FORGOT_PASSWORD_API = HOST_NAME % ('/' + VERSION + '/users/forgot-password')
     RESET_PASSWORD_API = HOST_NAME % ('/' + VERSION + '/users/reset-password/%s')
     DOMAIN_CUSTOM_FIELDS = HOST_NAME % ('/' + VERSION + '/custom_fields')
-=======
-    API_URL = HOST_NAME % _get_api_relative_version(UserServiceApi.VERSION)
-    USERS = API_URL % UserServiceApiWords.USERS
-    USER = USERS + '/%s'
-    USER_INVITE = USERS + "/%s" + UserServiceApiWords.INVITE
-    DOMAINS = API_URL % UserServiceApiWords.DOMAINS
-    DOMAIN = DOMAINS + '/%s'
-    USER_ROLES_API = API_URL % (UserServiceApiWords.USERS + '/%s' + UserServiceApiWords.ROLES)
-    DOMAIN_ROLES_API = API_URL % (UserServiceApiWords.DOMAIN + '/%s' + UserServiceApiWords.ROLES)
-    DOMAIN_GROUPS_API = API_URL % (UserServiceApiWords.DOMAIN + '/%s/' + UserServiceApiWords.GROUPS)
-    DOMAIN_GROUPS_UPDATE_API = API_URL % (UserServiceApiWords.DOMAIN + '/' + UserServiceApiWords.GROUPS + '/%s')
-
-    DOMAIN_SOURCES = API_URL % UserServiceApiWords.SOURCES
-    DOMAIN_SOURCE = DOMAIN_SOURCES + '/%s'
-
-    USER_GROUPS_API = API_URL % (UserServiceApiWords.GROUPS + '/%s/' + UserServiceApiWords.USERS)
-    UPDATE_PASSWORD_API = API_URL % UserServiceApi.UPDATE_PASSWORD
-    FORGOT_PASSWORD_API = API_URL % UserServiceApi.FORGOT_PASSWORD
-    RESET_PASSWORD_API = USERS + UserServiceApiWords.RESET_PASSWORD + '/%s'
-    DOMAIN_CUSTOM_FIELDS = API_URL % UserServiceApiWords.CUSTOM_FIELDS
-    DOMAIN_AOIS = API_URL % UserServiceApiWords.AOIS
-    DOMAIN_AOI = DOMAIN_AOIS + '/%s'
-
-
-class CandidateApiWords(object):
-    """
-    This class contains words used for endpoints of Candidate API.
-    """
-    CANDIDATES = "candidates"
-    ADDRESSES = "/addresses"
-    AOIS = "/areas_of_interest"
-    CUSTOM_FIELD = "/custom_fields"
-    EDUCATIONS = "/educations"
-    DEGREES = "/degrees"
-    BULLETS = "/bullets"
-    EXPERIENCES = "/work_experiences"
-    EMAILS = "/emails"
-    MILITARY_SERVICES = "/military_services"
-    PHONES = "/phones"
-    PREFERRED_LOCATIONS = "/preferred_locations"
-    SKILLS = "/skills"
-    SOCIAL_NETWORKS = "/social_networks"
-    WORK_PREFERENCES = "/work_preferences"
-    EDITS = "/edits"
-    SEARCH = "/search"
-    DOCUMENTS = "/documents"
-    OPENWEB = '/openweb'
-    CANDIDATE_CLIENT_CAMPAIGN = '/client_email_campaign'
-    VIEWS = "/views"
-    PREFERENCE = "/preferences"
-    PHOTOS = "/photos"
-    DEVICES = '/devices'
-    NOTES = "/notes"
-    LANGUAGES = "/languages"
-    REFERENCES = "/references"
-    TAGS = "/tags"
-    PIPELINES = "/pipelines"
-    STATUSES = "/candidate_statuses"
->>>>>>> 2029684d
+    DOMAIN_AOIS = HOST_NAME % ('/' + VERSION + '/areas_of_interest')
+    DOMAIN_AOI = HOST_NAME % ('/' + VERSION + '/areas_of_interest/%s')
 
 
 class CandidateApi(object):
@@ -454,8 +351,7 @@
     TAG = '/' + VERSION + '/candidates/<int:candidate_id>/tags/<int:id>'
 
     PIPELINES = '/' + VERSION + '/candidates/<int:candidate_id>/pipelines'
-
-    STATUSES = '/' + VERSION + CandidateApiWords.STATUSES
+    STATUSES = '/' + VERSION + '/candidate_statuses'
 
 
 class CandidateApiUrl(object):
@@ -539,8 +435,7 @@
     TAG = HOST_NAME % ('/' + VERSION + '/candidates/%s/tags/%s')
 
     PIPELINES = HOST_NAME % ('/' + VERSION + '/candidates/%s/pipelines')
-
-    STATUSES = HOST_NAME % '/v1' + CandidateApiWords.STATUSES
+    STATUSES = HOST_NAME % ('/' + VERSION + '/candidate_statuses')
 
 
 class WidgetApi(object):
