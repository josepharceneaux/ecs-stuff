# Third Party
from flask import Flask
from kombu import Queue
from celery import Celery
from sqlalchemy import create_engine, pool
from sqlalchemy.orm import scoped_session, sessionmaker

# Application Specific
from error_handling import InvalidUsage
from talent_config_manager import TalentConfigKeys

accept_content = {
    'CELERY_ACCEPT_CONTENT': ['pickle', 'json', 'msgpack', 'yaml']
}

CELERY_WORKER_ARGS = ['celery', 'worker', '-Ofair', '--without-gossip', '-l', 'info', '-Q']


def init_celery_app(flask_app, default_queue, modules_to_include=None):
    """
    This initializes Celery app for given Flask app.
    :param flask_app: Flask app
    :param default_queue: Name of queue for particular flask app
    :param modules_to_include: list of modules' names containing Celery tasks
    :type flask_app: Flask
    :type default_queue: str
    :type modules_to_include: list | None
    :return: Celery app
    :rtype: Celery
    """
    if not isinstance(flask_app, Flask):
        raise InvalidUsage('flask_app must be instance of Flask')
    if not isinstance(default_queue, basestring):
        raise InvalidUsage('Queue name must be str')
    if modules_to_include and not isinstance(modules_to_include, list):
        raise InvalidUsage('Include modules containing Celery tasks in a list')
    celery_app = Celery(flask_app.import_name,
                        broker=flask_app.config[TalentConfigKeys.REDIS_URL_KEY],
                        backend=flask_app.config[TalentConfigKeys.CELERY_RESULT_BACKEND_URL],
                        include=modules_to_include)
    flask_app.config['CELERY_QUEUES'] = (
        Queue(default_queue, routing_key=default_queue + '_key'),
    )
<<<<<<< HEAD
    flask_app.config['CELERY_DEFAULT_QUEUE'] = default_queue
    flask_app.config['CELERY_DEFAULT_ROUTING_KEY'] = default_queue + '_key'
    celery_app.conf.update(flask_app.config)
    celery_app.conf.update(accept_content)
    logger = flask_app.config[TalentConfigKeys.LOGGER]
    logger.info("Celery has been configured for %s successfully" % flask_app.import_name)
    return celery_app
=======
    app.config['CELERY_DEFAULT_QUEUE'] = default_queue
    app.config['CELERY_DEFAULT_ROUTING_KEY'] = default_queue + '_key'
    app.config['CELERY_TIMEZONE'] = 'UTC'
    celery.conf.update(app.config)
    celery.conf.update(accept_content)
    return celery
>>>>>>> 1321fc78


class OneTimeSQLConnection(object):
    """
    In Flask-SQLAlchemy we can not use NullPool Class (https://github.com/mitsuhiko/flask-sqlalchemy/issues/266)
    The default QueuePool pool doesn't allow you to fully close a connection. Calling db.session.close() returns
    the session to the pool with the TCP connection still open and a new transaction started. To avoid this we want
    to use NullPool class which is not supported yet in Flask-SqlAlchemy
    """

    def __init__(self, app):
        self.engine = create_engine(app.config['SQLALCHEMY_DATABASE_URI'], poolclass=pool.NullPool)

    def __enter__(self):
        self.session = scoped_session(
            sessionmaker(autocommit=False, autoflush=False, bind=self.engine))()
        return self.session

    def __exit__(self, exc_type, exc_val, exc_tb):
        self.session.close()<|MERGE_RESOLUTION|>--- conflicted
+++ resolved
@@ -41,22 +41,16 @@
     flask_app.config['CELERY_QUEUES'] = (
         Queue(default_queue, routing_key=default_queue + '_key'),
     )
-<<<<<<< HEAD
+
     flask_app.config['CELERY_DEFAULT_QUEUE'] = default_queue
     flask_app.config['CELERY_DEFAULT_ROUTING_KEY'] = default_queue + '_key'
+    flask_app.config['CELERY_TIMEZONE'] = 'UTC'
+
     celery_app.conf.update(flask_app.config)
     celery_app.conf.update(accept_content)
     logger = flask_app.config[TalentConfigKeys.LOGGER]
     logger.info("Celery has been configured for %s successfully" % flask_app.import_name)
     return celery_app
-=======
-    app.config['CELERY_DEFAULT_QUEUE'] = default_queue
-    app.config['CELERY_DEFAULT_ROUTING_KEY'] = default_queue + '_key'
-    app.config['CELERY_TIMEZONE'] = 'UTC'
-    celery.conf.update(app.config)
-    celery.conf.update(accept_content)
-    return celery
->>>>>>> 1321fc78
 
 
 class OneTimeSQLConnection(object):
