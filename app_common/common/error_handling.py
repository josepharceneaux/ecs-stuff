import inspect
import json

__author__ = 'oamasood'

from flask import jsonify, request, has_request_context


class TalentError(Exception):
    def __init__(self, error_message=None, error_code=None, additional_error_info=None):
        """
        :type error_message: str
        :type error_code: int
        :type additional_error_info: dict[str, T]
        """
        Exception.__init__(self)
        self.message = error_message
        self.status_code = None
        if error_code is not None:
            self.status_code = error_code
        self.additional_error_info = additional_error_info

    def to_dict(self):
        error_dict = {'error': {}}
        if self.status_code:
            error_dict['error']['code'] = self.status_code
        if self.message:
            error_dict['error']['message'] = self.message
        if self.additional_error_info:
            for field_name, field_value in self.additional_error_info.items():
                error_dict['error'][field_name] = field_value
        return error_dict

    @classmethod
    def http_status_code(cls):
        return 500


class InvalidUsage(TalentError):
    @classmethod
    def http_status_code(cls):
        return 400


class InternalServerError(TalentError):
    @classmethod
    def http_status_code(cls):
        return 500


class UnauthorizedError(TalentError):
    @classmethod
    def http_status_code(cls):
        return 401


class NotFoundError(TalentError):
    @classmethod
    def http_status_code(cls):
        return 404


class ForbiddenError(TalentError):
    @classmethod
    def http_status_code(cls):
        return 403


class UnprocessableEntity(TalentError):
    """https://tools.ietf.org/html/rfc4918#section-11.2"""

    @classmethod
    def http_status_code(cls):
        return 422


class ResourceNotFound(TalentError):
    @classmethod
    def http_status_code(cls):
        return 404


def register_error_handlers(app, logger):
    """

    :type app: flask.app.Flask
    :type logger: logging.Logger
    """
    logger.info("Registering error handlers for app %s", app.import_name)

    @app.errorhandler(405)
    def handle_method_not_allowed(ignored):
        return jsonify({'error': {'message': 'Given HTTP method is not allowed on this endpoint'}}), 405

    @app.errorhandler(InvalidUsage)
    def handle_invalid_usage(error):
        response = jsonify(error.to_dict())
        logger.warn("Invalid API usage for app %s: %s", app.import_name, request.url if has_request_context() else None)
        return response, error.http_status_code()

    @app.errorhandler(NotFoundError)
    def handle_not_found(error):
        response = jsonify(error.to_dict())
        logger.warn("Requested resource not found for the app %s as: %s", app.import_name,
                    request.url if has_request_context() else None)
<<<<<<< HEAD

        logger.warn("NotFoundError: %s" % error.to_dict())
=======
        logger.warn("NotFoundError: %s" % json.dumps(error.to_dict()))
>>>>>>> d877cc51
        return response, error.http_status_code()

    @app.errorhandler(ForbiddenError)
    def handle_forbidden(error):
        logger.warn("Unauthorized for app %s: %s", app.import_name, request.url if has_request_context() else None)
        response = jsonify(error.to_dict())
        return response, error.http_status_code()

    @app.errorhandler(UnauthorizedError)
    def handle_unauthorized(error):
        response = jsonify(error.to_dict())
        logger.warn("Unauthorized for app %s as: %s", app.import_name, request.url if has_request_context() else None)
        return response, error.http_status_code()

    @app.errorhandler(ResourceNotFound)
    def handle_resource_not_found(error):
        logger.warn("Resource not found for app %s: %s", app.import_name,
                    request.url if has_request_context() else None)
        response = jsonify(error.to_dict())
        logger.warn("NotFoundError: %s" % json.dumps(error.to_dict()))
        return response, error.http_status_code()

    @app.errorhandler(ForbiddenError)
    def handle_forbidden(error):
        logger.warn("Forbidden request format for app %s: %s", app.import_name,
                    request.url if has_request_context() else None)
        response = jsonify(error.to_dict())
        return response, error.http_status_code()

    @app.errorhandler(UnprocessableEntity)
    def handle_unprocessable(error):
        logger.warn("Unprocessable data for app %s: %s", app.import_name,
                    request.url if has_request_context() else None)
        response = jsonify(error.to_dict())
        return response, error.http_status_code()

    @app.errorhandler(500)
    def handle_internal_server_errors(exc):
        if exc.__class__.__name__ == InternalServerError.__name__:  # Why doesn't instanceof() work here?
            # If an InternalServerError is raised by the server code, return its to_dict
            response = exc.to_dict()
        elif isinstance(exc, InternalServerError):
            response = exc.to_dict()
        elif isinstance(exc, Exception):
            # If any other Exception is thrown, return its message
            response = {'error': {'message': "Internal server error: %s" % exc.message}}
        else:
            # This really shouldn't happen -- exc should be an exception
            response = {'error': {'message': "Internal server error"}}
        logger.error("Internal server error for app %s: %s", app.import_name, exc.message)
        return jsonify(response), 500<|MERGE_RESOLUTION|>--- conflicted
+++ resolved
@@ -103,12 +103,7 @@
         response = jsonify(error.to_dict())
         logger.warn("Requested resource not found for the app %s as: %s", app.import_name,
                     request.url if has_request_context() else None)
-<<<<<<< HEAD
-
-        logger.warn("NotFoundError: %s" % error.to_dict())
-=======
         logger.warn("NotFoundError: %s" % json.dumps(error.to_dict()))
->>>>>>> d877cc51
         return response, error.http_status_code()
 
     @app.errorhandler(ForbiddenError)
