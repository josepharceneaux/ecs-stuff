"""
Author: Zohaib Ijaz <mzohaib.qc@gmail.com>

This module contains fixtures to be used in tests.

Some fixtures are created twice. First one with 'user_first' as owner and those that
are postfix with  '_second' are owned by 'user_second'. 'user_first' belongs to domain 1 and
'user_second' belongs to another domain say domain 2.

A user can update or delete objects that are owned by a user that is from same domain. so there
are some fixture that are postfixed with '_same_domain', actually belong to domain 1
but user is different.

"""
import pytest
import time
from redo import retry
<<<<<<< HEAD
from requests import codes

from ..routes import UserServiceApiUrl
from ..utils.handy_functions import send_request
=======
>>>>>>> 14fbc539
from ..test_config_manager import load_test_config
from ..utils.test_utils import (create_candidate, create_smartlist, create_talent_pools, create_talent_pipelines,
                                get_smartlist_candidates, get_talent_pool, search_candidates,
                                associate_device_to_candidate)

# Data returned from UserService contains lists of users, tokens etc. At 0 index, there is user first, at index 1,
# user_same_domain and at index 2, user_second. Same is the order for other entities.
FIRST = 0
SAME_DOMAIN = 1
SECOND = 2

test_config = load_test_config()


@pytest.fixture(scope='session')
def test_data():
    """
    This fixture create test users, domains, groups, tokens etc. which will be used to create other fixtures/data like
    smarlists, candidates, campaigns etc.
    """
    response = send_request('post', UserServiceApiUrl.TEST_SETUP, '')
    print("Test Data Response: ", response.content, response.status_code)
    assert response.status_code == codes.OK

    return response.json()


@pytest.fixture(scope='session')
def token_first(test_data):
    """
    Authentication token for user_first.
    :param dict test_data: a collection of test users, domains, groups, tokens data.
    """
    return test_data['tokens'][FIRST]['access_token']


@pytest.fixture(scope='session')
def token_same_domain(test_data):
    """
    Authentication token for user that belongs to same domain as user_first.
    :param dict test_data: a collection of test users, domains, groups, tokens data.
    """
    return test_data['tokens'][SAME_DOMAIN]['access_token']


@pytest.fixture(scope='session')
def token_second(test_data):
    """
     Authentication token for user_second.
     :param dict test_data: a collection of test users, domains, groups, tokens data.
    """
    return test_data['tokens'][SECOND]['access_token']


@pytest.fixture(scope='session')
def user_first(test_data):
    """
    This fixture will be used to get user from UserService using id from config.
    :param dict test_data: a collection of test users, domains, groups, tokens data.
    :return: user dictionary object
    """
    return test_data['users'][FIRST]


@pytest.fixture(scope='session')
def user_same_domain(test_data):
    """
    This fixture will be used to get user from UserService using id from config.
    :param dict test_data: a collection of test users, domains, groups, tokens data.
    :return: user dictionary object
    """
    return test_data['users'][SAME_DOMAIN]


@pytest.fixture(scope='session')
def user_second(test_data):
    """
    This fixture will be used to get user from UserService using id from config.
    :param dict test_data: a collection of test users, domains, groups, tokens data.
    :return: user dictionary object
    """
    return test_data['users'][SECOND]


@pytest.fixture(scope='function')
def candidate_first(talent_pool, token_first):
    """
    Fixture will add a candidate in domain-first
    :param talent_pool: talent pool dict object associated to user_first
    :param token_first: auth token for  first user
    """
    response = create_candidate(talent_pool['id'], token_first)
    candidate_id = response['candidates'][0]['id']
    response = retry(search_candidates, max_sleeptime=60, retry_exceptions=(AssertionError,),
                     args=([candidate_id], token_first))
    candidate = response['candidates'][0]

    return candidate


@pytest.fixture(scope='function')
def candidate_same_domain(request, talent_pool, token_same_domain):
    """
    This fixture created a candidate in domain first  and it will be deleted
    after test has run.
    :param request: request object
    :param talent_pool: talent pool dict object
    :param token_same_domain: authentication token
    """
    response = create_candidate(talent_pool['id'], token_same_domain)
    candidate_id = response['candidates'][0]['id']
    response = retry(search_candidates, max_sleeptime=60, retry_exceptions=(AssertionError,),
                     args=([candidate_id], token_same_domain))
    candidate = response['candidates'][0]
<<<<<<< HEAD

    def tear_down():
        delete_candidate(candidate_id, token_same_domain,
                         expected_status=(codes.NO_CONTENT, codes.NOT_FOUND))

    # request.addfinalizer(tear_down)
=======
>>>>>>> 14fbc539
    return candidate


@pytest.fixture(scope='function')
def candidate_second(request, token_second, talent_pool_second):
    """
    This fixture creates a test candidate in domain second and it will be deleted
    after test has run.
    :param request: request object
    :param token_second: authentication token for user_second
    :param talent_pool_second: talent pool dict object from domain second
    """
    response = create_candidate(talent_pool_second['id'], token_second)
    candidate_id = response['candidates'][0]['id']
    response = retry(search_candidates, sleeptime=3, retry_exceptions=(AssertionError,),
                     args=([candidate_id], token_second))
    candidate = response['candidates'][0]
<<<<<<< HEAD

    def tear_down():
        delete_candidate(candidate_id, token_second,
                         expected_status=(codes.NO_CONTENT, codes.NOT_FOUND))

    # request.addfinalizer(tear_down)
=======
>>>>>>> 14fbc539
    return candidate


@pytest.fixture(scope='function')
def smartlist_first(request, token_first, candidate_first, talent_pipeline):
    """
    This fixture creates a smartlist that contains a candidate from domain_first.
    :param request: request object
    :param candidate_first: candidate object
    :param token_first: access token for user_first
    :param talent_pipeline: talent_pipeline object for user_first
    :return: smartlist objects (dict)
    """
    candidate_ids = [candidate_first['id']]
    time.sleep(10)
    smartlist = create_smartlist(candidate_ids, talent_pipeline['id'], token_first)['smartlist']
    smartlist_id = smartlist['id']
    retry(get_smartlist_candidates, sleeptime=3, attempts=50, sleepscale=1, retry_exceptions=(AssertionError,),
          args=(smartlist_id, token_first), kwargs={'count': 1})

<<<<<<< HEAD
    def tear_down():
        delete_smartlist(smartlist_id, token_first,
                         expected_status=(codes.OK, codes.NOT_FOUND))

    # request.addfinalizer(tear_down)
=======
>>>>>>> 14fbc539
    return smartlist


@pytest.fixture(scope='function')
def smartlist_second(request, token_second, candidate_second, talent_pipeline_second):
    """
    This fixture creates a smartlist that is associated contains a candidate from domain_second.
    :param request: request object
    :param token_second: access token for user_second
    :param candidate_second: candidate object
    :param talent_pipeline_second: talent_pipeline associated with user_second
    :return: smartlist object
    """
    candidate_ids = [candidate_second['id']]
    time.sleep(10)
    smartlist = create_smartlist(candidate_ids, talent_pipeline_second['id'], token_second)['smartlist']
    smartlist_id = smartlist['id']
    retry(get_smartlist_candidates, sleeptime=3, attempts=50, sleepscale=1, retry_exceptions=(AssertionError,),
          args=(smartlist_id, token_second), kwargs={'count': 1})

<<<<<<< HEAD
    def tear_down():
        delete_smartlist(smartlist_id, token_second,
                         expected_status=(codes.OK, codes.NOT_FOUND))
    # request.addfinalizer(tear_down)
=======
>>>>>>> 14fbc539
    return smartlist


@pytest.fixture(scope='function')
def smartlist_same_domain(request, token_same_domain, candidate_same_domain, talent_pipeline):
    """
    This fixture creates a smartlist that belongs to "user_same_domain"
    :param request: request object
    :param token_same_domain: auth token for user_same_domain from domain_first
    :param candidate_same_domain: candidate from domain as of user_same_domain
    :param talent_pipeline: talent pipeline associated with user_first
    :return: smartlist object
    """
    candidate_ids = [candidate_same_domain['id']]
    time.sleep(10)
    smartlist = create_smartlist(candidate_ids, talent_pipeline['id'], token_same_domain)['smartlist']
    smartlist_id = smartlist['id']
    retry(get_smartlist_candidates, sleeptime=3, attempts=50, sleepscale=1, retry_exceptions=(AssertionError,),
          args=(smartlist_id, token_same_domain), kwargs={'count': 1})

<<<<<<< HEAD
    def tear_down():
        delete_smartlist(smartlist_id, token_same_domain,
                         expected_status=(codes.OK, codes.NOT_FOUND))

    # request.addfinalizer(tear_down)
=======
>>>>>>> 14fbc539
    return smartlist


@pytest.fixture(scope='function')
def talent_pool(request, token_first):
    """
    This fixture created a talent pool that is associated to user_first
    :param request: request object
    :param token_first: authentication token for user_first
    """
    talent_pools = create_talent_pools(token_first)
    talent_pool_id = talent_pools['talent_pools'][0]
    talent_pool_obj = get_talent_pool(talent_pool_id, token_first)['talent_pool']

<<<<<<< HEAD
    def tear_down():
        delete_talent_pool(talent_pool_id, token_first,
                           expected_status=(codes.OK, codes.NOT_FOUND))

    # request.addfinalizer(tear_down)
=======
>>>>>>> 14fbc539
    return talent_pool_obj


@pytest.fixture(scope='session')
def talent_pool_session_scope(token_first):
    """
    This fixture created a talent pool that is associated to user_first
    :param token_first: authentication token for user_first
    """
    talent_pools = create_talent_pools(token_first)
    talent_pool_id = talent_pools['talent_pools'][0]
    talent_pool_obj = get_talent_pool(talent_pool_id, token_first)['talent_pool']
    return talent_pool_obj


@pytest.fixture(scope='function')
def talent_pool_second(request, token_second):
    """
    This fixture created a talent pool that is associated to user_second of domain_second
    :param request: request object
    :param token_second: authentication token for user_second
    """
    talent_pools = create_talent_pools(token_second)
    talent_pool_id = talent_pools['talent_pools'][0]
    talent_pool_obj = get_talent_pool(talent_pool_id, token_second)['talent_pool']

<<<<<<< HEAD
    def tear_down():
        delete_talent_pool(talent_pool_id, token_second,
                           expected_status=(codes.OK, codes.NOT_FOUND))

    # request.addfinalizer(tear_down)
=======
>>>>>>> 14fbc539
    return talent_pool_obj


@pytest.fixture(scope='function')
def talent_pipeline(request, token_first, talent_pool):
    """
    This fixture creates a talent pipeline that is associated to user_first of domain_first
    :param request: request object
    :param token_first: authentication token for user_first
    :param talent_pool: talent_pool associated with user_first
    """
    talent_pipelines = create_talent_pipelines(token_first, talent_pool['id'])
    talent_pipeline_id = talent_pipelines['talent_pipelines'][0]

    return {'id': talent_pipeline_id}


@pytest.fixture(scope='function')
def talent_pipeline_second(request, token_second, talent_pool_second):
    """
    This fixture creates a talent pipeline that is associated to user_second of domain_second
    :param request: request object
    :param token_second: authentication token for user_second
    :param talent_pool_second: talent_pool associated with user_second
    """
    talent_pipelines = create_talent_pipelines(token_second, talent_pool_second['id'])
    talent_pipeline_id = talent_pipelines['talent_pipelines'][0]

    return {'id': talent_pipeline_id}


@pytest.fixture(scope='function')
def candidate_device_first(request, token_first, candidate_first):
    """
    This fixture associates a device with test candidate which is required to
    send push campaign to candidate.
    :param token_first: authentication token
    :param candidate_first: candidate dict object
    """
    candidate_id = candidate_first['id']
    device_id = test_config['PUSH_CONFIG']['device_id_1']
    associate_device_to_candidate(candidate_id, device_id, token_first)
    device = {'one_signal_id': device_id}
    return device<|MERGE_RESOLUTION|>--- conflicted
+++ resolved
@@ -15,13 +15,10 @@
 import pytest
 import time
 from redo import retry
-<<<<<<< HEAD
 from requests import codes
 
 from ..routes import UserServiceApiUrl
 from ..utils.handy_functions import send_request
-=======
->>>>>>> 14fbc539
 from ..test_config_manager import load_test_config
 from ..utils.test_utils import (create_candidate, create_smartlist, create_talent_pools, create_talent_pipelines,
                                 get_smartlist_candidates, get_talent_pool, search_candidates,
@@ -136,15 +133,6 @@
     response = retry(search_candidates, max_sleeptime=60, retry_exceptions=(AssertionError,),
                      args=([candidate_id], token_same_domain))
     candidate = response['candidates'][0]
-<<<<<<< HEAD
-
-    def tear_down():
-        delete_candidate(candidate_id, token_same_domain,
-                         expected_status=(codes.NO_CONTENT, codes.NOT_FOUND))
-
-    # request.addfinalizer(tear_down)
-=======
->>>>>>> 14fbc539
     return candidate
 
 
@@ -162,15 +150,6 @@
     response = retry(search_candidates, sleeptime=3, retry_exceptions=(AssertionError,),
                      args=([candidate_id], token_second))
     candidate = response['candidates'][0]
-<<<<<<< HEAD
-
-    def tear_down():
-        delete_candidate(candidate_id, token_second,
-                         expected_status=(codes.NO_CONTENT, codes.NOT_FOUND))
-
-    # request.addfinalizer(tear_down)
-=======
->>>>>>> 14fbc539
     return candidate
 
 
@@ -191,14 +170,6 @@
     retry(get_smartlist_candidates, sleeptime=3, attempts=50, sleepscale=1, retry_exceptions=(AssertionError,),
           args=(smartlist_id, token_first), kwargs={'count': 1})
 
-<<<<<<< HEAD
-    def tear_down():
-        delete_smartlist(smartlist_id, token_first,
-                         expected_status=(codes.OK, codes.NOT_FOUND))
-
-    # request.addfinalizer(tear_down)
-=======
->>>>>>> 14fbc539
     return smartlist
 
 
@@ -219,13 +190,6 @@
     retry(get_smartlist_candidates, sleeptime=3, attempts=50, sleepscale=1, retry_exceptions=(AssertionError,),
           args=(smartlist_id, token_second), kwargs={'count': 1})
 
-<<<<<<< HEAD
-    def tear_down():
-        delete_smartlist(smartlist_id, token_second,
-                         expected_status=(codes.OK, codes.NOT_FOUND))
-    # request.addfinalizer(tear_down)
-=======
->>>>>>> 14fbc539
     return smartlist
 
 
@@ -246,14 +210,6 @@
     retry(get_smartlist_candidates, sleeptime=3, attempts=50, sleepscale=1, retry_exceptions=(AssertionError,),
           args=(smartlist_id, token_same_domain), kwargs={'count': 1})
 
-<<<<<<< HEAD
-    def tear_down():
-        delete_smartlist(smartlist_id, token_same_domain,
-                         expected_status=(codes.OK, codes.NOT_FOUND))
-
-    # request.addfinalizer(tear_down)
-=======
->>>>>>> 14fbc539
     return smartlist
 
 
@@ -262,27 +218,6 @@
     """
     This fixture created a talent pool that is associated to user_first
     :param request: request object
-    :param token_first: authentication token for user_first
-    """
-    talent_pools = create_talent_pools(token_first)
-    talent_pool_id = talent_pools['talent_pools'][0]
-    talent_pool_obj = get_talent_pool(talent_pool_id, token_first)['talent_pool']
-
-<<<<<<< HEAD
-    def tear_down():
-        delete_talent_pool(talent_pool_id, token_first,
-                           expected_status=(codes.OK, codes.NOT_FOUND))
-
-    # request.addfinalizer(tear_down)
-=======
->>>>>>> 14fbc539
-    return talent_pool_obj
-
-
-@pytest.fixture(scope='session')
-def talent_pool_session_scope(token_first):
-    """
-    This fixture created a talent pool that is associated to user_first
     :param token_first: authentication token for user_first
     """
     talent_pools = create_talent_pools(token_first)
@@ -291,6 +226,18 @@
     return talent_pool_obj
 
 
+@pytest.fixture(scope='session')
+def talent_pool_session_scope(token_first):
+    """
+    This fixture created a talent pool that is associated to user_first
+    :param token_first: authentication token for user_first
+    """
+    talent_pools = create_talent_pools(token_first)
+    talent_pool_id = talent_pools['talent_pools'][0]
+    talent_pool_obj = get_talent_pool(talent_pool_id, token_first)['talent_pool']
+    return talent_pool_obj
+
+
 @pytest.fixture(scope='function')
 def talent_pool_second(request, token_second):
     """
@@ -301,15 +248,6 @@
     talent_pools = create_talent_pools(token_second)
     talent_pool_id = talent_pools['talent_pools'][0]
     talent_pool_obj = get_talent_pool(talent_pool_id, token_second)['talent_pool']
-
-<<<<<<< HEAD
-    def tear_down():
-        delete_talent_pool(talent_pool_id, token_second,
-                           expected_status=(codes.OK, codes.NOT_FOUND))
-
-    # request.addfinalizer(tear_down)
-=======
->>>>>>> 14fbc539
     return talent_pool_obj
 
 
