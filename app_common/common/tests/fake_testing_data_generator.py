import uuid, random
from faker import Faker
<<<<<<< HEAD
from ..utils.handy_functions import sample_phone_number
=======
>>>>>>> 5f9f51da

fake = Faker()

__author__ = 'jitesh'


class FakeCandidatesData(object):
    @classmethod
    def create(cls, talent_pool, count=1, first_name=True, middle_name=False, last_name=True,
<<<<<<< HEAD
               added_time=True, emails_list=True, address_list=None, create_phone=True):
=======
               added_time=True, emails_list=True, address_list=None):
>>>>>>> 5f9f51da
        """
        Generates candidate data dictionary as required by candidate_service API.
        Creates candidate data dictionary with given data or random data
        if values are provided in params it will generate data with those values.
        If params value is True it will generate random data.
        :param count: Number of candidates objects to be created
        :param first_name:
        :type first_name: bool | str
        :param middle_name:
        :type middle_name: bool | str
        :param last_name:
        :type last_name: bool | str
        :param added_time:
        :type added_time: bool | datetime.date
        :param emails_list:
        :type emails_list: bool | list[dict]
        :param address_list:
        :type address_list: bool | list[dict]
        :param create_phone:
        :type create_phone: bool
        """
        candidates = []
        for iteration in range(0, count):
            candidate = {
                'talent_pool_ids': {'add': [talent_pool.id]},
                'first_name': {True: uuid.uuid4().__str__()[0:8], False: None}.get(first_name, first_name),
                'middle_name': {True: uuid.uuid4().__str__()[0:8], False: None}.get(middle_name, middle_name),
                'last_name': {True: uuid.uuid4().__str__()[0:8], False: None}.get(last_name, last_name),
                # 'added_time': {True: datetime.datetime.now(), False: None}.get(added_time, added_time),
                'emails': {True: cls.create_emails_list(), False: None}.get(emails_list, emails_list),
                'addresses': cls.create_address_list() if address_list is True else address_list,
                'phones': [{"label": "mobile", "value": sample_phone_number(), "is_default": True}] if create_phone else []}
            candidates.append(candidate)
        return {'candidates': candidates}

    @classmethod
    def create_emails_list(cls):
        # Generate random emails list as required by candidate_service
        return [{'label': 'primary', 'address': fake.safe_email()}]

    @classmethod
    def create_address_list(cls):
        # Generate random address list as required by candidate_service
        return [{'address_line_1': fake.street_address(), 'city': fake.city(),
                 'state': fake.state(), 'zip_code': fake.zipcode(), 'country': fake.country()}]


def college_majors():
    """
    Function will return some popular college majors
    Note: dict-keys represent discipline and its key is a list of majors within that discipline.
    Testing example:
        >>> discipline = random.choice(college_majors().keys())     # => 'engineering'
        >>> random.choice(college_majors()[discipline])             # => 'Nuclear Engineering'
    :rtype:  dict
    """
    majors = {
        'engineering': [
            'Aerospace Engineering', 'Agricultural Engineering', 'Bioengineering',
            'Biomedical Engineering', 'Ceramic Engineering', 'Chemical Engineering',
            'Civil Engineering', 'Computer Engineering', 'Computer Science', 'Electrical Engineering',
            'Geophysical Engineering', 'Materials Engineering', 'Mechanical Engineering',
            'Mining & Mineral Engineering', 'Marine Engineering', 'Nuclear Engineering',
            'Petroleum Engineering', 'Software Engineering', 'Systems Analysis & Engineering'
        ]
    }
    return majors<|MERGE_RESOLUTION|>--- conflicted
+++ resolved
@@ -1,9 +1,6 @@
 import uuid, random
 from faker import Faker
-<<<<<<< HEAD
 from ..utils.handy_functions import sample_phone_number
-=======
->>>>>>> 5f9f51da
 
 fake = Faker()
 
@@ -13,11 +10,7 @@
 class FakeCandidatesData(object):
     @classmethod
     def create(cls, talent_pool, count=1, first_name=True, middle_name=False, last_name=True,
-<<<<<<< HEAD
                added_time=True, emails_list=True, address_list=None, create_phone=True):
-=======
-               added_time=True, emails_list=True, address_list=None):
->>>>>>> 5f9f51da
         """
         Generates candidate data dictionary as required by candidate_service API.
         Creates candidate data dictionary with given data or random data
