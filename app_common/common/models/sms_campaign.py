--- conflicted
+++ resolved
@@ -19,11 +19,6 @@
     frequency_id = db.Column(db.Integer, db.ForeignKey('frequency.id', ondelete='CASCADE'))
     start_datetime = db.Column(db.DateTime)
     end_datetime = db.Column(db.DateTime)
-<<<<<<< HEAD
-=======
-    added_datetime = db.Column(db.DateTime, default=datetime.datetime.utcnow)
-    updated_time = db.Column(db.TIMESTAMP, default=datetime.datetime.utcnow)
->>>>>>> b050273c
     scheduler_task_id = db.Column(db.String(255))
     added_datetime = db.Column(db.DateTime, default=datetime.datetime.utcnow)
     updated_time = db.Column(db.TIMESTAMP, default=datetime.datetime.utcnow)
@@ -32,7 +27,7 @@
     blasts = relationship('SmsCampaignBlast', cascade='all, delete-orphan',
                           passive_deletes=True, lazy='dynamic', backref='campaign')
     campaign_smartlists = relationship('SmsCampaignSmartlist', cascade='all, delete-orphan',
-                              passive_deletes=True, backref='campaign')
+                                       passive_deletes=True, backref='campaign')
 
     def __repr__(self):
         return "<SmsCampaign (name = %r)>" % self.name
