--- conflicted
+++ resolved
@@ -989,54 +989,37 @@
 
 
 class CandidateDevice(db.Model):
-<<<<<<< HEAD
-    """
-    candidate device is association for OneSignal Device Id to a candidate.
-    OneSignal is a service to send push notifications to candidate devices (Browsers, phones etc.)
-    Candidate device associated with OneSignal has a unique Id "one_signal_device_id".
-    We are associating that id with respective candidate in our database.
-    """
-=======
-    # TODO I think we need to comment here what this is, why did we need that table and what purpose does it serve
->>>>>>> 29e80a02
     __tablename__ = 'candidate_device'
-
     id = db.Column(db.Integer, primary_key=True)
     one_signal_device_id = db.Column(db.String(100))
     candidate_id = db.Column(db.Integer, db.ForeignKey('candidate.Id', ondelete='CASCADE'))
     registered_at = db.Column(db.TIMESTAMP, default=datetime.datetime.now())
 
     def __repr__(self):
-        # TODO Why mention OneSignal in message, is it OneSignal dependent?
         return "<CandidateDevice (Id: %s, OneSignalId: %s)>" % (self.id,
                                                                 self.one_signal_device_id)
 
     @classmethod
     def get_devices_by_candidate_id(cls, candidate_id):
-        # TODO ; the message below isn't correct
         assert isinstance(candidate_id, (int, long)) and candidate_id > 0, \
             'device_ids list should contain at least one id'
         return cls.query.filter_by(candidate_id=candidate_id).all()
 
     @classmethod
     def get_candidate_ids_from_device_ids(cls, device_ids):
-        # TODO ; method name suggests it will return candidate ids but from what I gather we are returning CandidateDevice obj?
-        # TODO ; so name and implementation should match so kindly corrrect
         assert isinstance(device_ids, list) and len(device_ids), 'device_ids list should contain at least one id'
         return cls.query.filter_by(cls.one_signal_device_id.in_(device_ids)).all()
 
     @classmethod
     def get_candidate_id_from_one_signal_device_id(cls, device_id):
-        # TODO ; method name suggests it will get candidate_ids but we are returning complete object
-        assert device_id, 'device_id has an invalid value'
-        return cls.query.filter_by(one_signal_device_id=device_id).first()
+        assert device_id, 'device_id has invalid value'
+        device = cls.query.filter_by(one_signal_device_id=device_id).first()
+        return None if device is None else device.candiadte_id
 
     @classmethod
     def get_by_candidate_id(cls, candidate_id):
-        # TODO ; assert on candidate_id
         return cls.query.filter_by(candidate_id=candidate_id).first()
 
     @classmethod
     def get_by_candidate_id_and_device_id(cls, candidate_id, device_id):
-        # TODO ; assert on params
         return cls.query.filter_by(candidate_id=candidate_id, one_signal_device_id=device_id).first()
