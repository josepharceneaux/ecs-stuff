from sqlalchemy import and_
from db import db
from sqlalchemy.orm import relationship, backref
import datetime
from ..error_handling import InvalidUsage
from sqlalchemy.dialects.mysql import TINYINT, YEAR
from email_marketing import EmailCampaignSend
from associations import ReferenceEmail
from venue import Venue
from event import Event
<<<<<<< HEAD
=======
from sms_campaign import SmsCampaignReply
>>>>>>> 77de8811

class Candidate(db.Model):
    __tablename__ = 'candidate'
    id = db.Column('Id', db.BIGINT, primary_key=True)
    first_name = db.Column('FirstName', db.String(50))
    middle_name = db.Column('MiddleName', db.String(50))
    last_name = db.Column('LastName', db.String(50))
    formatted_name = db.Column('FormattedName', db.String(150))
    candidate_status_id = db.Column('StatusId', db.Integer, db.ForeignKey('candidate_status.Id'))
    is_web_hidden = db.Column('IsWebHidden', TINYINT, default=False)
    is_mobile_hidden = db.Column('IsMobileHidden', TINYINT, default=False)
    user_id = db.Column('OwnerUserId', db.Integer, db.ForeignKey('user.Id'))
    added_time = db.Column('AddedTime', db.DateTime, default=datetime.datetime.now())
    domain_can_read = db.Column('DomainCanRead', TINYINT, default=True)
    domain_can_write = db.Column('DomainCanWrite', TINYINT, default=False)
    dice_social_profile_id = db.Column('DiceSocialProfileId', db.String(128))
    dice_profile_id = db.Column('DiceProfileId', db.String(128))
    source_id = db.Column('SourceId', db.Integer, db.ForeignKey('candidate_source.Id'))
    source_product_id = db.Column('SourceProductId', db.Integer, db.ForeignKey('product.Id'),
                                  nullable=False, default=2) # Web = 2
    filename = db.Column('Filename', db.String(100))
    objective = db.Column('Objective', db.Text)
    summary = db.Column('Summary', db.Text)
    total_months_experience = db.Column('TotalMonthsExperience', db.Integer)
    resume_text = db.Column('ResumeText', db.Text)
    culture_id = db.Column('CultureId', db.Integer, db.ForeignKey('culture.Id'), default=1)

    # TODO: Below are necessary for now, but should remove once all tables have been defined
    is_dirty = db.Column('IsDirty', db.SmallInteger, default=0)

    # Relationships
    achievements = relationship('CandidateAchievement', cascade='all, delete-orphan', passive_deletes=True)
    addresses = relationship('CandidateAddress', cascade='all, delete-orphan', passive_deletes=True)
    associations = relationship('CandidateAssociation', cascade='all, delete-orphan', passive_deletes=True)
    custom_fields = relationship('CandidateCustomField', cascade='all, delete-orphan', passive_deletes=True)
    documents = relationship('CandidateDocument', cascade='all, delete-orphan', passive_deletes=True)
    educations = relationship('CandidateEducation', cascade='all, delete-orphan', passive_deletes=True)
    emails = relationship('CandidateEmail', cascade='all, delete-orphan', passive_deletes=True)
    experiences = relationship('CandidateExperience', cascade='all, delete-orphan', passive_deletes=True)
    languages = relationship('CandidateLanguage', cascade='all, delete-orphan', passive_deletes=True)
    license_certifications = relationship('CandidateLicenseCertification', cascade='all, delete-orphan', passive_deletes=True)
    military_services = relationship('CandidateMilitaryService', cascade='all, delete-orphan', passive_deletes=True)
    patent_histories = relationship('CandidatePatentHistory', cascade='all, delete-orphan', passive_deletes=True)
    phones = relationship('CandidatePhone', cascade='all, delete-orphan', passive_deletes=True)
    photos = relationship('CandidatePhoto', cascade='all, delete-orphan', passive_deletes=True)
    publications = relationship('CandidatePublication', cascade='all, delete-orphan', passive_deletes=True)
    preferred_locations = relationship('CandidatePreferredLocation', cascade='all, delete-orphan', passive_deletes=True)
    references = relationship('CandidateReference', cascade='all, delete-orphan', passive_deletes=True)
    skills = relationship('CandidateSkill', cascade='all, delete-orphan', passive_deletes=True)
    social_networks = relationship('CandidateSocialNetwork', cascade='all, delete-orphan', passive_deletes=True)
    text_comments = relationship('CandidateTextComment', cascade='all, delete-orphan', passive_deletes=True)
    work_preferences = relationship('CandidateWorkPreference', cascade='all, delete-orphan', passive_deletes=True)
    unidentifieds = relationship('CandidateUnidentified', cascade='all, delete-orphan', passive_deletes=True)
    email_campaign_sends = relationship('EmailCampaignSend', cascade='all, delete-orphan', passive_deletes=True)
    sms_campaign_sends = relationship('SmsCampaignSend', cascade='all, delete-orphan', passive_deletes=True, backref='candidate')
    push_campaign_sends = relationship('PushCampaignSend', cascade='all, delete-orphan', passive_deletes=True, backref='candidate')
<<<<<<< HEAD
=======

>>>>>>> 77de8811
    voice_comments = relationship('VoiceComment', cascade='all, delete-orphan', passive_deletes=True)
    devices = relationship('CandidateDevice', cascade='all, delete-orphan', passive_deletes=True,
                           backref='candidate', lazy='dynamic')

    def __repr__(self):
        return "<Candidate: (id = {})>".format(self.id)

    def get_id(self):
        return unicode(self.id)

    @property
    def name(self):
        return self.first_name + " " + self.last_name

    @classmethod
    def get_by_id(cls, candidate_id):
        return cls.query.filter_by(id=candidate_id).first()

    @classmethod
    def get_by_first_last_name_owner_user_id_source_id_product(cls, first_name,
                                                               last_name,
                                                               user_id,
                                                               source_id,
                                                               product_id):
        assert user_id
        return cls.query.filter(
            and_(
                Candidate.first_name == first_name,
                Candidate.last_name == last_name,
                Candidate.user_id == user_id,
                Candidate.source_id == source_id,
                Candidate.source_product_id == product_id
            )
        ).first()

    @classmethod
    def set_is_web_hidden_to_true(cls, candidate_id):
        """
        :type candidate_id: int|long
        """
        cls.query.filter_by(id=candidate_id).first().is_web_hidden = 1
        db.session.commit()


class CandidateStatus(db.Model):
    __tablename__ = 'candidate_status'
    id = db.Column('Id', db.Integer, primary_key=True)
    description = db.Column('Description', db.String(100))
    notes = db.Column('Notes', db.String(500))
    updated_time = db.Column('UpdatedTime', db.TIMESTAMP, default=datetime.datetime.now())

    # Relationships
    candidates = relationship('Candidate', backref='candidate_status')

    def __repr__(self):
        return "<CandidateStatus(id = '%r')>" % self.description


class PhoneLabel(db.Model):
    __tablename__ = 'phone_label'
    id = db.Column('Id', db.Integer, primary_key=True)
    description = db.Column('Description', db.String(20))
    updated_time = db.Column('UpdatedTime', db.TIMESTAMP, default=datetime.datetime.now())

    # Relationships
    candidate_phones = relationship('CandidatePhone', backref='phone_label')
    reference_phones = relationship('ReferencePhone', backref='phone_label')

    def __repr__(self):
        return "<PhoneLabel (description=' %r')>" % self.description

    @classmethod
    def phone_label_id_from_phone_label(cls, phone_label):
        """
        Function retrieves phone_label_id from phone_label
        e.g. 'Primary' => 1
        :return:  phone_label ID if phone_label is recognized, otherwise 6 ('Other')
        """
        if phone_label:
            phone_label_row = cls.query.filter_by(description=phone_label).first()
            if phone_label_row:
                return phone_label_row.id
        return 6


class CandidateSource(db.Model):
    __tablename__ = 'candidate_source'
    id = db.Column('Id', db.Integer, primary_key=True)
    description = db.Column('Description', db.String(100))
    notes = db.Column('Notes', db.String(500))
    domain_id = db.Column('DomainId', db.Integer, db.ForeignKey('domain.Id'))
    updated_time = db.Column('UpdatedTime', db.TIMESTAMP, default=datetime.datetime.now())

    # Relationships
    candidates = relationship('Candidate', backref='candidate_source')

    def __repr__(self):
        return "<CandidateSource (id = '%r')>" % self.description

    @classmethod
    def get_by_description_and_notes(cls, source_name, source_description):
        assert source_description and source_name
        return cls.query.filter(
            and_(
                cls.description == source_name,
                cls.notes == source_description,
            )
        ).first()


class PublicCandidateSharing(db.Model):
    __tablename__ = 'public_candidate_sharing'
    id = db.Column('Id', db.BIGINT, primary_key=True)
    user_id = db.Column('UserId', db.BIGINT, db.ForeignKey('user.Id'))
    notes = db.Column('Notes', db.String(500))
    title = db.Column('Title', db.String(100))
    candidate_id_list = db.Column('CandidateIdList', db.Text, nullable=False)
    hash_key = db.Column('HashKey', db.String(50))
    updated_time = db.Column('UpdatedTime', db.TIMESTAMP, default=datetime.datetime.now())

    def __repr__(self):
        return "<PublicCandidateSharing (title=' %r')>" % self.title


class CandidatePhone(db.Model):
    __tablename__ = 'candidate_phone'
    id = db.Column('Id', db.BIGINT, primary_key=True)
    candidate_id = db.Column('CandidateId', db.BIGINT, db.ForeignKey('candidate.Id'))
    phone_label_id = db.Column('PhoneLabelId', db.Integer, db.ForeignKey('phone_label.Id'))
    value = db.Column('Value', db.String(50), nullable=False)
    extension = db.Column('Extension', db.String(5))
    is_default = db.Column('IsDefault', db.Boolean)
    updated_time = db.Column('UpdatedTime', db.TIMESTAMP, default=datetime.datetime.now())

    def __repr__(self):
        return "<CandidatePhone (value=' %r', extension= ' %r')>" % (self.value, self.extension)

    # Relationships
    candidate = relationship('Candidate', backref='candidate_phone')
    sms_campaign_replies = relationship('SmsCampaignReply', cascade='all, delete-orphan',
                                        passive_deletes=True, backref="candidate_phone")

    @classmethod
    def get_by_id(cls, _id):
        return cls.query.filter_by(id=_id).first()

    @classmethod
    def set_is_default_to_false(cls, candidate_id):
        for phone in cls.query.filter_by(candidate_id=candidate_id).all():
            phone.is_default = False

    @classmethod
    def search_phone_number_in_user_domain(cls, phone_value, candidate_ids):
        if not isinstance(phone_value, basestring):
            raise InvalidUsage('Include phone_value as a str|unicode.')
        if not isinstance(candidate_ids, list):
            raise InvalidUsage('Include candidate_ids as a list.')
        return cls.query.filter(db.and_(cls.value == phone_value,
                                        cls.candidate_id.in_(candidate_ids))).all()


class EmailLabel(db.Model):
    __tablename__ = 'email_label'
    id = db.Column('Id', db.Integer, primary_key=True)
    description = db.Column('Description', db.String(50))
    updated_time = db.Column('UpdatedTime', db.TIMESTAMP, default=datetime.datetime.now())

    # Relationships
    candidate_emails = relationship('CandidateEmail', backref='email_label')
    reference_emails = relationship('ReferenceEmail', backref='email_label')

    def __repr__(self):
        return "<EmailLabel (description=' %r')>" % self.description

    @classmethod
    def email_label_id_from_email_label(cls, email_label=None):
        """
        Function retrieves email_label_id from email_label
        e.g. 'Primary' => 1
        :return:  email_label ID if email_label is recognized, otherwise 4 ('Other')
        """
        if email_label:
            email_label_row = cls.query.filter(EmailLabel.description == email_label).first()
            if email_label_row:
                return email_label_row.id
        return 4


class CandidateEmail(db.Model):
    __tablename__ = 'candidate_email'
    id = db.Column('Id', db.BIGINT, primary_key=True)
    candidate_id = db.Column('CandidateId', db.BIGINT, db.ForeignKey('candidate.Id'), nullable=False)
    email_label_id = db.Column('EmailLabelId', db.Integer, db.ForeignKey('email_label.Id')) # 1 = Primary
    address = db.Column('Address', db.String(100))
    is_default = db.Column('IsDefault', db.Boolean)
    updated_time = db.Column('UpdatedTime', db.TIMESTAMP, default=datetime.datetime.now())

    def __repr__(self):
        return "<CandidateEmail (address = '{}')".format(self.address)

    @classmethod
    def get_by_id(cls, _id):
        return cls.query.filter_by(id=_id).first()

    @classmethod
    def set_is_default_to_false(cls, candidate_id):
        for email in cls.query.filter_by(candidate_id=candidate_id).all():
            email.is_default = False

    @classmethod
    def get_by_address(cls, email_address):
        return cls.query.filter_by(address=email_address).all()


class CandidatePhoto(db.Model):
    __tablename__ = 'candidate_photo'
    id = db.Column('Id', db.BIGINT, primary_key=True)
    candidate_id = db.Column('CandidateId', db.BIGINT, db.ForeignKey('candidate.Id'))
    list_order = db.Column('ListOrder', db.Integer)
    filename = db.Column('Filename', db.String(260))
    is_default = db.Column('IsDefault', db.Boolean)
    # directory_tag_id = db.Column('DirectoryTagId', db.INT, db.ForeignKey('directory_tag.Id'))
    updated_time = db.Column('UpdatedTime', db.TIMESTAMP, default=datetime.datetime.now())

    def __repr__(self):
        return "<CandidatePhoto (id = '%r')>" % self.filename


class CandidateRating(db.Model):
    __tablename__ = 'candidate_rating'
    candidate_id = db.Column('CandidateId', db.BIGINT, db.ForeignKey('candidate.Id'), primary_key=True)
    rating_tag_id = db.Column('RatingTagId', db.BIGINT, db.ForeignKey('rating_tag.Id'), primary_key=True)
    value = db.Column('Value', db.Integer, default=0)
    added_time = db.Column('AddedTime', db.DateTime)
    updated_time = db.Column('UpdatedTime', db.TIMESTAMP, default=datetime.datetime.now())

    def __repr__(self):
        return "<CandidateRating (value = {})>".format(self.value)


class RatingTag(db.Model):
    __tablename__ = 'rating_tag'
    id = db.Column('Id', db.Integer, primary_key=True)
    description = db.Column('Description', db.String(100))
    updated_time = db.Column('UpdatedTime', db.TIMESTAMP, default=datetime.datetime.now())

    # Relationships
    candidates = relationship('Candidate', secondary="candidate_rating")

    def __repr__(self):
        return "<RatingTag (description=' %r')>" % self.description


class RatingTagUser(db.Model):
    __tabelname__ = 'rating_tag_user'
    rating_tag_id = db.Column('RatingTagId', db.BIGINT, db.ForeignKey('rating_tag.Id'), primary_key=True)
    user_id = db.Column('UserId', db.BIGINT, db.ForeignKey('user.Id'), primary_key=True)
    updated_time = db.Column('UpdatedTime', db.TIMESTAMP, default=datetime.datetime.now())


class CandidateTextComment(db.Model):
    __tablename__ = 'candidate_text_comment'
    id = db.Column('Id', db.BIGINT, primary_key=True)
    candidate_id = db.Column('CandidateId', db.BIGINT, db.ForeignKey('candidate.Id'))
    list_order = db.Column('ListOrder', db.Integer)
    comment = db.Column('Comment', db.String(5000))
    added_time = db.Column('AddedTime', db.DateTime, default=datetime.datetime.now())
    updated_time = db.Column('UpdatedTime', db.TIMESTAMP, default=datetime.datetime.now())


class VoiceComment(db.Model):
    __tablename__ = 'voice_comment'
    id = db.Column('Id', db.Integer, primary_key=True)
    candidate_id = db.Column('CandidateId', db.BIGINT, db.ForeignKey('candidate.Id'))
    list_order = db.Column('ListOrder', db.Integer)
    filename = db.Column('Filename', db.String(260))
    added_time = db.Column('AddedTime', db.DateTime, default=datetime.datetime.now())
    updated_time = db.Column('UpdatedTime', db.TIMESTAMP, default=datetime.datetime.now())

    def __repr__(self):
        return "<VoiceComment (id = {})>".format(self.id)


class CandidateDocument(db.Model):
    __tablename__ = 'candidate_document'
    id = db.Column('Id', db.BIGINT, primary_key=True)
    candidate_id = db.Column('CandidateId', db.BIGINT, db.ForeignKey('candidate.Id'))
    filename = db.Column('Filename', db.String(260))
    added_time = db.Column('AddedTime', db.DateTime, default=datetime.datetime.now())
    updated_time = db.Column('UpdatedTime', db.TIMESTAMP, default=datetime.datetime.now())

    def __repr__(self):
        return "<CandidateDocument (id = {})>".format(self.id)


class SocialNetwork(db.Model):
    __tablename__ = 'social_network'
    id = db.Column('Id', db.Integer, primary_key=True)
    name = db.Column('Name', db.String(100), nullable=False)
    url = db.Column('Url', db.String(255))
    api_url = db.Column('ApiUrl', db.String(255))
    client_key = db.Column('ClientKey', db.String(500))
    secret_key = db.Column('SecretKey', db.String(500))
    redirect_uri = db.Column('RedirectUri', db.String(255))
    auth_url = db.Column('AuthUrl', db.String(200))
    updated_time = db.Column('UpdatedTime', db.TIMESTAMP, default=datetime.datetime.now())

    # Relationships
    candidate_social_networks = relationship('CandidateSocialNetwork', backref='social_network')
    events = relationship("Event", backref='social_network', lazy='dynamic')
    user_credentials = relationship("UserSocialNetworkCredential")
    venues = relationship('Venue', backref='social_network', lazy='dynamic')

    def __repr__(self):
        return "<SocialNetwork (url=' %r')>" % self.url

    @classmethod
    def get_by_name(cls, name):
        assert name
        return cls.query.filter(SocialNetwork.name == name.strip()).one()

    @classmethod
    def get_by_id(cls, id):
        assert isinstance(id, (int, long))
        return cls.query.filter(SocialNetwork.id == id).one()

    @classmethod
    def get_all(cls):
        return cls.query.all()

    @classmethod
    def get_all_except_ids(cls, ids):
        assert isinstance(ids, list)
        if ids:
            return cls.query.filter(db.not_(SocialNetwork.id.in_(ids))).all()
        else:
            # Didn't input 'ids' it means we we need list of all, the following
            # probably help us avoid the expensive in_ with empty sequence
            SocialNetwork.get_all()

    @classmethod
    def get_by_ids(cls, ids):
        assert isinstance(ids, list)
        return cls.query.filter(SocialNetwork.id.in_(ids)).all()


class CandidateSocialNetwork(db.Model):
    __tablename__ = 'candidate_social_network'
    id = db.Column('Id', db.BIGINT, primary_key=True)
    candidate_id = db.Column('CandidateId', db.BIGINT, db.ForeignKey('candidate.Id'), nullable=False)
    social_network_id = db.Column('SocialNetworkId', db.Integer, db.ForeignKey('social_network.Id'), nullable=False)
    social_profile_url = db.Column('SocialProfileUrl', db.String(250), nullable=False)

    def __repr__(self):
        return "<CandidateSocialNetwork (social_profile_url=' %r')>" % self.social_profile_url

    @classmethod
    def get_by_id(cls, _id):
        return cls.query.filter_by(id=_id).first()

    @classmethod
    def get_by_candidate_id_and_sn_id(cls, candidate_id, social_network_id):
        assert candidate_id
        assert social_network_id
        return cls.query.filter(and_(cls.candidate_id == candidate_id,
                                     cls.social_network_id == social_network_id)).first()


class CandidateWorkPreference(db.Model):
    __tablename__ = 'candidate_work_preference'
    id = db.Column(db.Integer, primary_key=True)
    candidate_id = db.Column('candidateId', db.BIGINT, db.ForeignKey('candidate.Id'))
    relocate = db.Column(db.CHAR(1), default='F')
    authorization = db.Column(db.String(255))
    telecommute = db.Column(db.CHAR(1), default='F')
    travel_percentage = db.Column(db.Integer, default=0)
    hourly_rate = db.Column(db.Float, default=0.0)
    salary = db.Column(db.Float, default=0.0)
    tax_terms = db.Column(db.String(255))
    security_clearance = db.Column(db.CHAR(1), default='F')
    third_party = db.Column(db.CHAR(1), default='F')

    def __repr__(self):
        return "<CandidateWorkPreference (authorization=' %r')>" % self.authorization

    @property
    def bool_third_party(self):
        if self.third_party == 'F':
            return False
        elif self.third_party == unicode(0):
            return False
        return True

    @property
    def bool_security_clearance(self):
        if self.security_clearance == 'F':
            return False
        elif self.security_clearance == unicode(0):
            return False
        return True

    @property
    def bool_telecommute(self):
        if self.telecommute == 'F':
            return False
        elif self.telecommute == unicode(0):
            return False
        return True

    @property
    def bool_relocate(self):
        if self.relocate == 'F':
            return False
        elif self.relocate == unicode(0):
            return False
        return True

    @classmethod
    def get_by_id(cls, _id):
        return cls.query.filter_by(id=_id).first()


class CandidatePreferredLocation(db.Model):
    __tablename__ = 'candidate_preferred_location'
    id = db.Column('Id', db.Integer, primary_key=True)
    candidate_id = db.Column('CandidateId', db.BIGINT, db.ForeignKey('candidate.Id'), nullable=False)
    address = db.Column('Address', db.String(255))
    country_id = db.Column('CountryId', db.Integer, db.ForeignKey('country.id'))
    city = db.Column('City', db.String(255))
    region = db.Column('Region', db.String(255))
    zip_code = db.Column('ZipCode', db.String(10))

    def __repr__(self):
        return "<CandidatePreferredLocation (candidate_id=' %r')>" % self.candidate_id

    @classmethod
    def get_by_id(cls, _id):
        return cls.query.filter_by(id=_id).first()


class CandidateLanguage(db.Model):
    __tablename__ = 'candidate_language'
    id = db.Column('Id', db.BIGINT, primary_key=True)
    language_id = db.Column('LanguageId', db.Integer, db.ForeignKey('language.Id'))
    candidate_id = db.Column('CandidateId', db.BIGINT, db.ForeignKey('candidate.Id'))
    can_read = db.Column('CanRead', db.Boolean)
    can_write = db.Column('CanWrite', db.Boolean)
    can_speak = db.Column('CanSpeak', db.Boolean)
    read = db.Column('Read', db.Boolean)
    write = db.Column('Write', db.Boolean)
    speak = db.Column('Speak', db.Boolean)
    updated_time = db.Column('UpdatedTime', db.TIMESTAMP, default=datetime.datetime.now())

    resume_id = db.Column('ResumeId', db.BIGINT, nullable=True)

    def __repr__(self):
        return "<CandidateLanguage (candidate_id=' %r')>" % self.candidate_id


class CandidateLicenseCertification(db.Model):
    __tablename__ = 'candidate_license_certification'
    id = db.Column('Id', db.BIGINT, primary_key=True)
    candidate_id = db.Column('CandidateId', db.BIGINT, db.ForeignKey('candidate.Id'))
    name = db.Column('Name', db.String(500))
    description = db.Column('Description', db.String(10000))
    issuing_authority = db.Column('IssuingAuthority', db.String(255))
    valid_from = db.Column('ValidFrom', db.String(30))
    valid_to = db.Column('ValidTo', db.String(30))
    first_issued_date = db.Column('FirstIssuedDate', db.String(30))
    updated_time = db.Column('UpdatedTime', db.TIMESTAMP, default=datetime.datetime.now())

    def __repr__(self):
        return "<CandidateLicenseCertification (name=' %r')>" % self.name


class CandidateReference(db.Model):
    __tablename__ = 'candidate_reference'
    id = db.Column('Id', db.BIGINT, primary_key=True)
    candidate_id = db.Column('CandidateId', db.BIGINT, db.ForeignKey('candidate.Id'))
    person_name = db.Column('PersonName', db.String(150))
    position_title = db.Column('PositionTitle', db.String(150))
    comments = db.Column('Comments', db.String(5000))
    updated_time = db.Column('UpdatedTime', db.TIMESTAMP, default=datetime.datetime.now())

    # Relationships
    reference_emails = relationship('ReferenceEmail', backref='candidate_reference')
    reference_phones = relationship('ReferencePhone', backref='candidate_reference')
    reference_web_addresses = relationship('ReferenceWebAddress', backref='candidate_reference')

    def __repr__(self):
        return "<CandidateReference (candidate_id=' %r')>" % self.candidate_id


class ReferenceWebAddress(db.Model):
    __tablename__ = 'reference_web_address'
    id = db.Column('Id', db.BIGINT, primary_key=True)
    candidate_reference_id = db.Column('ReferenceId', db.BigInteger, db.ForeignKey('candidate_reference.Id'))
    url = db.Column('Url', db.String(200))
    description = db.Column('Description', db.String(1000))
    updated_time = db.Column('UpdatedTime', db.TIMESTAMP, default=datetime.datetime.now())

    def __repr__(self):
        return "<ReferenceWebAddress (url=' %r')>" % self.url


class CandidateAssociation(db.Model):
    __tablename__ = 'candidate_association'
    id = db.Column('Id', db.BIGINT, primary_key=True)
    candidate_id = db.Column('CandidateId', db.BIGINT, db.ForeignKey('candidate.Id'))
    title = db.Column('Title', db.String(255))
    description = db.Column('Description', db.String(5000))
    link = db.Column('Link', db.String(200))
    start_date = db.Column('StartDate', db.DateTime)
    end_date = db.Column('EndDate', db.DateTime)
    comments = db.Column('Comments', db.String(10000))
    updated_time = db.Column('UpdatedTime', db.TIMESTAMP, default=datetime.datetime.now())

    resume_id = db.Column('ResumeId', db.BIGINT)

    def __repr__(self):
        return "<CandidateAssociation (candidate_id=' %r')>" % self.candidate_id


class CandidateAchievement(db.Model):
    __tablename__ = 'candidate_achievement'
    id = db.Column('Id', db.BIGINT, primary_key=True)
    date = db.Column('Date', db.DateTime)
    issuing_authority = db.Column('IssuingAuthority', db.String(150))
    description = db.Column('Description', db.String(10000))
    updated_time = db.Column('UpdatedTime', db.TIMESTAMP, default=datetime.datetime.now())
    candidate_id = db.Column('CandidateId', db.BIGINT, db.ForeignKey('candidate.Id'))

    resume_id = db.Column('ResumeId', db.BIGINT)

    def __repr__(self):
        return "<CandidateAchievement (id = {})>".format(self.id)


class CandidateMilitaryService(db.Model):
    __tablename__ = 'candidate_military_service'
    id = db.Column('Id', db.BIGINT, primary_key=True)
    candidate_id = db.Column('CandidateId', db.BIGINT, db.ForeignKey('candidate.Id'))
    country_id = db.Column('CountryId', db.Integer, db.ForeignKey('country.id'))
    service_status = db.Column('ServiceStatus', db.String(200))
    highest_rank = db.Column('HighestRank', db.String(255))
    highest_grade = db.Column('HighestGrade', db.String(7))
    branch = db.Column('Branch', db.String(200))
    comments = db.Column('Comments', db.String(5000))
    from_date = db.Column('FromDate', db.DateTime)
    to_date = db.Column('ToDate', db.DateTime)
    updated_time = db.Column('UpdatedTime', db.TIMESTAMP, default=datetime.datetime.now())

    # TODO: Below are necessary for now, but should remove once all tables have been defined
    resume_id = db.Column('ResumeId', db.BIGINT, nullable=True)

    @classmethod
    def get_by_id(cls, _id):
        return cls.query.filter_by(id=_id).first()

    def __repr__(self):
        return "<CandidateMilitaryService (candidate_id=' %r')>" % self.candidate_id


class CandidatePatentHistory(db.Model):
    __tablename__ = 'candidate_patent_history'
    id = db.Column('Id', db.BIGINT, primary_key=True)
    candidate_id = db.Column('CandidateId', db.BIGINT, db.ForeignKey('candidate.Id'))
    title = db.Column('Title', db.String(255))
    description = db.Column('Description', db.String(10000))
    link = db.Column('Link', db.String(150))
    updated_time = db.Column('UpdatedTime', db.TIMESTAMP, default=datetime.datetime.now())

    # TODO: Below are necessary for now, but should remove once all tables have been defined
    resume_id = db.Column('ResumeId', db.BIGINT, nullable=True)

    def __repr__(self):
        return "<CandidatePatentHistory (title=' %r')>" % self.title


class CandidatePublication(db.Model):
    __tablename__ = 'candidate_publication'
    id = db.Column('Id', db.BIGINT, primary_key=True)
    candidate_id = db.Column('CandidateId', db.BIGINT, db.ForeignKey('candidate.Id'))
    title = db.Column('Title', db.String(200))
    start_year = db.Column('StartYear', YEAR)
    start_month = db.Column('StartMonth', TINYINT)
    end_year = db.Column('EndYear', YEAR)
    end_month = db.Column('EndMonth', TINYINT)
    description = db.Column('Description', db.String(10000))
    added_time = db.Column('AddedTime', db.DateTime)
    link = db.Column('Link', db.String(200))
    updated_time = db.Column('UpdatedTime', db.TIMESTAMP, default=datetime.datetime.now())
    resume_id = db.Column('ResumeId', db.BIGINT, nullable=True)

    def __repr__(self):
        return "<CandidatePublication (title=' %r')>" % self.title


class CandidateAddress(db.Model):
    __tablename__ = 'candidate_address'
    id = db.Column('Id', db.BIGINT, primary_key=True)
    candidate_id = db.Column('CandidateId', db.BIGINT, db.ForeignKey('candidate.Id'))
    address_line_1 = db.Column('AddressLine1', db.String(255))
    address_line_2 = db.Column('AddressLine2', db.String(255))
    city = db.Column('City', db.String(100))
    state = db.Column('State', db.String(100))
    country_id = db.Column('CountryId', db.Integer, db.ForeignKey('country.id'))
    zip_code = db.Column('ZipCode', db.String(10))
    po_box = db.Column('POBox', db.String(20))
    is_default = db.Column('IsDefault', db.Boolean, default=False)  # todo: check other is_default fields for their default values
    coordinates = db.Column('Coordinates', db.String(100))
    updated_time = db.Column('UpdatedTime', db.TIMESTAMP, default=datetime.datetime.now())
    # TODO: Below are necessary for now, but should remove once all tables have been defined
    resume_id = db.Column('ResumeId', db.BIGINT, nullable=True)

    def __repr__(self):
        return "<CandidateAddress (id = %r)>" % self.id

    @classmethod
    def get_by_id(cls, _id):
        return cls.query.filter_by(id=_id).first()

    @classmethod
    def set_is_default_to_false(cls, candidate_id):
        for address in cls.query.filter_by(candidate_id=candidate_id).all():
            address.is_default = False


class CandidateEducation(db.Model):
    __tablename__ = 'candidate_education'
    id = db.Column('Id', db.BIGINT, primary_key=True)
    candidate_id = db.Column('CandidateId', db.BIGINT, db.ForeignKey('candidate.Id', ondelete='CASCADE'))
    list_order = db.Column('ListOrder', db.SmallInteger)
    school_name = db.Column('SchoolName', db.String(200))
    school_type = db.Column('SchoolType', db.String(100))
    city = db.Column('City', db.String(50))
    state = db.Column('State', db.String(50))
    country_id = db.Column('CountryId', db.Integer, db.ForeignKey('country.id'))
    is_current = db.Column('IsCurrent', db.Boolean)
    added_time = db.Column('AddedTime', db.DateTime)
    updated_time = db.Column('UpdatedTime', db.TIMESTAMP, default=datetime.datetime.now())
    # TODO: Below are necessary for now, but should remove once all tables have been defined
    resume_id = db.Column('ResumeId', db.BIGINT, nullable=True)

    # Relationships
    degrees = relationship('CandidateEducationDegree', cascade='all, delete-orphan', passive_deletes=True)

    def __repr__(self):
        return "<CandidateEducation (id = %r)>" % self.id

    @classmethod
    def get_by_id(cls, _id):
        return cls.query.filter_by(id=_id).first()

    @classmethod
    def set_is_current_to_false(cls, candidate_id):
        for education in cls.query.filter_by(candidate_id=candidate_id).all():
            education.is_current = False


class CandidateEducationDegree(db.Model):
    __tablename__ = 'candidate_education_degree'
    id = db.Column('Id', db.BIGINT, primary_key=True)
    candidate_education_id = db.Column('CandidateEducationId', db.BIGINT, db.ForeignKey('candidate_education.Id'))
    list_order = db.Column('ListOrder', db.SmallInteger)
    degree_type = db.Column('DegreeType', db.String(100))
    degree_title = db.Column('DegreeTitle', db.String(100))
    start_year = db.Column('StartYear', YEAR)
    start_month = db.Column('StartMonth', db.SmallInteger)
    end_year = db.Column('EndYear', YEAR)
    end_month = db.Column('EndMonth', db.SmallInteger)
    gpa_num = db.Column('GpaNum', db.DECIMAL)
    gpa_denom = db.Column('GpaDenom', db.DECIMAL)
    added_time = db.Column('AddedTime', db.DateTime)
    classification_type_id = db.Column('ClassificationTypeId', db.Integer, db.ForeignKey('classification_type.Id'))
    updated_time = db.Column('UpdatedTime', db.TIMESTAMP, default=datetime.datetime.now())
    start_time = db.Column('StartTime', db.DateTime)
    end_time = db.Column('EndTime', db.DateTime)

    # Relationships
    candidate_education = relationship('CandidateEducation', backref=backref(
        'candidate_education_degree', cascade='all, delete-orphan', passive_deletes=True
    ))
    bullets = relationship('CandidateEducationDegreeBullet',
                           cascade='all, delete-orphan', passive_deletes=True)

    def __repr__(self):
        return "<CandidateEducationDegree (candidate_education_id=' %r')>" % self.candidate_education_id


class CandidateEducationDegreeBullet(db.Model):
    __tablename__ = 'candidate_education_degree_bullet'
    id = db.Column('Id', db.BIGINT, primary_key=True)
    candidate_education_degree_id = db.Column('CandidateEducationDegreeId', db.BIGINT, db.ForeignKey('candidate_education_degree.Id'))
    list_order = db.Column('ListOrder', db.SmallInteger)
    concentration_type = db.Column('ConcentrationType', db.String(200))
    comments = db.Column('Comments', db.String(5000))
    added_time = db.Column('AddedTime', db.DateTime)
    updated_time = db.Column('UpdatedTime', db.TIMESTAMP, default=datetime.datetime.now())

    # Relationships
    candidate_education_degree = relationship('CandidateEducationDegree', backref=backref(
        'candidate_education_degree_bullet', cascade='all, delete-orphan', passive_deletes=True))

    def __repr__(self):
        return "<CandidateEducationDegreeBullet (candidate_education_degree_id=' %r')>" % \
               self.candidate_education_degree_id


class CandidateExperience(db.Model):
    __tablename__ = 'candidate_experience'
    id = db.Column('Id', db.BIGINT, primary_key=True)
    candidate_id = db.Column('CandidateId', db.BIGINT, db.ForeignKey('candidate.Id'))
    list_order = db.Column('ListOrder', db.SmallInteger)
    organization = db.Column('Organization', db.String(150))
    position = db.Column('Position', db.String(150))
    city = db.Column('City', db.String(50))
    state = db.Column('State', db.String(50))
    end_month = db.Column('EndMonth', db.SmallInteger)
    start_year = db.Column('StartYear', YEAR)
    country_id = db.Column('CountryId', db.Integer, db.ForeignKey('country.id'))
    start_month = db.Column('StartMonth', db.SmallInteger)
    end_year = db.Column('EndYear', YEAR)
    is_current = db.Column('IsCurrent', db.Boolean, default=False)
    added_time = db.Column('AddedTime', db.DateTime)
    updated_time = db.Column('UpdatedTime', db.TIMESTAMP, default=datetime.datetime.now())

    # TODO: Below are necessary for now, but should remove once all tables have been defined
    resume_id = db.Column('ResumeId', db.BIGINT, nullable=True)

    # Relationships
    candidate = relationship('Candidate', backref=backref(
        'candidate_experience', cascade='all, delete-orphan', passive_deletes=True
    ))
    bullets = relationship('CandidateExperienceBullet', cascade='all, delete-orphan',
                           passive_deletes=True)

    def __repr__(self):
        return "<CandidateExperience (candidate_id=' %r)>" % self.candidate_id

    @classmethod
    def get_by_id(cls, _id):
        return cls.query.filter_by(id=_id).first()

    @classmethod
    def set_is_current_to_false(cls, candidate_id):
        experiences = cls.query.filter_by(candidate_id=candidate_id).all()
        for experience in experiences:
            experience.is_current = False


class CandidateExperienceBullet(db.Model):
    __tablename__ = 'candidate_experience_bullet'
    id = db.Column('Id', db.BIGINT, primary_key=True)
    candidate_experience_id = db.Column('CandidateExperienceId', db.BIGINT,
                                        db.ForeignKey('candidate_experience.Id'))
    list_order = db.Column('ListOrder', db.SmallInteger)
    description = db.Column('Description', db.String(10000))
    added_time = db.Column('AddedTime', db.DateTime)
    updated_time = db.Column('UpdatedTime', db.TIMESTAMP, default=datetime.datetime.now())

    # Relationship
    candidate_experience = relationship('CandidateExperience', backref=backref(
            'candidate_experience_bullet', cascade='all, delete-orphan', passive_deletes=True))

    def __repr__(self):
        return "<CandidateExperienceBullet (candidate_experience_id=' %r')>" % self.candidate_experience_id


class CandidateSkill(db.Model):
    __tablename__ = 'candidate_skill'
    id = db.Column('Id', db.BIGINT, primary_key=True)
    candidate_id = db.Column('CandidateId', db.BIGINT, db.ForeignKey('candidate.Id'))
    list_order = db.Column('ListOrder', db.SmallInteger)
    description = db.Column('Description', db.String(10000))
    added_time = db.Column('AddedTime', db.DateTime)
    total_months = db.Column('TotalMonths', db.Integer)
    last_used = db.Column('LastUsed', db.DateTime)
    updated_time = db.Column('UpdatedTime', db.TIMESTAMP, default=datetime.datetime.now())

    # TODO: Below are necessary for now, but should remove once all tables have been defined
    resume_id = db.Column('ResumeId', db.BIGINT, nullable=True)

    def __repr__(self):
        return "<CandidateSkill (candidate_id=' %r')>" % self.candidate_id

    @classmethod
    def get_by_id(cls, _id):
        return cls.query.filter_by(id=_id).first()


class CandidateUnidentified(db.Model):
    __tablename__ = 'candidate_unidentified'
    id = db.Column('Id', db.BIGINT, primary_key=True)
    candidate_id = db.Column('CandidateId', db.BIGINT, db.ForeignKey('candidate.Id'))
    title = db.Column('Title', db.String(100))
    description = db.Column('Description', db.Text)
    added_time = db.Column('AddedTime', db.DateTime)
    updated_time = db.Column('UpdatedTime', db.TIMESTAMP, default=datetime.datetime.now())

    def __repr__(self):
        return "<CandidateUnidentified (title= '%r')>" % self.title


class CandidateCustomField(db.Model):
    __tablename__ = 'candidate_custom_field'
    id = db.Column(db.Integer, primary_key=True)
    value = db.Column('Value', db.Text)
    candidate_id = db.Column('CandidateId', db.BIGINT, db.ForeignKey('candidate.Id', ondelete='CASCADE'))
    custom_field_id = db.Column('CustomFieldId', db.Integer, db.ForeignKey('custom_field.id', ondelete='CASCADE'))
    added_time = db.Column('AddedTime', db.DateTime)
    updated_time = db.Column('UpdatedTime', db.TIMESTAMP, default=datetime.datetime.now())

    def __repr__(self):
        return "<CandidateCustomField (id = %r)>" % self.id

    @classmethod
    def get_by_id(cls, _id):
        return cls.query.filter_by(id=_id).first()

    @classmethod
    def get_custom_field(cls, candidate_id, custom_field_id):
        return cls.query.filter(db.and_(CandidateCustomField.candidate_id == candidate_id,
                                        CandidateCustomField.custom_field_id == custom_field_id)).first()

    @classmethod
    def get_candidate_custom_fields(cls, candidate_id):
        return cls.query.filter_by(candidate_id=candidate_id).all()


class ClassificationType(db.Model):
    __tablename__ = 'classification_type'
    id = db.Column('Id', db.Integer, primary_key=True)
    code = db.Column('Code', db.String(100))
    description = db.Column('Description', db.String(250))
    notes = db.Column('Notes', db.String(500))
    list_order = db.Column('ListOrder', db.Integer)
    updated_time = db.Column('UpdatedTime', db.TIMESTAMP, default=datetime.datetime.now())

    def __repr__(self):
        return "<ClassificationType (code = %r)>" % self.code

    @classmethod
    def classification_type_id_from_degree_type(cls, degree_type):
        """
        Function will return classification_type ID of the ClassificationType that
        matches degree_type. E.g. degree_type = 'Masters' => ClassificationType.id: 5
        """
        classification_type = None
        if degree_type:
            classification_type = cls.query.filter(ClassificationType.code == degree_type).first()
        return classification_type.id if classification_type else None


class CandidateSubscriptionPreference(db.Model):
    __tablename__ = 'candidate_subscription_preference'
    id = db.Column('Id', db.Integer, primary_key=True)
    candidate_id = db.Column('candidateId', db.BIGINT, db.ForeignKey('candidate.Id', ondelete='CASCADE'))
    frequency_id = db.Column('frequencyId', db.Integer, db.ForeignKey('frequency.id', ondelete='CASCADE'))
    updated_time = db.Column('UpdatedTime', db.TIMESTAMP, default=datetime.datetime.now())

    def __repr__(self):
        return "<CandidateSubscriptionPreference (candidate_id = %r)>" % self.candidate_id


class CandidateDevice(db.Model):
    __tablename__ = 'candidate_device'
    id = db.Column(db.Integer, primary_key=True)
    one_signal_device_id = db.Column(db.String(100))
<<<<<<< HEAD
    candidate_id = db.Column(db.Integer, db.ForeignKey('candidate.id', ondelete='CASCADE'))
=======
    candidate_id = db.Column(db.Integer, db.ForeignKey('candidate.Id', ondelete='CASCADE'))
>>>>>>> 77de8811
    registered_at = db.Column(db.TIMESTAMP, default=datetime.datetime.now())

    def __repr__(self):
        return "<PushCampaignBlast (Sends: %s, Clicks: %s)>" % (self.sends, self.clicks)

    @classmethod
    def get_devices_by_candidate_id(cls, candidate_id):
        assert isinstance(candidate_id, (int, long)) and candidate_id > 0, \
            'device_ids list should contain at least one id'
        return cls.query.filter_by(candidate_id=candidate_id).all()

    @classmethod
    def get_candidate_ids_from_device_ids(cls, device_ids):
        assert isinstance(device_ids, list) and len(device_ids), 'device_ids list should contain at least one id'
        return cls.query.filter_by(cls.one_signal_device_id.in_(device_ids)).all()

    @classmethod
    def get_candidate_id_from_one_signal_device_id(cls, device_id):
        assert device_id, 'device_id has invalid value'
        return cls.query.filter_by(one_signal_device_id=device_id).first()

    @classmethod
    def get_by_candidate_id(cls, candidate_id):
        return cls.query.filter_by(candidate_id=candidate_id).first()<|MERGE_RESOLUTION|>--- conflicted
+++ resolved
@@ -8,10 +8,7 @@
 from associations import ReferenceEmail
 from venue import Venue
 from event import Event
-<<<<<<< HEAD
-=======
 from sms_campaign import SmsCampaignReply
->>>>>>> 77de8811
 
 class Candidate(db.Model):
     __tablename__ = 'candidate'
@@ -68,10 +65,7 @@
     email_campaign_sends = relationship('EmailCampaignSend', cascade='all, delete-orphan', passive_deletes=True)
     sms_campaign_sends = relationship('SmsCampaignSend', cascade='all, delete-orphan', passive_deletes=True, backref='candidate')
     push_campaign_sends = relationship('PushCampaignSend', cascade='all, delete-orphan', passive_deletes=True, backref='candidate')
-<<<<<<< HEAD
-=======
-
->>>>>>> 77de8811
+
     voice_comments = relationship('VoiceComment', cascade='all, delete-orphan', passive_deletes=True)
     devices = relationship('CandidateDevice', cascade='all, delete-orphan', passive_deletes=True,
                            backref='candidate', lazy='dynamic')
@@ -941,11 +935,7 @@
     __tablename__ = 'candidate_device'
     id = db.Column(db.Integer, primary_key=True)
     one_signal_device_id = db.Column(db.String(100))
-<<<<<<< HEAD
-    candidate_id = db.Column(db.Integer, db.ForeignKey('candidate.id', ondelete='CASCADE'))
-=======
     candidate_id = db.Column(db.Integer, db.ForeignKey('candidate.Id', ondelete='CASCADE'))
->>>>>>> 77de8811
     registered_at = db.Column(db.TIMESTAMP, default=datetime.datetime.now())
 
     def __repr__(self):
