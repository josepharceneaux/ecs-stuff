--- conflicted
+++ resolved
@@ -208,17 +208,6 @@
         ).first()
 
     @classmethod
-<<<<<<< HEAD
-    def get_by_description_and_notes_domain_id(cls, source_name, source_description, domain_id):
-        assert source_description and source_name
-        return cls.query.filter(
-            and_(
-                cls.description == source_name,
-                cls.notes == source_description,
-                cls.domain_id == domain_id
-            )
-        ).first()
-=======
     def get_by(cls, **kwargs):
         """
         Function will get the first Candidate Source by filtering via kwargs
@@ -232,7 +221,6 @@
         :rtype:  list[CandidateSource]
         """
         return cls.query.filter_by(domain_id=domain_id).all()
->>>>>>> 2b508cba
 
 
 class PublicCandidateSharing(db.Model):
