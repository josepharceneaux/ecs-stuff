import datetime

from sqlalchemy.orm import relationship
from sqlalchemy import or_, desc, extract

from db import db
from ..utils.datetime_utils import DatetimeUtils
from ..utils.validators import (raise_if_not_instance_of,
                                raise_if_not_positive_int_or_long)
from ..error_handling import (ResourceNotFound, ForbiddenError, InternalServerError, InvalidUsage)

__author__ = 'jitesh'


class EmailCampaign(db.Model):
    __tablename__ = 'email_campaign'
    id = db.Column('Id', db.Integer, primary_key=True)
    user_id = db.Column('UserId', db.BIGINT, db.ForeignKey('user.Id', ondelete='CASCADE'))
    name = db.Column('Name', db.String(127), nullable=False)
    type = db.Column('Type', db.String(63))
    is_hidden = db.Column('IsHidden', db.Boolean, default=False)
    subject = db.Column('emailSubject', db.String(127))
    description = db.Column('Description', db.Text(65535))
    _from = db.Column('emailFrom', db.String(127))
    reply_to = db.Column('emailReplyTo', db.String(127))
    is_email_open_tracking = db.Column('isEmailOpenTracking', db.Boolean, default=True)
    is_track_html_clicks = db.Column('isTrackHtmlClicks', db.Boolean, default=True)
    is_track_text_clicks = db.Column('isTrackTextClicks', db.Boolean, default=True)
    # body_html and body_text are deferred fields because they could be huge.  Should really be stored in S3.
    body_html = db.deferred(db.Column('EmailBodyHtml', db.Text(65535)), group='email_body')
    body_text = db.deferred(db.Column('EmailBodyText', db.Text(65535)), group='email_body')
    is_personalized_to_field = db.Column('isPersonalizedToField', db.Boolean, default=False)
    frequency_id = db.Column('frequencyId', db.Integer, db.ForeignKey('frequency.id'))
    start_datetime = db.Column('SendTime', db.DateTime)
    end_datetime = db.Column('StopTime', db.DateTime)
    scheduler_task_id = db.Column('SchedulerTaskIds', db.String(255))
    custom_html = db.Column('CustomHtml', db.Text)
    custom_url_params_json = db.Column('CustomUrlParamsJson', db.String(512))
    is_subscription = db.Column('isSubscription', db.Boolean, default=False)
    added_datetime = db.Column('addedTime', db.DateTime, default=datetime.datetime.utcnow)
    email_client_id = db.Column('EmailClientId', db.Integer, db.ForeignKey('email_client.id'))
    email_client_credentials_id = db.Column('EmailClientCredentialsId', db.Integer,
                                            db.ForeignKey('email_client_credentials.id'))

    # Relationships
    frequency = relationship("Frequency", backref="frequency")
    blasts = relationship('EmailCampaignBlast', lazy='dynamic', cascade='all, delete-orphan',
                          passive_deletes=True, backref='campaign')
    sends = relationship('EmailCampaignSend', cascade='all, delete-orphan',
                         passive_deletes=True, lazy='dynamic', backref='campaign')
    smartlists = relationship('EmailCampaignSmartlist', cascade='all, delete-orphan',
                              passive_deletes=True, backref='campaign')

    def to_dict(self, include_fields=None):
        """
        This returns required fields when an email-campaign object is requested.
        :param list[str] | None include_fields: List of fields to include, or None for all.
        :rtype: dict[str, T]
        """
        from smartlist import Smartlist
        smart_lists = Smartlist.query.join(EmailCampaignSmartlist).filter(EmailCampaignSmartlist.campaign_id == self.id).all()
        talent_pipelines = [{"id": smart_list.talent_pipeline.id, "name": smart_list.talent_pipeline.name}
                            for smart_list in smart_lists if smart_list.talent_pipeline]

        talent_pipelines = [dict(tupleized) for tupleized in set(tuple(item.items()) for item in talent_pipelines)]

        return_dict = {"id": self.id,
                       "user_id": self.user_id,
                       "name": self.name,
                       "frequency": self.frequency.name if self.frequency else None,
                       "subject": self.subject,
                       "description": self.description,
                       "from": self._from,
                       "reply_to": self.reply_to,
                       "start_datetime": DatetimeUtils.utc_isoformat(self.start_datetime) if self.start_datetime else None,
                       "end_datetime": DatetimeUtils.utc_isoformat(self.end_datetime) if self.end_datetime else None,
                       "added_datetime": DatetimeUtils.utc_isoformat(self.added_datetime) if self.added_datetime else None,
                       # Conditionally include body_text and body_html because they are deferred fields
                       "body_html": self.body_html if (include_fields and 'body_html' in include_fields) else None,
                       "body_text": self.body_text if (include_fields and 'body_text' in include_fields) else None,
                       "is_hidden": self.is_hidden,
                       "talent_pipelines": talent_pipelines,
                       "list_ids": [smart_list.id for smart_list in smart_lists]}

        # Only include the fields that are supposed to be included
        if include_fields:
            return {key: return_dict[key] for key in include_fields if key in return_dict}

        return return_dict

    def get_id(self):
        return unicode(self.id)

    @classmethod
    def get_by_domain_id(cls, domain_id):
        assert domain_id, 'domain_id not given'
        from user import User  # This has to be here to avoid circular import
        return cls.query.join(User).filter(User.domain_id == domain_id)

    @classmethod
    def get_by_domain_id_and_filter_by_name(cls, domain_id, search_keyword, sort_by, sort_type, is_hidden):
        assert domain_id, 'domain_id not given'
        from user import User  # This has to be here to avoid circular import
        if sort_by == 'name':
            sort_by_object = EmailCampaign.name
        else:
            sort_by_object = EmailCampaign.added_datetime

        if sort_type == 'ASC':
            sort_by_object = sort_by_object.asc()
        else:
            sort_by_object = sort_by_object.desc()

        is_hidden = True if is_hidden else False
        return cls.query.join(User).filter(User.domain_id == domain_id, cls.name.ilike(
                '%' + search_keyword + '%'), cls.is_hidden == is_hidden).order_by(sort_by_object)

    def __repr__(self):
        return "<EmailCampaign(name=' %r')>" % self.name


class EmailCampaignSmartlist(db.Model):
    __tablename__ = 'email_campaign_smart_list'
    id = db.Column(db.Integer, primary_key=True)
    smartlist_id = db.Column('SmartListId', db.Integer,
                             db.ForeignKey('smart_list.Id', ondelete='CASCADE'))
    campaign_id = db.Column('EmailCampaignId', db.Integer,
                            db.ForeignKey('email_campaign.Id', ondelete='CASCADE'))
    updated_datetime = db.Column('UpdatedTime', db.DateTime, default=datetime.datetime.utcnow)

    @classmethod
    def get_smartlists_of_campaign(cls, campaign_id, smartlist_ids_only=False):
        """
        Get smartlists associated with the given campaign.
        :param campaign_id: Id of campaign for with smartlists are to be retrieved
        :param smartlist_ids_only: True if only ids are to be returned
        :type campaign_id: int | long
        :type smartlist_ids_only: bool
        :rtype list
        """
        raise_if_not_positive_int_or_long(campaign_id)
        raise_if_not_instance_of(smartlist_ids_only, bool)
        records = cls.query.filter_by(campaign_id=campaign_id).all()
        if smartlist_ids_only:
            return [row.smartlist_id for row in records]
        return records


class EmailCampaignBlast(db.Model):
    __tablename__ = 'email_campaign_blast'
    id = db.Column(db.Integer, primary_key=True)
    campaign_id = db.Column('EmailCampaignId', db.Integer, db.ForeignKey('email_campaign.Id', ondelete='CASCADE'))
    sends = db.Column('Sends', db.Integer, default=0)
    html_clicks = db.Column('HtmlClicks', db.Integer, default=0)
    text_clicks = db.Column('TextClicks', db.Integer, default=0)
    opens = db.Column('Opens', db.Integer, default=0)
    bounces = db.Column('Bounces', db.Integer, default=0)
    complaints = db.Column('Complaints', db.Integer, default=0)
    sent_datetime = db.Column('SentTime', db.DateTime)
    updated_datetime = db.Column('UpdatedTime', db.DateTime, default=datetime.datetime.utcnow)

    # Relationships
    blast_sends = relationship('EmailCampaignSend', cascade='all, delete-orphan',
                               passive_deletes=True, backref='blast', lazy='dynamic')

    @classmethod
    def get_by_id(cls, _id):
        return cls.query.get(_id)

    @classmethod
    def get_latest_blast_by_campaign_id(cls, campaign_id):
        """
        Method to get latest email campaign blast for campaign whose id is
        provided. Returns on the basis of most recent sent_datetime.
        :type campaign_id:  int | long
        :rtype:  EmailCampaignBlast
        """
        assert campaign_id, "campaign_id not provided"
        return cls.query.filter(
            cls.campaign_id == campaign_id).order_by(desc(cls.sent_datetime)).first()

    @classmethod
    def get_by_send(cls, send_obj):
        """
        This method takes EmailCampaignSend object as input and returns associated EmailCampaignBlast object.
        It first tries to retrieve blast from backref. If that is None, then get blast by matching sent_datetime
        :param EmailCampaignSend send_obj: campaign send object
        :rtype EmailCampaignBlast | None
        """
        assert isinstance(send_obj, EmailCampaignSend), 'send_obj must be EmailCampaignSend instance, found: %s, type: %s' % (send_obj, type(send_obj))
        blast = send_obj.blast
        if isinstance(blast, EmailCampaignBlast):
            return blast
        # if blast_id is not there, match by sent_datetime as we are doing in web2py app:
        # https://github.com/Veechi/Talent-Web/blob/master/web2py/applications/web/controllers/campaign.py#L63
        return cls.query.filter_by(sent_datetime=send_obj.sent_datetime).first()

    def __repr__(self):
        return "<EmailCampaignBlast (Sends: %s, Opens: %s)>" % (self.sends, self.opens)

    @classmethod
    def top_performing_email_campaign(cls, year, user_id):
        """
        This method returns top performing email campaign from a specific year
        :param int user_id: User Id
        :param str year: Year of campaign started or updated
        :rtype: EmailCampaignBlast
        """
        if year:
            return cls.query.filter(or_(extract("year", cls.updated_datetime) == year,
                                        extract("year", cls.sent_datetime) == year)). \
                filter(EmailCampaign.id == cls.campaign_id).\
                filter(EmailCampaign.user_id == user_id). \
                order_by(desc(cls.opens)).first()

        return cls.query.filter(EmailCampaign.id == cls.campaign_id).\
            filter(EmailCampaign.user_id == user_id).order_by(desc(cls.opens)).first()


class EmailCampaignSend(db.Model):
    __tablename__ = 'email_campaign_send'
    id = db.Column('Id', db.Integer, primary_key=True)
    campaign_id = db.Column('EmailCampaignId', db.Integer, db.ForeignKey('email_campaign.Id', ondelete='CASCADE'))
    blast_id = db.Column('EmailCampaignBlastId', db.Integer, db.ForeignKey('email_campaign_blast.id', ondelete='CASCADE'))
    candidate_id = db.Column('CandidateId', db.BIGINT, db.ForeignKey('candidate.Id', ondelete='CASCADE'))
    sent_datetime = db.Column('SentTime', db.DateTime)
    ses_message_id = db.Column('sesMessageId', db.String(63))
    ses_request_id = db.Column('sesRequestId', db.String(63))
    is_ses_bounce = db.Column('isSesBounce', db.Boolean, default=False)
    is_ses_complaint = db.Column('isSesComplaint', db.Boolean, default=False)
    updated_datetime = db.Column('UpdatedTime', db.DateTime, default=datetime.datetime.utcnow)
    email_campaign = relationship('EmailCampaign', backref="email_campaign")

    # Relationships
    url_conversions = relationship('EmailCampaignSendUrlConversion',
                                   cascade='all,delete-orphan',
                                   passive_deletes=True,
                                   backref='send')

    @classmethod
    def get_valid_send_object(cls, send_id, requested_campaign_id):
        """
        This returns the send object for given id.
        If record is not found, it raises ResourceNotFound error.
        If send object is not associated with given campaign_id, it raises ForbiddenError
        :param send_id: id of email_campaign_send object
        :param requested_campaign_id: id of email-campaign object
        :type send_id: int | long
        :type requested_campaign_id: int | long
        :return: email_campaign_send object
        :rtype: EmailCampaignSend
        """
        assert send_id, 'id of email-campaign-send obj not given'
        assert requested_campaign_id, 'id of email-campaign obj not given'
        send_obj = EmailCampaignSend.get_by_id(send_id)
        if not send_obj:
            raise ResourceNotFound("Send object(id:%s) for email-campaign(id:%s) does not "
                                   "exist in database."
                                   % (send_id, requested_campaign_id))
        if not send_obj.campaign_id == requested_campaign_id:
            raise ForbiddenError("Send object(id:%s) is not associated with email-campaign(id:%s)."
                                 % (send_id, requested_campaign_id))
        return send_obj

    @classmethod
    def get_by_amazon_ses_message_id(cls, message_id):
        """
        Get send email object from given SES message id.
        :param message_id: Simple Email Service (SES) unique message id
        :type message_id: str
        :return: EmailCampaignSend object
        """
        assert isinstance(message_id, basestring) and message_id, 'message_id should have a valid value.'
        return cls.query.filter_by(ses_message_id=message_id).first()

    @classmethod
    def get_already_emailed_candidates(cls, campaign):
        """
        Get candidates to whom email for specified campaign has already been sent.
        :param campaign: Valid campaign object.
        :return: Ids of candidates to whom email for specified campaign has already being sent.
        """
        if not isinstance(campaign, EmailCampaign):
            raise InternalServerError(error_message='Must provide valid EmailCampaign object.')

        already_emailed_candidates = cls.query.with_entities(
            cls.candidate_id).filter_by(campaign_id=campaign.id).all()
        emailed_candidate_ids = [row.candidate_id for row in already_emailed_candidates]
        return emailed_candidate_ids


class EmailClient(db.Model):
    __tablename__ = 'email_client'
    id = db.Column(db.Integer, primary_key=True)
    name = db.Column(db.String(100))

    def __repr__(self):
        return "<EmailClient (name = %r)>" % self.name

    @classmethod
    def get_id_by_name(cls, name):
        return cls.query.filter_by(name=name).first().id


class EmailCampaignSendUrlConversion(db.Model):
    __tablename__ = 'email_campaign_send_url_conversion'
    id = db.Column('Id', db.Integer, primary_key=True)
    email_campaign_send_id = db.Column('EmailCampaignSendId', db.Integer,
                                       db.ForeignKey('email_campaign_send.Id', ondelete='CASCADE'))
    url_conversion_id = db.Column('UrlConversionId', db.Integer,
                                  db.ForeignKey('url_conversion.Id', ondelete='CASCADE'))
    type = db.Column(db.Integer, default=0)  # 0 = TRACKING, 1 = TEXT, 2 = HTML

    # Relationships
    email_campaign_send = relationship('EmailCampaignSend', backref="email_campaign_send")


class UserEmailTemplate(db.Model):
    __tablename__ = 'user_email_template'
    id = db.Column('Id', db.Integer, primary_key=True)
    user_id = db.Column('UserId', db.BIGINT, db.ForeignKey('user.Id'), index=True)
    type = db.Column('Type', db.Integer, default=0)
    name = db.Column('Name', db.String(255), nullable=False)
    body_html = db.Column('EmailBodyHtml', db.Text)
    body_text = db.Column('EmailBodyText', db.Text)
    template_folder_id = db.Column('EmailTemplateFolderId', db.Integer,
                                   db.ForeignKey('email_template_folder.id', ondelete=u'SET NULL'), index=True)
    is_immutable = db.Column('IsImmutable', db.Integer, nullable=False, default=0)
    updated_datetime = db.Column('UpdatedTime', db.DateTime, nullable=False, default=datetime.datetime.utcnow)

    # Relationships
    template_folder = relationship(u'EmailTemplateFolder', backref=db.backref('user_email_template',
                                                                              cascade="all, delete-orphan"))

    @classmethod
    def get_by_name(cls, template_name):
        """
        This filters email-templates for given name and returns first object
        :param string template_name: Name of email-template
        :rtype: UserEmailTemplate
        """
        return cls.query.filter_by(name=template_name.strip()).first()

    @classmethod
    def query_by_domain_id(cls, domain_id):
        """
        This returns query object to get email-templates in given domain_id.
        :param int|long domain_id: Id of domain of user
        :rtype: sqlalchemy.orm.query.Query
        """
        assert domain_id, 'domain_id not given'
        from user import User  # This has to be here to avoid circular import
        return cls.query.join(User).filter(User.domain_id == domain_id)

    @classmethod
    def get_valid_email_template(cls, email_template_id, user):
        """
        This validates given email_template_id is int or long greater than 0.
        It raises Invalid Usage error in case of invalid email_template_id.
        It raises ResourceNotFound error if requested template is not found in database.
        It raises Forbidden error if requested template template does not belong to user's domain.
        It returns EmailTemplate object if above validation does not raise any error.
        :param int|long email_template_id: Id of email-template
        :param User user: User object of logged-in user
        :rtype: UserEmailTemplate
        """
        raise_if_not_positive_int_or_long(email_template_id)
        # Get email-template object from database
        email_template = cls.get_by_id(email_template_id)
        if not email_template:
            raise ResourceNotFound('Email template(id:%d) not found' % email_template_id)
        # Verify owned by same domain
        template_owner_user = email_template.user
        if template_owner_user.domain_id != user.domain_id:
            raise ForbiddenError('Email template(id:%d) is not owned by domain(id:%d)'
                                 % (email_template_id, user.domain_id))
        return email_template


class EmailTemplateFolder(db.Model):
    __tablename__ = 'email_template_folder'
    id = db.Column(db.Integer, primary_key=True)
    name = db.Column('Name', db.String(512))
    parent_id = db.Column('ParentId', db.Integer,  db.ForeignKey('email_template_folder.id', ondelete='CASCADE'),
                          index=True)
    is_immutable = db.Column('IsImmutable', db.Integer, nullable=False, default=0)
    domain_id = db.Column('DomainId', db.Integer, db.ForeignKey('domain.Id', ondelete='CASCADE'), index=True)
    updated_datetime = db.Column('UpdatedTime', db.DateTime, nullable=False, default=datetime.datetime.utcnow)

    domain = relationship('Domain', backref=db.backref('email_template_folder', cascade="all, delete-orphan"))
    parent = relationship('EmailTemplateFolder', remote_side=[id], backref=db.backref('email_template_folder',
                                                                                      cascade="all, delete-orphan"))

    @classmethod
    def get_by_name_and_domain_id(cls, folder_name, domain_id):
        """
        Method to get email template folder based on folder name and domain id.
        :type folder_name:  string
        :type domain_id:  int | long
        :rtype:  EmailTemplateFolder
        """
        assert folder_name, "folder_name not provided"
        assert domain_id, "domain_id not provided"
        return cls.query.filter_by(name=folder_name, domain_id=domain_id).first()

    @classmethod
    def get_valid_template_folder(cls, template_folder_id, user):
        """
        This validates given template_folder_id is int or long greater than 0.
        It raises Invalid Usage error in case of invalid template_folder_id.
        It raises ResourceNotFound error if requested folder is not found in database.
        It raises Forbidden error if requested template folder does not belong to user's domain.
        It returns EmailTemplateFolder object if above validation does not raise any error.
        :param int|long template_folder_id: Id of email-template-folder
        :param User user: User object of logged-in user
        :rtype: EmailTemplateFolder
        """
        raise_if_not_positive_int_or_long(template_folder_id)
        # Get template-folder object from database
        template_folder = cls.get_by_id(template_folder_id)
        if not template_folder:
            raise ResourceNotFound('Email template folder(id:%s) not found' % template_folder_id)
        # Verify owned by same domain
        if not template_folder.domain_id == user.domain_id:
            raise ForbiddenError("Email template folder(id:%d) is not owned by user(id:%d)'s domain(id:%d)"
                                 % (template_folder_id, user.id, user.domain_id))
        return template_folder


class EmailClientCredentials(db.Model):
    __tablename__ = 'email_client_credentials'
    id = db.Column(db.Integer, primary_key=True)
    user_id = db.Column('user_id', db.BIGINT, db.ForeignKey('user.Id', ondelete='CASCADE'))
    host = db.Column('host', db.String(50), nullable=False)
    port = db.Column('port', db.String(5))
    name = db.Column('name', db.String(20), nullable=False)
    email = db.Column('email', db.String(60), nullable=False)
    password = db.Column('password', db.String(512), nullable=False)
    updated_datetime = db.Column('updated_datetime', db.DateTime, nullable=False, default=datetime.datetime.utcnow)

<<<<<<< HEAD
    OUTGOING = ['smtp']
    INCOMING = ['imap', 'pop']
=======
    CLIENT_TYPES = {'incoming': 'incoming',
                    'outgoing': 'outgoing'}
    OUTGOING = ('smtp',)
    INCOMING = ('imap', 'pop')
>>>>>>> 714a22de

    def __repr__(self):
        return "<EmailClientCredentials (id:%s)>" % self.id

    @classmethod
    def get_by_user_id_host_and_email(cls, user_id, host, email):
        """
        Method to get email_client_credentials objects for given params.
        :type user_id:  int | long
        :type host:  string
        :type email:  string
        :rtype:  list
        """
        assert user_id, "user_id not provided"
        assert host, "host not provided"
        assert email, "email not provided"
        return cls.filter_by_keywords(user_id=user_id, host=host, email=email)

    @classmethod
    def get_by_user_id_and_filter_by_name(cls, user_id, search_keyword):
        """
        This gets email-client-credentials for given user_id and search_keyword.
        Valid values of "search_keyword" are 'incoming' or 'outgoing'.
        :type user_id:  int | long
        :type search_keyword:  string
        :rtype: list
        """
<<<<<<< HEAD
        assert user_id, 'user_id not given'
        if search_keyword not in ('incoming', 'outgoing'):
=======
        assert isinstance(user_id, (int, long)) and user_id, 'user_id not given'
        assert isinstance(search_keyword, basestring) and search_keyword, 'search_keyword not given'
        search_keyword = search_keyword.strip()
        if search_keyword not in cls.CLIENT_TYPES:
>>>>>>> 714a22de
            raise InvalidUsage('Invalid value of param `type` provided')
        client_types = getattr(cls, search_keyword.upper())
        conditions = []
        for client_type in client_types:
            conditions.append(cls.host.ilike('%{}%'.format(client_type)))
<<<<<<< HEAD
        return cls.query.filter(or_(*conditions), cls.user_id == user_id).all()
=======
        return cls.query.filter(or_(*conditions), cls.user_id == user_id).all()

    @classmethod
    def get_by_client_type(cls, client_type):
        """
        This gets email-client-credentials for given client type.
        Valid values of parameter are 'incoming' or 'outgoing'.
        :type client_type:  string
        :rtype: list
        """
        assert isinstance(client_type, basestring) and client_type, 'client_type not given'
        client_type = client_type.strip()
        if client_type not in cls.CLIENT_TYPES:
            raise InvalidUsage('Invalid value of param `client_type` provided')
        conditions = []
        for client_type in cls.INCOMING:
            conditions.append(cls.host.ilike('%{}%'.format(client_type)))
        return cls.query.filter(or_(*conditions)).all()


class EmailConversations(db.Model):
    __tablename__ = 'email_conversations'
    id = db.Column(db.Integer, primary_key=True)
    user_id = db.Column('user_id', db.BIGINT, db.ForeignKey('user.Id', ondelete='CASCADE'))
    candidate_id = db.Column('candidate_id', db.BIGINT, db.ForeignKey('candidate.Id', ondelete='CASCADE'))
    mailbox = db.Column('mailbox', db.String(10), nullable=False)
    subject = db.Column('subject', db.String(100), nullable=False)
    body = db.Column('body', db.String(1000), nullable=False)
    email_received_datetime = db.Column('email_received_datetime', db.DateTime, nullable=False)
    updated_datetime = db.Column('updated_datetime', db.DateTime, nullable=False, default=datetime.datetime.utcnow)

    def __repr__(self):
        return "<EmailConversations (id:%s)>" % self.id
>>>>>>> 714a22de
<|MERGE_RESOLUTION|>--- conflicted
+++ resolved
@@ -438,15 +438,10 @@
     password = db.Column('password', db.String(512), nullable=False)
     updated_datetime = db.Column('updated_datetime', db.DateTime, nullable=False, default=datetime.datetime.utcnow)
 
-<<<<<<< HEAD
-    OUTGOING = ['smtp']
-    INCOMING = ['imap', 'pop']
-=======
     CLIENT_TYPES = {'incoming': 'incoming',
                     'outgoing': 'outgoing'}
     OUTGOING = ('smtp',)
     INCOMING = ('imap', 'pop')
->>>>>>> 714a22de
 
     def __repr__(self):
         return "<EmailClientCredentials (id:%s)>" % self.id
@@ -474,23 +469,15 @@
         :type search_keyword:  string
         :rtype: list
         """
-<<<<<<< HEAD
-        assert user_id, 'user_id not given'
-        if search_keyword not in ('incoming', 'outgoing'):
-=======
         assert isinstance(user_id, (int, long)) and user_id, 'user_id not given'
         assert isinstance(search_keyword, basestring) and search_keyword, 'search_keyword not given'
         search_keyword = search_keyword.strip()
         if search_keyword not in cls.CLIENT_TYPES:
->>>>>>> 714a22de
             raise InvalidUsage('Invalid value of param `type` provided')
         client_types = getattr(cls, search_keyword.upper())
         conditions = []
         for client_type in client_types:
             conditions.append(cls.host.ilike('%{}%'.format(client_type)))
-<<<<<<< HEAD
-        return cls.query.filter(or_(*conditions), cls.user_id == user_id).all()
-=======
         return cls.query.filter(or_(*conditions), cls.user_id == user_id).all()
 
     @classmethod
@@ -523,5 +510,4 @@
     updated_datetime = db.Column('updated_datetime', db.DateTime, nullable=False, default=datetime.datetime.utcnow)
 
     def __repr__(self):
-        return "<EmailConversations (id:%s)>" % self.id
->>>>>>> 714a22de
+        return "<EmailConversations (id:%s)>" % self.id