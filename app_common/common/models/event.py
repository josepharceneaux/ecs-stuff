--- conflicted
+++ resolved
@@ -152,11 +152,8 @@
 
     @classmethod
     def get_events_query(cls, user, search=None, social_network_id=None, sort_by='start_datetime',
-<<<<<<< HEAD
-                         sort_type='desc', user_id=None, is_hidden=False):
-=======
-                         sort_type='desc', user_id=None, is_deleted_from_vendor=0):
->>>>>>> ced4ced9
+                         sort_type='desc', user_id=None, is_hidden=False, is_deleted_from_vendor=0):
+
         """
         This method return query object for events after applying all filters
         :param type(t) user: user object
@@ -165,11 +162,8 @@
         :param string sort_by: on which field you want to order
         :param string sort_type: acs or desc, sort order
         :param int| long | None user_id: events' owner user id, None for all event in domain
-<<<<<<< HEAD
         :param bool is_hidden: boolean field to select active or disabled/hidden events
-=======
         :param int is_deleted_from_vendor: 1 if event has been deleted from social-network website
->>>>>>> ced4ced9
         :return: returns a query object
         """
         from user import User  # This has to be here to avoid circular import
@@ -191,16 +185,12 @@
         if user_id and User.get_domain_id(user_id) != user.domain_id:
                 raise ForbiddenError("Not authorized to access users' events outside of your domain")
 
-<<<<<<< HEAD
-        query = Event.get_by_domain_id(user.domain_id).filter(Event.is_hidden == is_hidden)
-=======
         if not is_number(is_deleted_from_vendor) or int(is_deleted_from_vendor) not in (0, 1):
             raise InvalidUsage('`is_deleted_from_vendor` can be either 0 or 1')
 
-        query = Event.get_by_domain_id(user.domain_id)
+        query = Event.get_by_domain_id(user.domain_id).filter(Event.is_hidden == is_hidden)
         query = query.filter(Event.is_deleted_from_vendor == is_deleted_from_vendor)
 
->>>>>>> ced4ced9
         if social_network_id:
             query = query.filter(Event.social_network_id == social_network_id)
         if user_id:
