--- conflicted
+++ resolved
@@ -746,12 +746,7 @@
     member_id = db.Column('MemberId', db.String(100))
     access_token = db.Column('AccessToken', db.String(1000))
     social_network = db.relationship("SocialNetwork", backref=db.backref(
-<<<<<<< HEAD
-            'user_social_network_credential', cascade="all, delete-orphan",
-            lazy="dynamic"))
-=======
         'user_social_network_credential', cascade="all, delete-orphan"))
->>>>>>> 2b508cba
 
     @classmethod
     def get_all_credentials(cls, social_network_id=None):
