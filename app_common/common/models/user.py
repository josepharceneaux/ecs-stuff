--- conflicted
+++ resolved
@@ -4,7 +4,6 @@
 import uuid
 
 from flask import request
-from itsdangerous import (TimedJSONWebSignatureSerializer as Serializer, BadSignature, SignatureExpired)
 from sqlalchemy.dialects.mysql import TINYINT
 from sqlalchemy.orm import relationship
 from werkzeug.security import generate_password_hash
@@ -12,16 +11,8 @@
 from db import db
 from ..error_handling import *
 from ..redis_cache import redis_store
-<<<<<<< HEAD
 from ..utils.validators import is_number
-=======
-from candidate import CandidateSource
-from associations import CandidateAreaOfInterest
-from event_organizer import EventOrganizer
-from misc import AreaOfInterest
-from email_campaign import EmailCampaign
 from itsdangerous import (TimedJSONWebSignatureSerializer as Serializer, BadSignature, SignatureExpired)
->>>>>>> 371d8b8f
 
 
 class User(db.Model):
