import datetime

from db import db
from sqlalchemy.orm import relationship
from sqlalchemy.dialects.mysql import DOUBLE
from ..error_handling import InvalidUsage
<<<<<<< HEAD
=======
import datetime
import time
from candidate import CandidateMilitaryService
from sms_campaign import SmsCampaign
from push_campaign import PushCampaign, PushCampaignBlast, PushCampaignSend, PushCampaignSendUrlConversion
>>>>>>> 532dcbd0
from ..utils.scheduler_utils import SchedulerUtils


class Activity(db.Model):
    __tablename__ = 'activity'
    id = db.Column('Id', db.Integer, primary_key=True)
    added_time = db.Column('AddedTime', db.DateTime, default=datetime.datetime.now())
    type = db.Column('Type', db.Integer)
    source_table = db.Column('SourceTable', db.String(127))
    source_id = db.Column('SourceId', db.Integer)
    user_id = db.Column('UserId', db.BIGINT, db.ForeignKey('user.Id'))
    user = relationship('User', backref='activity')
    params = db.Column('Params', db.Text)

    def __repr__(self):
        return "<Activity: (id = {})>".format(self.id)

    @classmethod
    def get_by_user_id_params_type_source_id(cls, user_id, params, type, source_id):
        return cls.query.filter(
                db.and_(
                        Activity.user_id == user_id,
                        Activity.params == params,
                        Activity.type == type,
                        Activity.source_id == source_id,
                )).first()

    @classmethod
    def get_by_user_id_type_source_id(cls, user_id, type_, source_id):
        assert user_id
        return cls.query.filter_by(user_id=user_id, type=type_, source_id=source_id).first()



class AreaOfInterest(db.Model):
    __tablename__ = 'area_of_interest'
    id = db.Column('Id', db.Integer, primary_key=True)
    domain_id = db.Column('DomainId', db.Integer, db.ForeignKey('domain.Id'))
    name = db.Column('Description', db.String(255))
    parent_id = db.Column('ParentId', db.Integer, db.ForeignKey('area_of_interest.Id'))
    updated_time = db.Column('UpdatedTime', db.TIMESTAMP, default=datetime.datetime.now())

    def __repr__(self):
        return "<AreaOfInterest (name='%r')>" % self.name

    @classmethod
    def get_by_id(cls, _id):
        return cls.query.filter_by(id=_id).first()

    @classmethod
    def get_area_of_interest(cls, domain_id, name):
        return cls.query.filter(db.and_(
                AreaOfInterest.domain_id == domain_id,
                AreaOfInterest.name == name
        )).first()

    @classmethod
    def get_domain_areas_of_interest(cls, domain_id):
        """
        :type domain_id: int|long
        :rtype: list[AreaOfInterest]
        """
        return cls.query.filter(AreaOfInterest.domain_id == domain_id).all()


class Culture(db.Model):
    __tablename__ = 'culture'
    id = db.Column('Id', db.Integer, primary_key=True)
    description = db.Column('Description', db.String(50))
    code = db.Column('Code', db.String(5), unique=True)

    # Relationships
    candidates = relationship('Candidate', backref='culture')
    # domain = relationship('Domain', backref='culture')
    user = relationship('User', backref='culture')

    def __repr__(self):
        return "<Culture (description=' %r')>" % self.description

    @classmethod
    def get_by_code(cls, code):
        return cls.query.filter(Culture.code == code.strip().lower()).one()


class Organization(db.Model):
    __tablename__ = 'organization'
    id = db.Column('Id', db.Integer, primary_key=True)
    name = db.Column('Name', db.String(255), unique=True)
    notes = db.Column('Notes', db.String(255))
    updated_time = db.Column('UpdatedTime', db.TIMESTAMP, default=datetime.datetime.now())

    # Relationships
    # domains = db.relationship('Domain', backref='organization')

    def __init__(self, name=None, notes=None):
        self.name = name
        self.notes = notes

    def __repr__(self):
        return "<Organization (name=' %r')>" % self.name


class Product(db.Model):
    __tablename__ = 'product'
    id = db.Column('Id', db.Integer, primary_key=True)
    name = db.Column('Name', db.String(100))
    notes = db.Column('Notes', db.String(500))
    updated_time = db.Column('UpdatedTime', db.DateTime, default=datetime.datetime.now())

    def __repr__(self):
        return "<Product (name=' %r')>" % self.name

    @classmethod
    def get_by_name(cls, vendor_name):
        assert vendor_name
        return cls.query.filter(db.and_(Product.name == vendor_name)).first()


class Country(db.Model):
    __tablename__ = 'country'
    id = db.Column(db.Integer, primary_key=True)
    name = db.Column('Name', db.String(100), nullable=False)
    code = db.Column('Code', db.String(20), nullable=False)

    # Relationships
    candidate_military_services = relationship('CandidateMilitaryService', backref='country')
    candidate_addresses = relationship('CandidateAddress', backref='country')
    candidate_educations = relationship('CandidateEducation', backref='country')
    candidate_experiences = relationship('CandidateExperience', backref='country')
    states = relationship('State', backref='country')

    def __repr__(self):
        return "<Country (name=' %r')>" % self.name

    @classmethod
    def country_id_from_name_or_code(cls, name_or_code):
        country_row = cls.query.filter(db.or_(Country.name == name_or_code,
                                              Country.code == name_or_code)).first()
        return country_row.id if country_row else None

    @classmethod
    def country_name_from_country_id(cls, country_id):
        if not country_id:
            return 'United States'

        country = cls.query.filter(Country.id == country_id).first()
        if country:
            return country.name
        else:
            return 'United States'


# Even though the table name is majors I'm keeping the model class singular.
class Major(db.Model):
    __tablename__ = 'majors'
    id = db.Column(db.Integer, primary_key=True)
    name = db.Column('Name', db.String(100), nullable=False)
    domain_id = db.Column('DomainId', db.Integer, db.ForeignKey('domain.Id'))
    updated_time = db.Column('UpdatedTime', db.TIMESTAMP, default=datetime.datetime.now())

    def serialize(self):
        return {'id': self.id}


class State(db.Model):
    __tablename__ = 'state'
    id = db.Column(db.Integer, primary_key=True)
    name = db.Column('Name', db.String(255))
    alpha_code = db.Column('AlphaCode', db.String(31))
    country_id = db.Column('CountryId', db.Integer, db.ForeignKey('country.id'))
    abbreviation = db.Column('Abbreviation', db.String(255))

    # Relationships
    cities = relationship('City', backref='state')

    def __repr__(self):
        return "<State (name=' %r')>" % self.name


class City(db.Model):
    __tablename__ = 'city'
    id = db.Column(db.Integer, primary_key=True)
    name = db.Column('Name', db.String(255))
    state_id = db.Column('StateId', db.Integer, db.ForeignKey('state.id'))
    postal_code = db.Column('PostalCode', db.String(63))
    latitude_radians = db.Column('LatitudeRadians', DOUBLE)
    longitude_radians = db.Column('LongitudeRadians', DOUBLE)
    alternate_names = db.Column('AlternateNames', db.Text)
    coordinates = db.Column('Coordinates', db.String(127))

    # Relationships
    zip_codes = relationship('ZipCode', backref='city')

    def __repr__(self):
        return "<City (name = '%r')>" % self.name


class ZipCode(db.Model):
    __tablename__ = 'zipcode'
    id = db.Column('Id', db.Integer, primary_key=True)
    code = db.Column('Code', db.String(31))
    city_id = db.Column('CityId', db.Integer, db.ForeignKey('city.id'))
    coordinates = db.Column('Coordinates', db.String(127))

    def __repr__(self):
        return "<Zipcode (code=' %r')>" % self.code


class Frequency(db.Model):
    __table_name__ = 'frequency'
    id = db.Column(db.Integer, primary_key=True)
    name = db.Column('Description', db.String(10), nullable=False)
    updated_time = db.Column('UpdatedTime', db.TIMESTAMP, default=datetime.datetime.now())

    # Relationships
    sms_campaigns = relationship('SmsCampaign', backref='frequency')
    push_campaigns = relationship('PushCampaign', backref='frequency')

    # frequency Ids
    ONCE = 1
    DAILY = 2
    WEEKLY = 3
    BIWEEKLY = 4
    MONTHLY = 5
    YEARLY = 6
    CUSTOM = 7

    def __repr__(self):
        return "<Frequency: (id = {})>".format(self.id)

    @classmethod
    def get_by_id(cls, _id):
        return cls.query.filter_by(id=_id).first()

    @classmethod
    def get_seconds_from_id(cls, frequency_id):
        """
        This gives us the number of seconds for given frequency_id.
        frequency_id is in range 1 to 6 representing
            'Once', 'Daily', 'Weekly', 'Biweekly', 'Monthly', 'Yearly'
        respectively.
        :param frequency_id: int
        :return: seconds
        :rtype: int
        """
        if not frequency_id:
            return 0
        if not isinstance(frequency_id, int):
            raise InvalidUsage('Include frequency id as int')
        seconds_from_frequency_id = {
            cls.ONCE: 0,
            cls.DAILY: 24 * 3600,
            cls.WEEKLY: 7 * 24 * 3600,
            cls.BIWEEKLY: 14 * 24 * 3600,
            cls.MONTHLY: 30 * 24 * 3600,
            cls.YEARLY: 365 * 24 * 3600,
            cls.CUSTOM: 5 * SchedulerUtils.MIN_ALLOWED_FREQUENCY
        }
        seconds = seconds_from_frequency_id.get(frequency_id)
        if not seconds and seconds != 0:
            raise InvalidUsage("Unknown frequency ID: %s" % frequency_id)
        return seconds

    @classmethod
    def standard_frequencies(cls):
        """Returns a dict of system wide standard frequency names and period in seconds"""
        return {'once': cls.get_seconds_from_id(cls.ONCE),
                'daily': cls.get_seconds_from_id(cls.DAILY),
                'weekly': cls.get_seconds_from_id(cls.WEEKLY),
                'biweekly': cls.get_seconds_from_id(cls.BIWEEKLY),
                'monthly': cls.get_seconds_from_id(cls.MONTHLY),
                'yearly': cls.get_seconds_from_id(cls.YEARLY)}


class CustomField(db.Model):
    __tablename__ = 'custom_field'
    id = db.Column(db.Integer, primary_key=True)
    domain_id = db.Column('DomainId', db.Integer, db.ForeignKey('domain.Id'))
    name = db.Column('Name', db.String(255))
    type = db.Column('Type', db.String(127))
    category_id = db.Column('CategoryId', db.Integer)
    added_time = db.Column('AddedTime', db.DateTime)
    updated_time = db.Column('UpdatedTime', db.TIMESTAMP, default=datetime.datetime.now())

    # Relationship
    candidate_custom_fields = relationship('CandidateCustomField', backref='custom_field',
                                           cascade="all, delete-orphan", passive_deletes=True)

    def __repr__(self):
        return "<CustomField (name = %r)>" % self.name

    @classmethod
    def get_by_id(cls, _id):
        return cls.query.filter_by(id=_id).first()

    @classmethod
    def get_domain_custom_fields(cls, domain_id):
        """Function gets all domain's custom fields
        :type domain_id:  int|long
        :rtype:  list[CustomField]
        """
        return cls.query.filter_by(domain_id=domain_id).all()


class UserEmailTemplate(db.Model):
    __tablename__ = 'user_email_template'
    id = db.Column('Id', db.Integer, primary_key=True)
    user_id = db.Column('UserId', db.ForeignKey('user.Id'), index=True)
    type = db.Column('Type', db.Integer, server_default=db.text("'0'"))
    name = db.Column('Name', db.String(255), nullable=False)
    body_html = db.Column('EmailBodyHtml', db.Text)
    body_text = db.Column('EmailBodyText', db.Text)
    template_folder_id = db.Column('EmailTemplateFolderId', db.ForeignKey('email_template_folder.id',
                                                                          ondelete=u'SET NULL'), index=True)
    is_immutable = db.Column('IsImmutable', db.Integer, nullable=False, server_default=db.text("'0'"))
    updated_time = db.Column('UpdatedTime', db.DateTime, nullable=False, server_default=db.text(
            "CURRENT_TIMESTAMP ON UPDATE CURRENT_TIMESTAMP"))

    # Relationships
    template_folder = relationship(u'EmailTemplateFolder', backref=db.backref('user_email_template',
                                                                              cascade="all, delete-orphan"))
    user = relationship(u'User', backref=db.backref('user_email_template', cascade="all, delete-orphan"))


class EmailTemplateFolder(db.Model):
    __tablename__ = 'email_template_folder'
    id = db.Column(db.Integer, primary_key=True)
    name = db.Column('Name', db.String(512))
    parent_id = db.Column('ParentId', db.ForeignKey('email_template_folder.id', ondelete='CASCADE'),
                          index=True)
    is_immutable = db.Column('IsImmutable', db.Integer, nullable=False, server_default=db.text("'0'"))
    domain_id = db.Column('DomainId', db.ForeignKey('domain.Id', ondelete='CASCADE'), index=True)
    updated_time = db.Column('UpdatedTime', db.DateTime, nullable=False,
                             server_default=db.text("CURRENT_TIMESTAMP ON UPDATE CURRENT_TIMESTAMP"))

    domain = relationship('Domain', backref=db.backref('email_template_folder', cascade="all, delete-orphan"))
    parent = relationship('EmailTemplateFolder', remote_side=[id], backref=db.backref('email_template_folder',
                                                                                      cascade="all, delete-orphan"))

    @classmethod
    def get_by_name_and_domain_id(cls, folder_name, domain_id):
        """
        Method to get email template folder based on folder name and domain id.
        :type folder_name:  string
        :type domain_id:  int | long
        :rtype:  EmailTemplateFolder
        """
        assert folder_name, "folder_name not provided"
        assert domain_id, "domain_id not provided"
        return cls.query.filter_by(name=folder_name, domain_id=domain_id).first()

    @classmethod
    def get_by_parent_and_domain_id(cls, parent_id, domain_id):
        """
        Method to get email template folder based on folder name and domain id.
        :type parent_id:  int | long
        :type domain_id:  int | long
        :rtype:  EmailTemplateFolder
        """
        assert parent_id, "parent_id not provided"
        assert domain_id, "domain_id not provided"
        return cls.query.filter_by(parent_id=parent_id, domain_id=domain_id).first()



class CustomFieldCategory(db.Model):
    __tablename__ = 'custom_field_category'
    id = db.Column(db.Integer, primary_key=True)
    domain_id = db.Column('DomainId', db.Integer, db.ForeignKey('domain.Id', ondelete='CASCADE'))
    name = db.Column('Name', db.String(255))
    updated_time = db.Column('UpdatedTime', db.TIMESTAMP, default=datetime.datetime.now())


# class PatentDetail(db.Model):
#     __tablename__ = 'patent_detail'
#     id = db.Column('Id', db.BIGINT, primary_key=True)
#     patent_id = db.Column('PatentId', db.BIGINT)
#     issuing_authority = db.Column('IssuingAuthority', db.String(255))
#     country_id = db.Column('CountryId', db.INT, db.ForeignKey('country.Id'))
#     updated_time = db.Column('UpdatedTime', db.TIMESTAMP, default=datetime.datetime.now())
#
#     def __repr__(self):
#         return "<PatentDetail (id = {})>".format(self.id)


class UrlConversion(db.Model):
    __tablename__ = 'url_conversion'
    id = db.Column('Id', db.Integer, primary_key=True)
    source_url = db.Column('SourceUrl', db.String(512))  # Ours
    destination_url = db.Column('DestinationUrl', db.String(512))  # Theirs
    hit_count = db.Column('HitCount', db.Integer, default=0)
    added_time = db.Column('AddedTime', db.DateTime, default=datetime.datetime.now())
    last_hit_time = db.Column('LastHitTime', db.DateTime)

    def __repr__(self):
        return "<UrlConversion (id = {})>".format(self.id)

    @classmethod
    def get_by_id_and_domain_id_for_push_campaign_send(cls, _id, domain_id):
        """
        This method returns a UrlConversion object that is associated to a campaign send object
        given by `send_id` and it belongs to domain with id `domain_id`.
        :param _id: UrlConversion id
        :type _id: int | long
        :param domain_id: Domain id of user
        :type domain_id: int | long
        :return: UrlConversion object | None
        :rtype: UrlConversion | None
        """
        # importing User and Domain here due to cyclic dependency
        from user import User, Domain
        return cls.query.join(PushCampaignSendUrlConversion).join(
            PushCampaignSend).join(PushCampaignBlast).join(PushCampaign).join(User).join(Domain).filter(
            PushCampaignSendUrlConversion.url_conversion_id == _id).filter(
            PushCampaign.user_id == User.id).filter(User.domain_id == domain_id).first()

    # Relationships
    sms_campaign_sends_url_conversions = relationship('SmsCampaignSendUrlConversion',
                                                      cascade='all,delete-orphan',
                                                      passive_deletes=True,
                                                      backref='url_conversion')

    email_campaign_sends_url_conversions = relationship('EmailCampaignSendUrlConversion',
                                                        cascade='all,delete-orphan',
                                                        passive_deletes=True,
                                                        backref='url_conversion')

    push_campaign_sends_url_conversions = relationship('PushCampaignSendUrlConversion',
                                                       cascade='all,delete-orphan',
                                                       passive_deletes=True,
                                                       backref='url_conversion',
                                                       lazy='dynamic')

<|MERGE_RESOLUTION|>--- conflicted
+++ resolved
@@ -1,17 +1,13 @@
-import datetime
-
+from sqlalchemy import and_
 from db import db
 from sqlalchemy.orm import relationship
 from sqlalchemy.dialects.mysql import DOUBLE
 from ..error_handling import InvalidUsage
-<<<<<<< HEAD
-=======
 import datetime
 import time
 from candidate import CandidateMilitaryService
 from sms_campaign import SmsCampaign
 from push_campaign import PushCampaign, PushCampaignBlast, PushCampaignSend, PushCampaignSendUrlConversion
->>>>>>> 532dcbd0
 from ..utils.scheduler_utils import SchedulerUtils
 
 
@@ -43,7 +39,6 @@
     def get_by_user_id_type_source_id(cls, user_id, type_, source_id):
         assert user_id
         return cls.query.filter_by(user_id=user_id, type=type_, source_id=source_id).first()
-
 
 
 class AreaOfInterest(db.Model):
@@ -376,7 +371,6 @@
         return cls.query.filter_by(parent_id=parent_id, domain_id=domain_id).first()
 
 
-
 class CustomFieldCategory(db.Model):
     __tablename__ = 'custom_field_category'
     id = db.Column(db.Integer, primary_key=True)
