--- conflicted
+++ resolved
@@ -8,10 +8,6 @@
 from candidate import CandidateMilitaryService
 from sms_campaign import SmsCampaign
 from push_campaign import PushCampaign
-<<<<<<< HEAD
-from ..error_handling import InvalidUsage
-=======
->>>>>>> 77de8811
 from ..utils.scheduler_utils import SchedulerUtils
 
 
@@ -37,7 +33,6 @@
                 Activity.type == type,
                 Activity.source_id == source_id,
             )).first()
-
 
 
 
@@ -386,15 +381,11 @@
                                                       cascade='all,delete-orphan',
                                                       passive_deletes=True,
                                                       backref='url_conversion')
+
     push_campaign_sends_url_conversions = relationship('PushCampaignSendUrlConversion',
                                                        cascade='all,delete-orphan',
                                                        passive_deletes=True,
                                                        backref='url_conversion')
 
-    push_campaign_sends_url_conversions = relationship('PushCampaignSendUrlConversion',
-                                                       cascade='all,delete-orphan',
-                                                       passive_deletes=True,
-                                                       backref='url_conversion')
-
     def __repr__(self):
         return "<UrlConversion (id=' %r')>" % self.id
