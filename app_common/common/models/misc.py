<<<<<<< HEAD
from app_common.common.models.db import db
=======
from sqlalchemy import and_
>>>>>>> e1b056ee
from db import db
from sqlalchemy.orm import relationship
from sqlalchemy.dialects.mysql import DOUBLE
from ..error_handling import InvalidUsage
import datetime
import time
from candidate import CandidateMilitaryService
from ..utils.scheduler_utils import SchedulerUtils


class Activity(db.Model):
    __tablename__ = 'activity'
    id = db.Column('Id', db.Integer, primary_key=True)
    added_time = db.Column('AddedTime', db.DateTime, default=datetime.datetime.now())
    type = db.Column('Type', db.Integer)
    source_table = db.Column('SourceTable', db.String(127))
    source_id = db.Column('SourceId', db.Integer)
    user_id = db.Column('UserId', db.BIGINT, db.ForeignKey('user.Id'))
    params = db.Column('Params', db.Text)

    def __repr__(self):
        return "<Activity: (id = {})>".format(self.id)

    @classmethod
    def get_by_user_id_params_type_source_id(cls, user_id, params, type, source_id):
        return cls.query.filter(
            db.and_(
                Activity.user_id == user_id,
                Activity.params == params,
                Activity.type == type,
                Activity.source_id == source_id,
            )).first()


class AreaOfInterest(db.Model):
    __tablename__ = 'area_of_interest'
    id = db.Column('Id', db.Integer, primary_key=True)
    domain_id = db.Column('DomainId', db.Integer, db.ForeignKey('domain.Id'))
    name = db.Column('Description', db.String(255))
    parent_id = db.Column('ParentId', db.Integer, db.ForeignKey('area_of_interest.Id'))
    updated_time = db.Column('UpdatedTime', db.TIMESTAMP, default=datetime.datetime.now())

    def __repr__(self):
        return "<AreaOfInterest (name='%r')>" % self.name

    @classmethod
    def get_area_of_interest(cls, domain_id, name):
        return cls.query.filter(db.and_(
            AreaOfInterest.domain_id == domain_id,
            AreaOfInterest.name == name
        )).first()

    @classmethod
    def get_domain_areas_of_interest(cls, domain_id):
        """
        :rtype: list[AreaOfInterest]
        """
        return cls.query.filter(AreaOfInterest.domain_id == domain_id).all()


class Culture(db.Model):
    __tablename__ = 'culture'
    id = db.Column('Id', db.Integer, primary_key=True)
    description = db.Column('Description', db.String(50))
    code = db.Column('Code', db.String(5), unique=True)

    # Relationships
    candidates = relationship('Candidate', backref='culture')
    # domain = relationship('Domain', backref='culture')
    user = relationship('User', backref='culture')

    def __repr__(self):
        return "<Culture (description=' %r')>" % self.description

    @classmethod
    def get_by_code(cls, code):
        return cls.query.filter(Culture.code == code.strip().lower()).one()


class Organization(db.Model):
    __tablename__ = 'organization'
    id = db.Column('Id', db.Integer, primary_key=True)
    name = db.Column('Name', db.String(255), unique=True)
    notes = db.Column('Notes', db.String(255))
    updated_time = db.Column('UpdatedTime', db.TIMESTAMP, default=datetime.datetime.now())

    # Relationships
    # domains = db.relationship('Domain', backref='organization')

    def __init__(self, name=None, notes=None):
        self.name = name
        self.notes = notes

    def __repr__(self):
        return "<Organization (name=' %r')>" % self.name


class Product(db.Model):
    __tablename__ = 'product'
    id = db.Column('Id', db.Integer, primary_key=True)
    name = db.Column('Name', db.String(100))
    notes = db.Column('Notes', db.String(500))
    updated_time = db.Column('UpdatedTime', db.DateTime, default=datetime.datetime.now())

    def __repr__(self):
        return "<Product (name=' %r')>" % self.name

    @classmethod
    def get_by_name(cls, vendor_name):
        assert vendor_name
        return cls.query.filter(db.and_(Product.name == vendor_name)).first()


class Country(db.Model):
    __tablename__ = 'country'
    id = db.Column(db.Integer, primary_key=True)
    name = db.Column('Name', db.String(100), nullable=False)
    code = db.Column('Code', db.String(20), nullable=False)

    # Relationships
    candidate_military_services = relationship('CandidateMilitaryService', backref='country')
    candidate_addresses = relationship('CandidateAddress', backref='country')
    candidate_educations = relationship('CandidateEducation', backref='country')
    candidate_experiences = relationship('CandidateExperience', backref='country')
    states = relationship('State', backref='country')

    def __repr__(self):
        return "<Country (name=' %r')>" % self.name

    @classmethod
    def country_id_from_name_or_code(cls, name_or_code):
        country_row = cls.query.filter(db.or_(Country.name == name_or_code,
                                              Country.code == name_or_code)).first()
        return country_row.id if country_row else None


    @classmethod
    def country_name_from_country_id(cls, country_id):
        if not country_id:
            return 'United States'

        country = cls.query.filter(Country.id == country_id).first()
        if country:
            return country.name
        else:
            return 'United States'


# Even though the table name is majors I'm keeping the model class singular.
class Major(db.Model):
    __tablename__ = 'majors'
    id = db.Column(db.Integer, primary_key=True)
    name = db.Column('Name', db.String(100), nullable=False)
    domain_id = db.Column('DomainId', db.Integer, db.ForeignKey('domain.Id'))
    updated_time = db.Column('UpdatedTime', db.TIMESTAMP, default=datetime.datetime.now())

    def serialize(self):
        return {'id': self.id}


class State(db.Model):
    __tablename__ = 'state'
    id = db.Column(db.Integer, primary_key=True)
    name = db.Column('Name', db.String(255))
    alpha_code = db.Column('AlphaCode', db.String(31))
    country_id = db.Column('CountryId', db.Integer, db.ForeignKey('country.id'))
    abbreviation = db.Column('Abbreviation', db.String(255))

    # Relationships
    cities = relationship('City', backref='state')

    def __repr__(self):
        return "<State (name=' %r')>" % self.name


class City(db.Model):
    __tablename__ = 'city'
    id = db.Column(db.Integer, primary_key=True)
    name = db.Column('Name', db.String(255))
    state_id = db.Column('StateId', db.Integer, db.ForeignKey('state.id'))
    postal_code = db.Column('PostalCode', db.String(63))
    latitude_radians = db.Column('LatitudeRadians', DOUBLE)
    longitude_radians = db.Column('LongitudeRadians', DOUBLE)
    alternate_names = db.Column('AlternateNames', db.Text)
    coordinates = db.Column('Coordinates', db.String(127))

    # Relationships
    zip_codes = relationship('ZipCode', backref='city')

    def __repr__(self):
        return "<City (name = '%r')>" % self.name


class ZipCode(db.Model):
    __tablename__ = 'zipcode'
    id = db.Column('Id', db.Integer, primary_key=True)
    code = db.Column('Code', db.String(31))
    city_id = db.Column('CityId', db.Integer, db.ForeignKey('city.id'))
    coordinates = db.Column('Coordinates', db.String(127))

    def __repr__(self):
        return "<Zipcode (code=' %r')>" % self.code


class Frequency(db.Model):
    __table_name__ = 'frequency'
    id = db.Column(db.Integer, primary_key=True)
    name = db.Column('Description', db.String(10), nullable=False)
    updated_time = db.Column('UpdatedTime', db.TIMESTAMP, default=datetime.datetime.now())

    # Relationships
    sms_campaigns = relationship('SmsCampaign', backref='frequency')

    # frequency Ids
    ONCE = 1
    DAILY = 2
    WEEKLY = 3
    BIWEEKLY = 4
    MONTHLY = 5
    YEARLY = 6
    CUSTOM = 7

    def __repr__(self):
        return "<Frequency: (id = {})>".format(self.id)

    @classmethod
    def get_by_id(cls, _id):
        return cls.query.filter_by(id=_id).first()

    @classmethod
    def get_seconds_from_id(cls, frequency_id):
        """
        This gives us the number of seconds for given frequency_id.
        frequency_id is in range 1 to 6 representing
            'Once', 'Daily', 'Weekly', 'Biweekly', 'Monthly', 'Yearly'
        respectively.
        :param frequency_id: int
        :return: seconds
        :rtype: int
        """
        if not frequency_id:
            return 0
        if not isinstance(frequency_id, int):
            raise InvalidUsage('Include frequency id as int')
        seconds_from_frequency_id = {
            cls.ONCE: 0,
            cls.DAILY: 24 * 3600,
            cls.WEEKLY: 7 * 24 * 3600,
            cls.BIWEEKLY: 14 * 24 * 3600,
            cls.MONTHLY: 30 * 24 * 3600,
            cls.YEARLY: 365 * 24 * 3600,
            cls.CUSTOM: 5 * SchedulerUtils.MIN_ALLOWED_FREQUENCY
        }
        seconds = seconds_from_frequency_id.get(frequency_id)
        if not seconds and seconds != 0:
            raise InvalidUsage("Unknown frequency ID: %s" % frequency_id)
        return seconds

    @property
    def in_seconds(self):
        """ Returns frequency in seconds, if not found in defined dict (frequency_in_seconds), will return 0.
        """
        frequency_in_seconds = self.standard_frequencies()
        return frequency_in_seconds.get(self.name.lower(), 0)

    @classmethod
    def standard_frequencies(self):
        """Returns a dict of system wide standard frequency names and period in seconds"""
        return {'once': 0, 'daily': 24 * 3600, 'weekly': 7 * 24 * 3600, 'biweekly': 2 * 7 * 24 * 3600,
                'monthly': 30 * 24 * 3600, 'yearly': 365 * 24 * 3600}

    @classmethod
    def get_frequency_from_name(cls, frequency_name):
        """Returns frequency object wrt given name(case insensitive) """
        return cls.query.filter_by(name=frequency_name).first()


class CustomField(db.Model):
    __tablename__ = 'custom_field'
    id = db.Column(db.Integer, primary_key=True)
    domain_id = db.Column('DomainId', db.Integer, db.ForeignKey('domain.Id'))
    name = db.Column('Name', db.String(255))
    type = db.Column('Type', db.String(127))
    category_id = db.Column('CategoryId', db.Integer)
    added_time = db.Column('AddedTime', db.DateTime)
    updated_time = db.Column('UpdatedTime', db.TIMESTAMP, default=datetime.datetime.now())

    # Relationship
    candidate_custom_fields = relationship('CandidateCustomField', backref='custom_field',
                                           cascade="all, delete-orphan", passive_deletes=True)

    def __repr__(self):
        return "<CustomField (name = %r)>" % self.name

    @classmethod
    def get_domain_custom_fields(cls, domain_id):
        """Function gets all domain's custom fields
        :type domain_id:  int|long
        :rtype:  list[CustomField]
        """
        return cls.query.filter(CustomField.domain_id==domain_id).all()


class UserEmailTemplate(db.Model):
    __tablename__ = 'user_email_template'
    id = db.Column('Id', db.Integer, primary_key=True)
    user_id = db.Column('UserId', db.ForeignKey('user.Id'), index=True)
    type = db.Column('Type', db.Integer, server_default=db.text("'0'"))
    name = db.Column('Name', db.String(255), nullable=False)
    email_body_html = db.Column('EmailBodyHtml', db.Text)
    email_body_text = db.Column('EmailBodyText', db.Text)
    email_template_folder_id = db.Column('EmailTemplateFolderId', db.ForeignKey('email_template_folder.id', ondelete=u'SET NULL'), index=True)
    is_immutable = db.Column('IsImmutable', db.Integer, nullable=False, server_default=db.text("'0'"))
    updated_time = db.Column('UpdatedTime', db.DateTime, nullable=False, server_default=db.text("CURRENT_TIMESTAMP ON UPDATE CURRENT_TIMESTAMP"))

    # Relationships
    email_template_folder = relationship(u'EmailTemplateFolder', backref=db.backref('user_email_template',
                                                                                    cascade="all, delete-orphan"))
    user = relationship(u'User', backref=db.backref('user_email_template', cascade="all, delete-orphan"))


class EmailTemplateFolder(db.Model):
    __tablename__ = 'email_template_folder'
    id = db.Column(db.Integer, primary_key=True)
    name = db.Column('Name', db.String(512))
    parent_id = db.Column('ParentId', db.ForeignKey('email_template_folder.id', ondelete='CASCADE'),
                          index=True)
    is_immutable = db.Column('IsImmutable', db.Integer, nullable=False, server_default=db.text("'0'"))
    domain_id = db.Column('DomainId', db.ForeignKey('domain.Id', ondelete='CASCADE'), index=True)
    updated_time = db.Column('UpdatedTime', db.DateTime, nullable=False,
                             server_default=db.text("CURRENT_TIMESTAMP ON UPDATE CURRENT_TIMESTAMP"))

    domain = relationship('Domain', backref=db.backref('email_template_folder', cascade="all, delete-orphan"))
    parent = relationship('EmailTemplateFolder', remote_side=[id], backref=db.backref('email_template_folder',
                                                                                       cascade="all, delete-orphan"))

class CustomFieldCategory(db.Model):
    __tablename__ = 'custom_field_category'
    id = db.Column(db.Integer, primary_key=True)
    domain_id = db.Column('DomainId', db.Integer, db.ForeignKey('domain.Id', ondelete='CASCADE'))
    name = db.Column('Name', db.String(255))
    updated_time = db.Column('UpdatedTime', db.TIMESTAMP, default=datetime.datetime.now())


<<<<<<< HEAD
class UrlConversion(db.Model):
    __tablename__ = 'url_conversion'
    id = db.Column(db.Integer, primary_key=True)
    source_url = db.Column('sourceUrl', db.String(512))  # Ours
    destination_url = db.Column('destinationUrl', db.String(512))  # Theirs
    hit_count = db.Column('hitCount', db.Integer, default=0)
    added_time = db.Column('addedTime', db.DateTime, default=datetime.datetime.now())
    last_hit_time = db.Column('lastHitTime', db.DateTime)
=======
# class PatentDetail(db.Model):
#     __tablename__ = 'patent_detail'
#     id = db.Column('Id', db.BIGINT, primary_key=True)
#     patent_id = db.Column('PatentId', db.BIGINT)
#     issuing_authority = db.Column('IssuingAuthority', db.String(255))
#     country_id = db.Column('CountryId', db.INT, db.ForeignKey('country.Id'))
#     updated_time = db.Column('UpdatedTime', db.TIMESTAMP, default=datetime.datetime.now())
#
#     def __repr__(self):
#         return "<PatentDetail (id = {})>".format(self.id)


class UrlConversion(db.Model):
    __tablename__ = 'url_conversion'
    id = db.Column('Id', db.Integer, primary_key=True)
    source_url = db.Column('SourceUrl', db.String(512))  # Ours
    destination_url = db.Column('DestinationUrl', db.String(512))  # Theirs
    hit_count = db.Column('HitCount', db.Integer, default=0)
    added_time = db.Column('AddedTime', db.DateTime, default=datetime.datetime.now())
    last_hit_time = db.Column('LastHitTime', db.DateTime)

    def __repr__(self):
        return "<UrlConversion (id = {})>".format(self.id)

    # Relationships
    sms_campaign_sends_url_conversions = relationship('SmsCampaignSendUrlConversion',
                                                      cascade='all,delete-orphan',
                                                      passive_deletes=True,
                                                      backref='url_conversion')
>>>>>>> e1b056ee
<|MERGE_RESOLUTION|>--- conflicted
+++ resolved
@@ -1,8 +1,4 @@
-<<<<<<< HEAD
-from app_common.common.models.db import db
-=======
 from sqlalchemy import and_
->>>>>>> e1b056ee
 from db import db
 from sqlalchemy.orm import relationship
 from sqlalchemy.dialects.mysql import DOUBLE
@@ -347,16 +343,6 @@
     updated_time = db.Column('UpdatedTime', db.TIMESTAMP, default=datetime.datetime.now())
 
 
-<<<<<<< HEAD
-class UrlConversion(db.Model):
-    __tablename__ = 'url_conversion'
-    id = db.Column(db.Integer, primary_key=True)
-    source_url = db.Column('sourceUrl', db.String(512))  # Ours
-    destination_url = db.Column('destinationUrl', db.String(512))  # Theirs
-    hit_count = db.Column('hitCount', db.Integer, default=0)
-    added_time = db.Column('addedTime', db.DateTime, default=datetime.datetime.now())
-    last_hit_time = db.Column('lastHitTime', db.DateTime)
-=======
 # class PatentDetail(db.Model):
 #     __tablename__ = 'patent_detail'
 #     id = db.Column('Id', db.BIGINT, primary_key=True)
@@ -385,5 +371,4 @@
     sms_campaign_sends_url_conversions = relationship('SmsCampaignSendUrlConversion',
                                                       cascade='all,delete-orphan',
                                                       passive_deletes=True,
-                                                      backref='url_conversion')
->>>>>>> e1b056ee
+                                                      backref='url_conversion')