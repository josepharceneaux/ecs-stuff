from sqlalchemy import and_
from app_common.common.models.db import db
from db import db
import datetime
from sqlalchemy.orm import relationship
import time

from candidate import CandidateMilitaryService
from sms_campaign import SmsCampaign
from push_campaign import PushCampaign
from ..error_handling import InvalidUsage
from ..utils.scheduler_utils import SchedulerUtils


class Activity(db.Model):
    __tablename__ = 'activity'
    id = db.Column(db.Integer, primary_key=True)
    added_time = db.Column('addedTime', db.DateTime, default=datetime.datetime.now())
    source_table = db.Column('sourceTable', db.String(127))
    source_id = db.Column('sourceID', db.Integer)
    type = db.Column('type', db.Integer)
    user_id = db.Column('userId', db.Integer, db.ForeignKey('user.id'))
    params = db.Column(db.Text)

    @classmethod
    def get_by_user_id_params_type_source_id(cls, user_id, params, type_, source_id):
        assert user_id
        return cls.query.filter(
            db.and_(
                Activity.user_id == user_id,
                Activity.params == params,
                Activity.type == type_,
                Activity.source_id == source_id,
            )
        ).first()

    @classmethod
    def get_by_user_id_type_source_id(cls, user_id, type_, source_id):
        assert user_id
        return cls.query.filter(
            db.and_(
                Activity.user_id == user_id,
                Activity.type == type_,
                Activity.source_id == source_id,
            )
        ).first()


class AreaOfInterest(db.Model):
    __tablename__ = 'area_of_interest'
    id = db.Column(db.Integer, primary_key=True)
    domain_id = db.Column('DomainId', db.Integer, db.ForeignKey('domain.id'))
    name = db.Column('Description', db.String(255))
    parent_id = db.Column('ParentId', db.Integer, db.ForeignKey('area_of_interest.id'))
    updated_time = db.Column('UpdatedTime', db.TIMESTAMP, default=datetime.datetime.now())

    def __repr__(self):
        return "<AreaOfInterest (name='%r')>" % self.name

    @classmethod
    def get_area_of_interest(cls, domain_id, name):
        """
        :rtype  AreaOfInterest
        """
        return cls.query.filter(db.and_(
            AreaOfInterest.domain_id == domain_id,
            AreaOfInterest.name == name
        )).first()

    @classmethod
    def get_domain_areas_of_interest(cls, domain_id):
        """
        :rtype: list[AreaOfInterest]
        """
        return cls.query.filter(AreaOfInterest.domain_id == domain_id).all()


class Culture(db.Model):
    __tablename__ = 'culture'
    id = db.Column(db.Integer, primary_key=True)
    description = db.Column('Description', db.String(50))
    code = db.Column(db.String(5), unique=True)

    # Relationships
    candidates = relationship('Candidate', backref='culture')
    # domain = relationship('Domain', backref='culture')
    # user = relationship('User', backref='culture')

    def __repr__(self):
        return "<Culture (description=' %r')>" % self.description

    @classmethod
    def get_by_code(cls, code):
        return cls.query.filter(
            Culture.code == code.strip().lower()
        ).one()


class Organization(db.Model):
    __tablename__ = 'organization'
    id = db.Column('Id', db.Integer, primary_key=True)
    name = db.Column('Name', db.String(255), unique=True)
    notes = db.Column('Notes', db.String(255))
    updated_time = db.Column('updatedTime', db.TIMESTAMP, default=datetime.datetime.now())

    # Relationships
    # domains = db.relationship('Domain', backref='organization')

    def __init__(self, name=None, notes=None):
        self.name = name
        self.notes = notes

    def __repr__(self):
        return "<Organization (name=' %r')>" % self.name


class Product(db.Model):
    __tablename__ = 'product'
    id = db.Column(db.Integer, primary_key=True)
    name = db.Column('Name', db.String(100))
    notes = db.Column('Notes', db.String(500))
    updated_time = db.Column('UpdatedTime', db.DateTime, default=datetime.datetime.now())

    def __repr__(self):
        return "<Product (name=' %r')>" % self.name

    @classmethod
    def get_by_name(cls, vendor_name):
        assert vendor_name
        return cls.query.filter(
            db.and_(
                Product.name == vendor_name
            )
        ).first()


class Country(db.Model):
    __tablename__ = 'country'
    id = db.Column(db.Integer, primary_key=True)
    name = db.Column('Name', db.String(100), nullable=False)
    code = db.Column('Code', db.String(20), nullable=False)
    # Relationships
    candidate_military_services = relationship('CandidateMilitaryService', backref='country')
    candidate_addresses = relationship('CandidateAddress', backref='country')
    candidate_educations = relationship('CandidateEducation', backref='country')
    candidate_experiences = relationship('CandidateExperience', backref='country')
    states = relationship('State', backref='country')

    def __repr__(self):
        return "<Country (name=' %r')>" % self.name

    @classmethod
    def country_id_from_name_or_code(cls, name_or_code):
        if name_or_code:
            country_row = cls.query.filter(db.or_(Country.name == name_or_code,
                                                  Country.code == name_or_code)).first()
            if country_row:
                return country_row.id
        return 1

    @classmethod
    def country_name_from_country_id(cls, country_id):
        if not country_id:
            return 'United States'

        country = cls.query.filter(Country.id == country_id).first()
        if country:
            return country.name
        else:
            return 'United States'


class Frequency(db.Model):
    __tablename__ = 'frequency'
    id = db.Column(db.Integer, primary_key=True)
    name = db.Column('Description', db.String(10), nullable=False)
    updated_time = db.Column('UpdatedTime', db.TIMESTAMP, default=datetime.datetime.now())

    # Relationships
    sms_campaigns = relationship('SmsCampaign', backref='frequency')
    push_campaigns = relationship('PushCampaign', backref='frequency')

    # frequency Ids
    ONCE = 1
    DAILY = 2
    WEEKLY = 3
    BIWEEKLY = 4
    MONTHLY = 5
    YEARLY = 6
    CUSTOM = 7

    def __repr__(self):
        return "<Frequency (id = %r)>" % self.id

    @classmethod
    def get_id_by_description(cls, desc):
        assert desc, 'No description given'
        return cls.query.filter(cls.description == desc.lower()).first().id

    @classmethod
    def get_seconds_from_id(cls, frequency_id):
        """
        This gives us the number of seconds for given frequency_id.
        frequency_id is in range 1 to 6 representing
            'Once', 'Daily', 'Weekly', 'Biweekly', 'Monthly', 'Yearly'
        respectively.
        :param frequency_id: int
        :return: seconds
        :rtype: int
        """
        if not frequency_id:
            return 0
        if not isinstance(frequency_id, int):
            raise InvalidUsage('Include frequency id as int')
        seconds_from_frequency_id = {
            cls.ONCE: 0,
            cls.DAILY: 24 * 3600,
            cls.WEEKLY: 7 * 24 * 3600,
            cls.BIWEEKLY: 14 * 24 * 3600,
            cls.MONTHLY: 30 * 24 * 3600,
            cls.YEARLY: 365 * 24 * 3600,
            cls.CUSTOM: 5 * SchedulerUtils.MIN_ALLOWED_FREQUENCY
        }
        seconds = seconds_from_frequency_id.get(frequency_id)
        if not seconds and seconds != 0:
            raise InvalidUsage("Unknown frequency ID: %s" % frequency_id)
        return seconds

    @property
    def in_seconds(self):
        """ Returns frequency in seconds, if not found in defined dict (frequency_in_seconds),
         will return 0.
        """
        frequency_in_seconds = self.standard_frequencies()
        return frequency_in_seconds.get(self.name.lower(), 0)

    @classmethod
    def standard_frequencies(self):
        """Returns a dict of system wide standard frequency names and period in seconds"""
        return {'once': 0, 'daily': 24 * 3600, 'weekly': 7 * 24 * 3600,
                'biweekly': 2 * 7 * 24 * 3600, 'monthly': 30 * 24 * 3600, 'yearly': 365 * 24 * 3600}

    @classmethod
    def get_frequency_from_name(cls, frequency_name):
        """Returns frequency object wrt given name(case insensitive) """
        return cls.query.filter_by(name=frequency_name).first()

    @classmethod
    def get_by_id(cls, _id):
        return cls.query.filter_by(id=_id).first()


# Even though the table name is major I'm keeping the model class singular.
class Major(db.Model):
    __tablename__ = 'majors'
    id = db.Column(db.Integer, primary_key=True)
    name = db.Column('Name', db.String(100), nullable=False)
    domain_id = db.Column('DomainId', db.Integer, db.ForeignKey('domain.id'))
    updated_time = db.Column('UpdatedTime', db.TIMESTAMP, default=datetime.datetime.now())

    def serialize(self):
        return {
            'id': self.id,
        }


class State(db.Model):
    __tablename__ = 'state'
    id = db.Column(db.Integer, primary_key=True)
    name = db.Column('Name', db.String(255))
    alpha_code = db.Column('AlphaCode', db.String(31))
    country_id = db.Column('CountryId', db.Integer, db.ForeignKey('country.id'))
    abbreviation = db.Column('Abbreviation', db.String(255))

    # Relationships
    cities = relationship('City', backref='state')

    def __repr__(self):
        return "<State (name=' %r')>" % self.name


class City(db.Model):
    __tablename__ = 'city'
    id = db.Column(db.Integer, primary_key=True)
    name = db.Column('Name', db.String(255))
    state_id = db.Column('StateId', db.Integer, db.ForeignKey('state.id'))
    postal_code = db.Column('PostalCode', db.String(63))
    latitude_radians = db.Column('LatitudeRadians', db.Float)
    longitude_radians = db.Column('LongitudeRadians', db.Float)
    alternate_names = db.Column('AlternateNames', db.Text)
    coordinates = db.Column('Coordinates', db.String(127))

    # Relationships
    zip_codes = relationship('ZipCode', backref='city')

    def __repr__(self):
        return "<City (name=' %r')>" % self.name


class ZipCode(db.Model):
    __tablename__ = 'zipcode'
    id = db.Column(db.Integer, primary_key=True)
    code = db.Column('Code', db.String(31))
    city_id = db.Column('CityId', db.Integer, db.ForeignKey('city.id'))
    coordinates = db.Column('Coordinates', db.String(127))

    def __repr__(self):
        return "<Zipcode (code=' %r')>" % self.code


<<<<<<< HEAD
class UrlConversion(db.Model):
    __tablename__ = 'url_conversion'
    id = db.Column(db.Integer, primary_key=True)
    source_url = db.Column('sourceUrl', db.String(512))
    destination_url = db.Column('destinationUrl', db.String(512))
    hit_count = db.Column('hitCount', db.Integer, default=0)
    added_time = db.Column('addedTime', db.DateTime, default=datetime.datetime.now())
    last_hit_time = db.Column('lastHitTime', db.DateTime)

    # Relationships
    sms_campaign_sends_url_conversions = relationship('SmsCampaignSendUrlConversion',
                                                      cascade='all,delete-orphan',
                                                      passive_deletes=True,
                                                      backref='url_conversion')

    def __repr__(self):
        return "<UrlConversion (id=' %r')>" % self.id


=======
>>>>>>> 0dcc3356
class CustomField(db.Model):
    __tablename__ = 'custom_field'
    id = db.Column(db.Integer, primary_key=True)
    domain_id = db.Column('DomainId', db.Integer, db.ForeignKey('domain.id'))
    name = db.Column('Name', db.String(255))
    type = db.Column('Type', db.String(127))
    category_id = db.Column('CategoryId', db.Integer)
    added_time = db.Column('AddedTime', db.DateTime)
    updated_time = db.Column('UpdatedTime', db.TIMESTAMP, default=datetime.datetime.now())

    # Relationship
    candidate_custom_fields = relationship('CandidateCustomField', backref='custom_field',
                                           cascade="all, delete-orphan", passive_deletes=True)

    def __repr__(self):
        return "<CustomField (name = %r)>" % self.name

    @classmethod
    def get_domain_custom_fields(cls, domain_id):
        """Function gets all domain's custom fields
        :type domain_id:  int|long
        :rtype:  list[CustomField]
        """
        return cls.query.filter(CustomField.domain_id==domain_id).all()


class UserEmailTemplate(db.Model):
    __tablename__ = 'user_email_template'

    id = db.Column('Id', db.Integer, primary_key=True)
    user_id = db.Column('UserId', db.ForeignKey(u'user.id'), index=True)
    type = db.Column('Type', db.Integer, server_default=db.text("'0'"))
    name = db.Column('Name', db.String(255), nullable=False)
    email_body_html = db.Column('EmailBodyHtml', db.Text)
    email_body_text = db.Column('EmailBodyText', db.Text)
    email_template_folder_id = db.Column('EmailTemplateFolderId', db.ForeignKey(u'email_template_folder.id', ondelete=u'SET NULL'), index=True)
    is_immutable = db.Column('IsImmutable', db.Integer, nullable=False, server_default=db.text("'0'"))
    updated_time = db.Column('UpdatedTime', db.DateTime, nullable=False, server_default=db.text("CURRENT_TIMESTAMP ON UPDATE CURRENT_TIMESTAMP"))

    email_template_folder = relationship(u'EmailTemplateFolder', backref=db.backref('user_email_template',
                                                                                    cascade="all, delete-orphan"))
    user = relationship(u'User', backref=db.backref('user_email_template', cascade="all, delete-orphan"))


class EmailTemplateFolder(db.Model):
    __tablename__ = 'email_template_folder'

    id = db.Column(db.Integer, primary_key=True)
    name = db.Column('Name', db.String(512))
    parent_id = db.Column('ParentId', db.ForeignKey(u'email_template_folder.id', ondelete=u'CASCADE'), index=True)
    is_immutable = db.Column('IsImmutable', db.Integer, nullable=False, server_default=db.text("'0'"))
    domain_id = db.Column('DomainId', db.ForeignKey(u'domain.id', ondelete=u'CASCADE'), index=True)
    updated_time = db.Column('UpdatedTime', db.DateTime, nullable=False, server_default=db.text("CURRENT_TIMESTAMP ON UPDATE CURRENT_TIMESTAMP"))

    domain = relationship(u'Domain', backref=db.backref('email_template_folder', cascade="all, delete-orphan"))
    parent = relationship(u'EmailTemplateFolder', remote_side=[id], backref=db.backref('email_template_folder',
                                                                                       cascade="all, delete-orphan"))


class CustomFieldCategory(db.Model):
    __tablename__ = 'custom_field_category'
    id = db.Column(db.Integer, primary_key=True)
    domain_id = db.Column('DomainId', db.Integer, db.ForeignKey('domain.id', ondelete='CASCADE'))
    name = db.Column('Name', db.String(255))
    updated_time = db.Column('UpdatedTime', db.TIMESTAMP, default=datetime.datetime.now())


class UrlConversion(db.Model):
    __tablename__ = 'url_conversion'
    id = db.Column(db.Integer, primary_key=True)
    source_url = db.Column('sourceUrl', db.String(512))  # Ours
    destination_url = db.Column('destinationUrl', db.String(512))  # Theirs
    hit_count = db.Column('hitCount', db.Integer, default=0)
    added_time = db.Column('addedTime', db.DateTime, default=datetime.datetime.now())
    last_hit_time = db.Column('lastHitTime', db.DateTime)

    # Relationships
    sms_campaign_sends_url_conversions = relationship('SmsCampaignSendUrlConversion',
                                                      cascade='all,delete-orphan',
                                                      passive_deletes=True,
                                                      backref='url_conversion')

    def __repr__(self):
        return "<UrlConversion (id=' %r')>" % self.id<|MERGE_RESOLUTION|>--- conflicted
+++ resolved
@@ -308,28 +308,6 @@
         return "<Zipcode (code=' %r')>" % self.code
 
 
-<<<<<<< HEAD
-class UrlConversion(db.Model):
-    __tablename__ = 'url_conversion'
-    id = db.Column(db.Integer, primary_key=True)
-    source_url = db.Column('sourceUrl', db.String(512))
-    destination_url = db.Column('destinationUrl', db.String(512))
-    hit_count = db.Column('hitCount', db.Integer, default=0)
-    added_time = db.Column('addedTime', db.DateTime, default=datetime.datetime.now())
-    last_hit_time = db.Column('lastHitTime', db.DateTime)
-
-    # Relationships
-    sms_campaign_sends_url_conversions = relationship('SmsCampaignSendUrlConversion',
-                                                      cascade='all,delete-orphan',
-                                                      passive_deletes=True,
-                                                      backref='url_conversion')
-
-    def __repr__(self):
-        return "<UrlConversion (id=' %r')>" % self.id
-
-
-=======
->>>>>>> 0dcc3356
 class CustomField(db.Model):
     __tablename__ = 'custom_field'
     id = db.Column(db.Integer, primary_key=True)
