--- conflicted
+++ resolved
@@ -39,15 +39,12 @@
         :param user_id:
         :return:
         """
-<<<<<<< HEAD
         # TODO: add inline param type
         # TODO: Update empty :return: here and every where else.
         # TODO: Add rtype
         # TODO: kindly make sure of these minor nits before asking for code review. Thanks.
         # TODO: Docs says first record, I don't see .first() here. Kindly double check.
-=======
-        # TODO--document the arg in docstring and assert
->>>>>>> 101183d9
+        # TODO--document the arg in docstring and assert (Waqas)
         return cls.query.filter_by(user_id=user_id)
 
 
