--- conflicted
+++ resolved
@@ -44,15 +44,12 @@
     GOOGLE_URL_SHORTENER_API_KEY = "GOOGLE_URL_SHORTENER_API_KEY"
     TWILIO_AUTH_TOKEN = "TWILIO_AUTH_TOKEN"
     TWILIO_ACCOUNT_SID = "TWILIO_ACCOUNT_SID"
-<<<<<<< HEAD
+    MEETUP_ACCESS_TOKEN = "MEETUP_ACCESS_TOKEN"
+    MEETUP_REFRESH_TOKEN = "MEETUP_REFRESH_TOKEN"
+    EVENTBRITE_ACCESS_TOKEN = "EVENTBRITE_ACCESS_TOKEN"
     ONE_SIGNAL_APP_ID = "ONE_SIGNAL_APP_ID"
     ONE_SIGNAL_REST_API_KEY = "ONE_SIGNAL_REST_API_KEY"
     PUSH_DEVICE_ID = "PUSH_DEVICE_ID"
-=======
-    MEETUP_ACCESS_TOKEN = "MEETUP_ACCESS_TOKEN"
-    MEETUP_REFRESH_TOKEN = "MEETUP_REFRESH_TOKEN"
-    EVENTBRITE_ACCESS_TOKEN = "EVENTBRITE_ACCESS_TOKEN"
->>>>>>> f65410a1
 
 
 class TalentEnvs(object):
