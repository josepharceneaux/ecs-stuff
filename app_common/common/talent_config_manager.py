# -*- coding: utf-8 -*-
"""Class to manage property keys and values specific to the application environment (e.g. prod, staging, local).

In a developer's local environment, the file given by the below LOCAL_CONFIG_PATH contains the property keys and values.

﻿In prod and staging environments, the above config file does not exist.
Rather, the properties are obtained from ECS environment variables and a private S3 bucket.
"""

import logging
import logging.config
import os
import tempfile
import imp

# Load logging configuration file
APP_ROOT = os.path.dirname(os.path.abspath(__file__))
LOGGING_CONF = os.path.join(APP_ROOT, 'logging.conf')
logging.config.fileConfig(LOGGING_CONF)

# Kindly refer to following url for sample web.cfg
# https://github.com/gettalent/talent-flask-services/wiki/Local-environment-setup#local-configurations
CONFIG_FILE_NAME = "web.cfg"
LOCAL_CONFIG_PATH = ".talent/%s" % CONFIG_FILE_NAME
STAGING_CONFIG_FILE_S3_BUCKET = "gettalent-private-staging"
PROD_CONFIG_FILE_S3_BUCKET = "gettalent-private"


class TalentConfigKeys(object):
    CS_REGION_KEY = "CLOUD_SEARCH_REGION"
    CS_DOMAIN_KEY = "CLOUD_SEARCH_DOMAIN"
    EMAIL_KEY = "EMAIL"
    ENV_KEY = "GT_ENVIRONMENT"
    S3_BUCKET_KEY = "S3_BUCKET_NAME"
    S3_REGION_KEY = "S3_BUCKET_REGION"
    S3_FILE_PICKER_BUCKET_KEY = "S3_FILEPICKER_BUCKET_NAME"
    AWS_KEY = "AWS_ACCESS_KEY_ID"
    AWS_SECRET = "AWS_SECRET_ACCESS_KEY"
    SECRET_KEY = "SECRET_KEY"
    REDIS_URL_KEY = "REDIS_URL"
    LOGGER = "LOGGER"
    GOOGLE_URL_SHORTENER_API_KEY = "GOOGLE_URL_SHORTENER_API_KEY"
    TWILIO_AUTH_TOKEN = "TWILIO_AUTH_TOKEN"
    TWILIO_ACCOUNT_SID = "TWILIO_ACCOUNT_SID"
<<<<<<< HEAD
    TWILIO_TEST_AUTH_TOKEN = "TWILIO_TEST_AUTH_TOKEN"
    TWILIO_TEST_ACCOUNT_SID = "TWILIO_TEST_ACCOUNT_SID"
    IS_DEV = "IS_DEV"
    ONE_SIGNAL_APP_ID = "ONE_SIGNAL_APP_ID"
    ONE_SIGNAL_REST_API_KEY = "ONE_SIGNAL_REST_API_KEY"
    PUSH_DEVICE_ID = "PUSH_DEVICE_ID"
=======
>>>>>>> 38d412e8


def load_gettalent_config(app_config):
    """
    Load configuration variables from env vars, conf file, or S3 bucket (if QA/prod)
    :param flask.config.Config app_config: Flask configuration object
    :return: None
    """
    app_config.root_path = os.path.expanduser('~')

    # Load up config from file on local filesystem (for local dev & Jenkins only).
    app_config.from_pyfile(LOCAL_CONFIG_PATH, silent=True)  # silent=True avoids errors in CI/QA/prod envs

    # Make sure that the environment and AWS credentials are defined
    for config_field_key in (TalentConfigKeys.ENV_KEY, TalentConfigKeys.AWS_KEY, TalentConfigKeys.AWS_SECRET):
        app_config[config_field_key] = app_config.get(config_field_key) or os.environ.get(config_field_key)
        if not app_config.get(config_field_key):
            raise Exception("Loading getTalent config: Missing required environment variable: %s" % config_field_key)
    app_config[TalentConfigKeys.ENV_KEY] = app_config[TalentConfigKeys.ENV_KEY].strip().lower()
    app_config[TalentConfigKeys.LOGGER] = logging.getLogger("flask_service.%s" % app_config[TalentConfigKeys.ENV_KEY])

    # Load up config from private S3 bucket, if environment is qa or prod
    if app_config[TalentConfigKeys.ENV_KEY] in ('qa', 'prod'):
        # Open S3 connection to default region & use AWS_ACCESS_KEY_ID and AWS_SECRET_ACCESS_KEY env vars
        from boto.s3.connection import S3Connection
        s3_connection = S3Connection()
        bucket_name = PROD_CONFIG_FILE_S3_BUCKET if app_config[TalentConfigKeys.ENV_KEY] == 'prod' else \
            STAGING_CONFIG_FILE_S3_BUCKET
        bucket_obj = s3_connection.get_bucket(bucket_name)
        app_config[TalentConfigKeys.LOGGER].info("Loading getTalent config from private S3 bucket %s", bucket_name)

        # Download into temporary file & load it as a Python module into the app_config
        tmp_config_file = tempfile.NamedTemporaryFile()
        bucket_obj.get_key(key_name=CONFIG_FILE_NAME).get_contents_to_file(tmp_config_file)
        tmp_config_file.file.seek(0)  # For some reason, get_contents_to_file doesn't reset file handle
        data = imp.load_source('data', '', tmp_config_file.file)
        app_config.from_object(data)
        tmp_config_file.close()
    # Load up hardcoded app config values
    _set_environment_specific_configurations(app_config[TalentConfigKeys.ENV_KEY], app_config)
    # Verify that all the TalentConfigKeys have been defined in the app config (one way or another)
    if not verify_all_config_keys_defined(app_config):
        raise Exception("Some required app config keys not defined. app config: %s" % app_config)
    app_config['LOGGER'].info("App configuration successfully loaded with %s keys: %s", len(app_config), app_config.keys())
    app_config['LOGGER'].debug("App configuration: %s", app_config)


def _set_environment_specific_configurations(environment, app_config):
    app_config['DEBUG'] = False

    if environment == 'dev':
        app_config['BG_URL'] = 'http://sandbox-lensapi.burning-glass.com/v1.7/parserservice/resume'
        app_config['CELERY_RESULT_BACKEND_URL'] = app_config['REDIS_URL'] = 'redis://localhost:6379'
        app_config['DEBUG'] = True
        app_config['OAUTH2_PROVIDER_TOKEN_EXPIRES_IN'] = 7200  # 2 hours expiry time for bearer token
        app_config['SQLALCHEMY_DATABASE_URI'] = 'mysql://talent_web:s!loc976892@127.0.0.1/talent_local'
    elif environment == 'jenkins':
        app_config['BG_URL'] = 'http://sandbox-lensapi.burning-glass.com/v1.7/parserservice/resume'
        app_config['CELERY_RESULT_BACKEND_URL'] = app_config['REDIS_URL'] = 'redis://:s!jenkinsRedis974812@jenkins.gettalent.com:6379'
        app_config['DEBUG'] = True
        app_config['OAUTH2_PROVIDER_TOKEN_EXPIRES_IN'] = 7200  # 2 hours expiry time for bearer token
        app_config['SQLALCHEMY_DATABASE_URI'] = 'mysql://talent-jenkins:s!jenkins976892@jenkins.gettalent.com/talent_jenkins'


def verify_all_config_keys_defined(app_config):
    """
    If any TalentConfigKey is not defined, will return False.

    :rtype: bool
    """

    # Filter out all private methods/fields of the object class
    all_config_keys = filter(lambda possible_config_key: not possible_config_key.startswith("__"),
                             dir(TalentConfigKeys))

    for config_key in all_config_keys:
        app_config_field_name = getattr(TalentConfigKeys, config_key)
        if not app_config.get(app_config_field_name):
            return False
    return True<|MERGE_RESOLUTION|>--- conflicted
+++ resolved
@@ -42,15 +42,12 @@
     GOOGLE_URL_SHORTENER_API_KEY = "GOOGLE_URL_SHORTENER_API_KEY"
     TWILIO_AUTH_TOKEN = "TWILIO_AUTH_TOKEN"
     TWILIO_ACCOUNT_SID = "TWILIO_ACCOUNT_SID"
-<<<<<<< HEAD
     TWILIO_TEST_AUTH_TOKEN = "TWILIO_TEST_AUTH_TOKEN"
     TWILIO_TEST_ACCOUNT_SID = "TWILIO_TEST_ACCOUNT_SID"
     IS_DEV = "IS_DEV"
     ONE_SIGNAL_APP_ID = "ONE_SIGNAL_APP_ID"
     ONE_SIGNAL_REST_API_KEY = "ONE_SIGNAL_REST_API_KEY"
     PUSH_DEVICE_ID = "PUSH_DEVICE_ID"
-=======
->>>>>>> 38d412e8
 
 
 def load_gettalent_config(app_config):
