"""
This module contains utility methods will be used in API based tests.
"""
# builtin imports
import json, uuid
from datetime import datetime, timedelta

# 3rd party imports
import requests
from faker import Faker
<<<<<<< HEAD
from requests import codes as HttpStatus

from ..tests.conftest import randomword
from ..routes import UserServiceApiUrl, AuthApiUrl, CandidateApiUrl, CandidatePoolApiUrl, \
    SchedulerApiUrl
=======
from requests import codes
from dateutil.parser import parse

# Service specific imports
from ..error_codes import ErrorCodes
from ..tests.conftest import randomword
from ..routes import (UserServiceApiUrl, AuthApiUrl, CandidateApiUrl,
                      CandidatePoolApiUrl, SchedulerApiUrl)
>>>>>>> c59f3257

fake = Faker()


def send_request(method, url, access_token, data=None, is_json=True, verify=True):
    """
    This is a generic method to send HTTP request. We can just pass our data/ payload
    and it will make it json and send it to target url with application/json as content-type
    header.
    :param method: standard HTTP method like post, get (in lowercase)
    :param url: target url
    :param access_token: authentication token, token can be empty, None or invalid
    :param data: payload data for request
    :param is_json: a flag to determine, whether we need to dump given data or not.
            default value is true because most of the APIs are using json content-type.
    :param verify: set this to false 
    :return:
    """
    assert method in ['get', 'post', 'put', 'delete', 'patch'], 'Invalid method'
    assert url and isinstance(url, basestring), 'url must have a valid string value'
    request_method = getattr(requests, method)
    headers = dict(Authorization='Bearer %s' % access_token)
    if is_json:
        headers['Content-Type'] = 'application/json'
        data = json.dumps(data)
    return request_method(url, data=data, headers=headers, verify=verify)


def response_info(response):
    """
    Function returns the following response information if available:
        1. Url, 2. Request 3. Response dict, and 4. Response status code
    :type response: requests.models.Response
    """
    status_code = response.status_code if hasattr(response, 'status_code') else None
    url = response.url if hasattr(response, 'url') else None
    request = response.request if hasattr(response, 'request') else None
    _json = response.json() if hasattr(response, 'json()') else None

    content = "\nUrl: {}\nRequest: {}\nStatus code: {}\nResponse JSON: {}"
    return content.format(url, request, status_code, _json)


def get_user(user_id, token):
    """
    This utility is used to get user info from UserService
    :param user_id: user unique identifier
    :type user_id: int | long
    :param token: authentication token for user
    :type token: str
    :return: user dictionary
    :rtype: dict
    """
    assert isinstance(token, basestring), \
        'token must be a string, given type is %s' % type(token)
    assert str(user_id).isdigit(), 'user_id must be valid number'
    response = send_request('get', UserServiceApiUrl.USER % user_id, token)
    print('common_tests : get_user: ', response.content)
    assert response.status_code == codes.OK
    return response.json()['user']


def refresh_token(data):
    """
    This utility function gets required data (client_id, client_secret, refresh_token)
    from data (dict) and refreshes token from AuthService
    :param data: a dictionary containing client info
    :type data: dict
    :return: auth token for user
    :rtype: str
    """
    assert isinstance(data, dict), 'info must be dictionary'
    data = {'client_id': data.get('client_id'),
            'client_secret': data.get('client_secret'),
            'refresh_token': data.get('refresh_token'),
            'grant_type': 'refresh_token'
            }
    resp = requests.post(AuthApiUrl.TOKEN_CREATE, data=data)
    print('common_tests : refresh_token: ', resp.content)
    assert resp.status_code == codes.OK
    resp = resp.json()
    return resp['access_token']


def get_token(info):
    """
    This utility function gets required data (client_id, client_secret, username, password)
    from info (dict) and retrieves token from AuthService
    :param info: a dictionary containing client info
    :type info: dict
    :return: auth token for user
    :rtype: str
    """
    assert isinstance(info, dict), 'info must be dictionary'
    data = {'client_id': info.get('client_id'),
            'client_secret': info.get('client_secret'),
            'username': info.get('username'),
            'password': info.get('password'),
            'grant_type': 'password'
            }
    resp = requests.post(AuthApiUrl.TOKEN_CREATE, data=data)
    print('common_tests : get_token: ', resp.content)
    assert resp.status_code == codes.OK
    resp = resp.json()
    access_token = resp['access_token']
    data.update(resp)
    one_minute_later = datetime.utcnow() + timedelta(seconds=60)
    if parse(resp['expires_at']) < one_minute_later:
        access_token = refresh_token(data)
    return access_token


def unauthorize_test(method, url, data=None):
    """
    This method is used to test for unauthorized requests (401).
    :param method: http method
    :param url: target url
    :param data: dictionary payload
    :return:
    """
    response = send_request(method, url, 'invalid_token',  data)
    print('common_tests : unauthorize_test: ', response.content)
    assert response.status_code == codes.UNAUTHORIZED


def invalid_data_test(method, url, token):
    """
    This functions sends http request to a given url with different
    invalid data and checks for InvalidUsage
    :param method: http method e.g. POST, PUT
    :param url: api url
    :param token: auth token
    :return:
    """
    assert method in ['get', 'post', 'put', 'delete', 'patch'], 'Invalid method'
    assert url and isinstance(url, basestring), 'url must have a valid string value'
    assert token and isinstance(token, basestring), 'token must have a valid string value'
    data = None
    response = send_request(method, url, token, data, is_json=True)
    assert response.status_code == codes.BAD_REQUEST
    response = send_request(method, url, token, data, is_json=False)
    assert response.status_code == codes.BAD_REQUEST
    data = {}
    response = send_request(method, url, token, data, is_json=True)
    assert response.status_code == codes.BAD_REQUEST
    response = send_request(method, url, token, data, is_json=False)
    assert response.status_code == codes.BAD_REQUEST
    data = get_fake_dict()
    response = send_request(method, url, token, data, is_json=False)
    assert response.status_code == codes.BAD_REQUEST


def get_fake_dict(key_count=3):
    """
    This method just creates a dictionary with 3 random keys and values
    :param key_count: number of keys and values in dictionary
    :type key_count: int
    : Example:

        data = {
                    'excepturi': 'qui',
                    'unde': 'ipsam',
                    'magni': 'voluptate'
                }
    :return: data
    :rtype dict
    """
    data = dict()
    for _ in range(key_count):
        data[fake.word()] = fake.word()
    return data


def add_roles(user_id, roles, token):
    """
    This method sends a POST request to UserService to add given roles to given user
    :param user_id: id of user
    :param roles: permissions list
    :param token: auth token
    :return: True | False
    """
    assert isinstance(user_id, (int, long)) and user_id > 0, 'user_id is invalid. given :%s' % user_id
    assert isinstance(roles, (list, tuple)) and roles, 'roles should be a non-empty list or tuple, given: %s' % roles
    assert isinstance(token, basestring) and token, 'token should be a non-empty string, given: %s' % token
    for role in roles:
        data = {"roles": [role]}
        response = send_request('post', UserServiceApiUrl.USER_ROLES_API % user_id,
                                token, data=data)
        if response.status_code == codes.BAD_REQUEST:
            assert response.json()['error']['code'] == ErrorCodes.ROLE_ALREADY_EXISTS
        else:
            assert response.status_code == codes.OK


def remove_roles(user_id, roles, token):
    """
    This method sends a DELETE request to UserService to remove given roles to given user
    :param user_id: id of user
    :param roles: permissions list
    :param token: auth token
    :return: True | False
    """
    data = {
        "roles": roles
    }
    response = send_request('delete', UserServiceApiUrl.USER_ROLES_API % user_id,
                            token, data=data)
    print('common_tests : remove_roles: ', response.content)
    assert response.status_code in [codes.OK, codes.BAD_REQUEST]


def delete_scheduler_task(task_id, token, expected_status=(200,)):
    """
    This method sends a DELETE request to Scheduler API to delete  a scheduled task.
    :type task_id: str
    :type token: str
    :type expected_status: tuple[int]
    :rtype dict
    """
    response = send_request('delete', SchedulerApiUrl.TASK % task_id, token)
    print('common_tests : delete_scheduler: ', response.content)
    assert response.status_code in expected_status
    return response.json()


def create_candidate(talent_pool_id, token, expected_status=(201,)):
    """
    This method sends a POST request to Candidate API to create  a candidate.
    :type talent_pool_id: int | long
    :type token: str
    :type expected_status: tuple[int]
    :rtype dict
    """
    data = {
        "candidates": [
            {
                "first_name": fake.first_name(),
                "middle_name": fake.user_name(),
                "last_name": fake.last_name(),
                "talent_pool_ids": {
                    "add": [talent_pool_id]
                },
                "emails": [
                    {
                        "label": "Primary",
                        "address": fake.safe_email(),
                        "is_default": True
                    }
                ]
            }

        ]
    }
    response = send_request('post', CandidateApiUrl.CANDIDATES, token, data=data)
    print('common_tests : create_candidate: ', response.content)
    assert response.status_code in expected_status
    return response.json()


def get_candidate(candidate_id, token, expected_status=(200,)):
    """
    This method sends a GET request to Candidate API to get a candidate info.
    :type candidate_id: int | long
    :type token: str
    :type expected_status: tuple[int]
    :rtype dict
    """
    response = send_request('get', CandidateApiUrl.CANDIDATE % candidate_id, token)
    print('common_tests : get_candidate: ', response.content)
    assert response.status_code in expected_status
    return response.json()


def delete_candidate(candidate_id, token, expected_status=(200,)):
    """
    This method sends a DELETE request to Candidate API to delete a candidate given by candidate_id.
    :type candidate_id: int | long
    :type token: str
    :type expected_status: tuple[int]
    :rtype dict
    """
    response = send_request('delete', CandidateApiUrl.CANDIDATE % candidate_id, token)
    print('common_tests : delete_candidate: ', response.content)
    assert response.status_code in expected_status


def create_smartlist(candidate_ids, talent_pipeline_id, token, expected_status=(201,)):
    """
    This method sends a POST request to CandidatePool API to create a smartlist.
    :type candidate_ids: list[int]
    :type talent_pipeline_id: int | long
    :type token: str
    :type expected_status: tuple[int]
    :rtype dict
    """
    assert isinstance(candidate_ids, (list, tuple)), 'candidate_ids must be list or tuple'
    data = {
        'candidate_ids': candidate_ids,
        'name': fake.word(),
        "talent_pipeline_id": talent_pipeline_id
    }
    response = send_request('post', CandidatePoolApiUrl.SMARTLISTS, token, data=data)
    print('common_tests : create_smartlist: ', response.content)
    assert response.status_code in expected_status
    return response.json()


def delete_smartlist(smartlist_id, token, expected_status=(200,)):
    """
    This method sends a DELETE request to CandidatePool API to delete a smartlist.
    :type smartlist_id: int | long
    :type token: str
    :type expected_status: tuple[int]
    :rtype dict
    """
    response = send_request('delete', CandidatePoolApiUrl.SMARTLIST % smartlist_id, token)
    print('common_tests : delete_smartlist: ', response.content)
    assert response.status_code in expected_status
    return response.json()


def get_smartlist_candidates(smartlist_id, token, expected_status=(200,), count=None):
    """
    This method sends a GET request to CandidatePool API to get list of candidates associated to  a smartlist.
    :type smartlist_id: int | long
    :type token: str
    :type expected_status: tuple[int]
    :rtype dict
    """

    response = send_request('get', CandidatePoolApiUrl.SMARTLIST_CANDIDATES % smartlist_id, token)
    print('common_tests : get_smartlist_candidates: ', response.content)
    assert response.status_code in expected_status
    response = response.json()
    if count:
        assert len(response['candidates']) == count
    return response


def create_talent_pipelines(token, talent_pool_id, count=1, expected_status=(200,)):
    """
    This method sends a POST request to CandidatePool API to create  a talent pipeline.
    :type token: str
    :type talent_pool_id: int | long
    :type count: int
    :type expected_status: tuple[int]
    :rtype dict
    """
    data = {
        "talent_pipelines": []
    }
    for index in xrange(count):
        talent_pipeline = {
              "name": randomword(30),
              "description": fake.paragraph(),
              "talent_pool_id": talent_pool_id,
              "date_needed": (datetime.now() + timedelta(days=100)).strftime("%Y-%m-%d")
        }
        data["talent_pipelines"].append(talent_pipeline)
    response = send_request('post', CandidatePoolApiUrl.TALENT_PIPELINES, token, data=data)
    print('common_tests : create_talent_pipelines: ', response.content)
    assert response.status_code in expected_status
    return response.json()


def get_talent_pipeline(talent_pipeline_id, token, expected_status=(200,)):
    """
    This method sends a GET request to CandidatePool API to get talent pipeline.
    :type talent_pipeline_id: int | long
    :type token: str
    :type expected_status: tuple[int]
    :rtype dict
    """
    response = send_request('get', CandidatePoolApiUrl.TALENT_PIPELINE % talent_pipeline_id, token)
    print('common_tests : get_talent_pipeline: ', response.content)
    assert response.status_code in expected_status
    return response.json()


def delete_talent_pipeline(talent_pipeline_id, token, expected_status=(200,)):
    """
    This method sends a DELETE request to CandidatePool API to delete a specific talent pipeline.
    :type talent_pipeline_id: int | long
    :type token: str
    :type expected_status: tuple[int]
    :rtype dict
    """
    response = send_request('delete', CandidatePoolApiUrl.TALENT_PIPELINE % talent_pipeline_id,
                            token)
    print('common_tests : delete_talent_pipeline: ', response.content)
    assert response.status_code in expected_status
    return response.json()


def create_talent_pools(token, count=1, expected_status=(200,)):
    """
    This method sends a POST request to CandidatePool API to create a talent pool.
    :type token: str
    :type count: int | long
    :type expected_status: tuple[int]
    :rtype dict
    """
    data = {
        "talent_pools": []
    }
    for index in xrange(count):
        talent_pool = {
                "name": str(uuid.uuid4())[:20],
                "description": fake.paragraph()
            }
        data["talent_pools"].append(talent_pool)
    response = send_request('post', CandidatePoolApiUrl.TALENT_POOLS, token, data=data)
    print('common_tests : create_talent_pools: ', response.content)
    assert response.status_code in expected_status
    return response.json()


def get_talent_pool(talent_pool_id, token, expected_status=(200,)):
    """
    This method sends a GET request to CandidatePool API to get a specific talent pool.
    :type talent_pool_id: int | long
    :type token: str
    :type expected_status: tuple[int]
    :rtype dict
    """
    response = send_request('get', CandidatePoolApiUrl.TALENT_POOL % talent_pool_id, token)
    print('common_tests : get_talent_pool: ', response.content)
    assert response.status_code in expected_status
    return response.json()


def delete_talent_pool(talent_pool_id, token, expected_status=(200,)):
    """
    This method sends a DELETE request to CandidatePool API to delete a talent pool.
    :type talent_pool_id: int | long
    :type token: str
    :type expected_status: tuple[int]
    :rtype dict
    """
    response = send_request('delete', CandidatePoolApiUrl.TALENT_POOL % talent_pool_id,
                            token)
    print('common_tests : delete_talent_pool: ', response.content)
    assert response.status_code in expected_status
    return response.json()
<|MERGE_RESOLUTION|>--- conflicted
+++ resolved
@@ -8,13 +8,6 @@
 # 3rd party imports
 import requests
 from faker import Faker
-<<<<<<< HEAD
-from requests import codes as HttpStatus
-
-from ..tests.conftest import randomword
-from ..routes import UserServiceApiUrl, AuthApiUrl, CandidateApiUrl, CandidatePoolApiUrl, \
-    SchedulerApiUrl
-=======
 from requests import codes
 from dateutil.parser import parse
 
@@ -23,7 +16,6 @@
 from ..tests.conftest import randomword
 from ..routes import (UserServiceApiUrl, AuthApiUrl, CandidateApiUrl,
                       CandidatePoolApiUrl, SchedulerApiUrl)
->>>>>>> c59f3257
 
 fake = Faker()
 
