--- conflicted
+++ resolved
@@ -30,7 +30,6 @@
 fake = Faker()
 
 
-<<<<<<< HEAD
 @contract
 def send_request(method, url, access_token, data=None, params=None, is_json=True, verify=True):
     """
@@ -129,8 +128,6 @@
         assert response.status_code == codes.BAD_REQUEST
 
 
-=======
->>>>>>> 3873f9a2
 def response_info(response):
     """
     Function returns the following response information if available:
