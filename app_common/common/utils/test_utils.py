--- conflicted
+++ resolved
@@ -14,14 +14,9 @@
 
 # Service specific imports
 from ..error_codes import ErrorCodes
-<<<<<<< HEAD
-from ..routes import UserServiceApiUrl, AuthApiRoutes, CandidateApiUrl, CandidatePoolApiUrl, \
-    SchedulerApiUrl
-=======
 from ..tests.conftest import randomword
-from ..routes import (UserServiceApiUrl, AuthApiUrl, CandidateApiUrl,
+from ..routes import (UserServiceApiUrl, AuthApiRoutes, CandidateApiUrl,
                       CandidatePoolApiUrl, SchedulerApiUrl)
->>>>>>> 2536131e
 
 fake = Faker()
 
@@ -103,7 +98,7 @@
             'refresh_token': data.get('refresh_token'),
             'grant_type': 'refresh_token'
             }
-    resp = requests.post(AuthApiUrl.TOKEN_CREATE, data=data)
+    resp = requests.post(AuthApiRoutes().TOKEN_CREATE, data=data)
     print('common_tests : refresh_token: ', resp.content)
     assert resp.status_code == codes.OK
     resp = resp.json()
@@ -126,13 +121,7 @@
             'password': info.get('password'),
             'grant_type': 'password'
             }
-<<<<<<< HEAD
     resp = requests.post(AuthApiRoutes().TOKEN_CREATE, data=data)
-    assert resp.status_code == HttpStatus.OK
-    token = resp.json()['access_token']
-    return token
-=======
-    resp = requests.post(AuthApiUrl.TOKEN_CREATE, data=data)
     print('common_tests : get_token: ', resp.content)
     assert resp.status_code == codes.OK
     resp = resp.json()
@@ -142,7 +131,6 @@
     if parse(resp['expires_at']) < one_minute_later:
         access_token = refresh_token(data)
     return access_token
->>>>>>> 2536131e
 
 
 def unauthorize_test(method, url, data=None):
