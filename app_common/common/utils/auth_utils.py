--- conflicted
+++ resolved
@@ -5,11 +5,8 @@
 # Standard Library
 import json
 from functools import wraps
-
 # Third Party
 import requests
-from werkzeug.security import generate_password_hash
-
 # Application/Module Specific
 from ..utils.handy_functions import random_letter_digit_string
 from flask import current_app as app
@@ -130,34 +127,6 @@
     return domain_roles
 
 
-<<<<<<< HEAD
-=======
-# This should be deprecated now that there is as decorator and once decorator has improved error
-# messages.
-def authenticate_oauth_user(request, token=None):
-    """
-    :param flask.wrappers.Request request: Flask Request object
-    :return:
-    """
-    if token:
-        oauth_token = token
-    else:
-        try:
-            oauth_token = request.headers['Authorization']
-        except KeyError:
-            return {'error': {'code': None, 'message': 'No Authorization set', 'http_code': 400}}
-    r = requests.get(app.config['OAUTH_AUTHORIZE_URI'], headers={'Authorization': 'bearer {}'.format(oauth_token)})
-    if r.status_code != 200:
-        return {'error': {'code': 3, 'message': 'Not authorized', 'http_code': 401}}
-    valid_user_id = json.loads(r.text).get('user_id')
-    if not valid_user_id:
-        return {'error': {'code': 25,
-                          'message': "Access token is invalid. Please refresh your token"},
-                'http_code': 400}
-    return {'user_id': valid_user_id}
-
-
->>>>>>> 9adebbd2
 def get_token_by_client_and_user(client_id, user_id, db):
     # Fetches an Oauth2 token given a client_id/user_id.
     token = db.session.query(Token).filter_by(client_id=client_id, user_id=user_id).first()
