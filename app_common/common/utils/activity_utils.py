"""
    This class contains the Activity Message Ids to create an activity for a particular action.
    This is placed inside common/utils/ so that other services can use this to create activities
    without initializing activity_service.
"""
__author__ = 'basit'


class ActivityMessageIds(object):
    """
    This class contains the Activity Message Ids to create an activity for a particular action.
    This is placed inside common/utils/ so that other services can use this to create activities
    without initializing activity_service.
    """
    CANDIDATE_CREATE_WEB = 1
    CANDIDATE_UPDATE = 2
    CANDIDATE_DELETE = 3
    CANDIDATE_CREATE_CSV = 18
    CANDIDATE_CREATE_WIDGET = 19
    CANDIDATE_CREATE_MOBILE = 20  # TODO add in

    # params=dict(id, name)
    # All Campaigns
    CAMPAIGN_CREATE = 4
    CAMPAIGN_DELETE = 5
    CAMPAIGN_SEND = 6  # also has num_candidates
    CAMPAIGN_EXPIRE = 7  # recurring campaigns only # TODO implement
    CAMPAIGN_PAUSE = 21
    CAMPAIGN_RESUME = 22
    CAMPAIGN_SCHEDULE = 27

    # params=dict(name, is_smartlist=0/1)
    SMARTLIST_CREATE = 8
    SMARTLIST_DELETE = 9
    SMARTLIST_ADD_CANDIDATE = 10  # also has formattedName (of candidate) and candidateId
    SMARTLIST_REMOVE_CANDIDATE = 11  # also has formattedName and candidateId

    USER_CREATE = 12  # params=dict(firstName, lastName)

    WIDGET_VISIT = 13  # params=dict(client_ip)

    # TODO implement frontend + backend
    NOTIFICATION_CREATE = 14  # when we want to show the users a message

    # params=dict(candidateId, campaign_name, candidate_name)
    # Email campaign
    CAMPAIGN_EMAIL_SEND = 15
    CAMPAIGN_EMAIL_OPEN = 16
    CAMPAIGN_EMAIL_CLICK = 17

    # Social Network Service
    RSVP_EVENT = 23
    EVENT_CREATE = 28
    EVENT_DELETE = 29
    EVENT_UPDATE = 30

    # SMS campaign
    CAMPAIGN_SMS_SEND = 24
    CAMPAIGN_SMS_CLICK = 25
    CAMPAIGN_SMS_REPLY = 26
<<<<<<< HEAD

    # Talent Pipelines
    PIPELINE_CREATE = 31
    PIPELINE_DELETE = 32

    # Talent Pools
    TALENT_POOL_CREATE = 33
    TALENT_POOL_DELETE = 34

    # Dumblists
    # TODO
=======
    CAMPAIGN_SMS_CREATE = 28

    # Push campaign
    CAMPAIGN_PUSH_CREATE = 29
    CAMPAIGN_PUSH_SEND = 30
    CAMPAIGN_PUSH_CLICK = 31

>>>>>>> 21bb5756
<|MERGE_RESOLUTION|>--- conflicted
+++ resolved
@@ -12,6 +12,11 @@
     This is placed inside common/utils/ so that other services can use this to create activities
     without initializing activity_service.
     """
+####################################################################################################
+#   LEGACY CODES
+####################################################################################################
+
+    # params=dict(formattedName)
     CANDIDATE_CREATE_WEB = 1
     CANDIDATE_UPDATE = 2
     CANDIDATE_DELETE = 3
@@ -35,9 +40,11 @@
     SMARTLIST_ADD_CANDIDATE = 10  # also has formattedName (of candidate) and candidateId
     SMARTLIST_REMOVE_CANDIDATE = 11  # also has formattedName and candidateId
 
-    USER_CREATE = 12  # params=dict(firstName, lastName)
+    # params=dict(firstName, lastName)
+    USER_CREATE = 12
 
-    WIDGET_VISIT = 13  # params=dict(client_ip)
+    # params=dict(client_ip)
+    WIDGET_VISIT = 13
 
     # TODO implement frontend + backend
     NOTIFICATION_CREATE = 14  # when we want to show the users a message
@@ -58,19 +65,10 @@
     CAMPAIGN_SMS_SEND = 24
     CAMPAIGN_SMS_CLICK = 25
     CAMPAIGN_SMS_REPLY = 26
-<<<<<<< HEAD
-
-    # Talent Pipelines
-    PIPELINE_CREATE = 31
-    PIPELINE_DELETE = 32
-
-    # Talent Pools
-    TALENT_POOL_CREATE = 33
-    TALENT_POOL_DELETE = 34
 
     # Dumblists
     # TODO
-=======
+
     CAMPAIGN_SMS_CREATE = 28
 
     # Push campaign
@@ -78,4 +76,31 @@
     CAMPAIGN_PUSH_SEND = 30
     CAMPAIGN_PUSH_CLICK = 31
 
->>>>>>> 21bb5756
+####################################################################################################
+#   V2.0+ Codes
+#   Activity Codes are set up in blocks of 100 to avoid search for the last used int.
+####################################################################################################
+
+    # RESUME_PARSING_SERVICE 100-199
+    # USER_SERVICE_PORT  200-299
+    # CANDIDATE_SERVICE 300-399
+    # WIDGET_SERVICE 400-499
+    # SOCIAL_NETWORK_SERVICE 500-599
+
+    # CANDIDATE_POOL_SERVICE = 600-699
+
+    # params = dict(name)
+    PIPELINE_CREATE = 600
+    PIPELINE_DELETE = 601
+    # params = dict(name)
+    TALENT_POOL_CREATE = 602
+    TALENT_POOL_DELETE = 603
+    # params = dict(name)
+    DUMBLIST_CREATE = 604
+    DUMBLIST_DELETE = 605
+
+    # SPREADSHEET_IMPORT_SERVICE 700-799
+    # DASHBOARD_SERVICE 800-899
+    # SCHEDULER_SERVICE 900-999
+    # SMS_CAMPAIGN_SERVICE 1000-1099
+    # EMAIL_CAMPAIGN_SERVICE 1100-1199