--- conflicted
+++ resolved
@@ -404,9 +404,5 @@
         return generate_jwt_headers(JSON_CONTENT_TYPE_HEADER['content-type'])
     else:
         authorization_header_value = oauth_token if 'Bearer' in oauth_token else 'Bearer %s' % oauth_token
-<<<<<<< HEAD
-        return {'Authorization': authorization_header_value, 'Content-Type': 'application/json'}
-=======
         return {'Authorization': authorization_header_value,
-                'Content-Type': JSON_CONTENT_TYPE_HEADER['content-type']}
->>>>>>> 64ff898d
+                'Content-Type': JSON_CONTENT_TYPE_HEADER['content-type']}