"""Misc functions that have no logical grouping to a module."""
__author__ = 'erikfarmer'

import re
import json
import pytz
import random
import string
import requests
from pytz import timezone
from datetime import datetime
from itertools import izip_longest
from ..models.db import db
from flask import current_app, request
from requests import ConnectionError
from ..talent_config_manager import TalentConfigKeys
from ..models.user import User, UserScopedRoles, DomainRole
from ..error_handling import UnauthorizedError, ResourceNotFound, InvalidUsage, InternalServerError

JSON_CONTENT_TYPE_HEADER = {'content-type': 'application/json'}

JSON_CONTENT_TYPE_HEADER = {'content-type': 'application/json'}


def random_word(length):
    """Creates a random lowercase string, usefull for testing data."""
    return ''.join(random.choice(string.lowercase) for i in xrange(length))


def random_letter_digit_string(size=6, chars=string.lowercase + string.digits):
    """Creates a random string of lowercase/uppercase letter and digits."""
    return ''.join(random.choice(chars) for _ in range(size))


def add_role_to_test_user(test_user, role_names):
    """
    This function will add roles to a test_user just for testing purpose
    :param User test_user: User object
    :param list[str] role_names: List of role names
    :return:
    """
    for role_name in role_names:
        try:
            DomainRole.save(role_name)
        except Exception:
            db.session.rollback()
            pass

    UserScopedRoles.add_roles(test_user, role_names)


def camel_case_to_snake_case(name):
    """ Convert camel case to underscore case
        socialNetworkId --> social_network_id

            :Example:

                result = camel_case_to_snake_case('socialNetworkId')
                assert result == 'social_network_id'

    """
    # name_ = re.sub('(.)([A-Z][a-z]+)', r'\1_\2', name)
    # return re.sub('([a-z0-9])([A-Z0-9])', r'\1_\2', name_).lower()
    name = re.sub('(.)([A-Z][a-z]+)', r'\1_\2', name)
    name = re.sub('(.)([0-9]+)', r'\1_\2', name)
    return re.sub('([a-z0-9])([A-Z])', r'\1_\2', name).lower()


def snake_case_to_pascal_case(name):
    """ Convert string or unicode from lower-case underscore to camel-case
        e.g. appt_type_id --> ApptTypeId

            :Example:

                result = snake_case_to_camel_case('social_network_id')
                assert result == 'SocialNetworkId'
    """
    if not isinstance(name, basestring):
        raise InvalidUsage('Include name as str.')
    splitted_string = name.split('_')
    # use string's class to work on the string to keep its type
    class_ = name.__class__
    return class_.join('', map(class_.capitalize, splitted_string))


<<<<<<< HEAD
=======
def url_conversion(long_url):
    """
    We use Google's URL Shortener API to shorten the given URL.
    In this function we pass a URL which we want to shorten and on
    success it saves record in database and returns its id.
    :param long_url: The URL which we want to be shortened
    :type long_url: str
    :return: shortened URL, and error message if any else ''
    :rtype: tuple
    """
    if not isinstance(long_url, basestring):
        raise InvalidUsage('Pass URL(to be shortened) as a string',
                           error_code=InvalidUsage.http_status_code())
    google_api_url = 'https://www.googleapis.com/urlshortener/v1/url?key=%s'
    payload = json.dumps({'longUrl': long_url})
    response = http_request('POST',
                            google_api_url % current_app.config['GOOGLE_URL_SHORTENER_API_KEY'],
                            headers=JSON_CONTENT_TYPE_HEADER, data=payload)
    json_data = response.json()
    if 'error' not in json_data:
        return json_data['id'], ''
    else:
        error_message = "Error while shortening URL. Long URL is %s. " \
                        "Error dict is %s" % (long_url, json_data['error']['errors'][0])
        return None, error_message


def to_utc_str(dt):
    """
    This converts given datetime in '2015-10-08T06:16:55Z' format.
    :param dt: given datetime
    :type dt: datetime
    :return: UTC date in str
    :rtype: str
    """
    if not isinstance(dt, datetime):
        raise InvalidUsage('Given param should be datetime obj')
    return dt.strftime("%Y-%m-%dT%H:%M:%SZ")


def get_utc_datetime(dt, tz):
    """
    This method takes datetime object and timezone name and returns UTC specific datetime
    :Example:
        >> now = datetime.now()  # datetime(2015, 10, 8, 11, 16, 55, 520914)
        >> timezone = 'Asia/Karachi'
        >> utc_datetime = get_utc_datetime(now, timezone) # '2015-10-08T06:16:55Z
    :param dt: datetime object
    :type dt: datetime
    :return: timezone specific datetime object
    :rtype string
    """
    assert tz, 'Timezone should not be none'
    assert isinstance(dt, datetime), 'dt should be datetime object'
    # get timezone info from given datetime object
    local_timezone = timezone(tz)
    try:
        local_dt = local_timezone.localize(dt, is_dst=None)
    except ValueError:
        # datetime object already contains timezone info
        return dt.strftime("%Y-%m-%dT%H:%M:%SZ")
    utc_dt = local_dt.astimezone(pytz.utc)
    return utc_dt.strftime("%Y-%m-%dT%H:%M:%SZ")


>>>>>>> e1b056ee
def grouper(iterable, group_size, fillvalue=None):
    """
    Collect data into fixed-length chunks or blocks
    i.e grouper('ABCDEFG', 3, 'x') --> ABC DEF Gxx
    :param iterable: Iterable item for 'chunking'.
    :param group_size: How many items should be in a group.
    :param fillvalue: Optional arg to fill chunks that are less than the defined group size.
    :return type: itertools.izip_longest
    """
    args = [iter(iterable)] * group_size
    return izip_longest(*args, fillvalue=fillvalue)


def http_request(method_type, url, params=None, headers=None, data=None, user_id=None):
    """
    This is common function to make HTTP Requests. It takes method_type (GET or POST)
    and makes call on given URL. It also handles/logs exception.
    :param method_type: GET or POST.
    :param url: resource URL.
    :param params: params to be sent in URL.
    :param headers: headers for Authorization.
    :param data: data to be sent.
    :param user_id: Id of logged in user.
    :type method_type: str
    :type url: str
    :type params: dict
    :type headers: dict
    :type data: dict
    :type user_id: int | long
    :return: response from HTTP request or None
    :Example:
        If we are requesting scheduler_service to GET a task, we will use this method as
            http_request('GET', SchedulerApiUrl.TASK % scheduler_task_id, headers=oauth_header)
    """
    logger = current_app.config[TalentConfigKeys.LOGGER]
    if not isinstance(method_type, basestring):
        raise InvalidUsage('Method type should be str. e.g. POST etc')
    if not isinstance(url, basestring):
        error_message = 'URL must be string. Unable to make "%s" Call' % method_type
        logger.error('http_request: Error: %s, user_id: %s'
                     % (error_message, user_id))
        raise InvalidUsage(error_message)
    if method_type.upper() in ['GET', 'POST', 'PUT', 'DELETE', 'PATCH']:
        method = getattr(requests, method_type.lower())
        response = None
        error_message = None
        try:
            response = method(url, params=params, headers=headers, data=data, verify=False)
            # If we made a bad request (a 4XX client error or 5XX server
            # error response),
            # we can raise it with Response.raise_for_status():"""
            response.raise_for_status()
        except requests.exceptions.HTTPError as e:
            if e.response.status_code == ResourceNotFound.http_status_code():
                # 404 is the error code for Resource Not found
                raise ResourceNotFound(response.content)
            elif e.response.status_code == UnauthorizedError.http_status_code():
                # 401 is the error code for Not Authorized user(Expired Token)
                raise UnauthorizedError(response.content)
            # checks if error occurred on "Server" or is it a bad request
            elif e.response.status_code < InternalServerError.http_status_code():
                try:
                    # In case of Meetup, we have error details in e.response.json()['errors'].
                    # So, tyring to log as much
                    # details of error as we can.
                    json_response = e.response.json()
                    if 'errors' in json_response:
                        error_message = \
                            e.message + ', Details: ' + json.dumps(json_response['errors'])
                    elif 'error_description' in json_response:
                        error_message = e.message + ', Details: ' + json.dumps(
                            json_response['error_description'])
                    else:
                        error_message = e.message
                except AttributeError:
                    error_message = e.message
            else:
                # raise any Server error
                raise
        except ConnectionError:
            # This check is for if any talent service is not running. It logs the URL on
            # which request was made.
            logger.exception(
                "http_request: Couldn't make %s call on %s. "
                "Make sure requested server is running." % (method_type, url))
            raise
        except requests.RequestException as e:
            logger.exception('http_request: HTTP request failed, %s' % e.message)
            raise

        if error_message:
            logger.exception('http_request: HTTP request failed, %s, '
                             'user_id: %s', error_message, user_id)
        return response
    else:
        logger.error('http_request: Unknown Method type %s ' % method_type)
        raise InvalidUsage('Unknown method type(%s) provided' % method_type)


def validate_required_fields(data_dict, required_fields):
    """
    This function returns the keys as specified by required_fields, that are not present in
    the data_dict. If any of the field is missing, it raises missing
    :param data_dict:
    :param required_fields:
    :type data_dict: dict
    :type required_fields: list
    :exception: Invalid Usage
    """
    if not isinstance(data_dict, dict):
        raise InvalidUsage('data_dict must be instance of dictionary.')
    if not isinstance(required_fields, (tuple, list)):
        raise InvalidUsage('required_fields must be instance of list.')
    missing_keys = list(set(required_fields) - set(data_dict.keys()))
    if missing_keys:
        raise InvalidUsage('Required fields are missing from given data.%s' % missing_keys,
                           error_code=InvalidUsage.http_status_code())


def find_missing_items(data_dict, required_fields=None, verify_all=False):
    """
    This function is used to find the missing items (either key or its value)in given
    data_dict. If verify_all is true, this function checks all the keys present in data_dict
    if they are empty or not. Otherwise it verify only those fields as given in required_fields.

    :Example:

        >>> data_dict = {'name' : 'Name', 'title': 'myTitle'}
        >>> missing_items = find_missing_items(data_dict, required_fields =['name', 'title', 'type']
        >>> print missing_items

         Output will be ['type']
    :param data_dict: given dictionary to be examined
    :param required_fields: keys which need to be checked
    :param verify_all: indicator if we want to check values of all keys or only keys
                            present in required_fields
    :type data_dict: dict
    :type required_fields: list | None
    :type verify_all: bool
    :return: list of missing items
    :rtype: list
    """
    if not isinstance(data_dict, dict):
        raise InvalidUsage('include data_dict as dict.')
    if not data_dict:  # If data_dict is empty, return all the required_fields as missing_item
        return [{item: ''} for item in required_fields]
    elif verify_all:
        # verify that all keys in the data_dict have valid values
        missing_items = [{key: value} for key, value in data_dict.iteritems()
                         if not value and not value == 0]
    else:
        # verify if required fields are present as keys in data_dict
        validate_required_fields(data_dict, required_fields)
        # verify that keys of data_dict present in required_field have valid values
        missing_items = [{key: value} for key, value in data_dict.iteritems()
                         if key in required_fields and not value and not value == 0]
    return [missing_item for missing_item in missing_items]


<<<<<<< HEAD
=======
def raise_if_not_instance_of(obj, instances, exception=InvalidUsage):
    """
    This validates that given object is an instance of given instance. If it is not, it raises
    the given exception.
    :param obj: obj e,g. User object
    :param instances: Class for which given object is expected to be an instance.
    :param exception: Exception to be raised
    :type obj: object
    :type instances: class
    :type exception: Exception
    :exception: Invalid Usage
    """
    if not isinstance(obj, instances):
        given_obj_name = dict(obj=obj).keys()[0]
        error_message = '%s must be an instance of %s.' % (given_obj_name, '%s')
        if isinstance(instances, (list, tuple)):
            raise exception(error_message % ", ".join([instance.__name__
                                                       for instance in instances]))
        else:
            raise exception(error_message % instances.__name__)


>>>>>>> e1b056ee
def sample_phone_number():
    """Create random phone number.
    Phone number only creates area code + 7 random digits
    :rtype: str
    """
    first = random.randint(1, 9)
    second = random.randint(0, 99)
    area_code = (first * 100) + second
    middle = random.randint(101, 999)
    last_four = ''.join(map(str, random.sample(range(10), 4)))
    return "{}-{}-{}".format(area_code, middle, last_four)


def generate_jwt_headers(content_type=None, user_id=None):
    """
    This function will return a dict of JWT based on the user ID and X-Talent-Secret-Key-ID and optional content-type
    :param str content_type: content-type header value
    :return:
    """
    secret_key_id, jw_token = User.generate_jw_token(user_id=request.user.id if request.user else user_id)
    headers = {'Authorization': jw_token, 'X-Talent-Secret-Key-ID': secret_key_id}
    if content_type:
        headers['Content-Type'] = content_type
    return headers


def create_oauth_headers():
    """
    This function will return dict of Authorization and Content-Type headers. If the request context does not
    contain an access token, a dict of JWT based on the user ID and X-Talent-Secret-Key-ID headers are generated.
    :return:
    """
    oauth_token = request.oauth_token
    if not oauth_token:
        return generate_jwt_headers('application/json')
    else:
        authorization_header_value = oauth_token if 'Bearer' in oauth_token else 'Bearer %s' % oauth_token
        return {'Authorization': authorization_header_value, 'Content-Type': 'application/json'}


def raise_if_not_instance_of(obj, instances, exception=InvalidUsage):
    """
    This validates that given object is an instance of given instance. If it is not, it raises
    the given exception.
    :param obj: obj e,g. User object
    :param instances: Class for which given object is expected to be an instance.
    :param exception: Exception to be raised
    :type obj: object
    :type instances: class
    :type exception: Exception
    :exception: Invalid Usage
    """
    if not isinstance(obj, instances):
        given_obj_name = dict(obj=obj).keys()[0]
        error_message = '%s must be an instance of %s.' % (given_obj_name, '%s')
        if isinstance(instances, (list, tuple)):
            raise exception(error_message % ", ".join([instance.__name__
                                                       for instance in instances]))
        else:
            raise exception(error_message % instances.__name__)<|MERGE_RESOLUTION|>--- conflicted
+++ resolved
@@ -83,8 +83,6 @@
     return class_.join('', map(class_.capitalize, splitted_string))
 
 
-<<<<<<< HEAD
-=======
 def url_conversion(long_url):
     """
     We use Google's URL Shortener API to shorten the given URL.
@@ -150,7 +148,6 @@
     return utc_dt.strftime("%Y-%m-%dT%H:%M:%SZ")
 
 
->>>>>>> e1b056ee
 def grouper(iterable, group_size, fillvalue=None):
     """
     Collect data into fixed-length chunks or blocks
@@ -310,8 +307,6 @@
     return [missing_item for missing_item in missing_items]
 
 
-<<<<<<< HEAD
-=======
 def raise_if_not_instance_of(obj, instances, exception=InvalidUsage):
     """
     This validates that given object is an instance of given instance. If it is not, it raises
@@ -334,7 +329,6 @@
             raise exception(error_message % instances.__name__)
 
 
->>>>>>> e1b056ee
 def sample_phone_number():
     """Create random phone number.
     Phone number only creates area code + 7 random digits
@@ -369,29 +363,8 @@
     """
     oauth_token = request.oauth_token
     if not oauth_token:
-        return generate_jwt_headers('application/json')
+        return generate_jwt_headers(JSON_CONTENT_TYPE_HEADER['content-type'])
     else:
         authorization_header_value = oauth_token if 'Bearer' in oauth_token else 'Bearer %s' % oauth_token
-        return {'Authorization': authorization_header_value, 'Content-Type': 'application/json'}
-
-
-def raise_if_not_instance_of(obj, instances, exception=InvalidUsage):
-    """
-    This validates that given object is an instance of given instance. If it is not, it raises
-    the given exception.
-    :param obj: obj e,g. User object
-    :param instances: Class for which given object is expected to be an instance.
-    :param exception: Exception to be raised
-    :type obj: object
-    :type instances: class
-    :type exception: Exception
-    :exception: Invalid Usage
-    """
-    if not isinstance(obj, instances):
-        given_obj_name = dict(obj=obj).keys()[0]
-        error_message = '%s must be an instance of %s.' % (given_obj_name, '%s')
-        if isinstance(instances, (list, tuple)):
-            raise exception(error_message % ", ".join([instance.__name__
-                                                       for instance in instances]))
-        else:
-            raise exception(error_message % instances.__name__)+        return {'Authorization': authorization_header_value,
+                'Content-Type': JSON_CONTENT_TYPE_HEADER['content-type']}