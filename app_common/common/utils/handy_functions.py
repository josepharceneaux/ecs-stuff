"""Misc functions that have no logical grouping to a module."""
__author__ = 'erikfarmer'
<<<<<<< HEAD
=======
import json
import requests
from flask import current_app, request
from requests.packages.urllib3.connection import ConnectionError
from ..talent_config_manager import TalentConfigKeys
from ..error_handling import UnauthorizedError, ResourceNotFound, InvalidUsage, InternalServerError
>>>>>>> 55ca4021
import re
import json
import pytz
import random
import string
import requests
from pytz import timezone
from datetime import datetime
from itertools import izip_longest
from ..models.db import db
from flask import current_app
from requests import ConnectionError
from ..talent_config_manager import TalentConfigKeys
from ..models.user import User, UserScopedRoles, DomainRole
from ..error_handling import UnauthorizedError, ResourceNotFound, InvalidUsage, InternalServerError

JSON_CONTENT_TYPE_HEADER = {'content-type': 'application/json'}


def random_word(length):
    """Creates a random lowercase string, usefull for testing data."""
    return ''.join(random.choice(string.lowercase) for i in xrange(length))


def random_letter_digit_string(size=6, chars=string.lowercase + string.digits):
    """Creates a random string of lowercase/uppercase letter and digits."""
    return ''.join(random.choice(chars) for _ in range(size))


def add_role_to_test_user(test_user, role_names):
    """
    This function will add roles to a test_user just for testing purpose
    :param User test_user: User object
    :param list[str] role_names: List of role names
    :return:
    """
    for role_name in role_names:
        try:
            DomainRole.save(role_name)
        except Exception:
            db.session.rollback()
            pass

    UserScopedRoles.add_roles(test_user, role_names)


def camel_case_to_snake_case(name):
    """ Convert camel case to underscore case
        socialNetworkId --> social_network_id

            :Example:

                result = camel_case_to_snake_case('socialNetworkId')
                assert result == 'social_network_id'

    """
    # name_ = re.sub('(.)([A-Z][a-z]+)', r'\1_\2', name)
    # return re.sub('([a-z0-9])([A-Z0-9])', r'\1_\2', name_).lower()
    name = re.sub('(.)([A-Z][a-z]+)', r'\1_\2', name)
    name = re.sub('(.)([0-9]+)', r'\1_\2', name)
    return re.sub('([a-z0-9])([A-Z])', r'\1_\2', name).lower()


def snake_case_to_pascal_case(name):
    """ Convert string or unicode from lower-case underscore to camel-case
        e.g. appt_type_id --> ApptTypeId

            :Example:

                result = snake_case_to_camel_case('social_network_id')
                assert result == 'SocialNetworkId'
    """
    if not isinstance(name, basestring):
        raise InvalidUsage('Include name as str.')
    splitted_string = name.split('_')
    # use string's class to work on the string to keep its type
    class_ = name.__class__
    return class_.join('', map(class_.capitalize, splitted_string))


def url_conversion(long_url):
    """
    We use Google's URL Shortener API to shorten the given URL.
    In this function we pass a URL which we want to shorten and on
    success it saves record in database and returns its id.
    :param long_url: The URL which we want to be shortened
    :type long_url: str
    :return: shortened URL, and error message if any else ''
    :rtype: tuple
    """
    if not isinstance(long_url, basestring):
        raise InvalidUsage('Pass URL(to be shortened) as a string',
                           error_code=InvalidUsage.http_status_code())
    google_api_url = 'https://www.googleapis.com/urlshortener/v1/url?key=%s'
    payload = json.dumps({'longUrl': long_url})
    response = http_request('POST',
                            google_api_url % current_app.config['GOOGLE_URL_SHORTENER_API_KEY'],
                            headers=JSON_CONTENT_TYPE_HEADER, data=payload)
    json_data = response.json()
    if 'error' not in json_data:
        return json_data['id'], ''
    else:
        error_message = "Error while shortening URL. Long URL is %s. " \
                        "Error dict is %s" % (long_url, json_data['error']['errors'][0])
        return None, error_message


def to_utc_str(dt):
    """
    This converts given datetime in '2015-10-08T06:16:55Z' format.
    :param dt: given datetime
    :type dt: datetime
    :return: UTC date in str
    :rtype: str
    """
    if not isinstance(dt, datetime):
        raise InvalidUsage('Given param should be datetime obj')
    return dt.strftime("%Y-%m-%dT%H:%M:%SZ")


def get_utc_datetime(dt, tz):
    """
    This method takes datetime object and timezone name and returns UTC specific datetime
    :Example:
        >> now = datetime.now()  # datetime(2015, 10, 8, 11, 16, 55, 520914)
        >> timezone = 'Asia/Karachi'
        >> utc_datetime = get_utc_datetime(now, timezone) # '2015-10-08T06:16:55Z
    :param dt: datetime object
    :type dt: datetime
    :return: timezone specific datetime object
    :rtype string
    """
    assert tz, 'Timezone should not be none'
    assert isinstance(dt, datetime), 'dt should be datetime object'
    # get timezone info from given datetime object
    local_timezone = timezone(tz)
    try:
        local_dt = local_timezone.localize(dt, is_dst=None)
    except ValueError:
        # datetime object already contains timezone info
        return dt.strftime("%Y-%m-%dT%H:%M:%SZ")
    utc_dt = local_dt.astimezone(pytz.utc)
    return utc_dt.strftime("%Y-%m-%dT%H:%M:%SZ")


def grouper(iterable, group_size, fillvalue=None):
    """
    Collect data into fixed-length chunks or blocks
    i.e grouper('ABCDEFG', 3, 'x') --> ABC DEF Gxx
    :param iterable: Iterable item for 'chunking'.
    :param group_size: How many items should be in a group.
    :param fillvalue: Optional arg to fill chunks that are less than the defined group size.
    :return type: itertools.izip_longest
    """
    args = [iter(iterable)] * group_size
    return izip_longest(*args, fillvalue=fillvalue)


def http_request(method_type, url, params=None, headers=None, data=None, user_id=None):
    """
    This is common function to make HTTP Requests. It takes method_type (GET or POST)
    and makes call on given URL. It also handles/logs exception.
    :param method_type: GET or POST.
    :param url: resource URL.
    :param params: params to be sent in URL.
    :param headers: headers for Authorization.
    :param data: data to be sent.
    :param user_id: Id of logged in user.
    :type method_type: str
    :type url: str
    :type params: dict
    :type headers: dict
    :type data: dict
    :type user_id: int | long
    :return: response from HTTP request or None
    :Example:
        If we are requesting scheduler_service to GET a task, we will use this method as
            http_request('GET', SchedulerApiUrl.TASK % scheduler_task_id, headers=oauth_header)
    """
    logger = current_app.config[TalentConfigKeys.LOGGER]
    if not isinstance(method_type, basestring):
        raise InvalidUsage('Method type should be str. e.g. POST etc')
    if not isinstance(url, basestring):
        error_message = 'URL must be string. Unable to make "%s" Call' % method_type
        logger.error('http_request: Error: %s, user_id: %s'
                     % (error_message, user_id))
        raise InvalidUsage(error_message)
    if method_type.upper() in ['GET', 'POST', 'PUT', 'DELETE', 'PATCH']:
        method = getattr(requests, method_type.lower())
        response = None
        error_message = None
        try:
            response = method(url, params=params, headers=headers, data=data, verify=False)
            # If we made a bad request (a 4XX client error or 5XX server
            # error response),
            # we can raise it with Response.raise_for_status():"""
            response.raise_for_status()
        except requests.exceptions.HTTPError as e:
            if e.response.status_code == ResourceNotFound.http_status_code():
                # 404 is the error code for Resource Not found
                raise ResourceNotFound(response.content)
            elif e.response.status_code == UnauthorizedError.http_status_code():
                # 401 is the error code for Not Authorized user(Expired Token)
                raise UnauthorizedError(response.content)
            # checks if error occurred on "Server" or is it a bad request
            elif e.response.status_code < InternalServerError.http_status_code():
                try:
                    # In case of Meetup, we have error details in e.response.json()['errors'].
                    # So, tyring to log as much
                    # details of error as we can.
                    json_response = e.response.json()
                    if 'errors' in json_response:
                        error_message = \
                            e.message + ', Details: ' + json.dumps(json_response['errors'])
                    elif 'error_description' in json_response:
                        error_message = e.message + ', Details: ' + json.dumps(
                            json_response['error_description'])
                    else:
                        error_message = e.message
                except AttributeError:
                    error_message = e.message
            else:
                # raise any Server error
                raise
        except ConnectionError:
            # This check is for if any talent service is not running. It logs the URL on
            # which request was made.
            logger.exception(
                "http_request: Couldn't make %s call on %s. "
                "Make sure requested server is running." % (method_type, url))
            raise
        except requests.RequestException as e:
            logger.exception('http_request: HTTP request failed, %s' % e.message)
            raise

        if error_message:
            logger.exception('http_request: HTTP request failed, %s, '
                             'user_id: %s', error_message, user_id)
        return response
    else:
        logger.error('http_request: Unknown Method type %s ' % method_type)
        raise InvalidUsage('Unknown method type(%s) provided' % method_type)


def validate_required_fields(data_dict, required_fields):
    """
    This function returns the keys as specified by required_fields, that are not present in
    the data_dict. If any of the field is missing, it raises missing
    :param data_dict:
    :param required_fields:
    :type data_dict: dict
    :type required_fields: list
    :exception: Invalid Usage
    """
    if not isinstance(data_dict, dict):
        raise InvalidUsage('data_dict must be instance of dictionary.')
    if not isinstance(required_fields, (tuple, list)):
        raise InvalidUsage('required_fields must be instance of list.')
    missing_keys = list(set(required_fields) - set(data_dict.keys()))
    if missing_keys:
        raise InvalidUsage('Required fields are missing from given data.%s' % missing_keys,
                           error_code=InvalidUsage.http_status_code())


def find_missing_items(data_dict, required_fields=None, verify_all=False):
    """
    This function is used to find the missing items (either key or its value)in given
    data_dict. If verify_all is true, this function checks all the keys present in data_dict
    if they are empty or not. Otherwise it verify only those fields as given in required_fields.

    :Example:

        >>> data_dict = {'name' : 'Name', 'title': 'myTitle'}
        >>> missing_items = find_missing_items(data_dict, required_fields =['name', 'title', 'type']
        >>> print missing_items

         Output will be ['type']
    :param data_dict: given dictionary to be examined
    :param required_fields: keys which need to be checked
    :param verify_all: indicator if we want to check values of all keys or only keys
                            present in required_fields
    :type data_dict: dict
    :type required_fields: list | None
    :type verify_all: bool
    :return: list of missing items
    :rtype: list
    """
    if not isinstance(data_dict, dict):
        raise InvalidUsage('include data_dict as dict.')
    if not data_dict:  # If data_dict is empty, return all the required_fields as missing_item
        return [{item: ''} for item in required_fields]
    elif verify_all:
        # verify that all keys in the data_dict have valid values
        missing_items = [{key: value} for key, value in data_dict.iteritems()
                         if not value and not value == 0]
    else:
        # verify if required fields are present as keys in data_dict
        validate_required_fields(data_dict, required_fields)
        # verify that keys of data_dict present in required_field have valid values
        missing_items = [{key: value} for key, value in data_dict.iteritems()
                         if key in required_fields and not value and not value == 0]
    return [missing_item for missing_item in missing_items]


def raise_if_not_instance_of(obj, instances, exception=InvalidUsage):
    """
    This validates that given object is an instance of given instance. If it is not, it raises
    the given exception.
    :param obj: obj e,g. User object
    :param instances: Class for which given object is expected to be an instance.
    :param exception: Exception to be raised
    :type obj: object
    :type instances: class
    :type exception: Exception
    :exception: Invalid Usage
    """
    if not isinstance(obj, instances):
        given_obj_name = dict(obj=obj).keys()[0]
        error_message = '%s must be an instance of %s.' % (given_obj_name, '%s')
        if isinstance(instances, (list, tuple)):
            raise exception(error_message % ", ".join([instance.__name__
                                                       for instance in instances]))
        else:
            raise exception(error_message % instances.__name__)


def sample_phone_number():
    """Create random phone number.
    Phone number only creates area code + 7 random digits
    :rtype: str
    """
    first = random.randint(1, 9)
    second = random.randint(0, 99)
    area_code = (first * 100) + second
    middle = random.randint(101, 999)
    last_four = ''.join(map(str, random.sample(range(10), 4)))
    return "{}-{}-{}".format(area_code, middle, last_four)


def generate_jwt_headers(content_type=None, user_id=None):
    """
    This function will return a dict of JWT based on the user ID and X-Talent-Secret-Key-ID and optional content-type
    :param str content_type: content-type header value
    :return:
    """
    secret_key_id, jw_token = User.generate_jw_token(user_id=request.user.id if request.user else user_id)
    headers = {'Authorization': jw_token, 'X-Talent-Secret-Key-ID': secret_key_id}
    if content_type:
        headers['Content-Type'] = content_type
    return headers


def create_oauth_headers():
    """
    This function will return dict of Authorization and Content-Type headers. If the request context does not
    contain an access token, a dict of JWT based on the user ID and X-Talent-Secret-Key-ID headers are generated.
    :return:
    """
    oauth_token = request.oauth_token
    if not oauth_token:
        return generate_jwt_headers('application/json')
    else:
        authorization_header_value = oauth_token if 'Bearer' in oauth_token else 'Bearer %s' % oauth_token
        return {'Authorization': authorization_header_value, 'Content-Type': 'application/json'}<|MERGE_RESOLUTION|>--- conflicted
+++ resolved
@@ -1,14 +1,6 @@
 """Misc functions that have no logical grouping to a module."""
 __author__ = 'erikfarmer'
-<<<<<<< HEAD
-=======
-import json
-import requests
-from flask import current_app, request
-from requests.packages.urllib3.connection import ConnectionError
-from ..talent_config_manager import TalentConfigKeys
-from ..error_handling import UnauthorizedError, ResourceNotFound, InvalidUsage, InternalServerError
->>>>>>> 55ca4021
+
 import re
 import json
 import pytz
@@ -19,7 +11,7 @@
 from datetime import datetime
 from itertools import izip_longest
 from ..models.db import db
-from flask import current_app
+from flask import current_app, request
 from requests import ConnectionError
 from ..talent_config_manager import TalentConfigKeys
 from ..models.user import User, UserScopedRoles, DomainRole
