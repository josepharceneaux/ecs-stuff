--- conflicted
+++ resolved
@@ -260,35 +260,23 @@
         except ConnectionError:
             # This check is for if any talent service is not running. It logs the URL on
             # which request was made.
-<<<<<<< HEAD
             log_exception(
                             "http_request: Couldn't make %s call on %s. "
                             "Make sure requested server is running." % (method_type, url), app=app)
-=======
-            logger.exception(
-                "http_request: Couldn't make %s call on %s. "
-                "Make sure requested server is running." % (method_type, url))
->>>>>>> e1b056ee
             raise
         except requests.RequestException as e:
             log_exception('http_request: HTTP request failed, %s' % e.message)
             raise
 
         if error_message:
-<<<<<<< HEAD
             log_exception('http_request: HTTP request failed, %s, '
                                                    'user_id: %s' % (error_message, user_id), app=app)
-=======
-            logger.exception('http_request: HTTP request failed, %s, '
-                             'user_id: %s', error_message, user_id)
->>>>>>> e1b056ee
         return response
     else:
         log_error('http_request: Unknown Method type %s ' % method_type, app=app)
         raise InvalidUsage('Unknown method type(%s) provided' % method_type)
 
 
-<<<<<<< HEAD
 def get_valid_json_data(req):
     data = req.get_json()
     if data is None:
@@ -299,7 +287,7 @@
     if not len(data):
         raise InvalidUsage('Request data is empty')
     return data
-=======
+
 def validate_required_fields(data_dict, required_fields):
     """
     This function returns the keys as specified by required_fields, that are not present in
@@ -380,7 +368,6 @@
                                                        for instance in instances]))
         else:
             raise exception(error_message % instances.__name__)
->>>>>>> e1b056ee
 
 
 def sample_phone_number():
