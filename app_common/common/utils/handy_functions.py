"""Misc functions that have no logical grouping to a module."""

__author__ = 'erikfarmer'

# Standard Imports
import json
import random
import re
import string
import time
from functools import wraps
from datetime import datetime

# Third Party
import requests
from flask import Flask
from requests import codes
from itertools import izip_longest
from requests import ConnectionError
from flask import current_app, request
from werkzeug.exceptions import BadRequest
from contracts import contract

# Application Specific
from ..models.user import User
from ..talent_config_manager import TalentConfigKeys
from ..utils.validators import raise_if_not_positive_int_or_long
from ..error_handling import (UnauthorizedError, ResourceNotFound,
                              InvalidUsage, InternalServerError)
from ..custom_contracts import define_custom_contracts

define_custom_contracts()

JSON_CONTENT_TYPE_HEADER = {'content-type': 'application/json'}


def random_word(length):
    """Creates a random lowercase string, useful for testing data."""
    return ''.join(random.choice(string.lowercase) for i in xrange(length))

def random_letter_digit_string(size=6, chars=string.lowercase + string.digits):
    """Creates a random string of lowercase/uppercase letter and digits."""
    return ''.join(random.choice(chars) for _ in range(size))


def camel_case_to_snake_case(name):
    """ Convert camel case to underscore case
        socialNetworkId --> social_network_id
            :Example:
                result = camel_case_to_snake_case('socialNetworkId')
                assert result == 'social_network_id'
    """
    # name_ = re.sub('(.)([A-Z][a-z]+)', r'\1_\2', name)
    # return re.sub('([a-z0-9])([A-Z0-9])', r'\1_\2', name_).lower()
    name = re.sub('(.)([A-Z][a-z]+)', r'\1_\2', name)
    name = re.sub('(.)([0-9]+)', r'\1_\2', name)
    return re.sub('([a-z0-9])([A-Z])', r'\1_\2', name).lower()


def snake_case_to_pascal_case(name):
    """ Convert string or unicode from lower-case underscore to camel-case
        e.g. appt_type_id --> ApptTypeId
            :Example:
                result = snake_case_to_camel_case('social_network_id')
                assert result == 'SocialNetworkId'
    """
    if not isinstance(name, basestring):
        raise InvalidUsage('Include name as str.')
    splitted_string = name.split('_')
    # use string's class to work on the string to keep its type
    class_ = name.__class__
    return class_.join('', map(class_.capitalize, splitted_string))


def snake_case_to_camel_case(name):
    """ Convert string or unicode from lower-case underscore to camel-case
        e.g. appt_type_id --> apptTypeId

            :Example:

                result = snake_case_to_camel_case('social_network_id')
                assert result == 'socialNetworkId'
    """
    if not isinstance(name, basestring):
        raise InvalidUsage('Include name as str.')
    splitted_string = name.split('_')
    # use string's class to work on the string to keep its type
    class_ = name.__class__
    return splitted_string[0] + str.join('', map(class_.capitalize, splitted_string[1:]))


def url_conversion(long_url):
    """
    We use Google's URL Shortener API to shorten the given URL.
    In this function we pass a URL which we want to shorten and on
    success it saves record in database and returns its id.
    :param long_url: The URL which we want to be shortened
    :type long_url: str
    :return: shortened URL, and error message if any else ''
    :rtype: tuple
    """
    if not isinstance(long_url, basestring):
        raise InvalidUsage('Pass URL(to be shortened) as a string',
                           error_code=InvalidUsage.http_status_code())
    google_api_url = 'https://www.googleapis.com/urlshortener/v1/url?key=%s'
    payload = json.dumps({'longUrl': long_url})
    response = http_request('POST',
                            google_api_url % current_app.config['GOOGLE_URL_SHORTENER_API_KEY'],
                            headers=JSON_CONTENT_TYPE_HEADER, data=payload)
    json_data = response.json()
    if 'error' not in json_data:
        return json_data['id'], ''
    else:
        error_message = "Error while shortening URL. Long URL is %s. " \
                        "Error dict is %s" % (long_url, json_data['error']['errors'][0])
        return None, error_message


def grouper(iterable, group_size, fillvalue=None):
    """
    Collect data into fixed-length chunks or blocks
    i.e grouper('ABCDEFG', 3, 'x') --> ABC DEF Gxx
    :param iterable: Iterable item for 'chunking'.
    :param group_size: How many items should be in a group.
    :param fillvalue: Optional arg to fill chunks that are less than the defined group size.
    :return type: itertools.izip_longest
    """
    args = [iter(iterable)] * group_size
    return izip_longest(*args, fillvalue=fillvalue)


def log_exception(message, app=None):
    """
    Log exception using logger with or without app_context
    :param message:
    :param app:
    :return:
    """
    log(message, app=app, level='exception')


def log_error(message, app=None):
    """
    Log error using logger with or without app_context
    :param message:
    :param app:
    :return:
    """
    log(message, app=app, level='error')


def log(message, app=None, level='info'):
    """
        Log message using logger with or without app_context
        :param str message: message to log
        :param str level: log level i.e. info, error , exception
        :param type(t) app: flask app instance
        """
    assert level in ('debug', 'info', 'warning', 'error', 'critical', 'exception')
    if not app:
        logger = current_app.config[TalentConfigKeys.LOGGER]
        getattr(logger, level)(message)
        return

    assert isinstance(app, Flask), 'app instance should be flask'

    logger = app.config[TalentConfigKeys.LOGGER]
    with app.app_context():
        getattr(logger, level)(message)


def http_request(method_type, url, params=None, headers=None, data=None, user_id=None, app=None, throttled=False):
    """
    This is common function to make HTTP Requests. It takes method_type (GET or POST)
    and makes call on given URL. It also handles/logs exception.
    :param method_type: GET or POST.
    :param url: resource URL.
    :param params: params to be sent in URL.
    :param headers: headers for Authorization.
    :param data: data to be sent.
    :param user_id: Id of logged in user.
    :param app: flask app object if wanted to use this method using app_context()
    :param throttled: boolean to detect if it is a recursive call so don't try again and again in case of throttling
    :type method_type: str
    :type url: str
    :type params: dict | None
    :type headers: dict | None
    :type data: dict | None
    :type user_id: int | long | None
    :type throttled: bool
    :return: response from HTTP request or None
    :Example:
        If we are requesting scheduler_service to GET a task, we will use this method as
            http_request('GET', SchedulerApiUrl.TASK % scheduler_task_id, headers=oauth_header)
    """
<<<<<<< HEAD
    # log('http_request: URL: %s , Datetime: %s' % (url, datetime.utcnow()), app=app, level='info')
=======
>>>>>>> 5e965c2b
    if app and not isinstance(app, Flask):
        raise InternalServerError(error_message="app instance should be flask")

    if not isinstance(method_type, basestring):
        raise InternalServerError('Method type should be str. arg given: %s' % method_type)
    if not isinstance(url, basestring):
        error_message = 'URL must be string. Unable to make "%s" Call' % method_type
        log_error('http_request: Error: %s, user_id: %s, URL: %s, Headers: %s, Data: %s'
                  % (error_message, user_id, url, headers, data), app=app)
        raise InternalServerError(error_message)
    if method_type.upper() in ['GET', 'POST', 'PUT', 'DELETE', 'PATCH']:
        method = getattr(requests, method_type.lower())
        response = None
        error_message = None
        try:
            response = method(url, params=params, headers=headers, data=data, verify=False)
            # If we made a bad request (a 4XX client error or 5XX server error response),
            # we can raise it with Response.raise_for_status():
            response.raise_for_status()
        except requests.exceptions.HTTPError as e:
            if e.response.status_code == ResourceNotFound.http_status_code():
                # 404 is the error code for Resource Not found
                log_exception("http request failed: Method:%s, URL:%s, user_id:%s, Response:%s"
                              % (method_type, url, user_id, e.response.json()))
                raise ResourceNotFound(str(e.response.json()))
            elif e.response.status_code == UnauthorizedError.http_status_code():
                # 401 is the error code for Not Authorized user(Expired Token)
                log_exception("http request failed: Method:%s, URL:%s, user_id:%s, Response:%s"
                              % (method_type, url, user_id, e.response.json()))
                raise UnauthorizedError(str(e.response.json()))

            elif e.response.status_code == codes.TOO_MANY_REQUESTS:  # 429, Throttling

                error_message = e.response.json()
                log(error_message, app=app, level='warning')

                if throttled:
                    raise InternalServerError(str(error_message))
                if error_message.get('code') == 'throttled':
                    wait_until = e.response.headers.get('X-RateLimit-Reset')
                    log('Request Throttled: Sleep for %s seconds.' % wait_until, app=app, level='warning')
                    if wait_until:
                        time.sleep(int(wait_until) + 1)
                    else:
                        time.sleep(30)
                    return http_request(method_type, url, params=params, headers=headers, data=data, user_id=user_id,
                                        app=app, throttled=True)

            # checks if error occurred on "Server" or is it a bad request
            elif e.response.status_code < InternalServerError.http_status_code():
                try:
                    error_message = e.response.json()
                except Exception:
                    error_message = e.message
            else:
                # raise any Server error
                log_exception('''http_request: Server error, make sure requested server is running.
                                 URL:     %s
                                 Method:  %s
                                 Data:    %s
                                 Headers: %s''' % (url, method_type, data, headers))
                raise
        except ConnectionError:
            # This check is for if any talent service is not running. It logs the URL on which request was made.
            log_exception("http_request: Couldn't make %s call on %s. "
                          "Make sure requested server is running. Headers: %s, Data: %s" % (method_type, url, headers,
                                                                                            data), app=app)
            raise
        except requests.Timeout as e:
            log_exception('http_request: HTTP request timeout, %s. URL: %s, Headers: %s, Data: %s' %
                          (e.message, url, headers, data))
            raise
        except requests.RequestException as e:
            log_exception('http_request: HTTP request failed, %s. URL: %s, Headers: %s, Data: %s,'
                          'Response: %s' % (e.message, url, headers, data, e.response))
            raise
        if error_message:
            log_exception('http_request: HTTP request failed, %s, '
                          'user_id: %s, URL: %s, Headers: %s, Data: %s' % (error_message, user_id, url,
                                                                           headers, data), app=app)
        return response
    else:
        log_error('http_request: Unknown Method type %s. URL: %s, Headers: %s, Data: %s' % (method_type, url, headers,
                                                                                            data), app=app)
        raise InternalServerError('Unknown method type(%s) provided. URL: %s, Headers: %s, Data: %s' %
                                  (method_type, url,
                                   headers, data))


def validate_required_fields(data_dict, required_fields):
    """
    This function returns the keys as specified by required_fields, that are not present in
    the data_dict. If any of the field is missing, it raises missing
    :param data_dict:
    :param required_fields:
    :type data_dict: dict
    :type required_fields: list
    :exception: Invalid Usage
    """
    if not isinstance(data_dict, dict):
        raise InvalidUsage('data_dict must be instance of dictionary.')
    if not isinstance(required_fields, (tuple, list)):
        raise InvalidUsage('required_fields must be instance of list.')
    missing_keys = list(set(required_fields) - set(data_dict.keys()))
    if missing_keys:
        raise InvalidUsage('Required fields are missing from given data.%s' % missing_keys,
                           error_code=InvalidUsage.http_status_code())


def find_missing_items(data_dict, required_fields=None, verify_all=False):
    """
    This function is used to find the missing items (either key or its value)in given
    data_dict. If verify_all is true, this function checks all the keys present in data_dict
    if they are empty or not. Otherwise it verify only those fields as given in required_fields.
    :Example:
        >>> data_dict = {'name' : 'Name', 'title': 'myTitle'}
        >>> missing_items = find_missing_items(data_dict, required_fields =['name', 'title', 'type']
        >>> print missing_items
         Output will be ['type']
    :param data_dict: given dictionary to be examined
    :param required_fields: keys which need to be checked
    :param verify_all: indicator if we want to check values of all keys or only keys
                            present in required_fields
    :type data_dict: dict
    :type required_fields: list | None
    :type verify_all: bool
    :return: list of missing items
    :rtype: list
    """
    if not isinstance(data_dict, dict):
        raise InvalidUsage('include data_dict as dict.')
    check_value = lambda value: not str(value).strip() and not value == 0
    if not data_dict:  # If data_dict is empty, return all the required_fields as missing_item
        return [{item: ''} for item in required_fields]
    elif verify_all:
        # verify that all keys in the data_dict have valid values
        missing_items = [{key: value} for key, value in data_dict.iteritems() if check_value(value)]
    else:
        # verify if required fields are present as keys in data_dict
        validate_required_fields(data_dict, required_fields)
        # verify that keys of data_dict present in required_field have valid values
        missing_items = [{key: value} for key, value in data_dict.iteritems()
                         if key in required_fields and check_value(value)]
    return [missing_item for missing_item in missing_items]


def sample_phone_number():
    """Create random phone number.
    Phone number only creates area code + 7 random digits
    :rtype: str
    """
    first = random.randint(1, 9)
    second = random.randint(0, 99)
    area_code = (first * 100) + second
    middle = random.randint(101, 999)
    last_four = ''.join(map(str, random.sample(range(10), 4)))
    return "{}-{}-{}".format(area_code, middle, last_four)


def generate_jwt_headers(content_type=None, user_id=None):
    """
    This function will return a dict of JWT based on the user ID and X-Talent-Secret-Key-ID and optional content-type
    :param str content_type: content-type header value
    :param (int | long | None) user_id: Id of user.
    :rtype: dict
    """
    if user_id:
        raise_if_not_positive_int_or_long(user_id)
    jw_token = User.generate_jw_token(
        user_id=request.user.id if hasattr(request, 'user') else user_id)
    headers = {'Authorization': jw_token}
    if content_type:
        headers['Content-Type'] = content_type
    return headers


def create_oauth_headers(oauth_token=None, user_id=None):
    """
    This function will return dict of Authorization and Content-Type headers. If the request context does not
    contain an access token, a dict of JWT based on the user ID and X-Talent-Secret-Key-ID headers are generated.
    :param oauth_token: Token for authentication.
    :param user_id: Id of user in case we are calling this function out od request context such as through celery.
    :type oauth_token: str | unicode | None
    :type user_id: int | long | None
    """
    oauth_token = oauth_token if oauth_token else request.oauth_token if hasattr(request, 'oauth_token') else None
    if user_id:
        raise_if_not_positive_int_or_long(user_id)
    if not oauth_token:
        return generate_jwt_headers(JSON_CONTENT_TYPE_HEADER['content-type'], user_id)
    else:
        authorization_header_value = oauth_token if 'Bearer' in oauth_token else 'Bearer %s' % oauth_token
        return {'Authorization': authorization_header_value, 'Content-Type': 'application/json'}


def validate_json_header(request):
    """
    Proper header should be {'content-type': 'application/json'} for POSTing
    some data on SMS campaign API.
    If header of request is not proper, it raises InvalidUsage exception
    :return:
    """
    if JSON_CONTENT_TYPE_HEADER['content-type'] not in request.content_type:
        raise InvalidUsage('Invalid header provided. Kindly send request with JSON data '
                           'and application/json content-type header')


def get_valid_json_data(req):
    """
    This first verifies that request has proper JSON content-type header
    and raise invalid usage error in case it doesn't has. From given request,
    we try to get data. We raise invalid usage exception if data is
    1) not JSON serializable
    2) not in dict format
    3) empty
    :param req:
    :return:
    """
    validate_json_header(req)
    try:
        data = req.get_json()
    except BadRequest:
        raise InvalidUsage('Given data is not JSON serializable.')
    if not isinstance(data, dict):
        raise InvalidUsage('Invalid POST data. Kindly send valid JSON data.')
    if not data:
        raise InvalidUsage('No data provided.')
    return data


def define_and_send_request(access_token, request, url, data=None):
    """
    Function will define request based on params and make the appropriate call.
    :param request_method:  can only be GET, POST, PUT, PATCH, or DELETE
    :param url: url for request
    :param access_token: token for authentication
    :param data: data in form of dictionary
    """
    request = request.lower()
    assert request in ['get', 'post', 'put', 'patch', 'delete']
    method = getattr(requests, request)
    if data is None:
        return method(url=url, headers={'Authorization': 'Bearer %s' % access_token})
    else:
        return method(url=url,
                      headers={'Authorization': 'Bearer %s' % access_token,
                               'content-type': 'application/json'},
                      data=json.dumps(data))


def purge_dict(dictionary, strip=True, keep_false=True, remove_empty_strings_only=False):
    """
    Function will "remove" dict's keys with empty values
    :param strip: if True, it will strip each value
    :type strip: bool
    :param keep_false: if keep_false is True, keys with values equaling 0 or False will not be removed
    :type keep_false: bool
    :param remove_empty_strings_only: if True, keys with None values will not be removed
    :type remove_empty_strings_only: bool
    :type dictionary:  dict
    :rtype:  dict
    """

    def clean(value):
        return value.strip() if isinstance(value, basestring) else value

    # strip all values & return all keys except keys with empty-string values
    if remove_empty_strings_only:
        return {k: clean(v) for k, v in dictionary.items() if clean(v) != ''}

    # strip all values & return keys with values that aren't None
    elif strip and not remove_empty_strings_only and not keep_false:
        return {k: clean(v) for k, v in dictionary.items() if v is not None}

    # removes keys with None and empty string values
    elif strip and keep_false:
        for k, v in dictionary.items():
            cleaned_value = clean(v)
            if cleaned_value is None or cleaned_value == '':
                del dictionary[k]
        return dictionary

    # strip key-values and keep keys with truthy values
    elif strip and not keep_false:
        return {k: clean(v) for k, v in dictionary.items() if (v or clean(v))}

    # keep keys with truthy values, but doesn't strip values
    else:
        return {k: v for k, v in dictionary.items() if (v or clean(v))}


def normalize_value(value):
    """
    Function will strip & lower value
    Value must be string, not None
    :param value: any string value
    :type value: str
    :rtype:  str
    """
    assert isinstance(value, basestring), "value must be of type string"
    return value.strip().lower()


@contract
def send_request(method, url, access_token, data=None, params=None, is_json=True, verify=True):
    """
    This is a generic method to send HTTP request. We can just pass our data/ payload
    and it will make it json and send it to target url with application/json as content-type
    header.
    :param http_method method: standard HTTP method like post, get (in lowercase)
    :param string url: target url
    :param (string | None)  access_token: authentication token, token can be empty, None or invalid
    :param (dict | None) data: payload data for request
    :param (dict | None) params: query params
    :param bool is_json: a flag to determine, whether we need to dump given data or not.
            default value is true because most of the APIs are using json content-type.
    :param bool verify: set this to false
    :return: request method i.e POST, GET, DELETE, PATCH
    :rtype: Response
    """
    method = method.lower()
    request_method = getattr(requests, method)
    if access_token:
        headers = dict(Authorization=access_token if 'Bearer' in access_token else 'Bearer %s' % access_token)
    else:
        headers = dict(Authorization='Bearer %s' % access_token)
    if is_json:
        headers['Content-Type'] = 'application/json'
        data = json.dumps(data)
    return request_method(url, data=data, params=params, headers=headers, verify=verify)


def time_me(logger, api):
    """
    This function contains a decorator that will time and log the function it's decorating
    :param logger: this must be a logger object from the application
    :param api: name of the API. This should be clear enough to make debugging simpler
    """
    def time_wrapper(func):
        @wraps(func)
        def timed(*args, **kwargs):
            start = time.time()
            result = func(*args, **kwargs)
            end = time.time()

            logger.info("API: %s; func %r took: %2.2f seconds" % (api, func.__name__, end - start))
            return result

        return timed

    return time_wrapper
<|MERGE_RESOLUTION|>--- conflicted
+++ resolved
@@ -193,10 +193,6 @@
         If we are requesting scheduler_service to GET a task, we will use this method as
             http_request('GET', SchedulerApiUrl.TASK % scheduler_task_id, headers=oauth_header)
     """
-<<<<<<< HEAD
-    # log('http_request: URL: %s , Datetime: %s' % (url, datetime.utcnow()), app=app, level='info')
-=======
->>>>>>> 5e965c2b
     if app and not isinstance(app, Flask):
         raise InternalServerError(error_message="app instance should be flask")
 
