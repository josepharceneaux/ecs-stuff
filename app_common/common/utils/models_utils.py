"""
Author: Zohaib Ijaz, QC-Technologies, <mzohaib.qc@gmail.com>

This modules contains helper methods for Flask-SqlAlchemy models.
On app creation and startup these methods are added in Base Model class from which all
other model classes inherit. But this changes will only effect this app or the app which is calling
"add_model_helpers" function.

    Here is small description of what these methods does:

    * to_json():
        This method converts any models object to json serializable dictionary

    * save():
        This method is adds model instance to session and then commit that change

    * update()
        This method is called upon model instance and updates it.

    * get_by_id(), get()

        These two methods do the same. They return Model instance which matched given id.
        Calling object must be Model class.

    * delete():
        This method deletes Model instance from database given by id.
        Calling object must be Model class.

    * add_model_helpers():
        This function add all the above methods to a class which is passed as argument.
        Mostly this will be db.Model base class in our case but one can add these helper
        methods to a specific Model Class (e.g. Event) by calling this function.

        :Example:

            to add helper methods to db.Model class so that all models classes have that change.

            from model helpers import add_model_helpers

             add_model_helpers(db.Model)

             This will add all these method on db.Model and all its child classes.

"""
# Standard Imports
from types import MethodType

# Third Party
from flask import current_app
from flask.ext.cors import CORS
from healthcheck import HealthCheck

# Application Specific
from ..models.db import db
from ..routes import GTApis, HEALTH_CHECK
from ..talent_config_manager import TalentConfigKeys
from ..error_handling import register_error_handlers
from ..utils.handy_functions import camel_case_to_snake_case


def to_json(instance):
    """
    Converts SqlAlchemy object to serializable dictionary

    Some data types are not json serializable e.g. DATETIME, TIMESTAMP
    so we are making a dictionary where keys are types and values are types to which we want to
    convert this data.
    """
    # add your conversions for things like datetime's
    # and what-not that aren't serializable.
    convert = dict(DATETIME=str, TIMESTAMP=str,
                   DATE=str, TIME=str)

    # data dictionary which will contain add data for this instance
    data = dict()
    # iterate through all columns key, values
    for col in instance.__class__.__table__.columns:
        # if name is in camel case convert it to snake case
        name = camel_case_to_snake_case(col.name)
        # get value against this column name
        value = getattr(instance, name)
        # get column type and check if there as any conversion method given for that type.
        # if it is, then use that method or type for data conversion
        typ = str(col.type)
        if typ in convert.keys() and value is not None:
            try:
                # try to convert column value by given converter method
                data[name] = convert[typ](value)
            except:
                data[name] = "Error:  Failed to covert using ", str(convert[typ])
        elif value is None:
            # if value is None, make it empty string
            data[name] = str()
        else:
            # it is a normal serializable column value so add to data dictionary as it is.
            data[name] = value
    return data


def save(instance):
    """
    This method allows a model instance to save itself in database by calling save
    e.g.
    event = Event(**kwargs)
    Event.save(event)
    :return: same model instance
    """
    # Add instance to db session and then commit that change to save that
    db.session.add(instance)
    db.session.commit()
    return instance


def update(instance, **data):
    """
    This method allows a model instance to update itself in database by calling update
    e.g.
    event = Event.get(event_id)
    event.update(**data)
    :return: same model instance
    """
    # update this instance by given data
    instance.query.filter_by(id=instance.id).update(data)
    db.session.commit()
    return instance


@classmethod
def get_by_id(cls, _id):
    """
    This method takes an Integer id and returns a model instance of
    that class on which this is invoked.
    e.g. event = Event.get_by_id(2)
    It will return Event class model instance with given id or it will return None if no event found.
    :param _id: id for given instance
    :type _id: int
    :return: Model instance
    """

    try:
        # get Model instance given by id
        obj = cls.query.get(_id)
    except Exception as error:
        current_app.config[TalentConfigKeys.LOGGER].exception(
            "Couldn't get record from db table %s. Error is: %s" % (cls.__name__, error.message))
        return None
    return obj


@classmethod
def delete(cls, ref):
    """
    This method deletes a record from database given by id and the calling Model class.
    :param ref: id for instance | model instance
    :type ref: int | model object
    :return: Boolean
    :rtype: bool
    """
    try:
        if isinstance(ref, (int, long)):
            obj = cls.query.get(ref)
        else:
            obj = ref
        db.session.delete(obj)
        db.session.commit()
    except Exception as error:
        current_app.config[TalentConfigKeys.LOGGER].error(
            "Couldn't delete record from db. Error is: %s" % error.message)
        return False
    return True


def add_model_helpers(cls):
    """
    This function adds helper methods to Model class which is passed as argument.

        :Example:

            to add helper methods to db.Model class so that all models classes have that change.

            from model helpers import add_model_helpers

             add_model_helpers(db.Model)

             This will add all these method on db.Model and all its child classes.
    :param cls:
    :return:
    """
    cls.session = db.session
    # this method converts model instance to json serializable dictionary
    cls.to_json = MethodType(to_json, None, db.Model)
    # This method saves model instance in database as model object
    cls.save = MethodType(save, None, db.Model)
    # This method updates an existing instance
    cls.update = MethodType(update, None, db.Model)
    # this method returns model instance given by id
    cls.get_by_id = get_by_id
    cls.get = get_by_id
    # This method deletes an instance
    cls.delete = delete


def init_talent_app(flask_app, logger):
    """
    This method initializes the flask app by doing followings:

        1- Adds model helpers to the app. This is done to save the effort of adding
            following lines again and again

            db.session.add(instance)
            db.session.commit()

                For example, we just need to do (say)
                    1- to save a new record
                        user_object = User(first_name='Updated Name', last_name='Last Name')
                        User.save(user_object)

                    2- to update a record in database
                        user_obj = User.get_by_id(1)
                        user_obj.update(first_name='Updated Name')

                    3- to delete a record
                        delete by id: User.delete(1)
                        or
                        delete by instance: User.delete(instance)

                    4- to get a record by id
                        User.get(1) or User.get_by_id(1)

                    5- to get json serializable fields of a database record
                        user_obj = User.get_by_id(1)
                        user_json_data  = user_obj.to_json()

        2- Initializes the app by
                    db.init_app(flask_app) flask SQLAlchemy builtin
        3- Enable CORS
        4- Registers error handlers for the app

    :return: Returns the app
    """
    add_model_helpers(db.Model)
    db.init_app(flask_app)
    db.app = flask_app
<<<<<<< HEAD
    # Enable CORS for all origins & endpoints
    CORS(flask_app, resources={r"*": {"origins": [r"*.gettalent.com", "127.0.0.1"]}})
=======
    # Enable CORS for *.gettalent.com and localhost
    CORS(flask_app, resources=GTApis.CORS_HEADERS)
    # Register error handlers
>>>>>>> 7de71865
    register_error_handlers(flask_app, logger)
    return flask_app<|MERGE_RESOLUTION|>--- conflicted
+++ resolved
@@ -241,13 +241,8 @@
     add_model_helpers(db.Model)
     db.init_app(flask_app)
     db.app = flask_app
-<<<<<<< HEAD
-    # Enable CORS for all origins & endpoints
-    CORS(flask_app, resources={r"*": {"origins": [r"*.gettalent.com", "127.0.0.1"]}})
-=======
     # Enable CORS for *.gettalent.com and localhost
     CORS(flask_app, resources=GTApis.CORS_HEADERS)
     # Register error handlers
->>>>>>> 7de71865
     register_error_handlers(flask_app, logger)
     return flask_app