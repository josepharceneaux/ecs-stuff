"""Various misc validators"""
import re
from ..error_handling import InvalidUsage


def is_number(s):
    try:
        float(s)
        return True
    except ValueError:
        return False


def is_valid_email(email):
    """
    According to: http://www.w3.org/TR/html5/forms.html#valid-e-mail-address
    :type email: str
    """
    regex = """^[a-zA-Z0-9.!#$%&'*+/=?^_`{|}~-]+@[a-zA-Z0-9](?:[a-zA-Z0-9-]{0,61}[a-zA-Z0-9])?(?:\.[a-zA-Z0-9](?:[a-zA-Z0-9-]{0,61}[a-zA-Z0-9])?)*$"""
    return email and re.match(regex, email)


def format_phone_number(phone_number, country_code='US'):
    """
    Format US/Canada phone numbers in +1 (123) 456-7899 format
    :return: {"formatted_number": "+118006952635" , "extension": "165"}
    :rtype: dict
    """
    try:
        import phonenumbers

        # Maybe the number is already internationally formatted
        try:
            parsed_phone_number = phonenumbers.parse(str(phone_number))
            formatted_number = phonenumbers.format_number(parsed_phone_number, phonenumbers.PhoneNumberFormat.E164)
<<<<<<< HEAD
            return dict(formatted_number=str(formatted_number), extension=parsed_phone_number.extension)
=======
            return dict(formatted_number=formatted_number, extension=parsed_phone_number.extension)
>>>>>>> f69a4c8d
        except phonenumbers.NumberParseException:
            pass

        # Maybe the country_code is correct
        try:
            parsed_phone_number = phonenumbers.parse(str(phone_number), region=country_code)
            formatted_number = phonenumbers.format_number(parsed_phone_number, phonenumbers.PhoneNumberFormat.E164)

            return dict(formatted_number=str(formatted_number), extension=parsed_phone_number.extension)
        except phonenumbers.NumberParseException:
            raise InvalidUsage(error_message="format_phone_number(%s, %s): Couldn't parse phone number" %
                               (phone_number, country_code))
    except:
        raise InvalidUsage(error_message="format_phone_number(%s, %s): Received other exception" %
                           (phone_number, country_code))


def sanitize_zip_code(zip_code):
    """
    :param zip_code:
    :return:
    """
    zip_code = str(zip_code)
    zip_code = ''.join([char for char in zip_code if char not in ' -'])
    if zip_code and not ''.join([char for char in zip_code if not char.isdigit()]):
        zip_code = zip_code.zfill(5) if len(zip_code) <= 5 else zip_code.zfill(9) if len(zip_code) <= 9 else ''
        if zip_code:
            return (zip_code[:5] + ' ' + zip_code[5:]).strip()
    # logger.info("[%s] is not a valid US Zip Code", zip_code)
    return None


def is_valid_url(url):
    """
    Reference: https://github.com/django/django-old/blob/1.3.X/django/core/validators.py#L42
    """
    regex = re.compile(
        r'^https?://'  # http:// or https://
        r'(?:(?:[A-Z0-9](?:[A-Z0-9-]{0,61}[A-Z0-9])?\.)+[A-Z]{2,6}\.?|'  # domain...
        r'localhost|'  # localhost...
        r'\d{1,3}\.\d{1,3}\.\d{1,3}\.\d{1,3})'  # ...or ip
        r'(?::\d+)?'  # optional port
        r'(?:/?|[/?]\S+)$', re.IGNORECASE)
    return url is not None and regex.search(url)
<|MERGE_RESOLUTION|>--- conflicted
+++ resolved
@@ -33,11 +33,7 @@
         try:
             parsed_phone_number = phonenumbers.parse(str(phone_number))
             formatted_number = phonenumbers.format_number(parsed_phone_number, phonenumbers.PhoneNumberFormat.E164)
-<<<<<<< HEAD
-            return dict(formatted_number=str(formatted_number), extension=parsed_phone_number.extension)
-=======
             return dict(formatted_number=formatted_number, extension=parsed_phone_number.extension)
->>>>>>> f69a4c8d
         except phonenumbers.NumberParseException:
             pass
 
