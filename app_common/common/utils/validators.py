"""Various misc validators"""
import re
import phonenumbers
import pycountry
from ..error_handling import InvalidUsage


def is_number(s):
    try:
        float(s)
        return True
    except Exception:
        return False


def is_valid_email(email):
    """
    According to: http://www.w3.org/TR/html5/forms.html#valid-e-mail-address
    :type email: str
    """
    regex = """^[a-zA-Z0-9.!#$%&'*+/=?^_`{|}~-]+@[a-zA-Z0-9](?:[a-zA-Z0-9-]{0,61}[a-zA-Z0-9])?(?:\.[a-zA-Z0-9](?:[a-zA-Z0-9-]{0,61}[a-zA-Z0-9])?)*$"""
    return email and re.match(regex, email)


def format_phone_number(phone_number, country_code='US'):
    """
    Format US/Canada phone numbers in +1 (123) 456-7899 format
    :return: {"formatted_number": "+118006952635" , "extension": "165"}
    :rtype: dict
    """
    try:
        # Maybe the number is already internationally formatted
        try:
            parsed_phone_number = phonenumbers.parse(str(phone_number))
            formatted_number = phonenumbers.format_number(parsed_phone_number, phonenumbers.PhoneNumberFormat.E164)
            return dict(formatted_number=formatted_number, extension=parsed_phone_number.extension)
        except phonenumbers.NumberParseException:
            pass

        # Maybe the country_code is correct
        try:
            parsed_phone_number = phonenumbers.parse(str(phone_number), region=country_code)
            formatted_number = phonenumbers.format_number(parsed_phone_number, phonenumbers.PhoneNumberFormat.E164)

            return dict(formatted_number=str(formatted_number), extension=parsed_phone_number.extension)
        except phonenumbers.NumberParseException:
            raise InvalidUsage(error_message="format_phone_number(%s, %s): Couldn't parse phone number" %
                               (phone_number, country_code))
    except:
        raise InvalidUsage(error_message="format_phone_number(%s, %s): Received other exception" %
                           (phone_number, country_code))


def sanitize_zip_code(zip_code):
    """
    :param zip_code:
    :return:
    """
    zip_code = str(zip_code)
    zip_code = ''.join([char for char in zip_code if char not in ' -'])
    if zip_code and not ''.join([char for char in zip_code if not char.isdigit()]):
        zip_code = zip_code.zfill(5) if len(zip_code) <= 5 else zip_code.zfill(9) if len(zip_code) <= 9 else ''
        if zip_code:
            return (zip_code[:5] + ' ' + zip_code[5:]).strip()
    # logger.info("[%s] is not a valid US Zip Code", zip_code)
    return None


def is_valid_url_format(url):
    """
    Reference: https://github.com/django/django-old/blob/1.3.X/django/core/validators.py#L42
    """
    regex = re.compile(
        r'^https?://'  # http:// or https://
        r'(?:(?:[A-Z0-9](?:[A-Z0-9-]{0,61}[A-Z0-9])?\.)+[A-Z]{2,6}\.?|'  # domain...
        r'localhost|'  # localhost...
        r'\d{1,3}\.\d{1,3}\.\d{1,3}\.\d{1,3})'  # ...or ip
        r'(?::\d+)?'  # optional port
        r'(?:/?|[/?]\S+)$', re.IGNORECASE)
    return url is not None and regex.search(url)


def parse_openweb_date(openweb_date):
    """
    :param openweb_date:
    :return: datetime.date | None
    """
    from datetime import date

    date_obj = None
    if isinstance(openweb_date, basestring):
        try:  # If string, try to parse as ISO 8601
            import dateutil.parser

            date_obj = dateutil.parser.parse(openweb_date)
        except ValueError:
            date_obj = None
        if not date_obj:  # If fails, try to convert to int
            try:
                openweb_date = int(openweb_date) or None  # Sometimes the openweb_date is "0", which is invalid
            except ValueError:
                date_obj = None

    if not date_obj and isinstance(openweb_date, int):  # If still not found, parse it as an int
        try:
            date_obj = date.fromtimestamp(openweb_date / 1000)
        except ValueError:
            date_obj = None

    if date_obj and (date_obj.year > date.today().year + 2):  # Filters out any year 2 more than the current year
        date_obj = None

    if date_obj and (date_obj.year == 1970):  # Sometimes, it can't parse out the year so puts 1970, just for the hell of it
        date_obj = None

    return date_obj


<<<<<<< HEAD
def validate_and_return_immutable_value(is_immutable):
    """
    This function validates the is_immutable value that came from user's end to make sure
    that it is either 0 or 1. Raises in-valid usage exception if other value is received.
    :param is_immutable: Value for is_immutable that came from user's end and needs to be validated.
    :return value of is_immutable after validating it
    """

    if (is_immutable is None) or str(is_immutable) not in ('0', '1'):
        raise InvalidUsage(error_message='Invalid input: is_immutable should be integer with value 0 or 1')
    else:
        return is_immutable
=======
def is_country_code_valid(country_code):
    """
    Checks to see if country-code is a valid country code per ISO-3166 standards
    """
    try:
        pycountry.countries.get(alpha2=country_code.upper())
    except KeyError:
        return False
    return True
>>>>>>> 9665a5bc
<|MERGE_RESOLUTION|>--- conflicted
+++ resolved
@@ -116,7 +116,6 @@
     return date_obj
 
 
-<<<<<<< HEAD
 def validate_and_return_immutable_value(is_immutable):
     """
     This function validates the is_immutable value that came from user's end to make sure
@@ -129,7 +128,8 @@
         raise InvalidUsage(error_message='Invalid input: is_immutable should be integer with value 0 or 1')
     else:
         return is_immutable
-=======
+
+
 def is_country_code_valid(country_code):
     """
     Checks to see if country-code is a valid country code per ISO-3166 standards
@@ -138,5 +138,4 @@
         pycountry.countries.get(alpha2=country_code.upper())
     except KeyError:
         return False
-    return True
->>>>>>> 9665a5bc
+    return True