__author__ = 'basit'


import os
from ..talent_config_manager import TalentConfigKeys


class SchedulerUtils(object):
    """
    This contains constant names in scheduler_service to avoid hard coding everywhere
    """
    ONE_TIME = 'one_time'
    PERIODIC = 'periodic'
    QUEUE = 'celery_scheduler'
    CELERY_ROUTING_KEY = QUEUE + '_key'
    # Set the minimum frequency in seconds
    env = os.getenv(TalentConfigKeys.ENV_KEY) or 'dev'
    # For QA and production minimum frequency would be one hour
    MIN_ALLOWED_FREQUENCY = 4 if env in ['dev', 'circle'] else 3600
    MAX_MISFIRE_TIME = 60   # Max misfire of job time => 60 seconds

<<<<<<< HEAD
    # Redis job ids prefix for user and general job
    REDIS_SCHEDULER_USER_TASK = 'apscheduler_job_ids:user_%s'
    REDIS_SCHEDULER_GENERAL_TASK = 'apscheduler_job_ids:general_%s'
=======
    # `user` and `general` are constants for user and general job types
    CATEGORY_USER = 'user'
    CATEGORY_GENERAL = 'general'

    # Method name of default scheduler callback
    RUN_JOB_METHOD_NAME = 'run_job'
>>>>>>> ee67d14c
<|MERGE_RESOLUTION|>--- conflicted
+++ resolved
@@ -19,15 +19,12 @@
     MIN_ALLOWED_FREQUENCY = 4 if env in ['dev', 'circle'] else 3600
     MAX_MISFIRE_TIME = 60   # Max misfire of job time => 60 seconds
 
-<<<<<<< HEAD
     # Redis job ids prefix for user and general job
     REDIS_SCHEDULER_USER_TASK = 'apscheduler_job_ids:user_%s'
     REDIS_SCHEDULER_GENERAL_TASK = 'apscheduler_job_ids:general_%s'
-=======
     # `user` and `general` are constants for user and general job types
     CATEGORY_USER = 'user'
     CATEGORY_GENERAL = 'general'
 
     # Method name of default scheduler callback
-    RUN_JOB_METHOD_NAME = 'run_job'
->>>>>>> ee67d14c
+    RUN_JOB_METHOD_NAME = 'run_job'