
__author__ = 'basit'


import os
from ..talent_config_manager import TalentConfigKeys, TalentEnvs


class SchedulerUtils(object):
    """
    This contains constant names in scheduler_service to avoid hard coding everywhere
    """
    ONE_TIME = 'one_time'
    PERIODIC = 'periodic'
    QUEUE = 'celery_scheduler'
    CELERY_ROUTING_KEY = QUEUE + '_key'
    # Set the minimum frequency in seconds
    env = os.getenv(TalentConfigKeys.ENV_KEY) or TalentEnvs.DEV
    # For qa and production minimum frequency would be one hour
<<<<<<< HEAD
    MIN_ALLOWED_FREQUENCY = 3600 if os.getenv(TalentConfigKeys.ENV_KEY) == TalentEnvs.PROD else 4
    MAX_MISFIRE_TIME = 60   # Max misfire of job time => 60 seconds
=======
    MIN_ALLOWED_FREQUENCY = 4 if env in [TalentEnvs.DEV, TalentEnvs.JENKINS] else 3600
    MAX_MISFIRE_TIME = 60   # Max misfire of job time => 60 seconds

    # `user` and `general` are constants for user and general job types
    CATEGORY_USER = 'user'
    CATEGORY_GENERAL = 'general'

    # Method name of default scheduler callback
    RUN_JOB_METHOD_NAME = 'run_job'
>>>>>>> 6e792d3b
<|MERGE_RESOLUTION|>--- conflicted
+++ resolved
@@ -17,10 +17,6 @@
     # Set the minimum frequency in seconds
     env = os.getenv(TalentConfigKeys.ENV_KEY) or TalentEnvs.DEV
     # For qa and production minimum frequency would be one hour
-<<<<<<< HEAD
-    MIN_ALLOWED_FREQUENCY = 3600 if os.getenv(TalentConfigKeys.ENV_KEY) == TalentEnvs.PROD else 4
-    MAX_MISFIRE_TIME = 60   # Max misfire of job time => 60 seconds
-=======
     MIN_ALLOWED_FREQUENCY = 4 if env in [TalentEnvs.DEV, TalentEnvs.JENKINS] else 3600
     MAX_MISFIRE_TIME = 60   # Max misfire of job time => 60 seconds
 
@@ -29,5 +25,4 @@
     CATEGORY_GENERAL = 'general'
 
     # Method name of default scheduler callback
-    RUN_JOB_METHOD_NAME = 'run_job'
->>>>>>> 6e792d3b
+    RUN_JOB_METHOD_NAME = 'run_job'