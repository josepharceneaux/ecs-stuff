
import pytz
import json
from datetime import datetime
from datetime import timedelta
<<<<<<< HEAD
=======

>>>>>>> 14aea488
from SocialNetworkService.custom_exections import EventNotCreated
from SocialNetworkService.custom_exections import TicketsNotCreated
from SocialNetworkService.custom_exections import EventNotPublished
from SocialNetworkService.custom_exections import EventNotUnpublished
from SocialNetworkService.custom_exections import EventInputMissing
from SocialNetworkService.custom_exections import EventLocationNotCreated

from SocialNetworkService.event.base import EventBase
from SocialNetworkService.utilities import log_error, logger, log_exception, \
    http_request, get_message_to_log
from gt_common.models.event import Event

EVENTBRITE = 'Eventbrite'
# TODO: Will replace this ULR with actual webhook URL (Flask App)
WEBHOOK_REDIRECT_URL = 'http://4ddd1621.ngrok.io'


class EventbriteEvent(EventBase):
    """
    This class is inherited from TalentEventBase class.
    This implements the abstract methods defined in interface.
    It also implements functions to create event on Eventbrite website.
    """
    def __init__(self, *args, **kwargs):
        """
        :param args:
        :param kwargs:
        :return:
        """
        super(EventbriteEvent, self).__init__(EVENTBRITE, *args, **kwargs)
        # calling super constructor sets the api_url and access_token
        self.event_payload = None
        self.vendor_event_id = None
        self.ticket_payload = None
        self.venue_payload = None
        self.start_date_in_utc = kwargs.get('start_date') or \
            (datetime.now() - timedelta(days=30)).strftime("%Y-%m-%dT%H:%M:%SZ")

    def get_events(self):
        """
        We send GET requests to API URL and get data. We also
        have to handle pagination because Eventbrite's API
        does that too.
        :return:
        """
        events_url = self.api_url + '/events/search/'
        params = {'user.id': self.member_id,
                  'date_created.range_start': self.start_date_in_utc
                  }
        all_events = []
        try:
            response = http_request('GET', events_url, params=params,
                                headers=self.headers)
        except Exception as error:
            log_error({
                            'Reason': error.message,
                            'functionName': 'get_events',
                            'fileName': __file__,
                            'User': self.user.id
                        })
            raise
        if response.ok:
            data = response.json()
            page_size = data['pagination']['page_size']
            total_records = data['pagination']['object_count']
            all_events.extend(data['events'])
            current_page = 1
            total_pages = total_records / page_size
            for page in range(1, total_pages):
                params_copy = params.copy()
                current_page += 1
                params_copy['page'] = current_page
                try:
                    response = http_request('GET', events_url, params=params_copy,
                                        headers=self.headers)
                except Exception as error:
                    log_error({
                            'Reason': error.message,
                            'functionName': 'get_events',
                            'fileName': __file__,
                            'User': self.user.id
                        })
                    raise
                if response.ok:
                    data = response.json()
                all_events.extend(data['events'])
            return all_events
        return all_events

    def normalize_event(self, event):
        """
        Basically we take event's data from Eventbrite's end
        and map their fields to ours and finally we return
        Event's object. We also issue some calls to get updated
        venue and organizer information.
        :param event:
        :return:
        """
        organizer = None
        organizer_email = None
        assert event is not None

        # Get information about event's venue
        if event['venue_id']:
            try:
                response = http_request('GET', self.api_url + '/venues/' + event['venue_id'],
                                    headers=self.headers)
            except Exception as error:
                log_error({
                            'Reason': error.message,
                            'functionName': 'normalize_event',
                            'fileName': __file__,
                            'User': self.user.id
                        })
                raise
            if response.ok:
                venue = response.json()
                # Now let's try to get the information about the event's organizer
                if event['organizer_id']:
                    try:
                        response = http_request('GET', self.api_url +
                                             '/organizers/' + event['organizer_id'],
                                            headers=self.headers)
                    except Exception as error:
                        log_error({
                            'Reason': error.message,
                            'functionName': 'normalize_event',
                            'fileName': __file__,
                            'User': self.user.id
                        })
                        raise
                    if response.ok:
                        organizer = json.loads(response.text)
                    if organizer:
                        try:
                            response = http_request('GET', self.api_url + '/users/'
                                                 + self.member_id,
                                                headers=self.headers)
                        except Exception as error:
                            log_error({
                                'Reason': error.message,
                                'functionName': 'normalize_event',
                                'fileName': __file__,
                                'User': self.user.id
                            })
                            raise
                        if response.ok:
                            organizer_info = json.loads(response.text)
                            organizer_email = organizer_info['emails'][0]['email']
<<<<<<< HEAD
        event_db = Event(
            vendor_event_id=event['id'],
            event_title=event['name']['text'],
            event_description=event['description']['text'],
            social_network_id=self.social_network.id,
            user_id=self.user.id,
            group_id=0,
            group_url_name='',
            event_address_line_1=venue['address']['address_1'] if venue else '',
            event_address_line_2=venue['address']['address_2'] if venue else '',
            event_city=venue['address']['city'] if venue else '',
            event_state=venue['address']['region'] if venue else '',
            event_zipcode='',
            event_country=venue['address']['country'] if venue else '',
            event_longitude=float(venue['address']['longitude']) if venue else 0,
            event_latitude=float(venue['address']['latitude']) if venue else 0,
            event_start_datetime=event['start']['local'],
            event_end_datetime=event['end']['local'],
            organizer_name=organizer['name'] if organizer else '',
            organizer_email=organizer_email if organizer_email else '',
            about_event_organizer=organizer['description'] if organizer else '',
            registration_instruction='',
            event_cost='',
            event_currency=event['currency'],
            event_timezone=event['start']['timezone'],
            max_attendees=event['capacity'])
        return event_db
=======
                event_db = Event(
                    vendor_event_id=event['id'],
                    event_title=event['name']['text'],
                    event_description=event['description']['text'],
                    social_network_id=self.social_network.id,
                    user_id=self.user.id,
                    group_id=0,
                    group_url_name='',
                    event_address_line_1=venue['address']['address_1'],
                    event_address_line_2=venue['address']['address_2'] if venue else '',
                    event_city=venue['address']['city'],
                    event_state=venue['address']['region'],
                    event_zipcode='',
                    event_country=venue['address']['country'],
                    event_longitude=float(venue['address']['longitude']),
                    event_latitude=float(venue['address']['latitude']),
                    event_start_datetime=event['start']['local'],
                    event_end_datetime=event['end']['local'],
                    organizer_name=organizer['name'] if organizer else '',
                    organizer_email=organizer_email,
                    about_event_organizer=organizer['description'] if organizer else '',
                    registration_instruction='',
                    event_cost='',
                    event_currency=event['currency'],
                    event_timezone=event['start']['timezone'],
                    max_attendees=event['capacity'])
                return event_db
        else:
            # TODO log exception here
            pass # log exception
>>>>>>> 14aea488

    def create_event(self):
        """
        This function is used to post event on eventbrite.
        It uses helper functions create_event_tickets(), event_publish().
        If event is published successfully, returns True
        :return:
        """
        venue_id = None
        # create url to post event
        if self.vendor_event_id is not None:  # updating event
            event_is_new = False
            url = self.api_url + "/events/" + self.vendor_event_id + '/'
            # need to fetch venue_id of provided event so that Venue can be updated
            response = http_request('POST', url, params=self.event_payload, headers=self.headers)
            if response.ok:
                venue_id = response.json()['venue_id']
        else:  # creating event
            url = self.api_url + "/events/"
            event_is_new = True
        venue_id = self.add_location(venue_id=venue_id)  # adding venue for the event
        self.event_payload['event.venue_id'] = venue_id
        response = http_request('POST', url, params=self.event_payload, headers=self.headers)
        if response.ok:  # event has been created on vendor and saved in draft there
            event_id = response.json()['id']
            # Ticket are going to be created/updated
            ticket_id = self.manage_event_tickets(event_id, event_is_new)
            if event_is_new:
                # Ticket(s) have been created for new created Event
                self.publish_event(event_id)
            else:
                logger.info("|  Event is already published  |")
            create_update = 'Created' if not self.vendor_event_id else 'Updated'
            logger.info('|  Event %s %s Successfully  |'
                        % (self.event_payload['event.name.html'],
                           create_update))
            return event_id, ticket_id
        else:
            error_message = 'Event was not created Successfully as draft'
            response = response.json()
            error_detail = response.get('error', '') + ': ' + response.get('error_description', '')
            if error_detail != ': ':
                error_message += '\n%s' % error_detail
            message_to_log = get_message_to_log(function_name='create_event',
                                                class_name=self.__class__.__name__,
                                                gt_user=self.user.name,
                                                error=error_detail,
                                                file_name=__file__)
            log_error(message_to_log)
            raise EventNotCreated(error_message)

    def delete_event(self, event_id):
        event = Event.get_by_user_and_event_id(self.user_id, event_id)
        if event:
            try:
                self.unpublish_event(event_id)
                Event.delete(event_id)
                return True
            except Exception as error:     # some error while removing event
                return False
        return False    # event not found in database

    def add_location(self, venue_id=None):
        """
        This generates/updates a venue object for the event and returns the
        id of venue.
        :param venue_id:
        :return:
        """
        if venue_id:  # update event address
            url = self.api_url + "/venues/" + venue_id + "/"
            payload = self.venue_payload
            status = 'Updated'
            # Region gives error of region while updating venue, so removing
            payload.pop('venue.address.region')
        else:  # create venue for event
            url = self.api_url + "/venues/"
            status = 'Added'
        response = http_request('POST', url, params=self.venue_payload, headers=self.headers)
        if response.ok:
            logger.info('|  Venue has been %s  |' % status)
            return response.json().get('id')
        else:
            error_message = "Venue was not Created. There are some errors: " \
                            "Details: %s " % response
            message = '\nErrors from the vendor:\n'
            message += ''.join(response.json().get('error') + ',' + response.json().get('error_description'))
            error_message += message
            message_to_log = get_message_to_log(function_name='add_location',
                                                class_name=self.__class__.__name__,
                                                gt_user=self.user.name,
                                                error=error_message,
                                                file_name=__file__)
            log_error(message_to_log)
            raise EventLocationNotCreated('ApiError: Unable to create venue for event\n %s' % message)

    def manage_event_tickets(self, event_id, event_is_new):
        """
        Here tickets are created for event on Eventbrite.
        :param event_id:id of newly created event
        :param event_is_new: Status of new/old event
        :return: tickets_id
        """
        tickets_url = self.api_url + "/events/" + event_id + "/ticket_classes/"
        if not event_is_new:
            event = Event.get_by_user_and_vendor_id(self.user_id, event_id)
            if event.ticketsId:
                tickets_url = tickets_url + str(event.ticketsId) + '/'
            else:
                logger.info('Tickets ID is not available for event with id %s, User:  %s'
                            % (event_id, self.user.name))
        response = http_request('POST', tickets_url, params=self.ticket_payload, headers=self.headers)
        if response.ok:
            logger.info('|  %s Ticket(s) have been created  |'
                        % str(self.ticket_payload['ticket_class.quantity_total']))
            return response.json().get('id')
        else:
            error_message = 'Tickets were not created successfully'
            message_to_log = get_message_to_log(function_name='manage_event_tickets',
                                                class_name=self.__class__.__name__,
                                                gt_user=self.user.name,
                                                error=error_message,
                                                file_name=__file__)
            log_error(message_to_log)
            raise TicketsNotCreated('ApiError: Unable to create event tickets on Eventbrite')

    def publish_event(self, event_id):
        """
        This function publishes the Event on Eventbrite.
        :param event_id:
        :return:
        """
        # create url to publish event
        url = self.api_url + "/events/" + event_id + "/publish/"
        # params are None. Access token is present in self.headers
        response = http_request('POST', url, headers=self.headers)
        if response.ok:
            logger.info('|  Event has been published  |')
        else:
            error_message = "Event was not Published. There are some errors: " \
                            "Details: %s  |" % response
            message_to_log = get_message_to_log(function_name='publish_event',
                                                class_name=self.__class__.__name__,
                                                gt_user=self.user.name,
                                                error=error_message,
                                                file_name=__file__)
            log_error(message_to_log)
            raise EventNotPublished('ApiError: Unable to publish event on specified social network')

    def unpublish_event(self, event_id):
        """
        This function is used to un publish the event from website of
        Eventbrite.
        :param event_id:
        :return:
        """
        # create url to publish event
        url = self.api_url + "/events/" + event_id + "/unpublish/"
        # params are None. Access token is present in self.headers
        response = http_request('POST', url, headers=self.headers)
        if response.ok:
            logger.info('|  Event has been unpublished  |')
        else:
            error_message = "Event was not unpublished. There are some errors. " \
                            "Response is %s  |" % response
            message_to_log = get_message_to_log(function_name='unpublish_event',
                                                class_name=self.__class__.__name__,
                                                gt_user=self.user.name,
                                                error=error_message,
                                                file_name=__file__)
            log_error(message_to_log)
            raise EventNotUnpublished('ApiError: Unable to remove event from specified social network')

    @staticmethod
    def validate_required_fields(data):
        """
        Here we validate that all the required fields for the event creation on
        Eventbrite are filled. If any required filed is missing, raises exception
        named  EventInputMissing.
        """
        mandatory_input_data = ['eventTitle', 'eventDescription', 'eventEndDatetime',
                                'eventTimeZone', 'eventStartDatetime', 'eventCurrency']
        if not all([input in data and data[input] for input in mandatory_input_data]):
            raise EventInputMissing("Mandatory parameter missing in Eventbrite data.")

    def gt_to_sn_fields_mappings(self, data):
        """
        This is actually the mapping of data from the input data from
        EventCreationForm to the data required for API calls on Eventbrite.
        """
        if data:
            self.validate_required_fields(data)
            #  filling required fields for Eventbrite
            event_name = data['eventTitle']
            description = data['eventDescription']
            # Eventbrite assumes that provided start and end DateTime is in UTC
            # So, form given Timezone, (eventTimeZone in our case), It changes the
            # provided DateTime accordingly.
            # Here we are converting DateTime into UTC format to be sent to vendor
            utc_dts = []
            start_time = end_time = ''
            naive_dts = [data['eventStartDatetime'], data['eventEndDatetime']]
            if data['eventTimeZone']:
                local_timezone = pytz.timezone(data['eventTimeZone'])
                for naive_dt in naive_dts:
                    local_dt = local_timezone.localize(naive_dt, is_dst=None)
                    utc_dt = local_dt.astimezone(pytz.utc)
                    utc_dts.append(utc_dt.strftime("%Y-%m-%dT%H:%M:%SZ"))
                start_time = utc_dts[0]
                end_time = utc_dts[1]
            else:
                error_message = 'Time Zone is None for Event %s ' % event_name
                message_to_log = get_message_to_log(function_name='gt_to_sn_fields_mappings',
                                                    class_name=self.__class__.__name__,
                                                    gt_user=self.user.name,
                                                    error=error_message,
                                                    file_name=__file__)
                log_error(message_to_log)
            currency = data['eventCurrency']
            time_zone = data['eventTimeZone']

            # Creating ticket data as Eventbrite wants us to associate tickets
            # with events
            venue_name = 'Event Address'
            number_of_tickets = data['maxAttendees']
            free_tickets = True
            ticket_type = 'Event Ticket'

            # This dict is used to create an event as a draft on vendor
            self.event_payload = {
                'event.start.utc': start_time,
                'event.start.timezone': time_zone,
                'event.end.utc': end_time,
                'event.end.timezone': time_zone,
                'event.currency': currency,
                'event.name.html': event_name,
                'event.description.html': description
            }

            # This dict is used to create venue for a specified event
            self.venue_payload = {
                'venue.name': venue_name,
                'venue.address.address_1': data['eventAddressLine1'],
                'venue.address.address_2': data['eventAddressLine2'],
                'venue.address.region': data['eventState'],
                'venue.address.city': data['eventCity'],
                # 'venue.address.country': data['eventCountry'],
                'venue.address.postal_code': data['eventZipCode'],
                'venue.address.latitude': data['eventLatitude'],
                'venue.address.longitude': data['eventLongitude'],
            }
            # This dict is used to create tickets for a specified event
            self.ticket_payload = {
                'ticket_class.name': ticket_type,
                'ticket_class.quantity_total': number_of_tickets,
                'ticket_class.free': free_tickets,
            }
            self.vendor_event_id = data.get('vendorEventId')
        else:
            error_message = 'Data is None'
            message_to_log = get_message_to_log(function_name='gt_to_sn_fields_mappings',
                                                class_name=self.__class__.__name__,
                                                gt_user=self.user.name,
                                                error=error_message,
                                                file_name=__file__)
            log_error(message_to_log)

    def create_webhook(self, user_credentials):
        """
        Creates a webhook to stream the live feed of Eventbrite users to the
        Flask app. It gets called in the save_token_in_db().
        It takes user_credentials to save webhook against that user.
        Here it performs a check which ensures  that webhook is not generated
        every time code passes through this flow once a webhook has been
        created for a user (since webhooks don't expire and are unique for
        every user).
        :return: True if webhook creation is successful o/w False
        """
        self.message_to_log.update({'functionName': 'create_webhook()'})
        status = False
        if (user_credentials.userId == user_credentials.userId) \
                and (user_credentials.socialNetworkId == user_credentials.socialNetworkId) \
                and (user_credentials.webhook in [None, '']):
            url = self.api_url + "/webhooks/"
            payload = {'endpoint_url': WEBHOOK_REDIRECT_URL}
            response = http_request('POST', url, params=payload, headers=self.headers)
            if response.ok:
                try:
                    webhook_id = response.json()['id']
                    user_credentials.update_record(webhook=webhook_id)
                    status = True
                except Exception as e:
                    error_message = e.message
                    message_to_log = get_message_to_log(function_name='create_webhook',
                                                        class_name=self.__class__.__name__,
                                                        gt_user=self.user.name,
                                                        error=error_message,
                                                        file_name=__file__)
                    log_exception(message_to_log)
            else:
                error_message = "Webhook was not created successfully."
                message_to_log = get_message_to_log(function_name='create_webhook',
                                                    class_name=self.__class__.__name__,
                                                    gt_user=self.user.name,
                                                    error=error_message,
                                                    file_name=__file__)
                log_error(message_to_log)
        else:
            # webhook has already been created for this user
            status = True
        return status<|MERGE_RESOLUTION|>--- conflicted
+++ resolved
@@ -3,10 +3,6 @@
 import json
 from datetime import datetime
 from datetime import timedelta
-<<<<<<< HEAD
-=======
-
->>>>>>> 14aea488
 from SocialNetworkService.custom_exections import EventNotCreated
 from SocialNetworkService.custom_exections import TicketsNotCreated
 from SocialNetworkService.custom_exections import EventNotPublished
@@ -156,7 +152,6 @@
                         if response.ok:
                             organizer_info = json.loads(response.text)
                             organizer_email = organizer_info['emails'][0]['email']
-<<<<<<< HEAD
         event_db = Event(
             vendor_event_id=event['id'],
             event_title=event['name']['text'],
@@ -184,38 +179,6 @@
             event_timezone=event['start']['timezone'],
             max_attendees=event['capacity'])
         return event_db
-=======
-                event_db = Event(
-                    vendor_event_id=event['id'],
-                    event_title=event['name']['text'],
-                    event_description=event['description']['text'],
-                    social_network_id=self.social_network.id,
-                    user_id=self.user.id,
-                    group_id=0,
-                    group_url_name='',
-                    event_address_line_1=venue['address']['address_1'],
-                    event_address_line_2=venue['address']['address_2'] if venue else '',
-                    event_city=venue['address']['city'],
-                    event_state=venue['address']['region'],
-                    event_zipcode='',
-                    event_country=venue['address']['country'],
-                    event_longitude=float(venue['address']['longitude']),
-                    event_latitude=float(venue['address']['latitude']),
-                    event_start_datetime=event['start']['local'],
-                    event_end_datetime=event['end']['local'],
-                    organizer_name=organizer['name'] if organizer else '',
-                    organizer_email=organizer_email,
-                    about_event_organizer=organizer['description'] if organizer else '',
-                    registration_instruction='',
-                    event_cost='',
-                    event_currency=event['currency'],
-                    event_timezone=event['start']['timezone'],
-                    max_attendees=event['capacity'])
-                return event_db
-        else:
-            # TODO log exception here
-            pass # log exception
->>>>>>> 14aea488
 
     def create_event(self):
         """
