<<<<<<< HEAD
import json
from SocialNetworkService.event.meetup import MeetupEvent
=======
from datetime import datetime, timedelta
>>>>>>> 04a7a550
from base import SocialNetworkBase
from utilities import http_request, logger, log_error, log_exception, get_class


class Meetup(SocialNetworkBase):

    def __init__(self, *args, **kwargs):

        super(Meetup, self).__init__(*args, **kwargs)
        # token validity is checked here
        # if token is expired, we refresh it here
        self.validate_and_refresh_access_token()
        self.start_date = kwargs.get('start_date') or (datetime.now() - timedelta(days=90))
        self.end_date = kwargs.get('end_date') or (datetime.now() + timedelta(days=90))
        self.start_date_dt = self.start_date
        self.end_date_dt = self.end_date

    @classmethod
    def get_access_token(cls, code_to_get_access_token, relative_url=None):
        """
        This function is called from process_access_token() inside controller
        user.py. Here we get the access token from provided user_credentials
        and auth code for fetching access token by making API call.
        :return:
        """
        api_relative_url = "/access"
        super(Meetup, cls).get_access_token(code_to_get_access_token,
                                            relative_url=api_relative_url)

    def get_member_id(self):
        """
        This function is called from process_access_token() inside controller
        user.py. Here we get the access token from provided user_credentials
        and auth code for fetching access token by making API call.
        :return:
        """
        self.api_relative_url = '/member/self'
        super(Meetup, self).get_member_id()

    def get_groups(self):
        """
        This function returns the groups of Meetup for which the current user
        is an organizer to be shown in drop down while creating event on Meetup
        through Event Creation Form.
        """
        self.message_to_log.update({'functionName': 'get_groups()'})
        url = self.api_url + '/groups/'
        params = {'member_id': 'self'}
        response = self.get_data(url, params)
        if response.ok:
            meta_data = json.loads(response.text)['meta']
            member_id = meta_data['url'].split('=')[1].split('&')[0]
            data = json.loads(response.text)['results']
            groups = filter(lambda item: item['organizer']['member_id'] == int(member_id), data)
            return groups

    def validate_token(self, payload=None):
        self.api_relative_url = '/member/self'
        return super(Meetup, self).validate_token()

    def refresh_access_token(self):
        """
        When user authorize to Meetup account, we get a refresh token
        and access token. Access token expires in one hour.
        Here we refresh the access_token using refresh_token without user
        involvement and save in user_credentials db table
        :return:
        """
        function_name = 'refresh_access_token()'
        message_to_log = self.message_to_log.update({'function_name': function_name})
        status = False
        user_refresh_token = self.user_credentials.refreshToken
        auth_url = self.social_network.authUrl + "/access?"
        client_id = self.social_network.clientKey
        client_secret = self.social_network.secretKey
        payload_data = {'client_id': client_id,
                        'client_secret': client_secret,
                        'grant_type': 'refresh_token',
                        'refresh_token': user_refresh_token}
        response = http_request('POST', auth_url, data=payload_data,
                                message_to_log=message_to_log)
        try:
            if response.ok:
                self.access_token = response.json().get('access_token')
                refresh_token = response.json().get('refresh_token')
                data = dict(userId=self.user_credentials.userId,
                            socialNetworkId=self.user_credentials.socialNetworkId,
                            accessToken=self.access_token,
                            refreshToken=refresh_token,
                            memberId=self.user_credentials.memberId)
                status = self.save_token_in_db(data)
                logger.info("Access Token has been refreshed")
            else:
                error_message = response.json().get('error')
                message_to_log.update({'error': error_message})
                log_error(message_to_log)
        except Exception as e:
            error_message = "Error occurred while refreshing access token. Error is: " \
                            + e.message
            message_to_log.update({'error': error_message})
            log_exception(message_to_log)
        return status

    def get_rsvps(self, event):
        """
        Here we call MeetupRsvp class method get_rsvps
        :param event:
        :return:
        """
        rsvp_object = self.helper_class(**self.dict_to_pass)
        rsvps = rsvp_object.get_rsvps(event)
        return rsvps

    def get_attendee(self, rsvp):
        """
        Here we call MeetupRsvp class method get_attendee
        :param rsvp:
        :return:
        """
        rsvp_object = self.helper_class(**self.dict_to_pass)
        attendee = rsvp_object.get_attendee(rsvp)
        return attendee, rsvp_object<|MERGE_RESOLUTION|>--- conflicted
+++ resolved
@@ -1,11 +1,7 @@
-<<<<<<< HEAD
 import json
-from SocialNetworkService.event.meetup import MeetupEvent
-=======
 from datetime import datetime, timedelta
->>>>>>> 04a7a550
 from base import SocialNetworkBase
-from utilities import http_request, logger, log_error, log_exception, get_class
+from utilities import http_request, logger, log_error, log_exception
 
 
 class Meetup(SocialNetworkBase):
@@ -125,4 +121,4 @@
         """
         rsvp_object = self.helper_class(**self.dict_to_pass)
         attendee = rsvp_object.get_attendee(rsvp)
-        return attendee, rsvp_object+        return attendee, rsvp_object
