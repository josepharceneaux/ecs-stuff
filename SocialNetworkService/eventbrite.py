<<<<<<< HEAD
from common.gt_models.user import UserCredentials
=======
from gt_models.user import UserCredentials
>>>>>>> 04a7a550
from base import SocialNetworkBase
from utilities import get_message_to_log, http_request, log_exception, log_error

# TODO: Will replace this ULR with actual webhook URL (Flask App)
WEBHOOK_REDIRECT_URL = 'http://4ddd1621.ngrok.io'


class Eventbrite(SocialNetworkBase):

    def __init__(self, *args, **kwargs):

        super(Eventbrite, self).__init__(*args, **kwargs)
        # token validity is checked here
        # if token is expired, we refresh it here
        self.validate_and_refresh_access_token()

    @classmethod
    def get_access_token(cls, data, relative_url=None):
        """
        This function is called from process_access_token() inside controller
        user.py. Here we get the access token from provided user_credentials
        and auth code for fetching access token by making API call.
        :return:
        """
        data = dict(api_relative_url="/token")
        super(Eventbrite, cls).get_access_token(data)

    def get_member_id(self):
        """
        This function is called from process_access_token() inside controller
        user.py. Here we get the access token from provided user_credentials
        and auth code for fetching access token by making API call.
        :return:
        """
        self.api_relative_url = "/users/me/"
        super(Eventbrite, self).get_member_id()

    def validate_token(self, payload=None):
        self.api_relative_url = '/users/me/'
        super(Eventbrite, self).validate_token()

    @staticmethod
    def save_token_in_db(user_credentials):

        # now we create webhook for eventbrite user for getting rsvp through webhook
        # via EventService app
        super(Eventbrite, Eventbrite).save_token_in_db(user_credentials)
        Eventbrite.create_webhook(user_credentials)

    @staticmethod
    def create_webhook(user_credentials):
        """
        Creates a webhook to stream the live feed of Eventbrite users to the
        Flask app. It gets called in the save_token_in_db().
        It takes user_credentials to save webhook against that user.
        Here it performs a check which ensures  that webhook is not generated
        every time code passes through this flow once a webhook has been
        created for a user (since webhooks don't expire and are unique for
        every user).
        :return: True if webhook creation is successful o/w False
        """

        message_to_log = get_message_to_log(function_name='create_webhook()')
        user_credentials_in_db = UserCredentials.get_by_user_and_social_network_id(
            user_credentials['userId'],
            user_credentials['socialNetworkId'])
        if user_credentials_in_db.webhook in [None, '']:
            url = user_credentials_in_db.socialNetwork.apiUrl + "/webhooks/"
            payload = {'endpoint_url': WEBHOOK_REDIRECT_URL}
            response = http_request('POST', url, payload, message_to_log=message_to_log)
            if response.ok:
                try:
                    webhook_id = response.json()['id']
                    user_credentials_in_db.update(webhook=webhook_id)
                except Exception as e:
                    error_message = e.message
                    message_to_log.update({'error': error_message})
                    log_exception(message_to_log)
            else:
                error_message = "Webhook was not created successfully."
                message_to_log.update({'error': error_message})
                log_error(message_to_log)<|MERGE_RESOLUTION|>--- conflicted
+++ resolved
@@ -1,9 +1,5 @@
-<<<<<<< HEAD
+from base import SocialNetworkBase
 from common.gt_models.user import UserCredentials
-=======
-from gt_models.user import UserCredentials
->>>>>>> 04a7a550
-from base import SocialNetworkBase
 from utilities import get_message_to_log, http_request, log_exception, log_error
 
 # TODO: Will replace this ULR with actual webhook URL (Flask App)
