--- conflicted
+++ resolved
@@ -1,20 +1,12 @@
 from abc import ABCMeta, abstractmethod
 import requests
-from gt_models.event import Event
-from gt_models.product import Product
-
-<<<<<<< HEAD
-from SocialNetworkService.utilities import get_message_to_log, log_error,\
-    log_exception, http_request
+
+from common.gt_models.event import Event
 from common.gt_models.social_network import SocialNetwork
 from common.gt_models.user import User, UserCredentials
-=======
-from gt_models.social_network import SocialNetwork
-from gt_models.user import User, UserCredentials
 
 from utilities import get_message_to_log, log_error,\
     log_exception, http_request, get_class
->>>>>>> 04a7a550
 
 
 class SocialNetworkBase(object):
@@ -39,10 +31,7 @@
         self.api_relative_url = None
         self.user = User.get_by_id(user_id)
         self.social_network = SocialNetwork.get_by_id(social_network_id)
-<<<<<<< HEAD
-
-=======
->>>>>>> 04a7a550
+
         self.user_credentials = UserCredentials.get_by_user_and_social_network_id(
             user_id, social_network_id)
 
@@ -222,9 +211,6 @@
             message_to_log.update({'error': error_message})
             log_exception(message_to_log)
 
-<<<<<<< HEAD
-    def process_event(self):
-=======
     def _process_rsvps(self):
         """
         We get events against a particular user_credential and then we go over
@@ -312,5 +298,4 @@
         :param rsvp:
         :return:
         """
->>>>>>> 04a7a550
         pass