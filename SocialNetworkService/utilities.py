--- conflicted
+++ resolved
@@ -98,9 +98,6 @@
         return None
 
 
-<<<<<<< HEAD
-def get_message_to_log(gt_user_id='', function_name='', error='', class_name=''):
-=======
 class EventInputMissing(Exception):
     pass
 
@@ -146,7 +143,6 @@
 
 
 def get_message_to_log(gt_user_id='', function_name='', error='', class_name='', file_name=''):
->>>>>>> 04a7a550
     """
     Here we define descriptive message to be used for logging purposes
     :param function_name:
@@ -234,108 +230,6 @@
         logger.error('Unknown Method type %s ' % method_type)
 
 
-<<<<<<< HEAD
-def get_class(social_network_name, category):
-    function_name = 'process_event()'
-    message_to_log = get_message_to_log(function_name=function_name)
-=======
-def process_event(data, user_id):
-    """
-    This functions is called from restful POST service (which gets data from
-    Event Create Form submission).
-    It creates event on vendor as well as saves in database.
-    Data in the arguments is the Data coming from Event creation form submission
-    user_id is the id of current logged in user (which we get from session).
-    """
-    function_name = 'process_event()'
-    message_to_log = get_message_to_log(function_name=function_name)
-    if data:
-        vendor_id = data['socialNetworkId']
-        social_network = SocialNetwork.get_by_id(vendor_id)
-        data['user_id'] = user_id
-        # converting incoming Datetime object from Form submission into the
-        # required format for API call
-        data['eventStartDatetime'] = parse(data['eventStartDatetime'])
-        data['eventEndDatetime'] = parse(data['eventEndDatetime'])
-        # creating class object for respective social network
-        if social_network.name == EVENTBRITE.name:
-            from event_exporter.eventbrite import Eventbrite
-            class_object = Eventbrite()
-        elif social_network.name == MEETUP.name:
-            from event_exporter.meetup import Meetup
-            class_object = Meetup(user_id=user_id)
-        else:
-            error_message = 'Social Network "%s" is not allowed for now, ' \
-                            'please implement code for this social network.' \
-                            % social_network.name
-            message_to_log.update({'error': error_message})
-            log_error(message_to_log)
-            raise SocialNetworkNotImplemented
-        # posting event on social network
-        class_object.get_mapped_data(data)
-        event_id, tickets_id = class_object.create_event()
-        data['ticketsId'] = tickets_id
-        if event_id:  # Event has been successfully published on vendor
-            # save event in database
-            save_event(event_id, data)
-    else:
-        error_message = 'Data not received from Event Creation/Edit FORM'
-        message_to_log.update({'error': error_message})
-        log_error(message_to_log)
-
-
-def save_event(event_id, data):
-    """
-    This function serves the storage of event in database after it is
-    successfully published.
-    :param event_id:
-    :param data:
-    :return:
-    """
-    function_name = 'save_event()'
-    message_to_log = get_message_to_log(function_name=function_name)
-    db_data = data
-    # try:
-    #     inserted_record_id = db.event.update_or_insert(
-    #         ((db.event.vendorEventId == event_id) &
-    #          (db.event.socialNetworkId == db_data['socialNetworkId'])),
-    #         eventTitle=db_data['eventTitle'],
-    #         eventDescription=db_data['eventDescription'],
-    #         socialNetworkId=db_data['socialNetworkId'],
-    #         userId=db_data['user_id'],
-    #         eventStartDatetime=db_data['eventStartDatetime'],
-    #         eventEndDatetime=db_data['eventEndDatetime'],
-    #         vendorEventId=event_id,
-    #         groupId=db_data['groupId'],
-    #         groupUrlName=db_data['groupUrlName'],
-    #         ticketsId=db_data['ticketsId'],
-    #         eventAddressLine1=db_data['eventAddressLine1'],
-    #         eventAddressLine2=db_data['eventAddressLine2'],
-    #         eventState=db_data['eventState'],
-    #         eventCity=db_data['eventCity'],
-    #         eventZipCode=db_data['eventZipCode'],
-    #         eventCountry=db_data['eventCountry'],
-    #         organizerName=db_data['organizerName'],
-    #         organizerEmail=db_data['organizerEmail'],
-    #         aboutEventOrganizer=db_data['aboutEventOrganizer'],
-    #         registrationInstruction=db_data['registrationInstruction'],
-    #         eventCost=db_data['eventCost'],
-    #         maxAttendees=db_data['maxAttendees'],
-    #         eventLongitude=db_data['eventLongitude'],
-    #         eventLatitude=db_data['eventLatitude'],
-    #         eventCurrency=db_data['eventCurrency'],
-    #         eventTimeZone=db_data['eventTimeZone'],
-    #     )
-    #     db.commit()
-    #     logger.info('|  Event has been saved in Database  |')
-    # except Exception as e:
-    #     error_message = 'Event was not saved in Database\nError: %s' % str(e)
-    #     message_to_log.update({'error': error_message})
-    #     log_error(message_to_log)
-    #     raise EventNotSaveInDb
-    # return inserted_record_id
-
-
 def get_class(social_network_name, category):
     """
     Here we pass following parameters
@@ -344,16 +238,13 @@
     and we import the required class and return it
     :return:
     """
->>>>>>> 04a7a550
-    _class = None
+    function_name = 'process_event()'
+    message_to_log = get_message_to_log(function_name=function_name)
     if category == 'social_network':
-        module_name = social_network_name
-    else:
-<<<<<<< HEAD
+        module_name = 'SocialNetworkService.' + social_network_name
+    else:
         module_name = 'SocialNetworkService.' + category + '.' + social_network_name
-=======
-        module_name = category + '.' + social_network_name.lower() + '_' + category
->>>>>>> 04a7a550
+        # module_name = category + '.' + social_network_name.lower() + '_' + category
     try:
         module = importlib.import_module(module_name)
     except ImportError as e:
