import json
import os
import re
import flask
import requests
from SocialNetworkService.app.app_utils import ApiResponse
from SocialNetworkService.app.restful.data import data_blueprint
from SocialNetworkService.custom_exections import InvalidUsage, ApiException
from SocialNetworkService.eventbrite import Eventbrite
from SocialNetworkService.rsvp.eventbrite import EventbriteRsvp
from restful.social_networks import social_network_blueprint
from restful.events import events_blueprint
from common.gt_models.config import db_session
from flask.ext.restful import Api
from flask import Response
from flask import Flask, request, session, g, redirect, url_for, \
    abort, render_template, flash

# configuration
<<<<<<< HEAD
from SocialNetworkService.utilities import log_exception, get_class, logger, get_message_to_log, log_error
=======
from SocialNetworkService.utilities import log_exception, logger
>>>>>>> c28e0ddd

DATABASE = '/tmp/flaskr.db'
DEBUG = True
SECRET_KEY = 'development key'
USERNAME = 'admin'
PASSWORD = 'default'

app = Flask(__name__)
api = Api(app)
app.config.from_object(__name__)

CLIENT_ID = 'o0nptnl4eet4c40suj9es52612'
CLIENT_SECRET = 'ohtutvn34cvfucl26i5ele5ki2'
REDIRECT_URL = 'http://127.0.0.1:5000/code'
user_refresh_token = '73aac7b76040a33d5dda70d0190aa4e7'
EVENTBRITE = 'Eventbrite'

app.register_blueprint(social_network_blueprint)
app.register_blueprint(events_blueprint)
app.register_blueprint(data_blueprint)

@app.after_request
def after_request(response):
  response.headers.add('Access-Control-Allow-Origin', '*')
  response.headers.add('Access-Control-Allow-Headers', 'Content-Type,Authorization')
  response.headers.add('Access-Control-Allow-Methods', 'GET,PUT,POST,DELETE')
  return response

# @app.errorhandler(404)
@app.route('/')
def hello_world():
    # return 'Hello World!', 404
    return 'Hello World!'


@app.route('/test/<access_token>')
def get_member_id(access_token):
    if token_validity(access_token):
        token = access_token
    else:
        token = refresh_token()
    header = {'Authorization': 'Bearer ' + token}
    result = requests.get("https://api.meetup.com/2/member/self",
                          headers=header)
    if result.ok:
        message = 'MemberId: %s' % result.json()['id']
    else:
        message = result.json()['problem'], result.json()['details']
    data = {'message': message}
    return json.dumps(data)


@app.route('/meetup_authorization')
def meetup_authorization():
    return redirect("https://secure.meetup.com/oauth2/authorize?"
                    "client_id=%s"
                    "&response_type=code"
                    "&redirect_uri=%s" % (CLIENT_ID, REDIRECT_URL))


@app.route('/code')
def code():
    if request.args.get('code'):
        received_code = request.args['code']
        response = requests.post("https://secure.meetup.com/oauth2/access?"
                                 "client_id=%s"
                                 "&client_secret=%s"
                                 "&grant_type=authorization_code"
                                 "&redirect_uri=%s"
                                 "&code=%s"
                                 % (CLIENT_ID, CLIENT_SECRET, REDIRECT_URL,
                                    received_code))
        if response.ok:
            access_token = response.json()['access_token']
            user_refresh_token = response.json()['refresh_token']
            # save access_token and refresh token in database
            message = {'access_token': access_token,
                       'refresh_token': user_refresh_token}
        else:
            message = {'Error': response.json()['error']}
        return json.dumps(message)


def refresh_token():
    response = requests.post("https://secure.meetup.com/oauth2/access?"
                             "&client_id=%s"
                             "&client_secret=%s"
                             "&grant_type=refresh_token"
                             "&refresh_token=%s" % (CLIENT_ID,
                                                    CLIENT_SECRET,
                                                    user_refresh_token))
    if response.ok:
        access_token = response.json()['access_token']
        return access_token


def token_validity(access_token):
    header = {'Authorization': 'Bearer ' + access_token}
    result = requests.get("https://api.meetup.com/2/member/self", headers=header)
    if result.ok:

        return True
    else:
        return False


@app.route('/rsvp', methods=['GET', 'POST'])
def handle_rsvp():
    """
    This function Only receives data when a candidate rsvp to some event.
    It first find the getTalent user having incoming webhook id.
    Then it creates the candidate in candidate table by getting information
    of attendee. Then it inserts in rsvp table the required information.
    It will also insert an entry in DB tables candidate_event_rsvp and activity
    """
    # hub_challenge = request.args['hub.challenge']
    # verify_token = request.args['hub.verify_token']
    # hub_mode = request.args['hub.mode']
    # assert verify_token == 'token'
    function_name = 'handle_rsvp()'
    message_to_log = get_message_to_log(function_name=function_name,
                                        file_name=__file__)
    try:
        if request.data:
            data = json.loads(request.data)
            action = data['config']['action']
            if action == 'order.placed':
                url_of_rsvp = str(json.loads(request.data)['api_url'])
                # gets dictionary object of vendor_rsvp_id
                rsvp = get_rsvp_id(url_of_rsvp)
                webhook_id = data['config']['webhook_id']
                user_credentials = EventbriteRsvp.get_user_credentials_by_webhook(webhook_id)
                social_network_class = get_class(user_credentials.social_network.name.lower(),
                                                 'social_network')
                rsvp_class = get_class(user_credentials.social_network.name.lower(), 'rsvp')
                # we call social network class here for auth purpose, If token is expired
                # access token is refreshed and we use fresh token
                sn = social_network_class(user_id=user_credentials.userId,
                                          social_network_id=user_credentials.social_network.id)
                if not user_credentials.memberId:
                    # get an save the member Id of gt-user
                    sn.get_member_id(dict())
                rsvp_obj = rsvp_class(user_credentials=user_credentials,
                                      social_network=user_credentials.social_network,
                                      headers=sn.headers,
                                      message_to_log=sn.message_to_log)
                # calls class method to process RSVP
                rsvp_obj._process_rsvp_via_webhook(rsvp)
            elif action == 'test':
                print 'Successful Webhook Connection'
        else:
            # return hub_challenge, 200
            error_message = 'No RSVP Data'
            message_to_log.update({'error': error_message})
            log_error(message_to_log)
            data = {'message': 'No RSVP Data',
                    'status_code': 500}
            return flask.jsonify(**data), 500
    except Exception as e:
        error_message = e.message
        message_to_log.update({'error': error_message})
        log_exception(message_to_log)
        data = {'message': e.message,
                'status_code': 500}
        return flask.jsonify(**data), 500

    data = {'message': 'RSVP Saved',
            'status_code': 200}
    return flask.jsonify(**data), 200


def get_rsvp_id(url):
    """
    This gets the vendor_rsvp_id by comparing url of response of rsvp
    and defined regular expression
    :return:
    """
    assert url is not None
    regex_to_get_rsvp_id = \
        '^https:\/\/www.eventbriteapi.com\/v3\/orders\/(?P<rsvp_id>[0-9]+)'
    match = re.match(regex_to_get_rsvp_id, url)
    vendor_rsvp_id = match.groupdict()['rsvp_id']
    rsvp = {'rsvp_id': vendor_rsvp_id}
    return rsvp


@app.errorhandler(ApiException)
def handle_api_exception(error):
    response = json.dumps(error.to_dict())
    return ApiResponse(response, status=error.status_code)


@app.errorhandler(Exception)
def handle_any_errors(error):
    response = json.dumps(dict(message='Ooops! Internal server error occurred..'))
    return ApiResponse(response, status=500)


@app.teardown_request
def teardown_request(exception=None):
    db_session.remove()

if __name__ == '__main__':
    # TODO Have to remove this, only here for testing purposes
    os.environ['OAUTHLIB_INSECURE_TRANSPORT'] = '1'
    app.run(port=5000)<|MERGE_RESOLUTION|>--- conflicted
+++ resolved
@@ -17,11 +17,7 @@
     abort, render_template, flash
 
 # configuration
-<<<<<<< HEAD
 from SocialNetworkService.utilities import log_exception, get_class, logger, get_message_to_log, log_error
-=======
-from SocialNetworkService.utilities import log_exception, logger
->>>>>>> c28e0ddd
 
 DATABASE = '/tmp/flaskr.db'
 DEBUG = True
