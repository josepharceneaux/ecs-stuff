__author__ = 'ufarooqi'

from auth_service.oauth import app
from auth_service.oauth import gt_oauth
from auth_service.oauth import logger
from flask import request, jsonify
<<<<<<< HEAD
=======
from datetime import datetime, timedelta
from flask.ext.cors import CORS


# Enable CORS
CORS(app, resources={
    r'/(oauth2|roles|users)/*': {
        'origins': '*',
        'allow_headers': ['Content-Type', 'Authorization']
    }
})


@gt_oauth.clientgetter
def load_client(client_id):
    return Client.query.filter_by(client_id=client_id).first()


# Format of PBKDF hashed passwords in web2py is different than that of flask
def change_hashing_format(password):
    if password is None:
        return ''
    elif password.count('$') == 2:
        (digest_alg, salt, hash) = password.split('$')
        return 'pbkdf2:sha512:1000$%s$%s' % (salt, hash)
>>>>>>> 8c3946d6


gt_oauth.grantgetter(lambda *args, **kwargs: None)
gt_oauth.grantsetter(lambda *args, **kwargs: None)


@app.route('/oauth2/token', methods=['POST'])
@gt_oauth.token_handler
def access_token(*args, **kwargs):
    return None


@app.route('/oauth2/revoke', methods=['POST'])
@gt_oauth.revoke_handler
def revoke_token():
    pass


@app.route('/oauth2/authorize')
@gt_oauth.require_oauth()
def authorize():
    if hasattr(request.oauth, 'error_message'):
        error_message = request.oauth.error_message or ''
        if error_message:
            error_code = request.oauth.error_code or None
            return jsonify({'error': {'code': error_code, 'message': error_message}}), 404

    user = request.oauth.user
    logger.info('User %s has been authorized to access getTalent api', user.id)
    return jsonify(user_id=user.id)<|MERGE_RESOLUTION|>--- conflicted
+++ resolved
@@ -4,9 +4,6 @@
 from auth_service.oauth import gt_oauth
 from auth_service.oauth import logger
 from flask import request, jsonify
-<<<<<<< HEAD
-=======
-from datetime import datetime, timedelta
 from flask.ext.cors import CORS
 
 
@@ -18,20 +15,6 @@
     }
 })
 
-
-@gt_oauth.clientgetter
-def load_client(client_id):
-    return Client.query.filter_by(client_id=client_id).first()
-
-
-# Format of PBKDF hashed passwords in web2py is different than that of flask
-def change_hashing_format(password):
-    if password is None:
-        return ''
-    elif password.count('$') == 2:
-        (digest_alg, salt, hash) = password.split('$')
-        return 'pbkdf2:sha512:1000$%s$%s' % (salt, hash)
->>>>>>> 8c3946d6
 
 
 gt_oauth.grantgetter(lambda *args, **kwargs: None)
@@ -61,4 +44,4 @@
 
     user = request.oauth.user
     logger.info('User %s has been authorized to access getTalent api', user.id)
-    return jsonify(user_id=user.id)+    return jsonify(user_id=user.id)
