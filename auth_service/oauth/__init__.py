--- conflicted
+++ resolved
@@ -1,26 +1,13 @@
 __author__ = 'ufarooqi'
 
 from flask import Flask
-from healthcheck import HealthCheck
 from flask_oauthlib.provider import OAuth2Provider
-<<<<<<< HEAD
-from auth_service.common.models.db import db
-from auth_service.common.talent_config_manager import TalentConfig, ConfigKeys
-=======
 from auth_service.common import common_config
->>>>>>> 3dab71f9
 
 app = Flask(__name__)
-app.config = TalentConfig(app.config).app_config
+app.config.from_object(common_config)
 
-<<<<<<< HEAD
-logger = app.config[ConfigKeys.LOGGER]
-from auth_service.common.error_handling import register_error_handlers
-print "register error handlers"
-register_error_handlers(app, logger)
-=======
 logger = app.config['LOGGER']
->>>>>>> 3dab71f9
 
 try:
     from auth_service.common.error_handling import register_error_handlers
@@ -49,10 +36,6 @@
 
     logger.info("Starting auth_service in %s environment", app.config['GT_ENVIRONMENT'])
 
-<<<<<<< HEAD
-logger.info("Starting auth_service in %s environment", app.config[ConfigKeys.ENV_KEY])
-=======
 except Exception as e:
     logger.exception("Couldn't start auth_service in %s environment because: %s"
-                     % (app.config['GT_ENVIRONMENT'], e.message))
->>>>>>> 3dab71f9
+                     % (app.config['GT_ENVIRONMENT'], e.message))