--- conflicted
+++ resolved
@@ -2,12 +2,9 @@
 
 from flask import Flask
 from flask_oauthlib.provider import OAuth2Provider
-<<<<<<< HEAD
-from common.models.db import db
-=======
+
 from auth_service.common.models.db import db
 from auth_service import config
->>>>>>> 1dc8231a
 
 app = Flask(__name__)
 app.config.from_object(config)
