--- conflicted
+++ resolved
@@ -11,11 +11,7 @@
 # SQL ALCHEMY DB URL
 GT_ENVIRONMENT = os.environ.get('GT_ENVIRONMENT')
 if GT_ENVIRONMENT == 'dev':
-<<<<<<< HEAD
-    SQLALCHEMY_DATABASE_URI = 'mysql://talent_web:s!loc976892@localhost/talent_local'
-=======
     SQLALCHEMY_DATABASE_URI = 'mysql://talent_web:s!loc976892@127.0.0.1/talent_local'
->>>>>>> 1454820e
     LOGGER = logging.getLogger("auth_service.dev")
     DEBUG = True
 elif GT_ENVIRONMENT == 'circle':
