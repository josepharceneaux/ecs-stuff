__author__ = 'ufarooqi'

import os
from auth_service.oauth import app
<<<<<<< HEAD
from social_network_service.common.routes import GTApis
=======
from auth_service.common.routes import GTApis

>>>>>>> 9d5ab2d5

if __name__ == '__main__':
    os.environ['OAUTHLIB_INSECURE_TRANSPORT'] = '1'
    app.run(host='0.0.0.0', port=GTApis.AUTH_SERVICE_PORT, use_reloader=True, debug=False)<|MERGE_RESOLUTION|>--- conflicted
+++ resolved
@@ -2,12 +2,7 @@
 
 import os
 from auth_service.oauth import app
-<<<<<<< HEAD
-from social_network_service.common.routes import GTApis
-=======
 from auth_service.common.routes import GTApis
-
->>>>>>> 9d5ab2d5
 
 if __name__ == '__main__':
     os.environ['OAUTHLIB_INSECURE_TRANSPORT'] = '1'
