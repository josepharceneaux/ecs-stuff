"""
This file entails Candidate-restful-services for CRUD operations.
Notes:
    i. "optional-input" indicates that the resource can handle
    other specified inputs or no inputs (if not specified)
"""
# Standard libraries
import logging
import datetime
<<<<<<< HEAD
import os
=======
import time as std_time
>>>>>>> c3829b05
from time import time

# Flask specific
from flask import request
from flask_restful import Resource
from candidate_service.candidate_app import logger

# Database connection
from candidate_service.common.models.db import db

# Validators
from candidate_service.common.talent_config_manager import TalentConfigKeys
from candidate_service.common.talent_config_manager import TalentEnvs
from candidate_service.common.utils.models_utils import to_json
from candidate_service.common.utils.validators import is_valid_email, is_country_code_valid
from candidate_service.modules.validators import (
    does_candidate_belong_to_users_domain, is_custom_field_authorized,
    is_area_of_interest_authorized, do_candidates_belong_to_users_domain,
    get_candidate_if_exists, is_valid_email_client, get_json_if_exist, is_date_valid
)
from candidate_service.modules.json_schema import (
    candidates_resource_schema_post, candidates_resource_schema_patch, resource_schema_preferences,
    resource_schema_photos_post, resource_schema_photos_patch, notes_schema
)
from jsonschema import validate, FormatChecker, ValidationError
from candidate_service.common.utils.datetime_utils import DatetimeUtils

# Decorators
from candidate_service.common.utils.auth_utils import require_oauth, require_all_roles

# Error handling
from candidate_service.common.error_handling import (
    ForbiddenError, InvalidUsage, NotFoundError, InternalServerError,
    ResourceNotFound
)
from candidate_service.custom_error_codes import CandidateCustomErrors as custom_error

# Models
from candidate_service.common.models.candidate import (
    Candidate, CandidateAddress, CandidateEducation, CandidateEducationDegree,
    CandidateEducationDegreeBullet, CandidateExperience, CandidateExperienceBullet,
    CandidateWorkPreference, CandidateEmail, CandidatePhone, CandidateMilitaryService,
    CandidatePreferredLocation, CandidateSkill, CandidateSocialNetwork, CandidateCustomField,
    CandidateDevice, CandidateSubscriptionPreference, CandidatePhoto, CandidateTextComment
)
from candidate_service.common.models.misc import AreaOfInterest, Frequency, CustomField
from candidate_service.common.models.talent_pools_pipelines import TalentPipeline, TalentPoolCandidate, TalentPool
from candidate_service.common.models.associations import CandidateAreaOfInterest
from candidate_service.common.models.user import User, DomainRole

# Module
from candidate_service.modules.talent_candidates import (
    fetch_candidate_info, get_candidate_id_from_email_if_exists_in_domain,
    create_or_update_candidate_from_params, fetch_candidate_edits, fetch_candidate_views,
    add_candidate_view, fetch_candidate_subscription_preference,
    add_or_update_candidate_subs_preference, add_photos, update_photo, add_notes,
    fetch_aggregated_candidate_views, update_total_months_experience
)
from candidate_service.modules.api_calls import create_smartlist, create_campaign, create_campaign_send
from candidate_service.modules.talent_cloud_search import (
    upload_candidate_documents, delete_candidate_documents
)
from candidate_service.modules.talent_openweb import (
    match_candidate_from_openweb, convert_dice_candidate_dict_to_gt_candidate_dict,
    find_in_openweb_by_email
)
from candidate_service.modules.contsants import ONE_SIGNAL_APP_ID, ONE_SIGNAL_REST_API_KEY
from onesignalsdk.one_signal_sdk import OneSignalSdk


class CandidatesResource(Resource):
    decorators = [require_oauth()]

    @require_all_roles(DomainRole.Roles.CAN_ADD_CANDIDATES)
    def post(self, **kwargs):
        """
        Endpoint:  POST /v1/candidates
        Input: {'candidates': [CandidateObject, CandidateObject, ...]}

        Function Creates new candidate(s).

        Caveats:
             i. Requires a JSON dict containing a 'candidates'-key
                 and a-list-of-candidate-dict(s) as values
            ii. JSON dict must contain at least one CandidateObject.

        :return: {'candidates': [{'id': candidate_id}, {'id': candidate_id}, ...]}
        """
        start_time = time()
        # Authenticate user
        authed_user, body_dict = request.user, get_json_if_exist(request)

        # Validate json data
        try:
            validate(instance=body_dict, schema=candidates_resource_schema_post,
                     format_checker=FormatChecker())
        except ValidationError as e:
            raise InvalidUsage(error_message="Schema validation error: %s" % e.message,
                               error_code=custom_error.INVALID_INPUT)

        candidates = body_dict.get('candidates')

        # Input validations
        candidate_ids_from_candidate_email_obj = []
        is_creating, is_updating, candidate_id = True, False, None
        all_cf_ids, all_aoi_ids = [], []
        for _candidate_dict in candidates:

            # Email addresses must be properly formatted
            for email in _candidate_dict.get('emails') or []:
                email_address = email.get('address')
                if email_address:
                    if not is_valid_email(email=email_address):
                        raise InvalidUsage('Invalid email address/format: {}'.format(email_address),
                                           error_code=custom_error.INVALID_EMAIL)

                    # Check for candidate's email in authed_user's domain
                    candidate_email_obj = CandidateEmail.query.join(Candidate).join(User) \
                        .filter(User.domain_id == authed_user.domain_id) \
                        .filter(CandidateEmail.address == email_address).first()

                    # If candidate's email is found, check if it's web-hidden
                    if candidate_email_obj:
                        candidate_id = candidate_email_obj.candidate_id
                        # We need to prevent duplicate creation in case candidate has multiple email addresses in db
                        candidate_ids_from_candidate_email_obj.append(candidate_id)
                        candidate = Candidate.get_by_id(candidate_id)
                        if candidate.is_web_hidden:  # Un-hide candidate from web, if found
                            candidate.is_web_hidden = 0
                            # If candidate's web-hidden is set to false, it will be treated as an update
                            is_creating, is_updating = False, True
                        elif candidate_id in candidate_ids_from_candidate_email_obj:
                            continue
                        else:
                            raise InvalidUsage('Candidate with email: {}, already exists'.format(email_address),
                                               error_code=custom_error.CANDIDATE_ALREADY_EXISTS,
                                               additional_error_info={'id': candidate_id})

            for custom_field in _candidate_dict.get('custom_fields') or []:
                custom_field_id = custom_field.get('custom_field_id')
                if custom_field_id:
                    if not CustomField.get_by_id(_id=custom_field_id):
                        raise NotFoundError('Custom field not recognized: {}'.format(custom_field_id),
                                            custom_error.CUSTOM_FIELD_NOT_FOUND)
                all_cf_ids.append(custom_field_id)

            for aoi in _candidate_dict.get('areas_of_interest') or []:
                aoi_id = aoi.get('area_of_interest_id')
                if aoi_id:
                    if not AreaOfInterest.get_by_id(_id=aoi_id):
                        raise NotFoundError('Area of interest not recognized: {}'.format(aoi_id),
                                            custom_error.AOI_NOT_FOUND)
                all_aoi_ids.append(aoi_id)

            # to_date & from_date in military_service dict must be formatted properly
            for military_service in _candidate_dict.get('military_services') or []:
                from_date, to_date = military_service.get('from_date'), military_service.get('to_date')
                if from_date:
                    if not is_date_valid(date=from_date):
                        raise InvalidUsage("Military service's date must be in a date format",
                                           error_code=custom_error.MILITARY_INVALID_DATE)
                elif to_date:
                    if not is_date_valid(date=to_date):
                        raise InvalidUsage("Military service's date must be in a date format",
                                           error_code=custom_error.MILITARY_INVALID_DATE)
                country_code = military_service.get('country_code') or 'US'
                if not is_country_code_valid(country_code):
                    raise InvalidUsage("Country code not recognized: {}".format(country_code))

        # Custom fields must belong to user's domain
        if all_cf_ids:
            if not is_custom_field_authorized(authed_user.domain_id, all_cf_ids):
                raise ForbiddenError("Unauthorized custom field IDs", custom_error.CUSTOM_FIELD_FORBIDDEN)

        # Areas of interest must belong to user's domain
        if all_aoi_ids:
            if not is_area_of_interest_authorized(authed_user.domain_id, all_aoi_ids):
                raise ForbiddenError("Unauthorized area of interest IDs", custom_error.AOI_FORBIDDEN)

        # Create candidate(s)
        created_candidate_ids = []
        for candidate_dict in candidates:

            user_id = authed_user.id
            emails = [{'label': email.get('label'), 'address': email['address'],
                       'is_default': email.get('is_default')} for email in candidate_dict.get('emails') or []]

            added_datetime = DatetimeUtils.isoformat_to_mysql_datetime(candidate_dict['added_datetime']) \
                if candidate_dict.get('added_datetime') else None

            resp_dict = create_or_update_candidate_from_params(
                user_id=user_id,
                is_creating=is_creating,
                is_updating=is_updating,
                candidate_id=candidate_id,
                first_name=candidate_dict.get('first_name'),
                middle_name=candidate_dict.get('middle_name'),
                last_name=candidate_dict.get('last_name'),
                formatted_name=candidate_dict.get('full_name'),
                status_id=candidate_dict.get('status_id'),
                emails=emails,
                phones=candidate_dict.get('phones'),
                addresses=candidate_dict.get('addresses'),
                educations=candidate_dict.get('educations'),
                military_services=candidate_dict.get('military_services'),
                areas_of_interest=candidate_dict.get('areas_of_interest'),
                custom_fields=candidate_dict.get('custom_fields'),
                social_networks=candidate_dict.get('social_networks'),
                work_experiences=candidate_dict.get('work_experiences'),
                work_preference=candidate_dict.get('work_preference'),
                preferred_locations=candidate_dict.get('preferred_locations'),
                skills=candidate_dict.get('skills'),
                dice_social_profile_id=candidate_dict.get('openweb_id'),
                dice_profile_id=candidate_dict.get('dice_profile_id'),
                added_datetime=added_datetime,
                source_id=candidate_dict.get('source_id'),
                objective=candidate_dict.get('objective'),
                summary=candidate_dict.get('summary'),
                talent_pool_ids=candidate_dict.get('talent_pool_ids', {'add': [], 'delete': []}),
                resume_url=candidate_dict.get('resume_url')
            )
            created_candidate_ids.append(resp_dict['candidate_id'])

        # Add candidates to cloud search
        upload_candidate_documents.delay(created_candidate_ids)
        logger.info('BENCHMARK - candidate POST: {}'.format(time() - start_time))
        return {'candidates': [{'id': candidate_id} for candidate_id in created_candidate_ids]}, 201

    @require_all_roles(DomainRole.Roles.CAN_EDIT_CANDIDATES)
    def patch(self, **kwargs):
        """
        Endpoint:  PATCH /v1/candidates
        Input: {'candidates': [CandidateObject, CandidateObject, ...]}

        Function can update any of candidate(s)'s information.

        Caveats:
              i. Requires a JSON dict containing a 'candidates'-key
                 and a-list-of-candidate-dict(s) as values
             ii. Each JSON dict must contain candidate's ID
            iii. To update any of candidate's fields, the field ID must be provided,
                 otherwise a new record will be added to the specified candidate

        :return: {'candidates': [{'id': candidate_id}, {'id': candidate_id}, ...]}
        """
        start_time = time()
        # Authenticated user and request body
        authed_user, body_dict = request.user, get_json_if_exist(_request=request)

        # Validate json data
        try:
            validate(instance=body_dict, schema=candidates_resource_schema_patch,
                     format_checker=FormatChecker())
        except ValidationError as e:
            raise InvalidUsage(error_message=e.message, error_code=custom_error.INVALID_INPUT)

        candidates = body_dict.get('candidates')

        # Input validations
        skip = False  # If True, skip all validations & unnecessary db communications for candidates that must be hidden
        all_cf_ids, all_aoi_ids = [], []
        hidden_candidate_ids = []  # Aggregate candidate IDs that will be hidden
        for _candidate_dict in candidates:

            # Check for candidate's existence
            candidate_id = _candidate_dict.get('id')
            candidate = Candidate.get_by_id(candidate_id)
            if not candidate:
                raise NotFoundError('Candidate not found: {}'.format(candidate_id), custom_error.CANDIDATE_NOT_FOUND)

            # Hide or un-hide candidate if requested
            hide_candidate = _candidate_dict.get('hide')
            if hide_candidate is True:
                candidate.is_web_hidden = 1
                hidden_candidate_ids.append(candidate_id)
                skip = True
            else:  # json-schema will only allow True or False
                candidate.is_web_hidden = 0

            # No need to validate anything since candidate is set to hidden
            if not skip:
                # Check if candidate is web-hidden
                if candidate.is_web_hidden:
                    raise NotFoundError('Candidate not found: {}'.format(candidate_id),
                                        custom_error.CANDIDATE_IS_HIDDEN)

                # Emails' addresses must be properly formatted
                for emails in _candidate_dict.get('emails') or []:
                    if emails.get('address'):
                        if not is_valid_email(emails.get('address')):
                            raise InvalidUsage("Invalid email address/format", custom_error.INVALID_EMAIL)

                for custom_field in _candidate_dict.get('custom_fields') or []:
                    all_cf_ids.append(custom_field.get('custom_field_id'))

                for aoi in _candidate_dict.get('areas_of_interest') or []:
                    all_aoi_ids.append(aoi.get('area_of_interest_id'))

                # to_date & from_date in military_service dict must be formatted properly
                for military_service in _candidate_dict.get('military_services') or []:
                    from_date, to_date = military_service.get('from_date'), military_service.get('to_date')
                    if from_date:
                        if not is_date_valid(date=from_date):
                            raise InvalidUsage("Military service's date must be in a date format",
                                               error_code=custom_error.MILITARY_INVALID_DATE)
                    elif to_date:
                        if not is_date_valid(date=to_date):
                            raise InvalidUsage("Military service's date must be in a date format",
                                               error_code=custom_error.MILITARY_INVALID_DATE)

        if skip:
            db.session.commit()
            # Update candidates in cloud search
            upload_candidate_documents.delay(hidden_candidate_ids)
            return {'hidden_candidate_ids': hidden_candidate_ids}, 200

        # Custom fields must belong to user's domain
        if all_cf_ids:
            if not is_custom_field_authorized(authed_user.domain_id, all_cf_ids):
                raise ForbiddenError("Unauthorized custom field IDs", custom_error.CUSTOM_FIELD_FORBIDDEN)

        # Areas of interest must belong to user's domain
        if all_aoi_ids:
            if not is_area_of_interest_authorized(authed_user.domain_id, all_aoi_ids):
                raise ForbiddenError("Unauthorized area of interest IDs", custom_error.AOI_FORBIDDEN)

        # Candidates must belong to user's domain
        list_of_candidate_ids = [_candidate_dict['id'] for _candidate_dict in candidates]
        if not do_candidates_belong_to_users_domain(authed_user, list_of_candidate_ids):
            raise ForbiddenError('Not authorized', custom_error.CANDIDATE_FORBIDDEN)

        # Update candidate(s)
        updated_candidate_ids = []
        for candidate_dict in candidates:

            emails = candidate_dict.get('emails')
            if emails:
                emails = [{'id': email.get('id'), 'label': email.get('label'),
                           'address': email.get('address'), 'is_default': email.get('is_default')}
                          for email in candidate_dict.get('emails')]

            added_datetime = DatetimeUtils.isoformat_to_mysql_datetime(candidate_dict['added_datetime']) \
                if candidate_dict.get('added_datetime') else None

            resp_dict = create_or_update_candidate_from_params(
                user_id=authed_user.id,
                is_updating=True,
                candidate_id=candidate_dict.get('id'),
                first_name=candidate_dict.get('first_name'),
                middle_name=candidate_dict.get('middle_name'),
                last_name=candidate_dict.get('last_name'),
                formatted_name=candidate_dict.get('full_name'),
                status_id=candidate_dict.get('status_id'),
                emails=emails,
                phones=candidate_dict.get('phones'),
                addresses=candidate_dict.get('addresses'),
                educations=candidate_dict.get('educations'),
                military_services=candidate_dict.get('military_services'),
                areas_of_interest=candidate_dict.get('areas_of_interest'),
                custom_fields=candidate_dict.get('custom_fields'),
                social_networks=candidate_dict.get('social_networks'),
                work_experiences=candidate_dict.get('work_experiences'),
                work_preference=candidate_dict.get('work_preference'),
                preferred_locations=candidate_dict.get('preferred_locations'),
                skills=candidate_dict.get('skills'),
                dice_social_profile_id=candidate_dict.get('openweb_id'),
                dice_profile_id=candidate_dict.get('dice_profile_id'),
                added_datetime=added_datetime,
                source_id=candidate_dict.get('source_id'),
                objective=candidate_dict.get('objective'),
                summary=candidate_dict.get('summary'),
                talent_pool_ids=candidate_dict.get('talent_pool_id', {'add': [], 'delete': []}),
                resume_url=candidate_dict.get('resume_url')
            )
            updated_candidate_ids.append(resp_dict['candidate_id'])

        # Update candidates in cloud search
        upload_candidate_documents.delay(updated_candidate_ids)
        logger.info('BENCHMARK - candidate PATCH: {}'.format(time() - start_time))
        return {'candidates': [{'id': updated_candidate_id} for updated_candidate_id in updated_candidate_ids]}


class CandidateResource(Resource):
    decorators = [require_oauth()]

    @require_all_roles(DomainRole.Roles.CAN_GET_CANDIDATES)
    def get(self, **kwargs):
        """
        Endpoints can do these operations:
            1. Fetch and return a candidate via two methods:
                I.  GET /v1/candidates/:id
                    Takes an integer as candidate's ID, retrieve from kwargs
                OR
                II. GET /v1/candidates/:email
                    Takes a valid email address, parsed from kwargs

        :return:    A dict of candidate info
        """
        start_time = time()
        # Authenticated user
        authed_user = request.user

        # Either candidate_id or candidate_email must be provided
        candidate_id, candidate_email = kwargs.get('id'), kwargs.get('email')

        if candidate_email:
            # Email address must be valid
            if not is_valid_email(candidate_email):
                raise InvalidUsage("A valid email address is required", custom_error.INVALID_EMAIL)

            # Get candidate ID from candidate's email
            candidate_id = get_candidate_id_from_email_if_exists_in_domain(authed_user, candidate_email)

        # Check for candidate's existence and web-hidden status
        candidate = get_candidate_if_exists(candidate_id=candidate_id)

        # Candidate must belong to user, and must be in the same domain as the user's domain
        if not does_candidate_belong_to_users_domain(authed_user, candidate_id):
            raise ForbiddenError("Not authorized", custom_error.CANDIDATE_FORBIDDEN)

        candidate_data_dict = fetch_candidate_info(candidate=candidate)

        logger.info('BENCHMARK - candidate GET: {}'.format(time() - start_time))
        return {'candidate': candidate_data_dict}

    @require_all_roles(DomainRole.Roles.CAN_DELETE_CANDIDATES)
    def delete(self, **kwargs):
        """
        Endpoints can do these operations:
            1. Delete a candidate via two methods:
                I.  DELETE /v1/candidates/:id
                OR
                II. DELETE /v1/candidates/:email
        """
        # Authenticate user
        authed_user = request.user
        candidate_id, candidate_email = kwargs.get('id'), kwargs.get('email')

        if candidate_email:
            # Email address must be valid
            if not is_valid_email(candidate_email):
                raise InvalidUsage("A valid email address is required", custom_error.INVALID_EMAIL)

            # Get candidate ID from candidate's email
            candidate_id = get_candidate_id_from_email_if_exists_in_domain(authed_user, candidate_email)

        # Check for candidate's existence and web-hidden status
        candidate = get_candidate_if_exists(candidate_id)

        # Candidate must belong to user's domain
        if not does_candidate_belong_to_users_domain(authed_user, candidate_id):
            raise ForbiddenError("Not authorized", custom_error.CANDIDATE_FORBIDDEN)

        # Delete Candidate
        db.session.delete(candidate)
        db.session.commit()

        # Delete candidate from cloud search
        delete_candidate_documents([candidate_id])
        return '', 204


class CandidateAddressResource(Resource):
    decorators = [require_oauth()]

    @require_all_roles(DomainRole.Roles.CAN_DELETE_CANDIDATES)
    def delete(self, **kwargs):
        """
        Endpoints:
             i. DELETE /v1/candidates/:candidate_id/addresses
            ii. DELETE /v1/candidates/:candidate_id/addresses/:id
        Depending on the endpoint requested, function will delete all of Candidate's
        addresses or just a single one.
        """
        # Authenticated user
        authed_user = request.user

        # Get candidate_id and address_id
        candidate_id, address_id = kwargs.get('candidate_id'), kwargs.get('id')

        # Check for candidate's existence and web-hidden status
        candidate = get_candidate_if_exists(candidate_id=candidate_id)

        # Candidate must belong to user and its domain
        if not does_candidate_belong_to_users_domain(authed_user, candidate_id):
            raise ForbiddenError("Not authorized", custom_error.CANDIDATE_FORBIDDEN)

        if address_id:  # Delete specified address
            candidate_address = CandidateAddress.get_by_id(_id=address_id)
            if not candidate_address:
                raise NotFoundError('Candidate address not found', custom_error.ADDRESS_NOT_FOUND)

            # Address must belong to Candidate
            if candidate_address.candidate_id != candidate_id:
                raise ForbiddenError('Not authorized', custom_error.ADDRESS_FORBIDDEN)

            db.session.delete(candidate_address)

        else:  # Delete all of candidate's addresses
            map(db.session.delete, candidate.addresses)

        db.session.commit()

        # Update cloud search
        upload_candidate_documents([candidate_id])
        return '', 204


class CandidateAreaOfInterestResource(Resource):
    decorators = [require_oauth()]

    @require_all_roles(DomainRole.Roles.CAN_DELETE_CANDIDATES)
    def delete(self, **kwargs):
        """
        Endpoints:
             i. DELETE /v1/candidates/:candidate_id/areas_of_interest
            ii. DELETE /v1/candidates/:candidate_id/areas_of_interest/:id
        Depending on the endpoint requested, function will delete all of Candidate's
        areas of interest or just a single one.
        """
        # Authenticated user
        authed_user = request.user

        # Get candidate_id and area_of_interest_id
        candidate_id, area_of_interest_id = kwargs['candidate_id'], kwargs.get('id')

        # Check for candidate's existence and web-hidden status
        get_candidate_if_exists(candidate_id)

        # Candidate must belong to user's domain
        if not does_candidate_belong_to_users_domain(authed_user, candidate_id):
            raise ForbiddenError('Not authorized', custom_error.CANDIDATE_FORBIDDEN)

        # Prevent user from deleting area_of_interest of candidates outside of its domain
        if not is_area_of_interest_authorized(authed_user.domain_id, [area_of_interest_id]):
            raise ForbiddenError("Unauthorized area of interest IDs", custom_error.AOI_FORBIDDEN)

        if area_of_interest_id:  # Delete specified area of interest
            # Area of interest must be associated with candidate's CandidateAreaOfInterest
            candidate_aoi = CandidateAreaOfInterest.get_aoi(candidate_id, area_of_interest_id)
            if not candidate_aoi:
                raise ForbiddenError("Unauthorized area of interest IDs", custom_error.AOI_FORBIDDEN)

            # Delete CandidateAreaOfInterest
            db.session.delete(candidate_aoi)

        else:  # Delete all of Candidate's areas of interest
            domain_aois = AreaOfInterest.get_domain_areas_of_interest(authed_user.domain_id)
            areas_of_interest_ids = [aoi.id for aoi in domain_aois]
            for aoi_id in areas_of_interest_ids:
                candidate_aoi = CandidateAreaOfInterest.get_aoi(candidate_id, aoi_id)
                if candidate_aoi:
                    db.session.delete(candidate_aoi)

        db.session.commit()

        # Update cloud search
        upload_candidate_documents([candidate_id])
        return '', 204


class CandidateCustomFieldResource(Resource):
    decorators = [require_oauth()]

    @require_all_roles(DomainRole.Roles.CAN_DELETE_CANDIDATES)
    def delete(self, **kwargs):
        """
        Endpoints:
             i. DELETE /v1/candidates/:candidate_id/custom_fields
            ii. DELETE /v1/candidates/:candidate_id/custom_fields/:id
        Depending on the endpoint requested, function will delete all of Candidate's
        custom fields or just a single one.
        """
        # Authenticated user, candidate_id, and can_cf_id (CandidateCustomField.id)
        authed_user, candidate_id, can_cf_id = request.user, kwargs['candidate_id'], kwargs.get('id')

        # Check for candidate's existence and web-hidden status
        get_candidate_if_exists(candidate_id=candidate_id)

        # Candidate must belong to user and its domain
        if not does_candidate_belong_to_users_domain(authed_user, candidate_id):
            raise ForbiddenError('Not authorized', custom_error.CANDIDATE_FORBIDDEN)

        if can_cf_id:  # Delete specified custom field
            candidate_custom_field = CandidateCustomField.get_by_id(can_cf_id)
            if not candidate_custom_field:
                raise NotFoundError('Candidate custom field not found: {}'.format(can_cf_id),
                                    custom_error.CUSTOM_FIELD_NOT_FOUND)

            # Custom fields must belong to user's domain
            custom_field_id = candidate_custom_field.custom_field_id
            if not is_custom_field_authorized(authed_user.domain_id, [custom_field_id]):
                raise ForbiddenError('Not authorized', custom_error.CUSTOM_FIELD_FORBIDDEN)

            db.session.delete(candidate_custom_field)

        else:  # Delete all of Candidate's custom fields
            for ccf in CandidateCustomField.get_candidate_custom_fields(candidate_id):
                db.session.delete(ccf)

        db.session.commit()

        # Update cloud search
        upload_candidate_documents([candidate_id])
        return '', 204


class CandidateEducationResource(Resource):
    decorators = [require_oauth()]

    @require_all_roles(DomainRole.Roles.CAN_DELETE_CANDIDATES)
    def delete(self, **kwargs):
        """
        Endpoints:
              i. DELETE /v1/candidates/:candidate_id/educations
             ii. DELETE /v1/candidates/:candidate_id/educations/:id
        Depending on the endpoint requested, function will delete all of Candidate's
        educations or just a single one.
        """
        # Authenticated user
        authed_user = request.user

        # Get candidate_id and education_id
        candidate_id, education_id = kwargs.get('candidate_id'), kwargs.get('id')

        # Check for candidate's existence and web-hidden status
        candidate = get_candidate_if_exists(candidate_id=candidate_id)

        # Candidate must belong to user and its domain
        if not does_candidate_belong_to_users_domain(authed_user, candidate_id):
            raise ForbiddenError('Not authorized', custom_error.CANDIDATE_FORBIDDEN)

        if education_id:  # Delete specified Candidate's education
            can_education = CandidateEducation.get_by_id(_id=education_id)
            if not can_education:
                raise NotFoundError('Education not found', custom_error.EDUCATION_NOT_FOUND)

            # Education must belong to Candidate
            if can_education.candidate_id != candidate_id:
                raise ForbiddenError('Not authorized', custom_error.EDUCATION_FORBIDDEN)

            db.session.delete(can_education)

        else:  # Delete all of Candidate's educations
            map(db.session.delete, candidate.educations)

        db.session.commit()

        # Update cloud search
        upload_candidate_documents([candidate_id])
        return '', 204


class CandidateEducationDegreeResource(Resource):
    decorators = [require_oauth()]

    @require_all_roles(DomainRole.Roles.CAN_DELETE_CANDIDATES)
    def delete(self, **kwargs):
        """
        Endpoints:
             i. DELETE /v1/candidates/:candidate_id/educations/:education_id/degrees
            ii. DELETE /v1/candidates/:candidate_id/educations/:education_id/degrees/:id
        Depending on the endpoint requested, function will delete all of Candidate's
        education-degrees or just a single one.
        """
        # Authenticated user
        authed_user = request.user

        # Get candidate_id, education_id, and degree_id
        candidate_id, education_id = kwargs.get('candidate_id'), kwargs.get('education_id')
        degree_id = kwargs.get('id')

        # Check for candidate's existence and web-hidden status
        get_candidate_if_exists(candidate_id=candidate_id)

        # Candidate must belong to user's domain
        if not does_candidate_belong_to_users_domain(authed_user, candidate_id):
            raise ForbiddenError('Not authorized', custom_error.CANDIDATE_FORBIDDEN)

        if degree_id:  # Delete specified degree
            # Verify that degree belongs to education, and education belongs to candidate
            candidate_degree = db.session.query(CandidateEducation).join(CandidateEducationDegree). \
                filter(CandidateEducation.candidate_id == candidate_id). \
                filter(CandidateEducationDegree.id == degree_id).first()
            if not candidate_degree:
                raise NotFoundError('Education degree not found', custom_error.DEGREE_NOT_FOUND)

            db.session.delete(candidate_degree)

        else:  # Delete all degrees
            education = CandidateEducation.get_by_id(_id=education_id)
            if not education:
                raise NotFoundError('Education not found', custom_error.EDUCATION_NOT_FOUND)

            # Education must belong to candidate
            if education.candidate_id != candidate_id:
                raise ForbiddenError('Not Authorized', custom_error.EDUCATION_FORBIDDEN)

            map(db.session.delete, education.degrees)

        db.session.commit()

        # Update cloud search
        upload_candidate_documents([candidate_id])
        return '', 204


class CandidateEducationDegreeBulletResource(Resource):
    decorators = [require_oauth()]

    @require_all_roles(DomainRole.Roles.CAN_DELETE_CANDIDATES)
    def delete(self, **kwargs):
        """
        Endpoints:
             i. DELETE /v1/candidates/:candidate_id/educations/:education_id/degrees/:degree_id/bullets
            ii. DELETE /v1/candidates/:candidate_id/educations/:education_id/degrees/:degree_id/bullets/:id
        Depending on the endpoint requested, function will delete all of Candidate's
        education-degree-bullets or just a single one.
        """
        # Authenticated user
        authed_user = request.user

        # Get required IDs
        candidate_id, education_id = kwargs.get('candidate_id'), kwargs.get('education_id')
        degree_id, bullet_id = kwargs.get('degree_id'), kwargs.get('id')

        # Check for candidate's existence and web-hidden status
        get_candidate_if_exists(candidate_id=candidate_id)

        # Candidate must belong to user and its domain
        if not does_candidate_belong_to_users_domain(authed_user, candidate_id):
            raise ForbiddenError(error_message='Not authorized',
                                 error_code=custom_error.CANDIDATE_FORBIDDEN)

        if bullet_id:  # Delete specified bullet
            # degree_bullet must belongs to degree; degree must belongs to education;
            # and education must belong to candidate
            candidate_degree_bullet = db.session.query(CandidateEducationDegreeBullet). \
                join(CandidateEducationDegree).join(CandidateEducation). \
                filter(CandidateEducation.candidate_id == candidate_id). \
                filter(CandidateEducation.id == education_id). \
                filter(CandidateEducationDegree.id == degree_id). \
                filter(CandidateEducationDegreeBullet.id == bullet_id).first()
            if not candidate_degree_bullet:
                raise NotFoundError('Degree bullet not found', custom_error.DEGREE_NOT_FOUND)

            db.session.delete(candidate_degree_bullet)

        else:  # Delete all bullets
            education = CandidateEducation.get_by_id(_id=education_id)
            if not education:
                raise NotFoundError('Candidate education not found', custom_error.EDUCATION_NOT_FOUND)

            # Education must belong to Candidate
            if education.candidate_id != candidate_id:
                raise ForbiddenError('Not authorized', custom_error.EDUCATION_FORBIDDEN)

            degree = db.session.query(CandidateEducationDegree).get(degree_id)
            if not degree:
                raise NotFoundError('Candidate education degree not found', custom_error.DEGREE_NOT_FOUND)

            degree_bullets = degree.bullets
            if not degree_bullets:
                raise NotFoundError(error_message='Candidate education degree bullet not found',
                                    error_code=custom_error.DEGREE_BULLET_NOT_FOUND)

            map(db.session.delete, degree_bullets)

        db.session.commit()

        # Update cloud search
        upload_candidate_documents([candidate_id])
        return '', 204


class CandidateExperienceResource(Resource):
    decorators = [require_oauth()]

    @require_all_roles(DomainRole.Roles.CAN_DELETE_CANDIDATES)
    def delete(self, **kwargs):
        """
        Endpoints:
             i. DELETE /v1/candidates/:candidate_id/experiences
            ii. DELETE /v1/candidates/:candidate_id/experiences/:id
        Depending on the endpoint requested, function will delete all of Candidate's
        work_experiences or just a single one.
        """
        # Authenticated user
        authed_user = request.user

        # Get candidate_id and experience_id
        candidate_id, experience_id = kwargs.get('candidate_id'), kwargs.get('id')

        # Check for candidate's existence and web-hidden status
        candidate = get_candidate_if_exists(candidate_id=candidate_id)

        # Candidate must belong to user and its domain
        if not does_candidate_belong_to_users_domain(authed_user, candidate_id):
            raise ForbiddenError('Not authorized', custom_error.CANDIDATE_FORBIDDEN)

        if experience_id:  # Delete specified experience
            experience = CandidateExperience.get_by_id(_id=experience_id)
            if not experience:
                raise NotFoundError('Candidate experience not found', custom_error.EXPERIENCE_NOT_FOUND)

            # Experience must belong to Candidate
            if experience.candidate_id != candidate_id:
                raise ForbiddenError('Not authorized', custom_error.EXPERIENCE_FORBIDDEN)

            db.session.delete(experience)
            update_total_months_experience(candidate, candidate_experience=experience, deleted=True)

        else:  # Delete all experiences
            map(db.session.delete, candidate.experiences)

            # Set Candidate's total_months_experience to 0
            candidate.total_months_experience = 0

        db.session.commit()

        # Update cloud search
        upload_candidate_documents([candidate_id])
        return '', 204


class CandidateExperienceBulletResource(Resource):
    decorators = [require_oauth()]

    @require_all_roles(DomainRole.Roles.CAN_DELETE_CANDIDATES)
    def delete(self, **kwargs):
        """
        Endpoints:
             i. DELETE /v1/candidates/:candidate_id/experiences/:experience_id/bullets
            ii. DELETE /v1/candidates/:candidate_id/experiences/:experience_id/bullets/:id
        Depending on the endpoint requested, function will delete all of Candidate's
        work_experience-bullets or just a single one.
        """
        # Authenticated user
        authed_user = request.user

        # Get required IDs
        candidate_id, experience_id = kwargs.get('candidate_id'), kwargs.get('experience_id')
        bullet_id = kwargs.get('id')

        # Check for candidate's existence and web-hidden status
        get_candidate_if_exists(candidate_id=candidate_id)

        # Candidate must belong to user and its domain
        if not does_candidate_belong_to_users_domain(authed_user, candidate_id):
            raise ForbiddenError('Not authorized', custom_error.CANDIDATE_FORBIDDEN)

        if bullet_id:
            # Experience must belong to Candidate and bullet must belong to CandidateExperience
            bullet = db.session.query(CandidateExperienceBullet).join(CandidateExperience).join(Candidate). \
                filter(CandidateExperienceBullet.id == bullet_id). \
                filter(CandidateExperience.id == experience_id). \
                filter(CandidateExperience.candidate_id == candidate_id).first()
            if not bullet:
                raise NotFoundError(error_message='Candidate experience bullet not found',
                                    error_code=custom_error.EXPERIENCE_BULLET_NOT_FOUND)

            db.session.delete(bullet)

        else:  # Delete all bullets
            experience = CandidateExperience.get_by_id(_id=experience_id)
            if not experience:
                raise NotFoundError('Candidate experience not found', custom_error.EXPERIENCE_NOT_FOUND)

            # Experience must belong to Candidate
            if experience.candidate_id != candidate_id:
                raise ForbiddenError('Not authorized', custom_error.EXPERIENCE_FORBIDDEN)

            bullets = experience.bullets
            if not bullets:
                raise NotFoundError(error_message='Candidate experience bullet not found',
                                    error_code=custom_error.EXPERIENCE_BULLET_NOT_FOUND)

            map(db.session.delete, bullets)

        db.session.commit()

        # Update cloud search
        upload_candidate_documents([candidate_id])
        return '', 204


class CandidateEmailResource(Resource):
    decorators = [require_oauth()]

    @require_all_roles(DomainRole.Roles.CAN_DELETE_CANDIDATES)
    def delete(self, **kwargs):
        """
        Endpoints:
             i. DELETE /v1/candidates/:candidate_id/emails
            ii. DELETE /v1/candidates/:candidate_id/emails/:id
        Depending on the endpoint requested, function will delete all of Candidate's
        emails or just a single one.
        """
        # Authenticated user
        authed_user = request.user

        # Get candidate_id and email_id
        candidate_id, email_id = kwargs.get('candidate_id'), kwargs.get('id')

        # Check for candidate's existence and web-hidden status
        candidate = get_candidate_if_exists(candidate_id=candidate_id)

        # Candidate must belong to user and its domain
        if not does_candidate_belong_to_users_domain(authed_user, candidate_id):
            raise ForbiddenError('Not authorized', custom_error.CANDIDATE_FORBIDDEN)

        if email_id:  # Delete specified email
            email = CandidateEmail.get_by_id(_id=email_id)
            if not email:
                raise NotFoundError('Candidate email not found', custom_error.EMAIL_NOT_FOUND)

            # Email must belong to candidate
            if email.candidate_id != candidate_id:
                raise ForbiddenError('Not authorized', custom_error.EMAIL_FORBIDDEN)

            db.session.delete(email)

        else:  # Delete all of Candidate's emails
            map(db.session.delete, candidate.emails)

        db.session.commit()

        # Update cloud search
        upload_candidate_documents([candidate_id])
        return '', 204


class CandidateMilitaryServiceResource(Resource):
    decorators = [require_oauth()]

    @require_all_roles(DomainRole.Roles.CAN_DELETE_CANDIDATES)
    def delete(self, **kwargs):
        """
        Endpoints:
             i. DELETE /v1/candidates/:candidate_id/military_services
            ii. DELETE /v1/candidates/:candidate_id/military_services/:id
        Depending on the endpoint requested, function will delete all of Candidate's
        military_services or just a single one.
        """
        # Authenticated user
        authed_user = request.user

        # Get candidate_id and military_service_id
        candidate_id, military_service_id = kwargs.get('candidate_id'), kwargs.get('id')

        # Check for candidate's existence and web-hidden status
        candidate = get_candidate_if_exists(candidate_id=candidate_id)

        # Candidate must belong to user and its domain
        if not does_candidate_belong_to_users_domain(authed_user, candidate_id):
            raise ForbiddenError('Not authorized', custom_error.CANDIDATE_FORBIDDEN)

        if military_service_id:  # Delete specified military-service
            military_service = CandidateMilitaryService.get_by_id(_id=military_service_id)
            if not military_service:
                raise NotFoundError('Candidate military service not found', custom_error.MILITARY_NOT_FOUND)

            # CandidateMilitaryService must belong to Candidate
            if military_service.candidate_id != candidate_id:
                raise ForbiddenError('Not authorized', custom_error.MILITARY_FORBIDDEN)

            db.session.delete(military_service)

        else:  # Delete all of Candidate's military services
            map(db.session.delete, candidate.military_services)

        db.session.commit()

        # Update cloud search
        upload_candidate_documents([candidate_id])
        return '', 204


class CandidatePhoneResource(Resource):
    decorators = [require_oauth()]

    @require_all_roles(DomainRole.Roles.CAN_DELETE_CANDIDATES)
    def delete(self, **kwargs):
        """
        Endpoints:
             i. DELETE /v1/candidates/:candidate_id/phones
            ii. DELETE /v1/candidates/:candidate_id/phones/:id
        Depending on the endpoint requested, function will delete all of Candidate's
        phones or just a single one.
        """
        # Authenticated user
        authed_user = request.user

        # Get candidate_id and phone_id
        candidate_id, phone_id = kwargs.get('candidate_id'), kwargs.get('id')

        # Check for candidate's existence and web-hidden status
        candidate = get_candidate_if_exists(candidate_id=candidate_id)

        # Candidate must belong to user and its domain
        if not does_candidate_belong_to_users_domain(authed_user, candidate_id):
            raise ForbiddenError('Not authorized', custom_error.CANDIDATE_FORBIDDEN)

        if phone_id:  # Delete specified phone
            phone = CandidatePhone.get_by_id(_id=phone_id)
            if not phone:
                raise NotFoundError('Candidate phone not found', custom_error.PHONE_NOT_FOUND)

            # Phone must belong to Candidate
            if phone.candidate_id != candidate_id:
                raise ForbiddenError('Not authorized', custom_error.PHONE_FORBIDDEN)

            db.session.delete(phone)

        else:  # Delete all of Candidate's phones
            map(db.session.delete, candidate.phones)

        db.session.commit()

        # Update cloud search
        upload_candidate_documents([candidate_id])
        return '', 204


class CandidatePreferredLocationResource(Resource):
    decorators = [require_oauth()]

    @require_all_roles(DomainRole.Roles.CAN_DELETE_CANDIDATES)
    def delete(self, **kwargs):
        """
        Endpoints:
             i. DELETE /v1/candidates/:candidate_id/preferred_locations
            ii. DELETE /v1/candidates/:candidate_id/preferred_locations/:id
        Depending on the endpoint requested, function will delete all of Candidate's
        preferred_locations or just a single one.
        """
        # Authenticated user
        authed_user = request.user

        # Get candidate_id and preferred_location_id
        candidate_id, preferred_location_id = kwargs.get('candidate_id'), kwargs.get('id')

        # Check for candidate's existence and web-hidden status
        candidate = get_candidate_if_exists(candidate_id=candidate_id)

        # Candidate must belong to user and its domain
        if not does_candidate_belong_to_users_domain(authed_user, candidate_id):
            raise ForbiddenError('Not authorized', custom_error.CANDIDATE_FORBIDDEN)

        if preferred_location_id:  # Delete specified preferred location
            preferred_location = CandidatePreferredLocation.get_by_id(_id=preferred_location_id)
            if not preferred_location_id:
                raise NotFoundError(error_message='Candidate preferred location not found',
                                    error_code=custom_error.PREFERRED_LOCATION_NOT_FOUND)

            # Preferred location must belong to Candidate
            if preferred_location.candidate_id != candidate_id:
                raise ForbiddenError('Not authorized', custom_error.PREFERRED_LOCATION_FORBIDDEN)

            db.session.delete(preferred_location)

        else:  # Delete all of Candidate's preferred locations
            map(db.session.delete, candidate.preferred_locations)

        db.session.commit()

        # Update cloud search
        upload_candidate_documents([candidate_id])
        return '', 204


class CandidateSkillResource(Resource):
    decorators = [require_oauth()]

    @require_all_roles(DomainRole.Roles.CAN_DELETE_CANDIDATES)
    def delete(self, **kwargs):
        """
        Endpoint:
             i. DELETE /v1/candidates/:candidate_id/skills
            ii. DELETE /v1/candidates/:candidate_id/skills/:id
        Depending on the endpoint requested, function will delete all of Candidate's
        skills or just a single one.
        """
        # Authenticated user
        authed_user = request.user

        # Get candidate_id and work_preference_id
        candidate_id, skill_id = kwargs.get('candidate_id'), kwargs.get('id')

        # Check for candidate's existence and web-hidden status
        candidate = get_candidate_if_exists(candidate_id=candidate_id)

        # Candidate must belong to user and its domain
        if not does_candidate_belong_to_users_domain(authed_user, candidate_id):
            raise ForbiddenError('Not authorized', custom_error.CANDIDATE_FORBIDDEN)

        if skill_id:  # Delete specified skill
            # skill = CandidateSkill.get_by_id(_id=skill_id)
            skill = db.session.query(CandidateSkill).get(skill_id)
            if not skill:
                raise NotFoundError('Candidate skill not found', custom_error.SKILL_NOT_FOUND)

            # Skill must belong to Candidate
            if skill.candidate_id != candidate_id:
                raise ForbiddenError('Not authorized', custom_error.SKILL_FORBIDDEN)

            db.session.delete(skill)

        else:  # Delete all of Candidate's skills
            map(db.session.delete, candidate.skills)

        db.session.commit()

        # Update cloud search
        upload_candidate_documents([candidate_id])
        return '', 204


class CandidateSocialNetworkResource(Resource):
    decorators = [require_oauth()]

    @require_all_roles(DomainRole.Roles.CAN_DELETE_CANDIDATES)
    def delete(self, **kwargs):
        """
        Endpoint:
             i. DELETE /v1/candidates/:candidate_id/social_networks
            ii. DELETE /v1/candidates/:candidate_id/social_networks/:id
        Depending on the endpoint requested, function will delete all of Candidate's
        social_networks or just a single one.
        """
        # Authenticated user
        authed_user = request.user

        # Get candidate_id and work_preference_id
        candidate_id, social_networks_id = kwargs.get('candidate_id'), kwargs.get('id')

        # Check for candidate's existence and web-hidden status
        candidate = get_candidate_if_exists(candidate_id=candidate_id)

        # Candidate must belong to user and its domain
        if not does_candidate_belong_to_users_domain(authed_user, candidate_id):
            raise ForbiddenError('Not authorized', custom_error.CANDIDATE_FORBIDDEN)

        if social_networks_id:  # Delete specified social network
            # social_network = CandidateSocialNetwork.get_by_id(_id=social_networks_id)
            social_network = db.session.query(CandidateSocialNetwork).get(social_networks_id)

            if not social_network:
                raise NotFoundError('Candidate social network not found',
                                    custom_error.SOCIAL_NETWORK_NOT_FOUND)

            # Social network must belong to Candidate
            if social_network.candidate_id != candidate_id:
                raise ForbiddenError('Not authorized', custom_error.SOCIAL_NETWORK_FORBIDDEN)

            db.session.delete(social_network)

        else:  # Delete all of Candidate's social networks
            map(db.session.delete, candidate.social_networks)

        db.session.commit()

        # Update cloud search
        upload_candidate_documents([candidate_id])
        return '', 204


class CandidateWorkPreferenceResource(Resource):
    decorators = [require_oauth()]

    @require_all_roles(DomainRole.Roles.CAN_DELETE_CANDIDATES)
    def delete(self, **kwargs):
        """
        Endpoint: DELETE /v1/candidates/:candidate_id/work_preference
        Function will delete Candidate's work_preference
        """
        # Authenticated user
        authed_user, candidate_id = request.user, kwargs['candidate_id']

        # Check for candidate's existence and web-hidden status
        get_candidate_if_exists(candidate_id)

        # Candidate must belong to user and its domain
        if not does_candidate_belong_to_users_domain(authed_user, candidate_id):
            raise ForbiddenError('Not authorized', custom_error.CANDIDATE_FORBIDDEN)

        work_preference = CandidateWorkPreference.get_by_candidate_id(candidate_id)
        if not work_preference:
            raise NotFoundError('Candidate does not have a work preference', custom_error.WORK_PREF_NOT_FOUND)

        # CandidateWorkPreference must belong to Candidate
        if work_preference.candidate_id != candidate_id:
            raise ForbiddenError('Not authorized', custom_error.WORK_PREF_FORBIDDEN)

        db.session.delete(work_preference)
        db.session.commit()

        # Update cloud search
        upload_candidate_documents([candidate_id])
        return '', 204


class CandidateEditResource(Resource):
    decorators = [require_oauth()]

    @require_all_roles(DomainRole.Roles.CAN_GET_CANDIDATES)
    def get(self, **kwargs):
        """
        Endpoint: GET /v1/candidates/:id/edits
        Function will return requested Candidate with all of its edits.
        """
        # Authenticated user & candidate_id
        authed_user, candidate_id = request.user, kwargs.get('id')

        # Check for candidate's existence and web-hidden status
        get_candidate_if_exists(candidate_id=candidate_id)

        # Candidate must belong to user and its domain
        if not does_candidate_belong_to_users_domain(authed_user, candidate_id):
            raise ForbiddenError('Not authorized', custom_error.CANDIDATE_FORBIDDEN)

        candidate_edits = fetch_candidate_edits(candidate_id=candidate_id)
        return {'candidate': {'id': candidate_id, 'edits': [
            candidate_edit for candidate_edit in candidate_edits]}}


class CandidateOpenWebResource(Resource):
    decorators = [require_oauth()]

    @require_all_roles(DomainRole.Roles.CAN_GET_CANDIDATES)
    def get(self, **kwargs):
        """
        Endpoint: GET /v1/candidates/openweb?url=http://...
        Function will return requested Candidate url, email from openweb endpoint
        """
        # Authenticated user
        authed_user = request.user
        url = request.args.get('url')
        email = request.args.get('email')
        if url:
            is_gt_candidate, find_candidate = match_candidate_from_openweb(url, authed_user)
        elif email:
            is_gt_candidate, find_candidate = find_in_openweb_by_email(email)
        candidate = None

        if is_gt_candidate:
            candidate = {'candidate': fetch_candidate_info(find_candidate)}

        else:
            try:
                candidate = {'candidate': convert_dice_candidate_dict_to_gt_candidate_dict(find_candidate, authed_user)}
            except Exception as e:
                logging.exception("Converting candidate from dice to gT went wrong")
                raise InvalidUsage(error_message=e.message)

        return candidate


class CandidateClientEmailCampaignResource(Resource):
    decorators = [require_oauth()]

    def post(self, **kwargs):
        """ POST /v1/candidates/client_email_campaigns
            input:
             {
                'candidates': [{candidateObject1}, {candidateObject2}, ...],
                'email_subject': 'Email Subject',
                'email_from': 'Samuel L. Jackson',
                'email_reply_to': 'amir@gettalent.com',
                'email_body_html': '<html><body>Email Body</body></html>',
                'email_body_text': 'Plaintext part of email goes here, if any',
                'email_client_id': int,
                'sent_datetime': datetime,
             }

        Function will create a list, email_campaign, email_campaign_send, and a url_conversion

        :return:    email-campaign-send objects for each candidate => [email_campaign_send]
        """
        authed_user = request.user
        body_dict = request.get_json(force=True)
        if not any(body_dict):
            raise InvalidUsage(error_message="JSON body cannot be empty.")

        candidates_list = body_dict.get('candidates')
        subject = body_dict.get('email_subject')
        # this is to handle the case if we get an email without subject, so that it does not cause the client email
        # campaign creation to fail. (This is in the case of the browser plugins).
        if not subject or subject.strip() == '':
            subject = 'No Subject'
        _from = body_dict.get('email_from')
        reply_to = body_dict.get('email_reply_to')
        body_html = body_dict.get('email_body_html')
        body_text = body_dict.get('email_body_text')
        email_client_id = body_dict.get('email_client_id')

        if not _from or not reply_to or not email_client_id or not candidates_list:
            raise InvalidUsage(error_message="Fields are missing.")

        if not isinstance(candidates_list, list):
            raise InvalidUsage(error_message="Candidates must be a list.")

        candidate_ids = [int(candidate['id']) for candidate in candidates_list]
        if not do_candidates_belong_to_users_domain(authed_user, candidate_ids):
            raise ForbiddenError(error_message="Candidates do not belong to logged-in user")

        email_client_name = is_valid_email_client(email_client_id)
        if not email_client_name:
            raise InvalidUsage(error_message="Email client is not supported.")

        campaign_name = 'Campaign %s %s' % (subject, email_client_name[0])
        list_name = 'List %s' % campaign_name

        # In first version, we only have one candidate when sending campaign via email-client.
        # So, here we are picking first candidate and the id of first talent_pool it is
        # associated with.

        talent_pipeline = db.session.query(TalentPipeline.id).\
            join(TalentPool, TalentPipeline.talent_pool_id == TalentPool.id).\
            join(TalentPoolCandidate, TalentPool.id == TalentPoolCandidate.talent_pool_id).\
            filter(TalentPoolCandidate.candidate_id == candidate_ids[0]).first()

        if not talent_pipeline:
            logger.warn("Email Campaign is trying to send to candidate (%s) outside a pipeline" % candidate_ids[0])
            raise InvalidUsage(error_message="talent does not belong to pipeline")

        smartlist_object = {
            "name": list_name,
            "candidate_ids": candidate_ids,
            "talent_pipeline_id": talent_pipeline.id
        }

        create_smartlist_resp = create_smartlist(smartlist_object, request.headers.get('authorization'))
        std_time.sleep(15)  # added due to new field dumb_list_ids in CS
        if create_smartlist_resp.status_code != 201:
            return create_smartlist_resp.json(), create_smartlist_resp.status_code

        created_smartlist = create_smartlist_resp.json()
        if not created_smartlist or not created_smartlist.get('smartlist'):
            raise InternalServerError(error_message="Could not create smartlist")
        else:
            created_smartlist_id = created_smartlist.get('smartlist', {}).get('id')

        # create campaign
        email_campaign_object = {
            "name": campaign_name,
            "subject": subject,
            "from": _from,
            "reply_to": reply_to,
            "body_html": body_html,
            "body_text": body_text,
            "email_client_id": email_client_id,
            "list_ids": [int(created_smartlist_id)]
        }
        email_campaign_created = create_campaign(email_campaign_object, request.headers.get('authorization'))
        if email_campaign_created.status_code != 201:
            return email_campaign_created.json(), email_campaign_created.status_code

        email_campaign_send_created = create_campaign_send(email_campaign_created.json().get('campaign').get('id'),
                                                           access_token=request.headers.get('authorization'))
        if not email_campaign_send_created.ok:
            return email_campaign_send_created.json(), email_campaign_send_created.status_code

        return email_campaign_send_created.json(), 201


class CandidateViewResource(Resource):
    decorators = [require_oauth()]

    @require_all_roles(DomainRole.Roles.CAN_GET_CANDIDATES)
    def post(self, **kwargs):
        """
        Endpoint:  POST /v1/candidates/:candidate_id/views
        Function will increment candidate's view counts
        """
        authed_user, candidate_id = request.user, kwargs['id']

        # Check for candidate's existence & web-hidden status
        get_candidate_if_exists(candidate_id)

        # Candidate must belong to user's domain
        if not does_candidate_belong_to_users_domain(authed_user, candidate_id):
            raise ForbiddenError('Not authorized', custom_error.CANDIDATE_FORBIDDEN)

        add_candidate_view(user_id=authed_user.id, candidate_id=candidate_id)
        return '', 204

    @require_all_roles(DomainRole.Roles.CAN_GET_CANDIDATES)
    def get(self, **kwargs):
        """
        Endpoint:  GET /v1/candidates/:candidate_id/views
        Function will retrieve all view information pertaining to the requested Candidate
        """
        # Authenticated user & candidate_id
        authed_user, candidate_id = request.user, kwargs['id']

        # Check for candidate's existence and web-hidden status
        get_candidate_if_exists(candidate_id)

        # Candidate must belong to user's domain
        if not does_candidate_belong_to_users_domain(authed_user, candidate_id):
            raise ForbiddenError('Not authorized', custom_error.CANDIDATE_FORBIDDEN)

        request_vars = request.args
        aggregate_by = request_vars.get('aggregate_by')
        if aggregate_by:
            if 'user_id' in aggregate_by:
                views = fetch_aggregated_candidate_views(authed_user.domain_id, candidate_id)
                return {'aggregated_views': views}

        candidate_views = fetch_candidate_views(candidate_id=candidate_id)
        return {'candidate_views': [candidate_view for candidate_view in candidate_views]}


class CandidatePreferenceResource(Resource):
    decorators = [require_oauth()]

    @require_all_roles(DomainRole.Roles.CAN_GET_CANDIDATES)
    def get(self, **kwargs):
        """
        Endpoint: GET /v1/candidates/:id/preferences
        Function will return requested candidate's preference(s)
        """
        # Authenticated user & candidate ID
        authed_user, candidate_id = request.user, kwargs.get('id')

        # Ensure Candidate exists & is not web-hidden
        get_candidate_if_exists(candidate_id=candidate_id)

        # Candidate must belong to user's domain
        if not does_candidate_belong_to_users_domain(authed_user, candidate_id):
            raise ForbiddenError('Not authorized', custom_error.CANDIDATE_FORBIDDEN)

        candidate_subs_pref = fetch_candidate_subscription_preference(candidate_id=candidate_id)
        return {'candidate': {'id': candidate_id, 'subscription_preference': candidate_subs_pref}}

    @require_all_roles(DomainRole.Roles.CAN_ADD_CANDIDATES)
    def post(self, **kwargs):
        """
        Endpoint:  POST /v1/candidates/:id/preferences
        Function will create candidate's preference(s)
        input: {'frequency_id': 1}
        """
        # Authenticated user & candidate ID
        authed_user, candidate_id = request.user, kwargs.get('id')

        # Ensure candidate exists & is not web-hidden
        get_candidate_if_exists(candidate_id=candidate_id)

        # Candidate must belong to user's domain
        if not does_candidate_belong_to_users_domain(authed_user, candidate_id):
            raise ForbiddenError('Not authorized', custom_error.CANDIDATE_FORBIDDEN)

        body_dict = get_json_if_exist(_request=request)
        try:
            validate(instance=body_dict, schema=resource_schema_preferences)
        except Exception as e:
            raise InvalidUsage(error_message=e.message, error_code=custom_error.INVALID_INPUT)

        # Frequency ID must be recognized
        frequency_id = body_dict.get('frequency_id')
        if not Frequency.get_by_id(_id=frequency_id):
            raise NotFoundError('Frequency ID not recognized: {}'.format(frequency_id))

        # Candidate cannot have more than one subsctiption preference
        if CandidateSubscriptionPreference.get_by_candidate_id(candidate_id=candidate_id):
            raise InvalidUsage('Candidate {} already has a subscription preference'.format(candidate_id),
                               custom_error.PREFERENCE_EXISTS)

        # Add candidate subscription preference
        add_or_update_candidate_subs_preference(candidate_id, frequency_id)

        # Update cloud search
        upload_candidate_documents([candidate_id])
        return '', 204

    @require_all_roles(DomainRole.Roles.CAN_EDIT_CANDIDATES)
    def put(self, **kwargs):
        """
        Endpoint:  PATCH /v1/candidates/:id/preferences
        Function will update candidate's subscription preference
        Input: {'frequency_id': 1}
        """
        # Authenticated user & candidate ID
        authed_user, candidate_id = request.user, kwargs.get('id')

        # Ensure candidate exists & is not web-hidden
        get_candidate_if_exists(candidate_id=candidate_id)

        # Candidate must belong to user's domain
        if not does_candidate_belong_to_users_domain(authed_user, candidate_id):
            raise ForbiddenError('Not authorized', custom_error.CANDIDATE_FORBIDDEN)

        body_dict = get_json_if_exist(_request=request)
        try:
            validate(instance=body_dict, schema=resource_schema_preferences)
        except Exception as e:
            raise InvalidUsage(error_message=e.message, error_code=custom_error.INVALID_INPUT)

        # Frequency ID must be recognized
        frequency_id = body_dict.get('frequency_id')
        if not Frequency.get_by_id(_id=frequency_id):
            raise NotFoundError('Frequency ID not recognized: {}'.format(frequency_id))

        # Candidate must already have a subscription preference
        can_subs_pref = CandidateSubscriptionPreference.get_by_candidate_id(candidate_id)
        if not can_subs_pref:
            raise InvalidUsage('Candidate does not have a subscription preference.',
                               custom_error.NO_PREFERENCES)

        # Update candidate's subscription preference
        add_or_update_candidate_subs_preference(candidate_id, frequency_id, is_update=True)

        # Update cloud search
        upload_candidate_documents([candidate_id])
        return '', 204

    @require_all_roles(DomainRole.Roles.CAN_DELETE_CANDIDATES)
    def delete(self, **kwargs):
        """
        Endpoint:  DELETE /v1/candidates/:id/preferences
        Function will delete candidate's subscription preference
        """
        # Authenticated user & candidate ID
        authed_user, candidate_id = request.user, kwargs.get('id')

        # Ensure candidate exists & is not web-hidden
        get_candidate_if_exists(candidate_id=candidate_id)

        # Candidate must belong to user's domain
        if not does_candidate_belong_to_users_domain(authed_user, candidate_id):
            raise ForbiddenError('Not authorize', custom_error.CANDIDATE_FORBIDDEN)

        candidate_subs_pref = CandidateSubscriptionPreference.get_by_candidate_id(candidate_id)
        if not candidate_subs_pref:
            raise NotFoundError(error_message='Candidate has no subscription preference',
                                error_code=custom_error.PREFERENCE_NOT_FOUND)

        db.session.delete(candidate_subs_pref)
        db.session.commit()

        # Update cloud search
        upload_candidate_documents([candidate_id])
        return '', 204


class CandidateDeviceResource(Resource):
    decorators = [require_oauth()]

    def get(self, **kwargs):
        """
        Endpoint: GET /v1/candidates/:id/devices
        Function will return requested candidate's associated devices
        :Example:

            >>> import requests
            >>> headers = {'Authorization': 'Bearer <access_token>'}
            >>> candidate_id = 1
            >>> response = requests.get(CandidateApiUrl.DEVICES % candidate_id,
            >>>                          headers=headers)
        """
        # Authenticated user & candidate ID
        authenticated_user, candidate_id = request.user, kwargs['id']

        # Ensure Candidate exists & is not web-hidden
        candidate = get_candidate_if_exists(candidate_id=candidate_id)
        # Candidate must belong to user's domain
        if not does_candidate_belong_to_users_domain(authenticated_user, candidate.id):
            raise ForbiddenError('Not authorized', custom_error.CANDIDATE_FORBIDDEN)

        devices = candidate.devices.all()
        devices = [to_json(device) for device in devices]
        return {'devices': devices}

    def post(self, **kwargs):
        """
        Endpoint:  POST /v1/candidates/:id/devices
        Function will associate a device to a candidate.
        This endpoint is used to register a candidate's device with getTalent. Device id
        is a unique string given by OneSignal API. For more information about device id see
        https://documentation.onesignal.com/docs/website-sdk-api#getIdsAvailable

        :Example:

            >>> import json
            >>> import requests
            >>> headers = {
            >>>              'Authorization': 'Bearer <token>',
            >>>               'Content-Type': 'application/json'
            >>>           }
            >>> data = {
            >>>            "device_id": "56c1d574-237e-4a41-992e-c0094b6f2ded"
            >>>         }
            >>> data = json.dumps(data)
            >>> candidate_id = 268
            >>> response = requests.post(CandidateAPiUrl.DEVICES % candidate_id, data=data,
            >>>                          headers=headers)

        .. Response::

                {
                    "message": "Device registered successfully with candidate (id: 268)"
                }

        .. Status:: 200 (OK)
                    401 (Unauthorized to access getTalent)
                    403 (Can't add device for non existing candidate)
                    404 (ResourceNotFound)
                    500 (Internal Server Error)
        """
        # Authenticated user & candidate ID
        authenticated_user, candidate_id = request.user, kwargs['id']

        # Ensure candidate exists & is not web-hidden
        candidate = get_candidate_if_exists(candidate_id=candidate_id)

        # Candidate must belong to user's domain
        if not does_candidate_belong_to_users_domain(authenticated_user, candidate_id):
            raise ForbiddenError('Not authorized to access other domain candidate', custom_error.CANDIDATE_FORBIDDEN)

        data = get_json_if_exist(_request=request)
        one_signal_device_id = data.get('one_signal_device_id')
        if not one_signal_device_id:
            raise InvalidUsage('device_id is not given in post data')
        if os.getenv(TalentConfigKeys.ENV_KEY) == TalentEnvs.PROD:
            device = CandidateDevice.get_device_by_one_signal_id_and_domain_id(one_signal_device_id,
                                                                                     authenticated_user.domain_id)
            if device:
                raise InvalidUsage('Given OneSignal Device id (%s) is already associated to a '
                                   'candidate in your domain')
        one_signal_client = OneSignalSdk(app_id=ONE_SIGNAL_APP_ID,
                                         user_auth_key=ONE_SIGNAL_REST_API_KEY)
        # Send a GET request to OneSignal API to confirm that this device id is valid
        response = one_signal_client.get_player(one_signal_device_id)
        if response.ok:
            # Device exists with id
            candidate_device = CandidateDevice(candidate_id=candidate.id,
                                               one_signal_device_id=one_signal_device_id,
                                               registered_at_datetime=datetime.datetime.utcnow())
            db.session.add(candidate_device)
            db.session.commit()
            return dict(message='Device (id: %s) registered successfully with candidate (id: %s)'
                                % (candidate_device.id, candidate.id)), 201
        else:
            # No device was found on OneSignal database.
            raise ResourceNotFound('Device is not registered with OneSignal with id %s' % one_signal_device_id)

    def delete(self, **kwargs):
        """
        Endpoint: DELETE /v1/candidates/:id/devices
        Function will delete requested candidate's associated device

        You have to pass device one_signal_id in request payload.
        :Example:
            >>> import json
            >>> import requests
            >>> candidate_id = 10
            >>> device_id = 'sad3232fedsagfewrq32323423dasdasd'
            >>> data = {
            >>>            'one_signal_device_id': device_id
            >>> }
            >>> data = json.dumps(data)
            >>> headers = {
            >>>             'Authorization': 'Bearer <token>',
            >>>             'Content-Type': 'application/json'
            >>> }
            >>> response = requests.delete(CandidateApiUrl.DEVICES % candidate_id, data=data,
            >>>                            headers=headers)

        .. Response::

                {
                    "message": "device (id: sad3232fedsagfewrq32323423dasdasd) has been deleted for candidate (id: 10)"
                }
        """
        # Authenticated user & candidate ID
        authenticated_user, candidate_id = request.user, kwargs['id']

        # Ensure candidate exists & is not web-hidden
        get_candidate_if_exists(candidate_id=candidate_id)

        # Candidate must belong to user's domain
        if not does_candidate_belong_to_users_domain(authenticated_user, candidate_id):
            raise ForbiddenError('Not authorized to access other domain candidate', custom_error.CANDIDATE_FORBIDDEN)

        data = get_json_if_exist(_request=request)
        one_signal_device_id = data.get('one_signal_device_id')
        if not one_signal_device_id:
            raise InvalidUsage('device_id is not given in post data')
        device = CandidateDevice.get_device_by_one_signal_id_and_domain_id(one_signal_device_id,
                                                                                 authenticated_user.domain_id)
        if not device:
            raise ResourceNotFound('Device not found with given OneSignalId (%s) and candidate_id (%s)'
                                   % (one_signal_device_id, candidate_id))
        db.session.delete(device)
        db.session.commit()

        return {'message': 'device (id: %s) has been deleted for candidate (id: %s)' % (device.id, candidate_id)}


class CandidatePhotosResource(Resource):
    decorators = [require_oauth()]

    @require_all_roles(DomainRole.Roles.CAN_ADD_CANDIDATES)
    def post(self, **kwargs):
        """
        Endpoint:  POST /v1/candidates/:id/photos
        Function will add candidate photo to db
        """
        # Authenticated user
        authed_user, candidate_id = request.user, kwargs['candidate_id']

        # Check if candidate exists & is not web-hidden
        get_candidate_if_exists(candidate_id=candidate_id)

        # Validate request body
        body_dict = get_json_if_exist(_request=request)
        try:
            validate(instance=body_dict, schema=resource_schema_photos_post, format_checker=FormatChecker())
        except ValidationError as e:
            raise InvalidUsage('JSON schema validation error: {}'.format(e),
                               error_code=custom_error.INVALID_INPUT)

        # Candidate must belong to user's domain
        if not does_candidate_belong_to_users_domain(authed_user, candidate_id):
            raise ForbiddenError('Not authorized', custom_error.CANDIDATE_FORBIDDEN)

        add_photos(candidate_id, body_dict['photos'])

        # Update cloud search
        upload_candidate_documents([candidate_id])
        return '', 204

    @require_all_roles(DomainRole.Roles.CAN_GET_CANDIDATES)
    def get(self, **kwargs):
        """
        Endpoints:
           i.  GET /v1/candidates/:id/photos
          ii.  GET /v1/candidates/:candidate_id/photos/:id
        Function will return candidate photo(s) information
        """
        # Authenticated user, candidate ID, and photo ID
        authed_user, candidate_id = request.user, kwargs['candidate_id']
        photo_id = kwargs.get('id')

        # Check if candidate exists & is web-hidden
        get_candidate_if_exists(candidate_id=candidate_id)

        # Candidate must belong to user's domain
        if not does_candidate_belong_to_users_domain(authed_user, candidate_id):
            raise ForbiddenError('Not authorized', custom_error.CANDIDATE_FORBIDDEN)

        if photo_id:
            # Photo must be recognized
            photo = CandidatePhoto.get_by_id(_id=photo_id)
            """
            :type photo: CandidatePhoto
            """
            if not photo:
                raise NotFoundError('Candidate photo not found; photo-id: {}'.format(photo_id),
                                    error_code=custom_error.PHOTO_NOT_FOUND)

            # Photo must belong to candidate
            if photo.candidate_id != candidate_id:
                raise ForbiddenError('Not authorized', error_code=custom_error.PHOTO_FORBIDDEN)

            return {'candidate_photo': {'id': photo_id, 'image_url': photo.image_url,
                                        'is_default': photo.is_default}}

        else: # Get all of candidate's photos
            photos = CandidatePhoto.get_by_candidate_id(candidate_id=candidate_id)
            return {'candidate_photos': [
                {'id': photo.id, 'image_url': photo.image_url, 'is_default': photo.is_default}
                for photo in photos]}

    @require_all_roles(DomainRole.Roles.CAN_EDIT_CANDIDATES)
    def patch(self, **kwargs):
        """
        Endpoint: PATCH /v1/candidates/:candidate_id/photos
        Function will update candidate's photos' information
        """
        # Authenticated user, candidate ID, and photo ID
        authed_user, candidate_id = request.user, kwargs['candidate_id']

        # Check if candidate exists & is web-hidden
        get_candidate_if_exists(candidate_id=candidate_id)

        # Candidate must belong to user's domain
        if not does_candidate_belong_to_users_domain(authed_user, candidate_id):
            raise ForbiddenError('Not authorized', custom_error.CANDIDATE_FORBIDDEN)

        # Validate request body
        body_dict = get_json_if_exist(_request=request)
        try:
            validate(instance=body_dict, schema=resource_schema_photos_patch)
        except ValidationError as e:
            raise InvalidUsage('JSON schema validation error: {}'.format(e),
                               error_code=custom_error.INVALID_INPUT)

        # Update candidate's photo
        photos = body_dict.get('photos')
        for photo_dict in photos:
            update_photo(candidate_id, authed_user.id, photo_dict)

        db.session.commit()

        # Update cloud search
        upload_candidate_documents([candidate_id])
        return '', 204

    @require_all_roles(DomainRole.Roles.CAN_DELETE_CANDIDATES)
    def delete(self, **kwargs):
        """
        Endpoints:
             i.  DELETE /v1/candidates/:id/photos
            ii.  DELETE /v1/candidates/:candidate_id/photos/:id
        Function will delete candidate's photo(s) from database
        """
        # Authenticated user, Candidate ID, and photo ID
        authed_user, candidate_id = request.user, kwargs['candidate_id']
        photo_id = kwargs.get('id')

        # Check if candidate exists & is web-hidden
        candidate = get_candidate_if_exists(candidate_id)

        # Candidate must belong to user's domain
        if not does_candidate_belong_to_users_domain(authed_user, candidate_id):
            raise ForbiddenError('Not authorized', custom_error.CANDIDATE_FORBIDDEN)
        if photo_id:
            # Photo must already exist
            photo = CandidatePhoto.get_by_id(_id=photo_id)
            """
            :type photo: CandidatePhoto
            """
            if not photo:
                raise NotFoundError('Candidate photo not found; photo-id: {}'.format(photo_id),
                                    error_code=custom_error.PHOTO_NOT_FOUND)

            # Photo must belong to candidate
            if photo.candidate_id != candidate_id:
                raise ForbiddenError('Not authorized', error_code=custom_error.PHOTO_FORBIDDEN)

            db.session.delete(photo)

        else: # Delete all of candidate's photos
            map(db.session.delete, candidate.photos)

        db.session.commit()

        # Update cloud search
        upload_candidate_documents([candidate_id])
        return '', 204


class CandidateNotesResource(Resource):
    decorators = [require_oauth()]

    @require_all_roles(DomainRole.Roles.CAN_ADD_CANDIDATES)
    def post(self, **kwargs):
        """
        Endpoint:  POST /v1/candidates/:candidate_id/notes
        Function will add candidate's note(s) to database
        """
        # Authenticated user & Candidate ID
        authed_user, candidate_id = request.user, kwargs['id']

        # Check if candidate exists & is web-hidden
        get_candidate_if_exists(candidate_id)

        # Candidate must belong to user's domain
        if not does_candidate_belong_to_users_domain(authed_user, candidate_id):
            raise ForbiddenError('Not authorized', custom_error.CANDIDATE_FORBIDDEN)

        body_dict = get_json_if_exist(request)
        try:
            validate(instance=body_dict, schema=notes_schema)
        except Exception as e:
            raise InvalidUsage('JSON schema validation error: {}'.format(e), custom_error.INVALID_INPUT)

        add_notes(candidate_id=candidate_id, data=body_dict.get('notes'))
        db.session.commit()

        # Update cloud search
        upload_candidate_documents([candidate_id])
        return '', 204

    @require_all_roles(DomainRole.Roles.CAN_GET_CANDIDATES)
    def get(self, **kwargs):
        """
        Endpoints:  GET /v1/candidates/:candidate_id/notes
        Function will retrieve all of candidate's notes
        """
        # Authenticated user & candidate ID
        authed_user, candidate_id = request.user, kwargs['id']

        # Check if candidate exists & is web-hidden
        get_candidate_if_exists(candidate_id)

        # Candidate must belong to user's domain
        if not does_candidate_belong_to_users_domain(authed_user, candidate_id):
            raise ForbiddenError('Not authorized', custom_error.CANDIDATE_FORBIDDEN)

        return {'candidate_notes': [
            {'id': note.id, 'candidate_id': note.candidate_id,
             'comment': note.comment, 'added_time': str(note.added_time)
        } for note in CandidateTextComment.get_by_candidate_id(candidate_id)]}<|MERGE_RESOLUTION|>--- conflicted
+++ resolved
@@ -7,11 +7,8 @@
 # Standard libraries
 import logging
 import datetime
-<<<<<<< HEAD
 import os
-=======
 import time as std_time
->>>>>>> c3829b05
 from time import time
 
 # Flask specific
