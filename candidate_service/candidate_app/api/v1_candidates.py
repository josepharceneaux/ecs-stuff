"""
This file entails Candidate-restful-services for CRUD operations
"""
# Flask specific
from flask import request
from flask_restful import Resource

# Database connection
from candidate_service.common.models.db import db

# Validators
from candidate_service.common.utils.validators import (is_valid_email)
from candidate_service.modules.validators import (
    does_candidate_belong_to_user, is_custom_field_authorized,
    is_area_of_interest_authorized
)
from candidate_service.modules.resource_schemas import validate_request_body_keys

# Decorators
from candidate_service.common.utils.auth_utils import require_oauth

# Error handling
from candidate_service.common.error_handling import ForbiddenError, InvalidUsage, NotFoundError

# Models
from candidate_service.common.models.candidate import (
    Candidate, CandidateAddress, CandidateEducation, CandidateEducationDegree,
    CandidateEducationDegreeBullet, CandidateExperience, CandidateExperienceBullet,
    CandidateWorkPreference, CandidateEmail, CandidatePhone, CandidateMilitaryService,
    CandidatePreferredLocation, CandidateSkill, CandidateSocialNetwork, CandidateCustomField
)
from candidate_service.common.models.misc import AreaOfInterest, CustomField
from candidate_service.common.models.associations import CandidateAreaOfInterest

# Module
from candidate_service.modules.talent_candidates import (
    fetch_candidate_info, get_candidate_id_from_candidate_email,
    create_or_update_candidate_from_params
)


class CandidateResource(Resource):
    decorators = [require_oauth]

    def get(self, **kwargs):
        """
        Endpoints can do these operations:
            1. Fetch a candidate via two methods:
                I.  GET /v1/candidates/:id
                    Takes an integer as candidate's ID, parsed from kwargs
                OR
                II. GET /v1/candidates/:email
                    Takes a valid email address, parsed from kwargs
        :return:    A dict of candidate info
                    404 status if candidate is not found
        """
        # Authenticated user
        authed_user = request.user

        # Either candidate_id or candidate_email must be provided
        candidate_id, candidate_email = kwargs.get('id'), kwargs.get('email')
        if not candidate_id and not candidate_email:
            raise InvalidUsage(error_message="Candidate's ID or candidate's email is required")

        if candidate_email:
            # Email address must be valid
            if not is_valid_email(candidate_email):
                raise InvalidUsage(error_message="A valid email address is required")

            # Get candidate ID from candidate's email
            candidate_id = get_candidate_id_from_candidate_email(candidate_email)
            if not candidate_id:
                raise NotFoundError(error_message='Candidate email not recognized')

        candidate = Candidate.get_by_id(candidate_id=candidate_id)
        if not candidate:
            raise NotFoundError(error_message='Candidate not found.')

        # If Candidate is web hidden, it is assumed "deleted"
        if candidate.is_web_hidden:
            raise NotFoundError(error_message='Candidate not found.')

        # Candidate must belong to user, and must be in the same domain as the user's domain
        if not does_candidate_belong_to_user(user_row=authed_user, candidate_id=candidate_id):
            raise ForbiddenError(error_message="Not authorized")

        candidate_data_dict = fetch_candidate_info(candidate=candidate)

        return {'candidate': candidate_data_dict}

    def post(self, **kwargs):
        """
        POST /v1/candidates
        input: {'candidates': [candidateObject1, candidateObject2, ...]}
        Creates new candidate(s).
        Takes a JSON dict containing:
            - a candidates key and a list of candidate-object(s) as values
        Function only accepts JSON dict.
        JSON dict must contain candidate's email address(s).
        :return: {'candidates': [{'id': candidate_id}, {'id': candidate_id}, ...]}
        """
        # Authenticate user
        authed_user = request.user

        # Parse request body
        body_dict = request.get_json(force=True)
        if not any(body_dict):
            raise InvalidUsage(error_message="JSON body cannot be empty.")

        # Retrieve candidate object(s)
        list_of_candidate_dicts = body_dict.get('candidates') or [body_dict.get('candidate')]

        # list_of_candidate_dicts must be in a list
        if not isinstance(list_of_candidate_dicts, list):
            list_of_candidate_dicts = [list_of_candidate_dicts]

        # List of Candidate dicts must not be empty
        if not any(list_of_candidate_dicts):
            error_message = "Missing input: At least one Candidate-object is required for candidate creation"
            raise InvalidUsage(error_message=error_message)

        created_candidate_ids = []
        for candidate_dict in list_of_candidate_dicts:

            # Candidate object must contain valid keys/fields
            # validate_request_body_keys(request_body=candidate_dict) TODO: update to handle all fields from the db

            # Ensure emails list is provided
            if not candidate_dict.get('emails'):
                raise InvalidUsage(error_message="Email address is required for creating candidate")

            emails = [{'label': email.get('label'), 'address': email.get('address'),
                       'is_default': email.get('is_default')} for email in candidate_dict.get('emails')]
            # Email address is required for creating a candidate
            if not any(emails):
                raise InvalidUsage(error_message="Email address required")

            # Validate email addresses' format
            if filter(lambda email: not is_valid_email(email['address']), emails):
                raise InvalidUsage(error_message="Invalid email address/format")

            # Prevent user from adding custom field(s) to other domains
            custom_fields = candidate_dict.get('custom_fields') or []
            custom_field_ids = [custom_field.get('id') for custom_field in custom_fields]
            is_authorized = is_custom_field_authorized(custom_field_ids=custom_field_ids,
                                                       user_domain_id=authed_user.domain_id)
            if not is_authorized:
                raise ForbiddenError(error_message="Unauthorized custom field IDs")

            # Prevent user from adding area(s) of interest to other domains
            areas_of_interest = candidate_dict.get('areas_of_interest') or []
            area_of_interest_ids = [area_of_interest.get('id') for area_of_interest in areas_of_interest]
            is_authorized = is_area_of_interest_authorized(area_of_interest_ids=area_of_interest_ids,
                                                           user_domain_id=authed_user.domain_id)
            if not is_authorized:
                raise ForbiddenError(error_message="Unauthorized area of interest IDs")

            # TODO: Validate all input formats and existence
            user_id = authed_user.id
            addresses = candidate_dict.get('addresses')
            first_name = candidate_dict.get('first_name')
            last_name = candidate_dict.get('last_name')
            full_name = candidate_dict.get('full_name')
            status_id = body_dict.get('status_id')
            phones = candidate_dict.get('phones')
            educations = candidate_dict.get('educations')
            military_services = candidate_dict.get('military_services')
            social_networks = candidate_dict.get('social_networks')
            work_experiences = candidate_dict.get('work_experiences')
            work_preference = candidate_dict.get('work_preference')
            preferred_locations = candidate_dict.get('preferred_locations')
            skills = candidate_dict.get('skills')
            dice_social_profile_id = body_dict.get('openweb_id')
            dice_profile_id=body_dict.get('dice_profile_id')

            resp_dict = create_or_update_candidate_from_params(
                user_id=user_id,
                is_creating=True,
                first_name=first_name,
                last_name=last_name,
                formatted_name=full_name,
                status_id=status_id,
                emails=emails,
                phones=phones,
                addresses=addresses,
                educations=educations,
                military_services=military_services,
                areas_of_interest=areas_of_interest,
                custom_fields=custom_fields,
                social_networks=social_networks,
                work_experiences=work_experiences,
                work_preference=work_preference,
                preferred_locations=preferred_locations,
                skills=skills,
                dice_social_profile_id=dice_social_profile_id,
                dice_profile_id=dice_profile_id
            )
            created_candidate_ids.append(resp_dict['candidate_id'])

        return {'candidates': [{'id': candidate_id} for candidate_id in created_candidate_ids]}, 201

    def patch(self, **kwargs):
        """
        PATCH /v1/candidates
        Function can update candidate(s).
        Takes a JSON dict containing:
            - a candidates key and a list of candidate-object(s) as values
        Function only accepts JSON dict.
        JSON dict must contain candidate's ID.
        :return: {'candidates': [{'id': candidate_id}, {'id': candidate_id}, ...]}
        """
        # Authenticated user
        authed_user = request.user

        # Parse request body
        body_dict = request.get_json(force=True)
        if not any(body_dict):
            raise InvalidUsage(error_message="JSON body cannot be empty.")

        # Retrieve candidate object(s)
        list_of_candidate_dicts = body_dict.get('candidates') or [body_dict.get('candidate')]

        # list_of_candidate_dicts must be in a list
        if not isinstance(list_of_candidate_dicts, list):
            list_of_candidate_dicts = [list_of_candidate_dicts]

        # List of Candidate dicts must not be empty
        if not any(list_of_candidate_dicts):
            error_message = "Missing input: At least one Candidate-object is required for candidate creation"
            raise InvalidUsage(error_message=error_message)

        updated_candidate_ids = []
        for candidate_dict in list_of_candidate_dicts:

            # Candidate object must contain valid keys/fields
            # validate_request_body_keys(request_body=candidate_dict) TODO: update to handle all fields from the db

            emails = candidate_dict.get('emails') # TODO: validate emails and format
            if emails:
                emails = [{'id': email.get('id'), 'label': email.get('label'), 'address': email.get('address'),
                           'is_default': email.get('is_default')} for email in candidate_dict.get('emails')]

                # Validate email addresses' format
                if filter(lambda email: not is_valid_email(email['address']), emails):
                    raise InvalidUsage(error_message="Invalid email address/format")

            # Prevent user from updating custom field(s) from other domains
            custom_fields = candidate_dict.get('custom_fields') or []
            custom_field_ids = [custom_field.get('id') for custom_field in custom_fields]
            is_authorized = is_custom_field_authorized(custom_field_ids=custom_field_ids,
                                                       user_domain_id=authed_user.domain_id)
            if not is_authorized:
                raise ForbiddenError(error_message="Unauthorized custom field IDs")

            # Retrieve areas_of_interest
            areas_of_interest = candidate_dict.get('areas_of_interest') or []
            area_of_interest_ids = [area_of_interest.get('id') for area_of_interest in areas_of_interest]

            # If AreaOfInterest ID is not provided, assume it needs to be created
            if not any(area_of_interest_ids):
                pass

            # Prevent user from updating area(s) of interest from other domains
            is_authorized = is_area_of_interest_authorized(authed_user.domain_id, area_of_interest_ids)
            if not is_authorized:
                raise ForbiddenError(error_message="Unauthorized area of interest IDs")

            # TODO: Validate all input formats and existence
            user_id = authed_user.id
            candidate_id = candidate_dict.get('id')
            addresses = candidate_dict.get('addresses')
            first_name = candidate_dict.get('first_name')
            last_name = candidate_dict.get('last_name')
            full_name = candidate_dict.get('full_name')
            status_id = body_dict.get('status_id')
            phones = candidate_dict.get('phones')
            educations = candidate_dict.get('educations')
            military_services = candidate_dict.get('military_services')
            social_networks = candidate_dict.get('social_networks')
            work_experiences = candidate_dict.get('work_experiences')
            work_preference = candidate_dict.get('work_preference')
            preferred_locations = candidate_dict.get('preferred_locations')
            skills = candidate_dict.get('skills')
            dice_social_profile_id = body_dict.get('openweb_id')
            dice_profile_id=body_dict.get('dice_profile_id')

            resp_dict = create_or_update_candidate_from_params(
                user_id=user_id,
                is_updating=True,
                candidate_id=candidate_id,
                first_name=first_name,
                last_name=last_name,
                formatted_name=full_name,
                status_id=status_id,
                emails=emails,
                phones=phones,
                addresses=addresses,
                educations=educations,
                military_services=military_services,
                areas_of_interest=areas_of_interest,
                custom_fields=custom_fields,
                social_networks=social_networks,
                work_experiences=work_experiences,
                work_preference=work_preference,
                preferred_locations=preferred_locations,
                skills=skills,
                dice_social_profile_id=dice_social_profile_id,
                dice_profile_id=dice_profile_id
            )
            updated_candidate_ids.append(resp_dict['candidate_id'])

        return {'candidates': [{'id': updated_candidate_id} for updated_candidate_id in updated_candidate_ids]}

    def delete(self, **kwargs):
        """
<<<<<<< HEAD
        Function will delete candidate objects from CloudSearch and database.
        Caveats:
        - Only candidate's owner can delete candidate.
        - Candidate must be in the same domain as authed_user
        :return: {'candidates': [{'id': candidate_id}, {'id': candidate_id}, ...]}
=======
        Endpoints can do these operations:
            1. Delete a candidate via two methods:
                I.  DELETE /v1/candidates/:id
                OR
                II. DELETE /v1/candidates/:email

        Caveats:
        - Only candidate's owner can hide the Candidate.
        - Candidate must be in the same domain as authenticated user
>>>>>>> f443e58b
        """
        # Authenticate user
        authed_user = request.user

        # candidate_id or candidate_email must be provided
        candidate_id, candidate_email = kwargs.get('id'), kwargs.get('email')
        if not candidate_id and not candidate_email:
            raise InvalidUsage(error_message="Candidate's ID or candidate's email must be provided.")

        if candidate_email:
            # Email address must be valid
            if not is_valid_email(candidate_email):
                raise InvalidUsage(error_message="A valid email address is required")

            # Get candidate ID from candidate's email
            candidate_id = get_candidate_id_from_candidate_email(candidate_email)
            if not candidate_id:
                raise NotFoundError(error_message='Candidate email not recognized')

        # Candidate must belong to user and its domain
        if not does_candidate_belong_to_user(authed_user, candidate_id):
            raise ForbiddenError(error_message="Not authorized")

        # Hide Candidate
        Candidate.set_is_web_hidden_to_true(candidate_id=candidate_id)
        return


class CandidateAddressResource(Resource):
    decorators = [require_oauth]

    def delete(self, **kwargs):
        """
        Endpoints:
             i. DELETE /v1/candidates/:candidate_id/addresses
            ii. DELETE /v1/candidates/:candidate_id/addresses/:id
        Depending on the endpoint requested, function will delete all of Candidate's
        addresses or just a single one.
        """
        # Authenticated user
        authed_user = request.user

        # Get candidate_id and address_id
        candidate_id, address_id = kwargs.get('candidate_id'), kwargs.get('id')

        # Candidate must belong to user and its domain
        if not does_candidate_belong_to_user(authed_user, candidate_id):
            raise ForbiddenError(error_message="Not authorized")

        if address_id:  # Delete specified address
            candidate_address = CandidateAddress.get_by_id(_id=address_id)
            if not candidate_address:
                raise NotFoundError(error_message='Candidate address not found.')

            # Address must belong to Candidate
            if candidate_address.candidate_id != candidate_id:
                raise ForbiddenError(error_message='Not authorized')

            db.session.delete(candidate_address)

        else:  # Delete all of candidate's addresses
            candidate = Candidate.get_by_id(candidate_id)
            for address in candidate.candidate_addresses:
                db.session.delete(address)

        db.session.commit()
        return '', 204


class CandidateAreaOfInterestResource(Resource):
    decorators = [require_oauth]

    def delete(self, **kwargs):
        """
        Endpoints:
             i. DELETE /v1/candidates/:candidate_id/areas_of_interest
            ii. DELETE /v1/candidates/:candidate_id/areas_of_interest/:id
        Depending on the endpoint requested, function will delete all of Candidate's
        areas of interest or just a single one.
        """
        # Authenticated user
        authed_user = request.user

        # Get candidate_id and area_of_interest_id
        candidate_id, area_of_interest_id = kwargs.get('candidate_id'), kwargs.get('id')

        # Candidate must belong to user's domain
        if not does_candidate_belong_to_user(authed_user, candidate_id):
            raise ForbiddenError(error_message='Not authorized')

        # Prevent user from deleting area_of_interest of candidates outside of its domain
        is_authorized = is_area_of_interest_authorized(authed_user.domain_id, [area_of_interest_id])
        if not is_authorized:
            raise ForbiddenError(error_message="Unauthorized area of interest IDs")

        if area_of_interest_id:  # Delete specified area of interest
            # Area of interest must be associated with candidate's CandidateAreaOfInterest
            candidate_aoi = CandidateAreaOfInterest.get_areas_of_interest(candidate_id, area_of_interest_id)
            if not candidate_aoi:
                raise ForbiddenError(error_message="Unauthorized area of interest IDs")

            # Delete CandidateAreaOfInterest
            db.session.delete(candidate_aoi)

        else:  # Delete all of Candidate's areas of interest
            domain_aois = AreaOfInterest.get_domain_areas_of_interest(domain_id=authed_user.domain_id)
            areas_of_interest_id = [aoi.id for aoi in domain_aois]
            for aoi_id in areas_of_interest_id:
                candidate_aoi = CandidateAreaOfInterest.get_areas_of_interest(candidate_id, aoi_id)
                if not candidate_aoi:
                    raise NotFoundError(error_message='Candidate area of interest not found.')

                db.session.delete(candidate_aoi)

        db.session.commit()
        return '', 204


class CandidateCustomFieldResource(Resource):
    decorators = [require_oauth]

    def delete(self, **kwargs):
        """
        Endpoints:
             i. DELETE /v1/candidates/:candidate_id/custom_fields
            ii. DELETE /v1/candidates/:candidate_id/custom_fields/:id
        Depending on the endpoint requested, function will delete all of Candidate's
        custom fields or just a single one.
        """
        # Authenticated user
        authed_user = request.user

        # Get candidate_id and custom_field_id
        candidate_id, custom_field_id = kwargs.get('candidate_id'), kwargs.get('id')

        # Candidate must belong to user and its domain
        if not does_candidate_belong_to_user(authed_user, candidate_id):
            raise ForbiddenError(error_message='Not authorized')

        # Custom fields must belong to user's domain
        if not is_custom_field_authorized(authed_user.domain_id, [custom_field_id]):
            raise ForbiddenError(error_message='Not authorized')

        if custom_field_id:  # Delete specified custom field
            # Custom field must be associated with CandidateCustomField
            candidate_custom_field = CandidateCustomField.get_custom_fields(candidate_id, custom_field_id)
            if not candidate_custom_field:
                raise ForbiddenError(error_message='Unauthorized custom field ID')

            db.session.delete(candidate_custom_field)

        else:  # Delete all of Candidate's custom fields
            domain_custom_fields = CustomField.get_domain_custom_fields(domain_id=authed_user.domain_id)
            custom_field_ids = [custom_field.id for custom_field in domain_custom_fields]
            for cf_id in custom_field_ids:
                candidate_custom_field = CandidateCustomField.get_custom_fields(candidate_id, cf_id)
                if not candidate_custom_field:
                    raise NotFoundError(error_message='Candidate custom field not found.')

                db.session.delete(candidate_custom_field)

        db.session.commit()
        return '', 204


class CandidateEducationResource(Resource):
    decorators = [require_oauth]

    def delete(self, **kwargs):
        """
        Endpoints:
              i. DELETE /v1/candidates/:candidate_id/educations
             ii. DELETE /v1/candidates/:candidate_id/educations/:id
        Depending on the endpoint requested, function will delete all of Candidate's
        educations or just a single one.
        """
        # Authenticated user
        authed_user = request.user

        # Get candidate_id and education_id
        candidate_id, education_id = kwargs.get('candidate_id'), kwargs.get('id')

         # Candidate must belong to user and its domain
        if not does_candidate_belong_to_user(authed_user, candidate_id):
            raise ForbiddenError(error_message='Not authorized')

        if education_id:  # Delete specified Candidate's education
            can_education = CandidateEducation.get_by_id(_id=education_id)
            if not can_education:
                raise NotFoundError(error_message='Education not found')

            # Education must belong to Candidate
            if can_education.candidate_id != candidate_id:
                raise ForbiddenError(error_message='Not authorized')

            db.session.delete(can_education)

        else:  # Delete all of Candidate's educations
            can_educations = db.session.query(CandidateEducation).filter_by(candidate_id=candidate_id).all()
            for can_education in can_educations:
                db.session.delete(can_education)

        db.session.commit()
        return '', 204


class CandidateEducationDegreeResource(Resource):
    decorators = [require_oauth]

    def delete(self, **kwargs):
        """
        Endpoints:
             i. DELETE /v1/candidates/:candidate_id/educations/:education_id/degrees
            ii. DELETE /v1/candidates/:candidate_id/educations/:education_id/degrees/:id
        Depending on the endpoint requested, function will delete all of Candidate's
        education-degrees or just a single one.
        """
        # Authenticated user
        authed_user = request.user

        # Get candidate_id, education_id, and degree_id
        candidate_id, education_id= kwargs.get('candidate_id'), kwargs.get('education_id')
        degree_id = kwargs.get('id')

        # Candidate must belong to user's domain
        if not does_candidate_belong_to_user(authed_user, candidate_id):
            raise ForbiddenError(error_message='Not authorized')

        if degree_id:  # Delete specified degree
            # Verify that degree belongs to education, and education belongs to candidate
            candidate_degree = db.session.query(CandidateEducation).join(CandidateEducationDegree).\
                filter(CandidateEducation.candidate_id == candidate_id).\
                filter(CandidateEducationDegree.id == degree_id).first()
            if not candidate_degree:
                raise NotFoundError(error_message='Education degree not found.')

            db.session.delete(candidate_degree)

        else: # Delete all degrees
            education = CandidateEducation.get_by_id(_id=education_id)
            if not education:
                raise NotFoundError(error_message='Education not found')

            # Education must belong to candidate
            if education.candidate_id != candidate_id:
                raise ForbiddenError(error_message='Not Authorized')

            degrees = education.candidate_education_degrees
            for degree in degrees:
                db.session.delete(degree)

        db.session.commit()
        return '', 204


class CandidateEducationDegreeBulletResource(Resource):
    decorators = [require_oauth]

    def delete(self, **kwargs):
        """
        Endpoints:
             i. DELETE /v1/candidates/:candidate_id/educations/:education_id/degrees/:degree_id/bullets
            ii. DELETE /v1/candidates/:candidate_id/educations/:education_id/degrees/:degree_id/bullets/:id
        Depending on the endpoint requested, function will delete all of Candidate's
        education-degree-bullets or just a single one.
        """
        # Authenticated user
        authed_user = request.user

        # Get required IDs
        candidate_id, education_id = kwargs.get('candidate_id'), kwargs.get('education_id')
        degree_id, bullet_id = kwargs.get('degree_id'), kwargs.get('id')

        # Candidate must belong to user and its domain
        if not does_candidate_belong_to_user(authed_user, candidate_id):
            raise ForbiddenError(error_message='Not authorized')

        if bullet_id:  # Delete specified bullet
            # degree_bullet must belongs to degree; degree must belongs to education;
            # and education must belong to candidate
            candidate_degree_bullet = db.session.query(CandidateEducationDegreeBullet).\
                join(CandidateEducationDegree).join(CandidateEducation).\
                filter(CandidateEducation.candidate_id == candidate_id).\
                filter(CandidateEducation.id == education_id).\
                filter(CandidateEducationDegree.id == degree_id).\
                filter(CandidateEducationDegreeBullet.id == bullet_id).first()
            if not candidate_degree_bullet:
                raise NotFoundError(error_message='Degree bullet not found.')

            db.session.delete(candidate_degree_bullet)

        else: # Delete all bullets
            education = CandidateEducation.get_by_id(_id=education_id)
            if not education:
                raise NotFoundError(error_message='Candidate education not found.')

            # Education must belong to Candidate
            if education.candidate_id != candidate_id:
                raise ForbiddenError(error_message='Not authorized')

            degree = db.session.query(CandidateEducationDegree).get(degree_id)
            if not degree:
                raise NotFoundError(error_message='Candidate education degree not found.')

            degree_bullets = degree.candidate_education_degree_bullets
            if not degree_bullets:
                raise NotFoundError(error_message='Candidate education degree bullet not found.')

            for degree_bullet in degree_bullets:
                db.session.delete(degree_bullet)

        db.session.commit()
        return '', 204


class CandidateExperienceResource(Resource):
    decorators = [require_oauth]

    def delete(self, **kwargs):
        """
        Endpoints:
             i. DELETE /v1/candidates/:candidate_id/experiences
            ii. DELETE /v1/candidates/:candidate_id/experiences/:id
        Depending on the endpoint requested, function will delete all of Candidate's
        work_experiences or just a single one.
        """
        # Authenticated user
        authed_user = request.user

        # Get candidate_id and experience_id
        candidate_id, experience_id = kwargs.get('candidate_id'), kwargs.get('id')

        # Candidate must belong to user and its domain
        if not does_candidate_belong_to_user(authed_user, candidate_id):
            raise ForbiddenError(error_message='Not authorized')

        if experience_id:  # Delete specified experience
            experience = CandidateExperience.get_by_id(_id=experience_id)
            if not experience:
                raise NotFoundError(error_message='Candidate experience not found')

            # Experience must belong to Candidate
            if experience.candidate_id != candidate_id:
                raise ForbiddenError(error_message='Not authorized')

            db.session.delete(experience)

        else:  # Delete all experiences
            experiences = db.session.query(CandidateExperience).filter_by(candidate_id=candidate_id).all()
            for experience in experiences:
                db.session.delete(experience)

        db.session.commit()
        return '', 204


class CandidateExperienceBulletResource(Resource):
    decorators = [require_oauth]

    def delete(self, **kwargs):
        """
        Endpoints:
             i. DELETE /v1/candidates/:candidate_id/experiences/:experience_id/bullets
            ii. DELETE /v1/candidates/:candidate_id/experiences/:experience_id/bullets/:id
        Depending on the endpoint requested, function will delete all of Candidate's
        work_experience-bullets or just a single one.
        """
        # Authenticated user
        authed_user = request.user

        # Get required IDs
        candidate_id, experience_id = kwargs.get('candidate_id'), kwargs.get('experience_id')
        bullet_id = kwargs.get('id')

        # Candidate must belong to user and its domain
        if not does_candidate_belong_to_user(authed_user, candidate_id):
            raise ForbiddenError(error_message='Not authorized')

        if bullet_id:
            # Experience must belong to Candidate and bullet must belong to CandidateExperience
            bullet = db.session.query(CandidateExperienceBullet).join(CandidateExperience).join(Candidate).\
                        filter(CandidateExperienceBullet.id == bullet_id).\
                        filter(CandidateExperience.id == experience_id).\
                        filter(CandidateExperience.candidate_id == candidate_id).first()
            if not bullet:
                raise NotFoundError(error_message='Candidate experience bullet not found')

            db.session.delete(bullet)

        else: # Delete all bullets
            experience = CandidateExperience.get_by_id(_id=experience_id)
            if not experience:
                raise NotFoundError(error_message='Candidate experience not found')

            # Experience msut belong to Candidate
            if experience.candidate_id != candidate_id:
                raise ForbiddenError(error_message='Not authorized')

            bullets = experience.candidate_experience_bullets
            if not bullets:
                raise NotFoundError(error_message='Candidate experience bullet not found')

            for bullet in bullets:
                db.session.delete(bullet)

        db.session.commit()
        return '', 204


class CandidateEmailResource(Resource):
    decorators = [require_oauth]

    def delete(self, **kwargs):
        """
        Endpoints:
             i. DELETE /v1/candidates/:candidate_id/emails
            ii. DELETE /v1/candidates/:candidate_id/emails/:id
        Depending on the endpoint requested, function will delete all of Candidate's
        emails or just a single one.
        """
        # Authenticated user
        authed_user = request.user

        # Get candidate_id and email_id
        candidate_id, email_id = kwargs.get('candidate_id'), kwargs.get('id')

        # Candidate must belong to user and its domain
        if not does_candidate_belong_to_user(authed_user, candidate_id):
            raise ForbiddenError(error_message='Not authorized')

        if email_id: # Delete specified email
            email = CandidateEmail.get_by_id(_id=email_id)
            if not email:
                raise NotFoundError(error_message='Candidate email not found')

            # Email must belong to candidate
            if email.candidate_id != candidate_id:
                raise ForbiddenError(error_message='Not authorized')

            db.session.delete(email)

        else: # Delete all of Candidate's emails
            emails = db.session.query(CandidateEmail).filter_by(candidate_id=candidate_id).all()
            for email in emails:
                db.session.delete(email)

        db.session.commit()
        return '', 204


class CandidateMilitaryServiceResource(Resource):
    decorators = [require_oauth]

    def delete(self, **kwargs):
        """
        Endpoints:
             i. DELETE /v1/candidates/:candidate_id/military_services
            ii. DELETE /v1/candidates/:candidate_id/military_services/:id
        Depending on the endpoint requested, function will delete all of Candidate's
        military_services or just a single one.
        """
        # Authenticated user
        authed_user = request.user

        # Get candidate_id and military_service_id
        candidate_id, military_service_id = kwargs.get('candidate_id'), kwargs.get('id')

        # Candidate must belong to user and its domain
        if not does_candidate_belong_to_user(authed_user, candidate_id):
            raise ForbiddenError(error_message='Not authorized')

        if military_service_id:  # Delete specified military-service
            military_service = CandidateMilitaryService.get_by_id(_id=military_service_id)
            if not military_service:
                raise NotFoundError(error_message='Candidate military service not found')

            # CandidateMilitaryService must belong to Candidate
            if military_service.candidate_id != candidate_id:
                raise ForbiddenError(error_message='Not authorized')

            db.session.delete(military_service)

        else:  # Delete all of Candidate's military services
            military_services = db.session.query(CandidateMilitaryService).filter_by(candidate_id=candidate_id).all()
            for military_service in military_services:
                db.session.delete(military_service)

        db.session.commit()
        return '', 204


class CandidatePhoneResource(Resource):
    decorators = [require_oauth]

    def delete(self, **kwargs):
        """
        Endpoints:
             i. DELETE /v1/candidates/:candidate_id/phones
            ii. DELETE /v1/candidates/:candidate_id/phones/:id
        Depending on the endpoint requested, function will delete all of Candidate's
        phones or just a single one.
        """
        # Authenticated user
        authed_user = request.user

        # Get candidate_id and phone_id
        candidate_id, phone_id = kwargs.get('candidate_id'), kwargs.get('id')

        # Candidate must belong to user and its domain
        if not does_candidate_belong_to_user(authed_user, candidate_id):
            raise ForbiddenError(error_message='Not authorized')

        if phone_id:  # Delete specified phone
            phone = CandidatePhone.get_by_id(_id=phone_id)
            if not phone:
                raise NotFoundError(error_message='Candidate phone not found')

            # Phone must belong to Candidate
            if phone.candidate_id != candidate_id:
                raise ForbiddenError(error_message='Not authorized')

            db.session.delete(phone)

        else:  # Delete all of Candidate's phones
            phones = db.session.query(CandidatePhone).filter_by(candidate_id=candidate_id).all()
            for phone in phones:
                db.session.delete(phone)

        db.session.commit()
        return '', 204


class CandidatePreferredLocationResource(Resource):
    decorators = [require_oauth]

    def delete(self, **kwargs):
        """
        Endpoints:
             i. DELETE /v1/candidates/:candidate_id/preferred_locations
            ii. DELETE /v1/candidates/:candidate_id/preferred_locations/:id
        Depending on the endpoint requested, function will delete all of Candidate's
        preferred_locations or just a single one.
        """
        # Authenticated user
        authed_user = request.user

        # Get candidate_id and preferred_location_id
        candidate_id, preferred_location_id = kwargs.get('candidate_id'), kwargs.get('id')

        # Candidate must belong to user and its domain
        if not does_candidate_belong_to_user(authed_user, candidate_id):
            raise ForbiddenError(error_message='Not authorized')

        if preferred_location_id:  # Delete specified preferred location
            preferred_location = CandidatePreferredLocation.get_by_id(_id=preferred_location_id)
            if not preferred_location_id:
                raise NotFoundError(error_message='Candidate preferred location not found')

            # Preferred location must belong to Candidate
            if preferred_location.candidate_id != candidate_id:
                raise ForbiddenError(error_message='Not authorized')

            db.session.delete(preferred_location)

        else:  # Delete all of Candidate's preferred locations
            preferred_locations = db.session.query(CandidatePreferredLocation). \
                filter_by(candidate_id=candidate_id).all()
            for preferred_location in preferred_locations:
                db.session.delete(preferred_location)

        db.session.commit()
        return '', 204


class CandidateSkillResource(Resource):
    decorators = [require_oauth]

    def delete(self, **kwargs):
        """
        Endpoint:
             i. DELETE /v1/candidates/:candidate_id/skills
            ii. DELETE /v1/candidates/:candidate_id/skills/:id
        Depending on the endpoint requested, function will delete all of Candidate's
        skills or just a single one.
        """
        # Authenticated user
        authed_user = request.user

        # Get candidate_id and work_preference_id
        candidate_id, skill_id = kwargs.get('candidate_id'), kwargs.get('id')

        # Candidate must belong to user and its domain
        if not does_candidate_belong_to_user(authed_user, candidate_id):
            raise ForbiddenError(error_message='Not authorized')

        if skill_id:  # Delete specified skill
            # skill = CandidateSkill.get_by_id(_id=skill_id)
            skill = db.session.query(CandidateSkill).get(skill_id)
            if not skill:
                raise NotFoundError(error_message='Candidate skill not found')

            # Skill must belong to Candidate
            if skill.candidate_id != candidate_id:
                raise ForbiddenError(error_message='Not authorized')

            db.session.delete(skill)

        else:  # Delete all of Candidate's skills
            skills = db.session.query(CandidateSkill).filter_by(candidate_id=candidate_id).all()
            for skill in skills:
                db.session.delete(skill)

        db.session.commit()
        return '', 204


class CandidateSocialNetworkResource(Resource):
    decorators = [require_oauth]

    def delete(self, **kwargs):
        """
        Endpoint:
             i. DELETE /v1/candidates/:candidate_id/social_networks
            ii. DELETE /v1/candidates/:candidate_id/social_networks/:id
        Depending on the endpoint requested, function will delete all of Candidate's
        social_networks or just a single one.
        """
        # Authenticated user
        authed_user = request.user

        # Get candidate_id and work_preference_id
        candidate_id, social_networks_id = kwargs.get('candidate_id'), kwargs.get('id')

        # Candidate must belong to user and its domain
        if not does_candidate_belong_to_user(authed_user, candidate_id):
            raise ForbiddenError(error_message='Not authorized')

        if social_networks_id:  # Delete specified social network
            # social_network = CandidateSocialNetwork.get_by_id(_id=social_networks_id)
            social_network = db.session.query(CandidateSocialNetwork).get(social_networks_id)

            if not social_network:
                raise NotFoundError(error_message='Candidate social network not found')

            # Social network must belong to Candidate
            if social_network.candidate_id != candidate_id:
                raise ForbiddenError(error_message='Not authorized')

            db.session.delete(social_network)

        else:  # Delete all of Candidate's social networks
            social_networks = db.session.query(CandidateSocialNetwork).filter_by(candidate_id=candidate_id).all()
            for social_network in social_networks:
                db.session.delete(social_network)

        db.session.commit()
        return '', 204


class CandidateWorkPreferenceResource(Resource):
    decorators = [require_oauth]

    def delete(self, **kwargs):
        """
        Endpoint: DELETE /v1/candidates/:candidate_id/work_preference/:id
        Function will delete Candidate's work_preference
        """
        # Authenticated user
        authed_user = request.user

        # Get candidate_id and work_preference_id
        candidate_id, work_preference_id = kwargs.get('candidate_id'), kwargs.get('id')

        # Candidate must belong to user and its domain
        if not does_candidate_belong_to_user(authed_user, candidate_id):
            raise ForbiddenError(error_message='Not authorized')

        work_preference = CandidateWorkPreference.get_by_id(_id=work_preference_id)
        if not work_preference:
            raise NotFoundError(error_message='Candidate work preference not found.')

        # CandidateWorkPreference must belong to Candidate
        if work_preference.candidate_id != candidate_id:
            raise ForbiddenError(error_message='Not authorized')

        db.session.delete(work_preference)
        db.session.commit()
        return '', 204


# class CandidateEmailCampaignResource(Resource):
#     decorators = [require_oauth]
#
#     def get(self, **kwargs):
#         """
#         Fetch and return all EmailCampaignSend objects sent to a known candidate.
#             GET /v1/candidates/<int:id>/email_campaigns/<int:email_campaign_id>/email_campaign_sends
#             - This requires an email_campaign_id & a candidate_id
#             - Email campaign must belong to the candidate & candidate must belong to the logged in user.
#         :return: A list of EmailCampaignSend object(s)
#         """
#         authed_user = request.user
#         candidate_id = kwargs.get('id')
#         email_campaign_id = kwargs.get('email_campaign_id')
#         if not candidate_id or not email_campaign_id:
#             raise InvalidUsage(error_message="Candidate ID and email campaign ID are required")
#
#         # Candidate must belong to user & email campaign must belong to user's domain
#         validate_1 = does_candidate_belong_to_user(user_row=authed_user, candidate_id=candidate_id)
#         validate_2 = does_email_campaign_belong_to_domain(user_row=authed_user)
#         if not validate_1 or not validate_2:
#             raise ForbiddenError(error_message="Not authorized")
#
#         email_campaign = db.session.query(EmailCampaign).get(email_campaign_id)
#
#         # Get all email_campaign_send objects of the requested candidate
#         from candidate_service.modules.talent_candidates import retrieve_email_campaign_send
#         email_campaign_send_rows = retrieve_email_campaign_send(email_campaign, candidate_id)
#
#         return {'email_campaign_sends': email_campaign_send_rows}
<|MERGE_RESOLUTION|>--- conflicted
+++ resolved
@@ -48,9 +48,11 @@
             1. Fetch a candidate via two methods:
                 I.  GET /v1/candidates/:id
                     Takes an integer as candidate's ID, parsed from kwargs
+
                 OR
                 II. GET /v1/candidates/:email
                     Takes a valid email address, parsed from kwargs
+
         :return:    A dict of candidate info
                     404 status if candidate is not found
         """
@@ -92,11 +94,14 @@
         """
         POST /v1/candidates
         input: {'candidates': [candidateObject1, candidateObject2, ...]}
+
         Creates new candidate(s).
+
         Takes a JSON dict containing:
             - a candidates key and a list of candidate-object(s) as values
         Function only accepts JSON dict.
         JSON dict must contain candidate's email address(s).
+
         :return: {'candidates': [{'id': candidate_id}, {'id': candidate_id}, ...]}
         """
         # Authenticate user
@@ -203,10 +208,12 @@
         """
         PATCH /v1/candidates
         Function can update candidate(s).
+
         Takes a JSON dict containing:
             - a candidates key and a list of candidate-object(s) as values
         Function only accepts JSON dict.
         JSON dict must contain candidate's ID.
+
         :return: {'candidates': [{'id': candidate_id}, {'id': candidate_id}, ...]}
         """
         # Authenticated user
@@ -313,13 +320,6 @@
 
     def delete(self, **kwargs):
         """
-<<<<<<< HEAD
-        Function will delete candidate objects from CloudSearch and database.
-        Caveats:
-        - Only candidate's owner can delete candidate.
-        - Candidate must be in the same domain as authed_user
-        :return: {'candidates': [{'id': candidate_id}, {'id': candidate_id}, ...]}
-=======
         Endpoints can do these operations:
             1. Delete a candidate via two methods:
                 I.  DELETE /v1/candidates/:id
@@ -329,7 +329,6 @@
         Caveats:
         - Only candidate's owner can hide the Candidate.
         - Candidate must be in the same domain as authenticated user
->>>>>>> f443e58b
         """
         # Authenticate user
         authed_user = request.user
