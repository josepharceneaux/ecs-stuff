"""
This file entails Candidate-restful-services for CRUD operations.
Notes:
    i. "optional-input" indicates that the resource can handle
    other specified inputs or no inputs (if not specified)
"""
# Standard libraries
import logging
import datetime
from time import time
from datetime import date

# Third Party
from polling import poll, TimeoutException

# Flask specific
from flask import request
from flask_restful import Resource
from candidate_service.candidate_app import logger

# Database connection
from candidate_service.common.models.db import db

# Validators
from candidate_service.common.utils.models_utils import to_json
from candidate_service.common.utils.validators import is_valid_email, is_country_code_valid
from candidate_service.modules.validators import (
    does_candidate_belong_to_users_domain, is_custom_field_authorized,
    is_area_of_interest_authorized, do_candidates_belong_to_users_domain,
    get_candidate_if_exists, is_valid_email_client, get_json_if_exist, is_date_valid,
    does_candidate_cf_exist, get_json_data_if_it_passed_validation
)

# JSON Schemas
from candidate_service.modules.json_schema import (
    candidates_resource_schema_post, candidates_resource_schema_patch, resource_schema_preferences,
    resource_schema_photos_post, resource_schema_photos_patch, notes_schema, language_schema, ccf_schema,
    reference_schema
)
from jsonschema import validate, FormatChecker, ValidationError
from candidate_service.common.utils.datetime_utils import DatetimeUtils

# Decorators
from candidate_service.common.utils.auth_utils import require_oauth, require_all_roles

# Error handling
from candidate_service.common.error_handling import (
    ForbiddenError, InvalidUsage, NotFoundError, InternalServerError,
    ResourceNotFound
)
from candidate_service.custom_error_codes import CandidateCustomErrors as custom_error

# Models
from candidate_service.common.models.candidate import (
    Candidate, CandidateAddress, CandidateEducation, CandidateEducationDegree,
    CandidateEducationDegreeBullet, CandidateExperience, CandidateExperienceBullet,
    CandidateWorkPreference, CandidateEmail, CandidatePhone, CandidateMilitaryService,
    CandidatePreferredLocation, CandidateSkill, CandidateSocialNetwork, CandidateCustomField,
    CandidateDevice, CandidateSubscriptionPreference, CandidatePhoto, CandidateTextComment, CandidateReference
)
from candidate_service.common.models.language import CandidateLanguage
from candidate_service.common.models.misc import AreaOfInterest, Frequency, CustomField
from candidate_service.common.models.talent_pools_pipelines import TalentPipeline, TalentPool
from candidate_service.common.models.associations import CandidateAreaOfInterest
from candidate_service.common.models.user import User, DomainRole

# Module
from candidate_service.modules.talent_candidates import (
    fetch_candidate_info, get_candidate_id_from_email_if_exists_in_domain,
    create_or_update_candidate_from_params, fetch_candidate_edits, fetch_candidate_views,
    add_candidate_view, fetch_candidate_subscription_preference,
    add_or_update_candidate_subs_preference, add_photos, update_photo, add_notes,
    fetch_aggregated_candidate_views, update_total_months_experience, fetch_candidate_languages,
    add_languages, update_candidate_languages
)
from candidate_service.modules.references import (
    get_references, create_references, delete_reference, delete_all_references
)
from candidate_service.modules.api_calls import create_smartlist, create_campaign, create_campaign_send
from candidate_service.modules.talent_cloud_search import (
    upload_candidate_documents, delete_candidate_documents
)
from candidate_service.modules.talent_openweb import (
    match_candidate_from_openweb, convert_dice_candidate_dict_to_gt_candidate_dict,
    find_in_openweb_by_email
)
from candidate_service.modules.contsants import ONE_SIGNAL_APP_ID, ONE_SIGNAL_REST_API_KEY
from onesignalsdk.one_signal_sdk import OneSignalSdk

from candidate_service.common.inter_service_calls.candidate_pool_service_calls import \
    assert_smartlist_candidates


class CandidatesResource(Resource):
    decorators = [require_oauth()]

    @require_all_roles(DomainRole.Roles.CAN_ADD_CANDIDATES)
    def post(self, **kwargs):
        """
        Endpoint:  POST /v1/candidates
        Input: {'candidates': [CandidateObject, CandidateObject, ...]}

        Function Creates new candidate(s).

        Caveats:
             i. Requires a JSON dict containing a 'candidates'-key
                 and a-list-of-candidate-dict(s) as values
            ii. JSON dict must contain at least one CandidateObject.

        :return: {'candidates': [{'id': candidate_id}, {'id': candidate_id}, ...]}
        """
        start_time = time()
        # Get authenticated user
        authed_user, body_dict = request.user, get_json_if_exist(request)

        # Validate json data
        try:
            validate(instance=body_dict, schema=candidates_resource_schema_post, format_checker=FormatChecker())
        except ValidationError as e:
            raise InvalidUsage("Schema validation error: %s" % e.message, custom_error.INVALID_INPUT)

        candidates = body_dict.get('candidates')

        # Input validations
        candidate_ids_from_candidate_email_obj = []
        is_creating, is_updating, candidate_id = True, False, None
        all_cf_ids, all_aoi_ids = [], []
        for _candidate_dict in candidates:

            # Email addresses must be properly formatted
            for email in _candidate_dict.get('emails') or []:
                email_address = email['address'].strip()  # email address is required within the email dict
                if not email_address:  # in case just a whitespace is provided, e.g. "  "
                    raise InvalidUsage('No email address provided', custom_error.INVALID_EMAIL)

                if not is_valid_email(email_address):
                    raise InvalidUsage('Invalid email address/format: {}'.format(email_address),
                                       error_code=custom_error.INVALID_EMAIL)

                # Check for candidate's email in authed_user's domain
                candidate_email_obj = CandidateEmail.query.join(Candidate).join(User) \
                    .filter(User.domain_id == authed_user.domain_id) \
                    .filter(CandidateEmail.address == email_address).first()

                # If candidate's email is found, check if it's web-hidden
                if candidate_email_obj:
                    candidate_id = candidate_email_obj.candidate_id
                    # We need to prevent duplicate creation in case candidate has multiple email addresses in db
                    candidate_ids_from_candidate_email_obj.append(candidate_id)
                    candidate = Candidate.get_by_id(candidate_id)
                    if candidate.is_web_hidden:  # Un-hide candidate from web, if found
                        candidate.is_web_hidden = 0
                        # If candidate's web-hidden is set to false, it will be treated as an update
                        is_creating, is_updating = False, True
                    elif candidate_id in candidate_ids_from_candidate_email_obj:
                        continue
                    else:
                        raise InvalidUsage('Candidate with email: {}, already exists'.format(email_address),
                                           error_code=custom_error.CANDIDATE_ALREADY_EXISTS,
                                           additional_error_info={'id': candidate_id})

            for custom_field in _candidate_dict.get('custom_fields') or []:
                custom_field_id = custom_field.get('custom_field_id')
                if custom_field_id:
                    if not CustomField.get_by_id(_id=custom_field_id):
                        raise NotFoundError('Custom field not recognized: {}'.format(custom_field_id),
                                            custom_error.CUSTOM_FIELD_NOT_FOUND)
                all_cf_ids.append(custom_field_id)

            for aoi in _candidate_dict.get('areas_of_interest') or []:
                aoi_id = aoi.get('area_of_interest_id')
                if aoi_id:
                    if not AreaOfInterest.get_by_id(_id=aoi_id):
                        raise NotFoundError('Area of interest not recognized: {}'.format(aoi_id),
                                            custom_error.AOI_NOT_FOUND)
                all_aoi_ids.append(aoi_id)

            # to_date & from_date in military_service dict must be formatted properly
            for military_service in _candidate_dict.get('military_services') or []:
                from_date, to_date = military_service.get('from_date'), military_service.get('to_date')
                if from_date:
                    if not is_date_valid(date=from_date):
                        raise InvalidUsage("Military service's date must be in a date format",
                                           error_code=custom_error.MILITARY_INVALID_DATE)
                elif to_date:
                    if not is_date_valid(date=to_date):
                        raise InvalidUsage("Military service's date must be in a date format",
                                           error_code=custom_error.MILITARY_INVALID_DATE)
                country_code = military_service['country_code'].upper() if military_service.get('country_code') else None
                if country_code:
                    if not is_country_code_valid(country_code):
                        raise InvalidUsage("Country code not recognized: {}".format(country_code))

        # Custom fields must belong to user's domain
        if all_cf_ids:
            if not is_custom_field_authorized(authed_user.domain_id, all_cf_ids):
                raise ForbiddenError("Unauthorized custom field IDs", custom_error.CUSTOM_FIELD_FORBIDDEN)

        # Areas of interest must belong to user's domain
        if all_aoi_ids:
            if not is_area_of_interest_authorized(authed_user.domain_id, all_aoi_ids):
                raise ForbiddenError("Unauthorized area of interest IDs", custom_error.AOI_FORBIDDEN)

        # Create candidate(s)
        created_candidate_ids = []
        for candidate_dict in candidates:

            user_id = authed_user.id
            emails = [{'label': (email.get('label') or '').strip(), 'address': email['address'].strip(),
                       'is_default': email.get('is_default')} for email in candidate_dict.get('emails') or []]

            added_datetime = DatetimeUtils.isoformat_to_mysql_datetime(candidate_dict['added_datetime']) \
                if candidate_dict.get('added_datetime') else None

            resp_dict = create_or_update_candidate_from_params(
                user_id=user_id,
                is_creating=is_creating,
                is_updating=is_updating,
                candidate_id=candidate_id,
                first_name=candidate_dict.get('first_name'),
                middle_name=candidate_dict.get('middle_name'),
                last_name=candidate_dict.get('last_name'),
                formatted_name=candidate_dict.get('full_name'),
                status_id=candidate_dict.get('status_id'),
                emails=emails,
                phones=candidate_dict.get('phones'),
                addresses=candidate_dict.get('addresses'),
                educations=candidate_dict.get('educations'),
                military_services=candidate_dict.get('military_services'),
                areas_of_interest=candidate_dict.get('areas_of_interest'),
                custom_fields=candidate_dict.get('custom_fields'),
                social_networks=candidate_dict.get('social_networks'),
                work_experiences=candidate_dict.get('work_experiences'),
                work_preference=candidate_dict.get('work_preference'),
                preferred_locations=candidate_dict.get('preferred_locations'),
                skills=candidate_dict.get('skills'),
                dice_social_profile_id=candidate_dict.get('openweb_id'),
                dice_profile_id=candidate_dict.get('dice_profile_id'),
                added_datetime=added_datetime,
                source_id=candidate_dict.get('source_id'),
                objective=candidate_dict.get('objective'),
                summary=candidate_dict.get('summary'),
                talent_pool_ids=candidate_dict.get('talent_pool_ids', {'add': [], 'delete': []}),
                resume_url=candidate_dict.get('resume_url')
            )
            created_candidate_ids.append(resp_dict['candidate_id'])

        # Add candidates to cloud search
        upload_candidate_documents.delay(created_candidate_ids)
        logger.info('BENCHMARK - candidate POST: {}'.format(time() - start_time))
        return {'candidates': [{'id': candidate_id} for candidate_id in created_candidate_ids]}, 201

    @require_all_roles(DomainRole.Roles.CAN_EDIT_CANDIDATES)
    def patch(self, **kwargs):
        """
        Endpoints:
             i. PATCH /v1/candidates
            ii. PATCH /v1/candidates/:id
        Input: {'candidates': [CandidateObject, CandidateObject, ...]}

        Function can update any of candidate(s)'s information.

        Caveats:
              i. Requires a JSON dict containing a 'candidates'-key
                 and a-list-of-candidate-dict(s) as values
             ii. Each JSON dict must contain candidate's ID
            iii. To update any of candidate's fields, the field ID must be provided,
                 otherwise a new record will be added to the specified candidate

        :return: {'candidates': [{'id': candidate_id}, {'id': candidate_id}, ...]}
        """
        start_time = time()

        # Validate and retrieve json data
        body_dict = get_json_data_if_it_passed_validation(request, candidates_resource_schema_patch)

        # Get authenticated user & candidate ID
        authed_user, candidate_id_from_url = request.user, kwargs.get('id')

        # If candidate ID is provided via url, only one candidate update is permitted
        candidates = body_dict['candidates']
        if candidate_id_from_url and len(candidates) > 1:
            raise InvalidUsage(
                "Error: You requested an update for one candidate but provided data for multiple candidates.",
                custom_error.INVALID_INPUT)

        # Input validations
        skip = False  # If True, skip all validations & unnecessary db communications for candidates that must be hidden
        all_cf_ids, all_aoi_ids = [], []
        hidden_candidate_ids = []  # Aggregate candidate IDs that will be hidden
        for _candidate_dict in candidates:

            # Candidate ID must be provided in json dict or in the url
            candidate_id = candidate_id_from_url or _candidate_dict.get('id')
            if not candidate_id:
                raise InvalidUsage("Candidate ID is required", custom_error.INVALID_INPUT)

            # Check for candidate's existence
            candidate = Candidate.get_by_id(candidate_id)
            if not candidate:
                raise NotFoundError('Candidate not found: {}'.format(candidate_id), custom_error.CANDIDATE_NOT_FOUND)

            # Hide or un-hide candidate if requested
            hide_candidate = _candidate_dict.get('hide')
            if hide_candidate is True:
                candidate.is_web_hidden = 1
                hidden_candidate_ids.append(candidate_id)
                skip = True
            else:  # json-schema will only allow True or False
                candidate.is_web_hidden = 0

            # No need to validate anything since candidate is set to hidden
            if not skip:
                # Check if candidate is web-hidden
                if candidate.is_web_hidden:
                    raise NotFoundError('Candidate not found: {}'.format(candidate_id),
                                        custom_error.CANDIDATE_IS_HIDDEN)

                # Emails' addresses must be properly formatted
                for emails in _candidate_dict.get('emails') or []:
                    if emails.get('address'):
                        if not is_valid_email(emails.get('address')):
                            raise InvalidUsage("Invalid email address/format", custom_error.INVALID_EMAIL)

                for custom_field in _candidate_dict.get('custom_fields') or []:
                    all_cf_ids.append(custom_field.get('custom_field_id'))

                for aoi in _candidate_dict.get('areas_of_interest') or []:
                    all_aoi_ids.append(aoi.get('area_of_interest_id'))

                # to_date & from_date in military_service dict must be formatted properly
                for military_service in _candidate_dict.get('military_services') or []:
                    from_date, to_date = military_service.get('from_date'), military_service.get('to_date')
                    if from_date:
                        if not is_date_valid(date=from_date):
                            raise InvalidUsage("Military service's date must be in a date format",
                                               error_code=custom_error.MILITARY_INVALID_DATE)
                    elif to_date:
                        if not is_date_valid(date=to_date):
                            raise InvalidUsage("Military service's date must be in a date format",
                                               error_code=custom_error.MILITARY_INVALID_DATE)

        if skip:
            db.session.commit()
            # Update candidates in cloud search
            upload_candidate_documents.delay(hidden_candidate_ids)
            return {'hidden_candidate_ids': hidden_candidate_ids}, 200

        # Custom fields must belong to user's domain
        if all_cf_ids:
            if not is_custom_field_authorized(authed_user.domain_id, all_cf_ids):
                raise ForbiddenError("Unauthorized custom field IDs", custom_error.CUSTOM_FIELD_FORBIDDEN)

        # Areas of interest must belong to user's domain
        if all_aoi_ids:
            if not is_area_of_interest_authorized(authed_user.domain_id, all_aoi_ids):
                raise ForbiddenError("Unauthorized area of interest IDs", custom_error.AOI_FORBIDDEN)

        # Candidates must belong to user's domain
        list_of_candidate_ids = [_candidate_dict.get('id') for _candidate_dict in candidates]
        if not do_candidates_belong_to_users_domain(authed_user, list_of_candidate_ids):
            raise ForbiddenError('Not authorized', custom_error.CANDIDATE_FORBIDDEN)

        # Update candidate(s)
        updated_candidate_ids = []
        for candidate_dict in candidates:

            emails = candidate_dict.get('emails')
            if emails:
                emails = [{'id': email.get('id'), 'label': email.get('label'),
                           'address': email.get('address'), 'is_default': email.get('is_default')}
                          for email in candidate_dict.get('emails')]

            added_datetime = DatetimeUtils.isoformat_to_mysql_datetime(candidate_dict['added_datetime']) \
                if candidate_dict.get('added_datetime') else None

            resp_dict = create_or_update_candidate_from_params(
                user_id=authed_user.id,
                is_updating=True,
                candidate_id=candidate_dict.get('id') or candidate_id_from_url,
                first_name=candidate_dict.get('first_name'),
                middle_name=candidate_dict.get('middle_name'),
                last_name=candidate_dict.get('last_name'),
                formatted_name=candidate_dict.get('full_name'),
                status_id=candidate_dict.get('status_id'),
                emails=emails,
                phones=candidate_dict.get('phones'),
                addresses=candidate_dict.get('addresses'),
                educations=candidate_dict.get('educations'),
                military_services=candidate_dict.get('military_services'),
                areas_of_interest=candidate_dict.get('areas_of_interest'),
                custom_fields=candidate_dict.get('custom_fields'),
                social_networks=candidate_dict.get('social_networks'),
                work_experiences=candidate_dict.get('work_experiences'),
                work_preference=candidate_dict.get('work_preference'),
                preferred_locations=candidate_dict.get('preferred_locations'),
                skills=candidate_dict.get('skills'),
                dice_social_profile_id=candidate_dict.get('openweb_id'),
                dice_profile_id=candidate_dict.get('dice_profile_id'),
                added_datetime=added_datetime,
                source_id=candidate_dict.get('source_id'),
                objective=candidate_dict.get('objective'),
                summary=candidate_dict.get('summary'),
                talent_pool_ids=candidate_dict.get('talent_pool_id', {'add': [], 'delete': []}),
                resume_url=candidate_dict.get('resume_url')
            )
            updated_candidate_ids.append(resp_dict['candidate_id'])

        # Update candidates in cloud search
        upload_candidate_documents.delay(updated_candidate_ids)
        logger.info('BENCHMARK - candidate PATCH: {}'.format(time() - start_time))
        return {'candidates': [{'id': updated_candidate_id} for updated_candidate_id in updated_candidate_ids]}


class CandidateResource(Resource):
    decorators = [require_oauth()]

    @require_all_roles(DomainRole.Roles.CAN_GET_CANDIDATES)
    def get(self, **kwargs):
        """
        Endpoints can do these operations:
            1. Fetch and return a candidate via two methods:
                I.  GET /v1/candidates/:id
                    Takes an integer as candidate's ID, retrieve from kwargs
                OR
                II. GET /v1/candidates/:email
                    Takes a valid email address, parsed from kwargs

        :return:    A dict of candidate info
        """
        start_time = time()
        # Get authenticated user
        authed_user = request.user

        # Either candidate_id or candidate_email must be provided
        candidate_id, candidate_email = kwargs.get('id'), kwargs.get('email')

        if candidate_email:
            # Email address must be valid
            if not is_valid_email(candidate_email):
                raise InvalidUsage("A valid email address is required", custom_error.INVALID_EMAIL)

            # Get candidate ID from candidate's email
            candidate_id = get_candidate_id_from_email_if_exists_in_domain(authed_user, candidate_email)

        # Check for candidate's existence and web-hidden status
        candidate = get_candidate_if_exists(candidate_id=candidate_id)

        # Candidate must belong to user, and must be in the same domain as the user's domain
        if not does_candidate_belong_to_users_domain(authed_user, candidate_id):
            raise ForbiddenError("Not authorized", custom_error.CANDIDATE_FORBIDDEN)

        candidate_data_dict = fetch_candidate_info(candidate=candidate)

        logger.info('BENCHMARK - candidate GET: {}'.format(time() - start_time))
        return {'candidate': candidate_data_dict}

    @require_all_roles(DomainRole.Roles.CAN_DELETE_CANDIDATES)
    def delete(self, **kwargs):
        """
        Endpoints can do these operations:
            1. Delete a candidate via two methods:
                I.  DELETE /v1/candidates/:id
                OR
                II. DELETE /v1/candidates/:email
        """
        # Get authenticated user
        authed_user = request.user
        candidate_id, candidate_email = kwargs.get('id'), kwargs.get('email')

        if candidate_email:
            # Email address must be valid
            if not is_valid_email(candidate_email):
                raise InvalidUsage("A valid email address is required", custom_error.INVALID_EMAIL)

            # Get candidate ID from candidate's email
            candidate_id = get_candidate_id_from_email_if_exists_in_domain(authed_user, candidate_email)

        # Check for candidate's existence and web-hidden status
        candidate = get_candidate_if_exists(candidate_id)

        # Candidate must belong to user's domain
        if not does_candidate_belong_to_users_domain(authed_user, candidate_id):
            raise ForbiddenError("Not authorized", custom_error.CANDIDATE_FORBIDDEN)

        # Delete Candidate
        db.session.delete(candidate)
        db.session.commit()

        # Delete candidate from cloud search
        delete_candidate_documents([candidate_id])
        return '', 204


class CandidateAddressResource(Resource):
    decorators = [require_oauth()]

    @require_all_roles(DomainRole.Roles.CAN_DELETE_CANDIDATES)
    def delete(self, **kwargs):
        """
        Endpoints:
             i. DELETE /v1/candidates/:candidate_id/addresses
            ii. DELETE /v1/candidates/:candidate_id/addresses/:id
        Depending on the endpoint requested, function will delete all of Candidate's
        addresses or just a single one.
        """
        # Get authenticated user
        authed_user = request.user

        # Get candidate_id and address_id
        candidate_id, address_id = kwargs.get('candidate_id'), kwargs.get('id')

        # Check for candidate's existence and web-hidden status
        candidate = get_candidate_if_exists(candidate_id=candidate_id)

        # Candidate must belong to user and its domain
        if not does_candidate_belong_to_users_domain(authed_user, candidate_id):
            raise ForbiddenError("Not authorized", custom_error.CANDIDATE_FORBIDDEN)

        if address_id:  # Delete specified address
            candidate_address = CandidateAddress.get_by_id(_id=address_id)
            if not candidate_address:
                raise NotFoundError('Candidate address not found', custom_error.ADDRESS_NOT_FOUND)

            # Address must belong to Candidate
            if candidate_address.candidate_id != candidate_id:
                raise ForbiddenError('Not authorized', custom_error.ADDRESS_FORBIDDEN)

            db.session.delete(candidate_address)

        else:  # Delete all of candidate's addresses
            map(db.session.delete, candidate.addresses)

        db.session.commit()

        # Update cloud search
        upload_candidate_documents([candidate_id])
        return '', 204


class CandidateAreaOfInterestResource(Resource):
    decorators = [require_oauth()]

    @require_all_roles(DomainRole.Roles.CAN_DELETE_CANDIDATES)
    def delete(self, **kwargs):
        """
        Endpoints:
             i. DELETE /v1/candidates/:candidate_id/areas_of_interest
            ii. DELETE /v1/candidates/:candidate_id/areas_of_interest/:id
        Depending on the endpoint requested, function will delete all of Candidate's
        areas of interest or just a single one.
        """
        # Get authenticated user
        authed_user = request.user

        # Get candidate_id and area_of_interest_id
        candidate_id, area_of_interest_id = kwargs['candidate_id'], kwargs.get('id')

        # Check for candidate's existence and web-hidden status
        get_candidate_if_exists(candidate_id)

        # Candidate must belong to user's domain
        if not does_candidate_belong_to_users_domain(authed_user, candidate_id):
            raise ForbiddenError('Not authorized', custom_error.CANDIDATE_FORBIDDEN)

        # Prevent user from deleting area_of_interest of candidates outside of its domain
        if not is_area_of_interest_authorized(authed_user.domain_id, [area_of_interest_id]):
            raise ForbiddenError("Unauthorized area of interest IDs", custom_error.AOI_FORBIDDEN)

        if area_of_interest_id:  # Delete specified area of interest
            # Area of interest must be associated with candidate's CandidateAreaOfInterest
            candidate_aoi = CandidateAreaOfInterest.get_aoi(candidate_id, area_of_interest_id)
            if not candidate_aoi:
                raise ForbiddenError("Unauthorized area of interest IDs", custom_error.AOI_FORBIDDEN)

            # Delete CandidateAreaOfInterest
            db.session.delete(candidate_aoi)

        else:  # Delete all of Candidate's areas of interest
            domain_aois = AreaOfInterest.get_domain_areas_of_interest(authed_user.domain_id)
            areas_of_interest_ids = [aoi.id for aoi in domain_aois]
            for aoi_id in areas_of_interest_ids:
                candidate_aoi = CandidateAreaOfInterest.get_aoi(candidate_id, aoi_id)
                if candidate_aoi:
                    db.session.delete(candidate_aoi)

        db.session.commit()

        # Update cloud search
        upload_candidate_documents([candidate_id])
        return '', 204


class CandidateCustomFieldResource(Resource):
    decorators = [require_oauth()]

    @require_all_roles(DomainRole.Roles.CAN_ADD_CANDIDATES)
    def post(self, **kwargs):
        """
        Endpoints:  POST /v1/candidates/:candidate_id/custom_fields
        :return  {'candidate_custom_fields': [{'id': int}, {'id': int}, ...]}
        """
        # Get authenticated user and candidate ID
        authed_user, candidate_id = request.user, kwargs['candidate_id']

        # Check for candidate's existence and web-hidden status
        candidate = get_candidate_if_exists(candidate_id)

        # Validate request body
        body_dict = get_json_if_exist(request)
        try:
            validate(instance=body_dict, schema=ccf_schema)
        except ValidationError as e:
            raise InvalidUsage(error_message=e.message, error_code=custom_error.INVALID_INPUT)

        created_ccf_ids = []  # aggregate created CandidateCustomField IDs
        candidate_custom_fields = body_dict.get('candidate_custom_fields')
        for ccf_dict in candidate_custom_fields:
            # Custom Field must be recognized
            custom_field_id = ccf_dict['custom_field_id']
            custom_field = CustomField.get_by_id(custom_field_id)
            if not custom_field:
                raise NotFoundError("Custom field ID ({}) not recognized".format(custom_field_id),
                                    custom_error.CUSTOM_FIELD_NOT_FOUND)

            # Custom Field must belong to user's domain
            if custom_field.domain_id != authed_user.domain_id:
                raise ForbiddenError("Custom field ID ({}) does not belong to user ({})".format(
                    custom_field_id, authed_user.id), custom_error.CUSTOM_FIELD_FORBIDDEN)

            # Prevent duplicate entries
            if not does_candidate_cf_exist(candidate=candidate, custom_field_dict=ccf_dict):
                # Add candidate_id, added_time to ccf_dict; and strip value
                ccf_dict.update(candidate_id=candidate_id, added_time=datetime.datetime.utcnow(),
                                value=ccf_dict['value'].strip() if ccf_dict.get('value') else None)
                candidate_custom_field = CandidateCustomField(**ccf_dict)
                db.session.add(candidate_custom_field)
                db.session.commit()
                created_ccf_ids.append(candidate_custom_field.id)

        return {'candidate_custom_fields': [{'id': custom_field_id} for custom_field_id in created_ccf_ids]}, 201

    @require_all_roles(DomainRole.Roles.CAN_GET_CANDIDATES)
    def get(self, **kwargs):
        """
        Endpoints:
             i. GET /v1/candidates/:candidate_id/custom_fields
            ii. GET /v1/candidates/:candidate_id/custom_fields/:id
        Depending on the endpoint requested, function will return all of Candidate's
        custom fields or just a single one.
        """
        # Get authenticated user, candidate_id, and can_cf_id
        authed_user, candidate_id, can_cf_id = request.user, kwargs['candidate_id'], kwargs.get('id')

        # Check for candidate's existence and web-hidden status
        get_candidate_if_exists(candidate_id)

        # Candidate must belong to user and its domain
        if not does_candidate_belong_to_users_domain(authed_user, candidate_id):
            raise ForbiddenError('Not authorized', custom_error.CANDIDATE_FORBIDDEN)

        if can_cf_id:  # Retrieve specified custom field
            candidate_custom_field = CandidateCustomField.get_by_id(can_cf_id)
            if not candidate_custom_field:
                raise NotFoundError('Candidate custom field not found: {}'.format(can_cf_id),
                                    custom_error.CUSTOM_FIELD_NOT_FOUND)

            # Custom field must belong to user's domain
            custom_field_id = candidate_custom_field.custom_field_id
            if not is_custom_field_authorized(authed_user.domain_id, [custom_field_id]):
                raise ForbiddenError('Not authorized', custom_error.CUSTOM_FIELD_FORBIDDEN)

            # Custom Field must belong to candidate
            if candidate_custom_field.candidate_id != candidate_id:
                raise ForbiddenError("Candidate custom field ({}) does not belong to candidate ({})".format(
                    can_cf_id, candidate_id), custom_error.CUSTOM_FIELD_FORBIDDEN)

            return {
                'candidate_custom_field': {
                    'custom_field_id': custom_field_id,
                    'value': candidate_custom_field.value,
                    'created_at_datetime': candidate_custom_field.added_time.isoformat()
                }
            }

        else:
            # Custom fields must belong user's domain
            return {'candidate_custom_fields': [
                {
                    'id': ccf.id,
                    'custom_field_id': ccf.custom_field_id,
                    'value': ccf.value, 'created_at_datetime': ccf.added_time.isoformat()
                } for ccf in CandidateCustomField.get_candidate_custom_fields(candidate_id)]}

    @require_all_roles(DomainRole.Roles.CAN_DELETE_CANDIDATES)
    def delete(self, **kwargs):
        """
        Endpoints:
             i. DELETE /v1/candidates/:candidate_id/custom_fields
            ii. DELETE /v1/candidates/:candidate_id/custom_fields/:id
        Depending on the endpoint requested, function will delete all of Candidate's
        custom fields or just a single one.
        """
        # Get authenticated user, candidate_id, and can_cf_id (CandidateCustomField.id)
        authed_user, candidate_id, can_cf_id = request.user, kwargs['candidate_id'], kwargs.get('id')

        # Check for candidate's existence and web-hidden status
        get_candidate_if_exists(candidate_id)

        # Candidate must belong to user and its domain
        if not does_candidate_belong_to_users_domain(authed_user, candidate_id):
            raise ForbiddenError('Not authorized', custom_error.CANDIDATE_FORBIDDEN)

        if can_cf_id:  # Delete specified custom field
            candidate_custom_field = CandidateCustomField.get_by_id(can_cf_id)
            if not candidate_custom_field:
                raise NotFoundError('Candidate custom field not found: {}'.format(can_cf_id),
                                    custom_error.CUSTOM_FIELD_NOT_FOUND)

            # Custom fields must belong to user's domain
            custom_field_id = candidate_custom_field.custom_field_id
            if not is_custom_field_authorized(authed_user.domain_id, [custom_field_id]):
                raise ForbiddenError('Not authorized', custom_error.CUSTOM_FIELD_FORBIDDEN)

            # Custom Field must belong to candidate
            if candidate_custom_field.candidate_id != candidate_id:
                raise ForbiddenError("Candidate custom field ({}) does not belong to candidate ({})".format(
                    can_cf_id, candidate_id), custom_error.CUSTOM_FIELD_FORBIDDEN)

            db.session.delete(candidate_custom_field)

        else:  # Delete all of Candidate's custom fields
            for ccf in CandidateCustomField.get_candidate_custom_fields(candidate_id):
                db.session.delete(ccf)

        db.session.commit()

        # Update cloud search
        upload_candidate_documents([candidate_id])
        return '', 204


class CandidateEducationResource(Resource):
    decorators = [require_oauth()]

    @require_all_roles(DomainRole.Roles.CAN_DELETE_CANDIDATES)
    def delete(self, **kwargs):
        """
        Endpoints:
              i. DELETE /v1/candidates/:candidate_id/educations
             ii. DELETE /v1/candidates/:candidate_id/educations/:id
        Depending on the endpoint requested, function will delete all of Candidate's
        educations or just a single one.
        """
        # Get authenticated user
        authed_user = request.user

        # Get candidate_id and education_id
        candidate_id, education_id = kwargs.get('candidate_id'), kwargs.get('id')

        # Check for candidate's existence and web-hidden status
        candidate = get_candidate_if_exists(candidate_id=candidate_id)

        # Candidate must belong to user and its domain
        if not does_candidate_belong_to_users_domain(authed_user, candidate_id):
            raise ForbiddenError('Not authorized', custom_error.CANDIDATE_FORBIDDEN)

        if education_id:  # Delete specified Candidate's education
            can_education = CandidateEducation.get_by_id(_id=education_id)
            if not can_education:
                raise NotFoundError('Education not found', custom_error.EDUCATION_NOT_FOUND)

            # Education must belong to Candidate
            if can_education.candidate_id != candidate_id:
                raise ForbiddenError('Not authorized', custom_error.EDUCATION_FORBIDDEN)

            db.session.delete(can_education)

        else:  # Delete all of Candidate's educations
            map(db.session.delete, candidate.educations)

        db.session.commit()

        # Update cloud search
        upload_candidate_documents([candidate_id])
        return '', 204


class CandidateEducationDegreeResource(Resource):
    decorators = [require_oauth()]

    @require_all_roles(DomainRole.Roles.CAN_DELETE_CANDIDATES)
    def delete(self, **kwargs):
        """
        Endpoints:
             i. DELETE /v1/candidates/:candidate_id/educations/:education_id/degrees
            ii. DELETE /v1/candidates/:candidate_id/educations/:education_id/degrees/:id
        Depending on the endpoint requested, function will delete all of Candidate's
        education-degrees or just a single one.
        """
        # Get authenticated user
        authed_user = request.user

        # Get candidate_id, education_id, and degree_id
        candidate_id, education_id = kwargs.get('candidate_id'), kwargs.get('education_id')
        degree_id = kwargs.get('id')

        # Check for candidate's existence and web-hidden status
        get_candidate_if_exists(candidate_id=candidate_id)

        # Candidate must belong to user's domain
        if not does_candidate_belong_to_users_domain(authed_user, candidate_id):
            raise ForbiddenError('Not authorized', custom_error.CANDIDATE_FORBIDDEN)

        if degree_id:  # Delete specified degree
            # Verify that degree belongs to education, and education belongs to candidate
            candidate_degree = db.session.query(CandidateEducation).join(CandidateEducationDegree). \
                filter(CandidateEducation.candidate_id == candidate_id). \
                filter(CandidateEducationDegree.id == degree_id).first()
            if not candidate_degree:
                raise NotFoundError('Education degree not found', custom_error.DEGREE_NOT_FOUND)

            db.session.delete(candidate_degree)

        else:  # Delete all degrees
            education = CandidateEducation.get_by_id(_id=education_id)
            if not education:
                raise NotFoundError('Education not found', custom_error.EDUCATION_NOT_FOUND)

            # Education must belong to candidate
            if education.candidate_id != candidate_id:
                raise ForbiddenError('Not Authorized', custom_error.EDUCATION_FORBIDDEN)

            map(db.session.delete, education.degrees)

        db.session.commit()

        # Update cloud search
        upload_candidate_documents([candidate_id])
        return '', 204


class CandidateEducationDegreeBulletResource(Resource):
    decorators = [require_oauth()]

    @require_all_roles(DomainRole.Roles.CAN_DELETE_CANDIDATES)
    def delete(self, **kwargs):
        """
        Endpoints:
             i. DELETE /v1/candidates/:candidate_id/educations/:education_id/degrees/:degree_id/bullets
            ii. DELETE /v1/candidates/:candidate_id/educations/:education_id/degrees/:degree_id/bullets/:id
        Depending on the endpoint requested, function will delete all of Candidate's
        education-degree-bullets or just a single one.
        """
        # Get authenticated user
        authed_user = request.user

        # Get required IDs
        candidate_id, education_id = kwargs.get('candidate_id'), kwargs.get('education_id')
        degree_id, bullet_id = kwargs.get('degree_id'), kwargs.get('id')

        # Check for candidate's existence and web-hidden status
        get_candidate_if_exists(candidate_id=candidate_id)

        # Candidate must belong to user and its domain
        if not does_candidate_belong_to_users_domain(authed_user, candidate_id):
            raise ForbiddenError(error_message='Not authorized',
                                 error_code=custom_error.CANDIDATE_FORBIDDEN)

        if bullet_id:  # Delete specified bullet
            # degree_bullet must belongs to degree; degree must belongs to education;
            # and education must belong to candidate
            candidate_degree_bullet = db.session.query(CandidateEducationDegreeBullet). \
                join(CandidateEducationDegree).join(CandidateEducation). \
                filter(CandidateEducation.candidate_id == candidate_id). \
                filter(CandidateEducation.id == education_id). \
                filter(CandidateEducationDegree.id == degree_id). \
                filter(CandidateEducationDegreeBullet.id == bullet_id).first()
            if not candidate_degree_bullet:
                raise NotFoundError('Degree bullet not found', custom_error.DEGREE_NOT_FOUND)

            db.session.delete(candidate_degree_bullet)

        else:  # Delete all bullets
            education = CandidateEducation.get_by_id(_id=education_id)
            if not education:
                raise NotFoundError('Candidate education not found', custom_error.EDUCATION_NOT_FOUND)

            # Education must belong to Candidate
            if education.candidate_id != candidate_id:
                raise ForbiddenError('Not authorized', custom_error.EDUCATION_FORBIDDEN)

            degree = db.session.query(CandidateEducationDegree).get(degree_id)
            if not degree:
                raise NotFoundError('Candidate education degree not found', custom_error.DEGREE_NOT_FOUND)

            degree_bullets = degree.bullets
            if not degree_bullets:
                raise NotFoundError(error_message='Candidate education degree bullet not found',
                                    error_code=custom_error.DEGREE_BULLET_NOT_FOUND)

            map(db.session.delete, degree_bullets)

        db.session.commit()

        # Update cloud search
        upload_candidate_documents([candidate_id])
        return '', 204


class CandidateExperienceResource(Resource):
    decorators = [require_oauth()]

    @require_all_roles(DomainRole.Roles.CAN_DELETE_CANDIDATES)
    def delete(self, **kwargs):
        """
        Endpoints:
             i. DELETE /v1/candidates/:candidate_id/experiences
            ii. DELETE /v1/candidates/:candidate_id/experiences/:id
        Depending on the endpoint requested, function will delete all of Candidate's
        work_experiences or just a single one.
        """
        # Get authenticated user
        authed_user = request.user

        # Get candidate_id and experience_id
        candidate_id, experience_id = kwargs.get('candidate_id'), kwargs.get('id')

        # Check for candidate's existence and web-hidden status
        candidate = get_candidate_if_exists(candidate_id=candidate_id)

        # Candidate must belong to user and its domain
        if not does_candidate_belong_to_users_domain(authed_user, candidate_id):
            raise ForbiddenError('Not authorized', custom_error.CANDIDATE_FORBIDDEN)

        if experience_id:  # Delete specified experience
            experience = CandidateExperience.get_by_id(_id=experience_id)
            if not experience:
                raise NotFoundError('Candidate experience not found', custom_error.EXPERIENCE_NOT_FOUND)

            # Experience must belong to Candidate
            if experience.candidate_id != candidate_id:
                raise ForbiddenError('Not authorized', custom_error.EXPERIENCE_FORBIDDEN)

            db.session.delete(experience)
            update_total_months_experience(candidate, candidate_experience=experience, deleted=True)

        else:  # Delete all experiences
            map(db.session.delete, candidate.experiences)

            # Set Candidate's total_months_experience to 0
            candidate.total_months_experience = 0

        db.session.commit()

        # Update cloud search
        upload_candidate_documents([candidate_id])
        return '', 204


class CandidateExperienceBulletResource(Resource):
    decorators = [require_oauth()]

    @require_all_roles(DomainRole.Roles.CAN_DELETE_CANDIDATES)
    def delete(self, **kwargs):
        """
        Endpoints:
             i. DELETE /v1/candidates/:candidate_id/experiences/:experience_id/bullets
            ii. DELETE /v1/candidates/:candidate_id/experiences/:experience_id/bullets/:id
        Depending on the endpoint requested, function will delete all of Candidate's
        work_experience-bullets or just a single one.
        """
        # Get authenticated user
        authed_user = request.user

        # Get required IDs
        candidate_id, experience_id = kwargs.get('candidate_id'), kwargs.get('experience_id')
        bullet_id = kwargs.get('id')

        # Check for candidate's existence and web-hidden status
        get_candidate_if_exists(candidate_id=candidate_id)

        # Candidate must belong to user and its domain
        if not does_candidate_belong_to_users_domain(authed_user, candidate_id):
            raise ForbiddenError('Not authorized', custom_error.CANDIDATE_FORBIDDEN)

        if bullet_id:
            # Experience must belong to Candidate and bullet must belong to CandidateExperience
            bullet = db.session.query(CandidateExperienceBullet).join(CandidateExperience).join(Candidate). \
                filter(CandidateExperienceBullet.id == bullet_id). \
                filter(CandidateExperience.id == experience_id). \
                filter(CandidateExperience.candidate_id == candidate_id).first()
            if not bullet:
                raise NotFoundError(error_message='Candidate experience bullet not found',
                                    error_code=custom_error.EXPERIENCE_BULLET_NOT_FOUND)

            db.session.delete(bullet)

        else:  # Delete all bullets
            experience = CandidateExperience.get_by_id(_id=experience_id)
            if not experience:
                raise NotFoundError('Candidate experience not found', custom_error.EXPERIENCE_NOT_FOUND)

            # Experience must belong to Candidate
            if experience.candidate_id != candidate_id:
                raise ForbiddenError('Not authorized', custom_error.EXPERIENCE_FORBIDDEN)

            bullets = experience.bullets
            if not bullets:
                raise NotFoundError(error_message='Candidate experience bullet not found',
                                    error_code=custom_error.EXPERIENCE_BULLET_NOT_FOUND)

            map(db.session.delete, bullets)

        db.session.commit()

        # Update cloud search
        upload_candidate_documents([candidate_id])
        return '', 204


class CandidateEmailResource(Resource):
    decorators = [require_oauth()]

    @require_all_roles(DomainRole.Roles.CAN_DELETE_CANDIDATES)
    def delete(self, **kwargs):
        """
        Endpoints:
             i. DELETE /v1/candidates/:candidate_id/emails
            ii. DELETE /v1/candidates/:candidate_id/emails/:id
        Depending on the endpoint requested, function will delete all of Candidate's
        emails or just a single one.
        """
        # Get authenticated user
        authed_user = request.user

        # Get candidate_id and email_id
        candidate_id, email_id = kwargs.get('candidate_id'), kwargs.get('id')

        # Check for candidate's existence and web-hidden status
        candidate = get_candidate_if_exists(candidate_id=candidate_id)

        # Candidate must belong to user and its domain
        if not does_candidate_belong_to_users_domain(authed_user, candidate_id):
            raise ForbiddenError('Not authorized', custom_error.CANDIDATE_FORBIDDEN)

        if email_id:  # Delete specified email
            email = CandidateEmail.get_by_id(_id=email_id)
            if not email:
                raise NotFoundError('Candidate email not found', custom_error.EMAIL_NOT_FOUND)

            # Email must belong to candidate
            if email.candidate_id != candidate_id:
                raise ForbiddenError('Not authorized', custom_error.EMAIL_FORBIDDEN)

            db.session.delete(email)

        else:  # Delete all of Candidate's emails
            map(db.session.delete, candidate.emails)

        db.session.commit()

        # Update cloud search
        upload_candidate_documents([candidate_id])
        return '', 204


class CandidateMilitaryServiceResource(Resource):
    decorators = [require_oauth()]

    @require_all_roles(DomainRole.Roles.CAN_DELETE_CANDIDATES)
    def delete(self, **kwargs):
        """
        Endpoints:
             i. DELETE /v1/candidates/:candidate_id/military_services
            ii. DELETE /v1/candidates/:candidate_id/military_services/:id
        Depending on the endpoint requested, function will delete all of Candidate's
        military_services or just a single one.
        """
        # Get authenticated user
        authed_user = request.user

        # Get candidate_id and military_service_id
        candidate_id, military_service_id = kwargs.get('candidate_id'), kwargs.get('id')

        # Check for candidate's existence and web-hidden status
        candidate = get_candidate_if_exists(candidate_id=candidate_id)

        # Candidate must belong to user and its domain
        if not does_candidate_belong_to_users_domain(authed_user, candidate_id):
            raise ForbiddenError('Not authorized', custom_error.CANDIDATE_FORBIDDEN)

        if military_service_id:  # Delete specified military-service
            military_service = CandidateMilitaryService.get_by_id(_id=military_service_id)
            if not military_service:
                raise NotFoundError('Candidate military service not found', custom_error.MILITARY_NOT_FOUND)

            # CandidateMilitaryService must belong to Candidate
            if military_service.candidate_id != candidate_id:
                raise ForbiddenError('Not authorized', custom_error.MILITARY_FORBIDDEN)

            db.session.delete(military_service)

        else:  # Delete all of Candidate's military services
            map(db.session.delete, candidate.military_services)

        db.session.commit()

        # Update cloud search
        upload_candidate_documents([candidate_id])
        return '', 204


class CandidatePhoneResource(Resource):
    decorators = [require_oauth()]

    @require_all_roles(DomainRole.Roles.CAN_DELETE_CANDIDATES)
    def delete(self, **kwargs):
        """
        Endpoints:
             i. DELETE /v1/candidates/:candidate_id/phones
            ii. DELETE /v1/candidates/:candidate_id/phones/:id
        Depending on the endpoint requested, function will delete all of Candidate's
        phones or just a single one.
        """
        # Get authenticated user
        authed_user = request.user

        # Get candidate_id and phone_id
        candidate_id, phone_id = kwargs.get('candidate_id'), kwargs.get('id')

        # Check for candidate's existence and web-hidden status
        candidate = get_candidate_if_exists(candidate_id=candidate_id)

        # Candidate must belong to user and its domain
        if not does_candidate_belong_to_users_domain(authed_user, candidate_id):
            raise ForbiddenError('Not authorized', custom_error.CANDIDATE_FORBIDDEN)

        if phone_id:  # Delete specified phone
            phone = CandidatePhone.get_by_id(_id=phone_id)
            if not phone:
                raise NotFoundError('Candidate phone not found', custom_error.PHONE_NOT_FOUND)

            # Phone must belong to Candidate
            if phone.candidate_id != candidate_id:
                raise ForbiddenError('Not authorized', custom_error.PHONE_FORBIDDEN)

            db.session.delete(phone)

        else:  # Delete all of Candidate's phones
            map(db.session.delete, candidate.phones)

        db.session.commit()

        # Update cloud search
        upload_candidate_documents([candidate_id])
        return '', 204


class CandidatePreferredLocationResource(Resource):
    decorators = [require_oauth()]

    @require_all_roles(DomainRole.Roles.CAN_DELETE_CANDIDATES)
    def delete(self, **kwargs):
        """
        Endpoints:
             i. DELETE /v1/candidates/:candidate_id/preferred_locations
            ii. DELETE /v1/candidates/:candidate_id/preferred_locations/:id
        Depending on the endpoint requested, function will delete all of Candidate's
        preferred_locations or just a single one.
        """
        # Get authenticated user
        authed_user = request.user

        # Get candidate_id and preferred_location_id
        candidate_id, preferred_location_id = kwargs.get('candidate_id'), kwargs.get('id')

        # Check for candidate's existence and web-hidden status
        candidate = get_candidate_if_exists(candidate_id=candidate_id)

        # Candidate must belong to user and its domain
        if not does_candidate_belong_to_users_domain(authed_user, candidate_id):
            raise ForbiddenError('Not authorized', custom_error.CANDIDATE_FORBIDDEN)

        if preferred_location_id:  # Delete specified preferred location
            preferred_location = CandidatePreferredLocation.get_by_id(_id=preferred_location_id)
            if not preferred_location_id:
                raise NotFoundError(error_message='Candidate preferred location not found',
                                    error_code=custom_error.PREFERRED_LOCATION_NOT_FOUND)

            # Preferred location must belong to Candidate
            if preferred_location.candidate_id != candidate_id:
                raise ForbiddenError('Not authorized', custom_error.PREFERRED_LOCATION_FORBIDDEN)

            db.session.delete(preferred_location)

        else:  # Delete all of Candidate's preferred locations
            map(db.session.delete, candidate.preferred_locations)

        db.session.commit()

        # Update cloud search
        upload_candidate_documents([candidate_id])
        return '', 204


class CandidateSkillResource(Resource):
    decorators = [require_oauth()]

    @require_all_roles(DomainRole.Roles.CAN_DELETE_CANDIDATES)
    def delete(self, **kwargs):
        """
        Endpoint:
             i. DELETE /v1/candidates/:candidate_id/skills
            ii. DELETE /v1/candidates/:candidate_id/skills/:id
        Depending on the endpoint requested, function will delete all of Candidate's
        skills or just a single one.
        """
        # Get authenticated user
        authed_user = request.user

        # Get candidate_id and work_preference_id
        candidate_id, skill_id = kwargs.get('candidate_id'), kwargs.get('id')

        # Check for candidate's existence and web-hidden status
        candidate = get_candidate_if_exists(candidate_id=candidate_id)

        # Candidate must belong to user and its domain
        if not does_candidate_belong_to_users_domain(authed_user, candidate_id):
            raise ForbiddenError('Not authorized', custom_error.CANDIDATE_FORBIDDEN)

        if skill_id:  # Delete specified skill
            # skill = CandidateSkill.get_by_id(_id=skill_id)
            skill = db.session.query(CandidateSkill).get(skill_id)
            if not skill:
                raise NotFoundError('Candidate skill not found', custom_error.SKILL_NOT_FOUND)

            # Skill must belong to Candidate
            if skill.candidate_id != candidate_id:
                raise ForbiddenError('Not authorized', custom_error.SKILL_FORBIDDEN)

            db.session.delete(skill)

        else:  # Delete all of Candidate's skills
            map(db.session.delete, candidate.skills)

        db.session.commit()

        # Update cloud search
        upload_candidate_documents([candidate_id])
        return '', 204


class CandidateSocialNetworkResource(Resource):
    decorators = [require_oauth()]

    @require_all_roles(DomainRole.Roles.CAN_DELETE_CANDIDATES)
    def delete(self, **kwargs):
        """
        Endpoint:
             i. DELETE /v1/candidates/:candidate_id/social_networks
            ii. DELETE /v1/candidates/:candidate_id/social_networks/:id
        Depending on the endpoint requested, function will delete all of Candidate's
        social_networks or just a single one.
        """
        # Get authenticated user
        authed_user = request.user

        # Get candidate_id and work_preference_id
        candidate_id, social_networks_id = kwargs.get('candidate_id'), kwargs.get('id')

        # Check for candidate's existence and web-hidden status
        candidate = get_candidate_if_exists(candidate_id=candidate_id)

        # Candidate must belong to user and its domain
        if not does_candidate_belong_to_users_domain(authed_user, candidate_id):
            raise ForbiddenError('Not authorized', custom_error.CANDIDATE_FORBIDDEN)

        if social_networks_id:  # Delete specified social network
            # social_network = CandidateSocialNetwork.get_by_id(_id=social_networks_id)
            social_network = db.session.query(CandidateSocialNetwork).get(social_networks_id)

            if not social_network:
                raise NotFoundError('Candidate social network not found',
                                    custom_error.SOCIAL_NETWORK_NOT_FOUND)

            # Social network must belong to Candidate
            if social_network.candidate_id != candidate_id:
                raise ForbiddenError('Not authorized', custom_error.SOCIAL_NETWORK_FORBIDDEN)

            db.session.delete(social_network)

        else:  # Delete all of Candidate's social networks
            map(db.session.delete, candidate.social_networks)

        db.session.commit()

        # Update cloud search
        upload_candidate_documents([candidate_id])
        return '', 204


class CandidateWorkPreferenceResource(Resource):
    decorators = [require_oauth()]

    @require_all_roles(DomainRole.Roles.CAN_DELETE_CANDIDATES)
    def delete(self, **kwargs):
        """
        Endpoint: DELETE /v1/candidates/:candidate_id/work_preference
        Function will delete Candidate's work_preference
        """
        # Get authenticated user
        authed_user, candidate_id = request.user, kwargs['candidate_id']

        # Check for candidate's existence and web-hidden status
        get_candidate_if_exists(candidate_id)

        # Candidate must belong to user and its domain
        if not does_candidate_belong_to_users_domain(authed_user, candidate_id):
            raise ForbiddenError('Not authorized', custom_error.CANDIDATE_FORBIDDEN)

        work_preference = CandidateWorkPreference.get_by_candidate_id(candidate_id)
        if not work_preference:
            raise NotFoundError('Candidate does not have a work preference', custom_error.WORK_PREF_NOT_FOUND)

        # CandidateWorkPreference must belong to Candidate
        if work_preference.candidate_id != candidate_id:
            raise ForbiddenError('Not authorized', custom_error.WORK_PREF_FORBIDDEN)

        db.session.delete(work_preference)
        db.session.commit()

        # Update cloud search
        upload_candidate_documents([candidate_id])
        return '', 204


class CandidateEditResource(Resource):
    decorators = [require_oauth()]

    @require_all_roles(DomainRole.Roles.CAN_GET_CANDIDATES)
    def get(self, **kwargs):
        """
        Endpoint: GET /v1/candidates/:id/edits
        Function will return requested Candidate with all of its edits.
        """
        # Get authenticated user & candidate_id
        authed_user, candidate_id = request.user, kwargs.get('id')

        # Check for candidate's existence and web-hidden status
        get_candidate_if_exists(candidate_id=candidate_id)

        # Candidate must belong to user and its domain
        if not does_candidate_belong_to_users_domain(authed_user, candidate_id):
            raise ForbiddenError('Not authorized', custom_error.CANDIDATE_FORBIDDEN)

        candidate_edits = fetch_candidate_edits(candidate_id=candidate_id)
        return {'candidate': {'id': candidate_id, 'edits': [
            candidate_edit for candidate_edit in candidate_edits]}}


class CandidateOpenWebResource(Resource):
    decorators = [require_oauth()]

    @require_all_roles(DomainRole.Roles.CAN_GET_CANDIDATES)
    def get(self, **kwargs):
        """
        Endpoint: GET /v1/candidates/openweb?url=http://...
        Function will return requested Candidate url, email from openweb endpoint
        """
        # Get authenticated user
        authed_user = request.user
        url = request.args.get('url')
        email = request.args.get('email')
        if url:
            is_gt_candidate, find_candidate = match_candidate_from_openweb(url, authed_user)
        elif email:
            is_gt_candidate, find_candidate = find_in_openweb_by_email(email)
        candidate = None

        if is_gt_candidate:
            candidate = {'candidate': fetch_candidate_info(find_candidate)}

        else:
            try:
                candidate = {'candidate': convert_dice_candidate_dict_to_gt_candidate_dict(find_candidate, authed_user)}
            except Exception as e:
                logging.exception("Converting candidate from dice to gT went wrong")
                raise InvalidUsage(error_message=e.message)

        return candidate


class CandidateClientEmailCampaignResource(Resource):
    decorators = [require_oauth()]

    def post(self, **kwargs):
        """ POST /v1/candidates/client_email_campaigns
            input:
             {
                'candidates': [{candidateObject1}, {candidateObject2}, ...],
                'email_subject': 'Email Subject',
                'email_from': 'Samuel L. Jackson',
                'email_reply_to': 'amir@gettalent.com',
                'email_body_html': '<html><body>Email Body</body></html>',
                'email_body_text': 'Plaintext part of email goes here, if any',
                'email_client_id': int,
                'sent_datetime': datetime,
             }

        Function will create a list, email_campaign, email_campaign_send, and a url_conversion

        :return:    email-campaign-send objects for each candidate => [email_campaign_send]
        """
        authed_user = request.user
        body_dict = request.get_json(force=True)
        if not any(body_dict):
            raise InvalidUsage(error_message="JSON body cannot be empty.")

        candidates_list = body_dict.get('candidates')
        subject = body_dict.get('email_subject')
        # this is to handle the case if we get an email without subject, so that it does not cause the client email
        # campaign creation to fail. (This is in the case of the browser plugins).
        if not subject or subject.strip() == '':
            subject = 'No Subject'
        _from = body_dict.get('email_from')
        reply_to = body_dict.get('email_reply_to')
        body_html = body_dict.get('email_body_html')
        body_text = body_dict.get('email_body_text')
        email_client_id = body_dict.get('email_client_id')

        if not _from or not reply_to or not email_client_id or not candidates_list:
            raise InvalidUsage(error_message="Fields are missing.")

        if not isinstance(candidates_list, list):
            raise InvalidUsage(error_message="Candidates must be a list.")

        candidate_ids = [int(candidate['id']) for candidate in candidates_list]
        if not do_candidates_belong_to_users_domain(authed_user, candidate_ids):
            raise ForbiddenError(error_message="Candidates do not belong to logged-in user")

        email_client_name = is_valid_email_client(email_client_id)
        if not email_client_name:
            raise InvalidUsage(error_message="Email client is not supported.")

        campaign_name = 'Campaign %s %s' % (subject, email_client_name[0])
        list_name = 'List %s' % campaign_name

        # @XXX, @FIXME
        # we can't at this point loop through pipelines in cloudsearch just to get the candidate pipeline
        # so we created a pipeline called "gT Extensions Pipeline" that belong to getTalent domain.
        # the issue here is the user owner, not sure if we can create the pipeline under the current domain
        # and add new table field to hide it (then we will need to create a hidden pool).

        current_domain_users = [int(_user.id) for _user in db.session.query(User.id).filter_by(domain=request.user.domain).all()]

        talent_pipeline = db.session.query(TalentPipeline.id). \
            filter(TalentPipeline.name == "gT Extensions Pipeline",
                   TalentPipeline.user_id.in_(current_domain_users)).first()

        if not talent_pipeline:
            gt_talent_pool = db.session.query(TalentPool.id).\
                filter(TalentPool.domain_id == request.user.domain_id).first()

            if not gt_talent_pool:
                logger.warn("domain (%s) don't have any talent pools" % request.user.domain_id)
                raise InvalidUsage(error_message="Current domain don't have any talent pools")

            date_needed = date.today().replace(year=date.today().year + 10)

            talent_pipeline = TalentPipeline(name="gT Extensions Pipeline",
                                             description="Default talent pipeline for all extensions",
                                             positions=None,
                                             date_needed=date_needed,
                                             user_id=request.user.id,
                                             talent_pool_id=gt_talent_pool.id,
                                             search_params="")

            db.session.add(talent_pipeline)
            db.session.commit()

        if not talent_pipeline:
            logger.warn("Email Campaign is trying to send to candidate (%s) outside a pipeline" % candidate_ids[0])
            raise InvalidUsage(error_message="talent does not belong to pipeline")

        smartlist_object = {
            "name": list_name,
            "candidate_ids": candidate_ids,
            "talent_pipeline_id": talent_pipeline.id
        }

        create_smartlist_resp = create_smartlist(smartlist_object, request.headers.get('authorization'))
        if create_smartlist_resp.status_code != 201:
            return create_smartlist_resp.json(), create_smartlist_resp.status_code

        created_smartlist = create_smartlist_resp.json()
        if not created_smartlist or not created_smartlist.get('smartlist'):
            raise InternalServerError(error_message="Could not create smartlist")
        else:
            created_smartlist_id = created_smartlist.get('smartlist', {}).get('id')

        # Pool the Smartlist API to assert candidate(s) have been associated with smartlist
<<<<<<< HEAD
        if poll(assert_smartlist_candidates, step=3,
                args=(created_smartlist_id, len(candidate_ids), request.headers.get('authorization')),
                timeout=60):
            logger.info('candidate_client_email_campaign:%s candidate(s) found for smartlist(id:%s)'
                        % (len(candidate_ids), created_smartlist_id))
        else:
            raise InternalServerError('Candidate(s) could not be found for smartlist(id:%s)'
                                      % created_smartlist_id)
=======
        try:
            if poll(assert_smartlist_candidates, step=3,
                    args=(created_smartlist_id, len(candidate_ids), request.headers.get('authorization')),
                    timeout=60):
                # timeout=60 is just an upper limit to poll the Smartlist API
                # (needed this for some tests, it shouldn't affect normal API flow)
                logger.info('candidate_client_email_campaign:%s candidate(s) found for smartlist(id:%s)'
                            % (len(candidate_ids), created_smartlist_id))
            else:
                raise InternalServerError('Candidate(s) (id(s): %s) could not be found for smartlist(id:%s)'
                                          % (candidate_ids, created_smartlist_id))
        except TimeoutException:
            raise InternalServerError('Candidate(s) (id(s): %s) could not be found for smartlist(id:%s)'
                                      % (candidate_ids, created_smartlist_id))
>>>>>>> b050273c

        # create campaign
        email_campaign_object = {
            "name": campaign_name,
            "subject": subject,
            "from": _from,
            "reply_to": reply_to,
            "body_html": body_html,
            "body_text": body_text,
            "email_client_id": email_client_id,
            "frequency_id": Frequency.ONCE,
            "list_ids": [int(created_smartlist_id)]
        }
        email_campaign_created = create_campaign(email_campaign_object, request.headers.get('authorization'))
        if email_campaign_created.status_code != 201:
            return email_campaign_created.json(), email_campaign_created.status_code

        email_campaign_send_created = create_campaign_send(email_campaign_created.json().get('campaign').get('id'),
                                                           access_token=request.headers.get('authorization'))
        if not email_campaign_send_created.ok:
            return email_campaign_send_created.json(), email_campaign_send_created.status_code

        return email_campaign_send_created.json(), 201


class CandidateViewResource(Resource):
    decorators = [require_oauth()]

    @require_all_roles(DomainRole.Roles.CAN_GET_CANDIDATES)
    def post(self, **kwargs):
        """
        Endpoint:  POST /v1/candidates/:candidate_id/views
        Function will increment candidate's view counts
        """
        authed_user, candidate_id = request.user, kwargs['id']

        # Check for candidate's existence & web-hidden status
        get_candidate_if_exists(candidate_id)

        # Candidate must belong to user's domain
        if not does_candidate_belong_to_users_domain(authed_user, candidate_id):
            raise ForbiddenError('Not authorized', custom_error.CANDIDATE_FORBIDDEN)

        add_candidate_view(user_id=authed_user.id, candidate_id=candidate_id)
        return '', 204

    @require_all_roles(DomainRole.Roles.CAN_GET_CANDIDATES)
    def get(self, **kwargs):
        """
        Endpoint:  GET /v1/candidates/:candidate_id/views
        Function will retrieve all view information pertaining to the requested Candidate
        """
        # Get authenticated user & candidate_id
        authed_user, candidate_id = request.user, kwargs['id']

        # Check for candidate's existence and web-hidden status
        get_candidate_if_exists(candidate_id)

        # Candidate must belong to user's domain
        if not does_candidate_belong_to_users_domain(authed_user, candidate_id):
            raise ForbiddenError('Not authorized', custom_error.CANDIDATE_FORBIDDEN)

        request_vars = request.args
        aggregate_by = request_vars.get('aggregate_by')
        if aggregate_by:
            if 'user_id' in aggregate_by:
                views = fetch_aggregated_candidate_views(authed_user.domain_id, candidate_id)
                return {'aggregated_views': views}

        candidate_views = fetch_candidate_views(candidate_id)
        return {'candidate_views': [candidate_view for candidate_view in candidate_views]}


class CandidatePreferenceResource(Resource):
    decorators = [require_oauth()]

    @require_all_roles(DomainRole.Roles.CAN_GET_CANDIDATES)
    def get(self, **kwargs):
        """
        Endpoint: GET /v1/candidates/:id/preferences
        Function will return requested candidate's preference(s)
        """
        # Get authenticated user & candidate ID
        authed_user, candidate_id = request.user, kwargs.get('id')

        # Ensure Candidate exists & is not web-hidden
        get_candidate_if_exists(candidate_id=candidate_id)

        # Candidate must belong to user's domain
        if not does_candidate_belong_to_users_domain(authed_user, candidate_id):
            raise ForbiddenError('Not authorized', custom_error.CANDIDATE_FORBIDDEN)

        candidate_subs_pref = fetch_candidate_subscription_preference(candidate_id=candidate_id)
        return {'candidate': {'id': candidate_id, 'subscription_preference': candidate_subs_pref}}

    @require_all_roles(DomainRole.Roles.CAN_ADD_CANDIDATES)
    def post(self, **kwargs):
        """
        Endpoint:  POST /v1/candidates/:id/preferences
        Function will create candidate's preference(s)
        input: {'frequency_id': 1}
        """
        # Get authenticated user & candidate ID
        authed_user, candidate_id = request.user, kwargs.get('id')

        # Ensure candidate exists & is not web-hidden
        get_candidate_if_exists(candidate_id=candidate_id)

        # Candidate must belong to user's domain
        if not does_candidate_belong_to_users_domain(authed_user, candidate_id):
            raise ForbiddenError('Not authorized', custom_error.CANDIDATE_FORBIDDEN)

        body_dict = get_json_if_exist(_request=request)
        try:
            validate(instance=body_dict, schema=resource_schema_preferences)
        except Exception as e:
            raise InvalidUsage(error_message=e.message, error_code=custom_error.INVALID_INPUT)

        # Frequency ID must be recognized
        frequency_id = body_dict.get('frequency_id')
        if not Frequency.get_by_id(_id=frequency_id):
            raise NotFoundError('Frequency ID not recognized: {}'.format(frequency_id))

        # Candidate cannot have more than one subsctiption preference
        if CandidateSubscriptionPreference.get_by_candidate_id(candidate_id=candidate_id):
            raise InvalidUsage('Candidate {} already has a subscription preference'.format(candidate_id),
                               custom_error.PREFERENCE_EXISTS)

        # Add candidate subscription preference
        add_or_update_candidate_subs_preference(candidate_id, frequency_id)

        # Update cloud search
        upload_candidate_documents([candidate_id])
        return '', 204

    @require_all_roles(DomainRole.Roles.CAN_EDIT_CANDIDATES)
    def put(self, **kwargs):
        """
        Endpoint:  PATCH /v1/candidates/:id/preferences
        Function will update candidate's subscription preference
        Input: {'frequency_id': 1}
        """
        # Get authenticated user & candidate ID
        authed_user, candidate_id = request.user, kwargs.get('id')

        # Ensure candidate exists & is not web-hidden
        get_candidate_if_exists(candidate_id=candidate_id)

        # Candidate must belong to user's domain
        if not does_candidate_belong_to_users_domain(authed_user, candidate_id):
            raise ForbiddenError('Not authorized', custom_error.CANDIDATE_FORBIDDEN)

        body_dict = get_json_if_exist(_request=request)
        try:
            validate(instance=body_dict, schema=resource_schema_preferences)
        except Exception as e:
            raise InvalidUsage(error_message=e.message, error_code=custom_error.INVALID_INPUT)

        # Frequency ID must be recognized
        frequency_id = body_dict.get('frequency_id')
        if not Frequency.get_by_id(_id=frequency_id):
            raise NotFoundError('Frequency ID not recognized: {}'.format(frequency_id))

        # Candidate must already have a subscription preference
        can_subs_pref = CandidateSubscriptionPreference.get_by_candidate_id(candidate_id)
        if not can_subs_pref:
            raise InvalidUsage('Candidate does not have a subscription preference.',
                               custom_error.NO_PREFERENCES)

        # Update candidate's subscription preference
        add_or_update_candidate_subs_preference(candidate_id, frequency_id, is_update=True)

        # Update cloud search
        upload_candidate_documents([candidate_id])
        return '', 204

    @require_all_roles(DomainRole.Roles.CAN_DELETE_CANDIDATES)
    def delete(self, **kwargs):
        """
        Endpoint:  DELETE /v1/candidates/:id/preferences
        Function will delete candidate's subscription preference
        """
        # Get authenticated user & candidate ID
        authed_user, candidate_id = request.user, kwargs.get('id')

        # Ensure candidate exists & is not web-hidden
        get_candidate_if_exists(candidate_id=candidate_id)

        # Candidate must belong to user's domain
        if not does_candidate_belong_to_users_domain(authed_user, candidate_id):
            raise ForbiddenError('Not authorize', custom_error.CANDIDATE_FORBIDDEN)

        candidate_subs_pref = CandidateSubscriptionPreference.get_by_candidate_id(candidate_id)
        if not candidate_subs_pref:
            raise NotFoundError(error_message='Candidate has no subscription preference',
                                error_code=custom_error.PREFERENCE_NOT_FOUND)

        db.session.delete(candidate_subs_pref)
        db.session.commit()

        # Update cloud search
        upload_candidate_documents([candidate_id])
        return '', 204


class CandidateDeviceResource(Resource):
    decorators = [require_oauth()]

    def get(self, **kwargs):
        """
        Endpoint: GET /v1/candidates/:id/devices
        Function will return requested candidate's associated devices
        :Example:

            >>> import requests
            >>> headers = {'Authorization': 'Bearer <access_token>'}
            >>> candidate_id = 1
            >>> response = requests.get(CandidateApiUrl.DEVICES % candidate_id,
            >>>                          headers=headers)
        """
        # Get authenticated user & candidate ID
        authenticated_user, candidate_id = request.user, kwargs['id']

        # Ensure Candidate exists & is not web-hidden
        candidate = get_candidate_if_exists(candidate_id=candidate_id)
        # Candidate must belong to user's domain
        if not does_candidate_belong_to_users_domain(authenticated_user, candidate.id):
            raise ForbiddenError('Not authorized', custom_error.CANDIDATE_FORBIDDEN)

        devices = candidate.devices.all()
        devices = [to_json(device) for device in devices]
        return {'devices': devices}

    def post(self, **kwargs):
        """
        Endpoint:  POST /v1/candidates/:id/devices
        Function will associate a device to a candidate.
        This endpoint is used to register a candidate's device with getTalent. Device id
        is a unique string given by OneSignal API. For more information about device id see
        https://documentation.onesignal.com/docs/website-sdk-api#getIdsAvailable

        :Example:

            >>> import json
            >>> import requests
            >>> headers = {
            >>>              'Authorization': 'Bearer <token>',
            >>>               'Content-Type': 'application/json'
            >>>           }
            >>> data = {
            >>>            "device_id": "56c1d574-237e-4a41-992e-c0094b6f2ded"
            >>>         }
            >>> data = json.dumps(data)
            >>> candidate_id = 268
            >>> response = requests.post(CandidateAPiUrl.DEVICES % candidate_id, data=data,
            >>>                          headers=headers)

        .. Response::

                {
                    "message": "Device registered successfully with candidate (id: 268)"
                }

        .. Status:: 200 (OK)
                    401 (Unauthorized to access getTalent)
                    403 (Can't add device for non existing candidate)
                    404 (ResourceNotFound)
                    500 (Internal Server Error)
        """
        # Get authenticated user & candidate ID
        authenticated_user, candidate_id = request.user, kwargs['id']

        # Ensure candidate exists & is not web-hidden
        candidate = get_candidate_if_exists(candidate_id=candidate_id)

        # Candidate must belong to user's domain
        if not does_candidate_belong_to_users_domain(authenticated_user, candidate_id):
            raise ForbiddenError('Not authorized to access other domain candidate', custom_error.CANDIDATE_FORBIDDEN)

        data = get_json_if_exist(_request=request)
        one_signal_device_id = data.get('one_signal_device_id')
        if not one_signal_device_id:
            raise InvalidUsage('device_id is not given in post data')
        device = CandidateDevice.get_device_by_one_signal_id_and_domain_id(one_signal_device_id,
                                                                                 authenticated_user.domain_id)
        if device:
            raise InvalidUsage('Given OneSignal Device id (%s) is already associated to a '
                               'candidate in your doamin')
        one_signal_client = OneSignalSdk(app_id=ONE_SIGNAL_APP_ID,
                                         user_auth_key=ONE_SIGNAL_REST_API_KEY)
        # Send a GET request to OneSignal API to confirm that this device id is valid
        response = one_signal_client.get_player(one_signal_device_id)
        if response.ok:
            # Device exists with id
            candidate_device = CandidateDevice(candidate_id=candidate.id,
                                               one_signal_device_id=one_signal_device_id,
                                               registered_at_datetime=datetime.datetime.utcnow())
            db.session.add(candidate_device)
            db.session.commit()
            return dict(message='Device (id: %s) registered successfully with candidate (id: %s)'
                                % (candidate_device.id, candidate.id)), 201
        else:
            # No device was found on OneSignal database.
            raise ResourceNotFound('Device is not registered with OneSignal with id %s' % one_signal_device_id)

    def delete(self, **kwargs):
        """
        Endpoint: DELETE /v1/candidates/:id/devices
        Function will delete requested candidate's associated device

        You have to pass device one_signal_id in request payload.
        :Example:
            >>> import json
            >>> import requests
            >>> candidate_id = 10
            >>> device_id = 'sad3232fedsagfewrq32323423dasdasd'
            >>> data = {
            >>>            'one_signal_device_id': device_id
            >>> }
            >>> data = json.dumps(data)
            >>> headers = {
            >>>             'Authorization': 'Bearer <token>',
            >>>             'Content-Type': 'application/json'
            >>> }
            >>> response = requests.delete(CandidateApiUrl.DEVICES % candidate_id, data=data,
            >>>                            headers=headers)

        .. Response::

                {
                    "message": "device (id: sad3232fedsagfewrq32323423dasdasd) has been deleted for candidate (id: 10)"
                }
        """
        # Get authenticated user & candidate ID
        authenticated_user, candidate_id = request.user, kwargs['id']

        # Ensure candidate exists & is not web-hidden
        get_candidate_if_exists(candidate_id=candidate_id)

        # Candidate must belong to user's domain
        if not does_candidate_belong_to_users_domain(authenticated_user, candidate_id):
            raise ForbiddenError('Not authorized to access other domain candidate', custom_error.CANDIDATE_FORBIDDEN)

        data = get_json_if_exist(_request=request)
        one_signal_device_id = data.get('one_signal_device_id')
        if not one_signal_device_id:
            raise InvalidUsage('device_id is not given in post data')
        device = CandidateDevice.get_device_by_one_signal_id_and_domain_id(one_signal_device_id,
                                                                                 authenticated_user.domain_id)
        if not device:
            raise ResourceNotFound('Device not found with given OneSignalId (%s) and candidate_id (%s)'
                                   % (one_signal_device_id, candidate_id))
        db.session.delete(device)
        db.session.commit()

        return {'message': 'device (id: %s) has been deleted for candidate (id: %s)' % (device.id, candidate_id)}


class CandidatePhotosResource(Resource):
    decorators = [require_oauth()]

    @require_all_roles(DomainRole.Roles.CAN_ADD_CANDIDATES)
    def post(self, **kwargs):
        """
        Endpoint:  POST /v1/candidates/:id/photos
        Function will add candidate photo to db
        """
        # Get authenticated user
        authed_user, candidate_id = request.user, kwargs['candidate_id']

        # Check if candidate exists & is not web-hidden
        get_candidate_if_exists(candidate_id=candidate_id)

        # Validate request body
        body_dict = get_json_if_exist(_request=request)
        try:
            validate(instance=body_dict, schema=resource_schema_photos_post, format_checker=FormatChecker())
        except ValidationError as e:
            raise InvalidUsage('JSON schema validation error: {}'.format(e),
                               error_code=custom_error.INVALID_INPUT)

        # Candidate must belong to user's domain
        if not does_candidate_belong_to_users_domain(authed_user, candidate_id):
            raise ForbiddenError('Not authorized', custom_error.CANDIDATE_FORBIDDEN)

        add_photos(candidate_id, body_dict['photos'])

        # Update cloud search
        upload_candidate_documents([candidate_id])
        return '', 204

    @require_all_roles(DomainRole.Roles.CAN_GET_CANDIDATES)
    def get(self, **kwargs):
        """
        Endpoints:
           i.  GET /v1/candidates/:id/photos
          ii.  GET /v1/candidates/:candidate_id/photos/:id
        Function will return candidate photo(s) information
        """
        # Get authenticated user, candidate ID, and photo ID
        authed_user, candidate_id = request.user, kwargs['candidate_id']
        photo_id = kwargs.get('id')

        # Check if candidate exists & is web-hidden
        get_candidate_if_exists(candidate_id=candidate_id)

        # Candidate must belong to user's domain
        if not does_candidate_belong_to_users_domain(authed_user, candidate_id):
            raise ForbiddenError('Not authorized', custom_error.CANDIDATE_FORBIDDEN)

        if photo_id:
            # Photo must be recognized
            photo = CandidatePhoto.get_by_id(_id=photo_id)
            """
            :type photo: CandidatePhoto
            """
            if not photo:
                raise NotFoundError('Candidate photo not found; photo-id: {}'.format(photo_id),
                                    error_code=custom_error.PHOTO_NOT_FOUND)

            # Photo must belong to candidate
            if photo.candidate_id != candidate_id:
                raise ForbiddenError('Not authorized', error_code=custom_error.PHOTO_FORBIDDEN)

            return {'candidate_photo': {'id': photo_id, 'image_url': photo.image_url,
                                        'is_default': photo.is_default}}

        else: # Get all of candidate's photos
            photos = CandidatePhoto.get_by_candidate_id(candidate_id=candidate_id)
            return {'candidate_photos': [
                {'id': photo.id, 'image_url': photo.image_url, 'is_default': photo.is_default}
                for photo in photos]}

    @require_all_roles(DomainRole.Roles.CAN_EDIT_CANDIDATES)
    def patch(self, **kwargs):
        """
        Endpoint: PATCH /v1/candidates/:candidate_id/photos
        Function will update candidate's photos' information
        """
        # Get authenticated user, candidate ID, and photo ID
        authed_user, candidate_id = request.user, kwargs['candidate_id']

        # Check if candidate exists & is web-hidden
        get_candidate_if_exists(candidate_id=candidate_id)

        # Candidate must belong to user's domain
        if not does_candidate_belong_to_users_domain(authed_user, candidate_id):
            raise ForbiddenError('Not authorized', custom_error.CANDIDATE_FORBIDDEN)

        # Validate request body
        body_dict = get_json_if_exist(_request=request)
        try:
            validate(instance=body_dict, schema=resource_schema_photos_patch)
        except ValidationError as e:
            raise InvalidUsage('JSON schema validation error: {}'.format(e),
                               error_code=custom_error.INVALID_INPUT)

        # Update candidate's photo
        photos = body_dict.get('photos')
        for photo_dict in photos:
            update_photo(candidate_id, authed_user.id, photo_dict)

        db.session.commit()

        # Update cloud search
        upload_candidate_documents([candidate_id])
        return '', 204

    @require_all_roles(DomainRole.Roles.CAN_DELETE_CANDIDATES)
    def delete(self, **kwargs):
        """
        Endpoints:
             i.  DELETE /v1/candidates/:id/photos
            ii.  DELETE /v1/candidates/:candidate_id/photos/:id
        Function will delete candidate's photo(s) from database
        """
        # Get authenticated user, Candidate ID, and photo ID
        authed_user, candidate_id = request.user, kwargs['candidate_id']
        photo_id = kwargs.get('id')

        # Check if candidate exists & is web-hidden
        candidate = get_candidate_if_exists(candidate_id)

        # Candidate must belong to user's domain
        if not does_candidate_belong_to_users_domain(authed_user, candidate_id):
            raise ForbiddenError('Not authorized', custom_error.CANDIDATE_FORBIDDEN)
        if photo_id:
            # Photo must already exist
            photo = CandidatePhoto.get_by_id(_id=photo_id)
            """
            :type photo: CandidatePhoto
            """
            if not photo:
                raise NotFoundError('Candidate photo not found; photo-id: {}'.format(photo_id),
                                    error_code=custom_error.PHOTO_NOT_FOUND)

            # Photo must belong to candidate
            if photo.candidate_id != candidate_id:
                raise ForbiddenError('Not authorized', error_code=custom_error.PHOTO_FORBIDDEN)

            db.session.delete(photo)

        else: # Delete all of candidate's photos
            map(db.session.delete, candidate.photos)

        db.session.commit()

        # Update cloud search
        upload_candidate_documents([candidate_id])
        return '', 204


class CandidateNotesResource(Resource):
    decorators = [require_oauth()]

    @require_all_roles(DomainRole.Roles.CAN_ADD_CANDIDATES)
    def post(self, **kwargs):
        """
        Endpoint:  POST /v1/candidates/:candidate_id/notes
        Function will add candidate's note(s) to database
        """
        # Get authenticated user & Candidate ID
        authed_user, candidate_id = request.user, kwargs['id']

        # Check if candidate exists & is web-hidden
        get_candidate_if_exists(candidate_id)

        # Candidate must belong to user's domain
        if not does_candidate_belong_to_users_domain(authed_user, candidate_id):
            raise ForbiddenError('Not authorized', custom_error.CANDIDATE_FORBIDDEN)

        body_dict = get_json_if_exist(request)
        try:
            validate(instance=body_dict, schema=notes_schema)
        except ValidationError as e:
            raise InvalidUsage('JSON schema validation error: {}'.format(e), custom_error.INVALID_INPUT)

        add_notes(candidate_id=candidate_id, data=body_dict.get('notes'))
        db.session.commit()

        # Update cloud search
        upload_candidate_documents([candidate_id])
        return '', 204

    @require_all_roles(DomainRole.Roles.CAN_GET_CANDIDATES)
    def get(self, **kwargs):
        """
        Endpoints:  GET /v1/candidates/:candidate_id/notes
        Function will retrieve all of candidate's notes
        """
        # Get authenticated user & candidate ID
        authed_user, candidate_id = request.user, kwargs['id']

        # Check if candidate exists & is web-hidden
        get_candidate_if_exists(candidate_id)

        # Candidate must belong to user's domain
        if not does_candidate_belong_to_users_domain(authed_user, candidate_id):
            raise ForbiddenError('Not authorized', custom_error.CANDIDATE_FORBIDDEN)

        return {'candidate_notes': [
            {'id': note.id, 'candidate_id': note.candidate_id,
             'comment': note.comment, 'added_time': str(note.added_time)
        } for note in CandidateTextComment.get_by_candidate_id(candidate_id)]}


class CandidateLanguageResource(Resource):
    decorators = [require_oauth()]

    @require_all_roles(DomainRole.Roles.CAN_ADD_CANDIDATES)
    def post(self, **kwargs):
        """
        Endpoint:  POST /v1/candidates/:candidate_id/languages
        Function will create language(s) for requested candidate
        """
        # Get authenticated user & candidate ID
        authed_user, candidate_id = request.user, kwargs['candidate_id']

        # Check if candidate exists & is web-hidden
        get_candidate_if_exists(candidate_id)

        # Candidate must belong to user's domain
        if not does_candidate_belong_to_users_domain(authed_user, candidate_id):
            raise ForbiddenError('Not authorized', custom_error.CANDIDATE_FORBIDDEN)

        body_dict = get_json_if_exist(request)
        try:
            validate(instance=body_dict, schema=language_schema)
        except ValidationError as e:
            raise InvalidUsage('JSON schema validation error: {}'.format(e), custom_error.INVALID_INPUT)

        add_languages(candidate_id=candidate_id, data=body_dict['candidate_languages'])
        db.session.commit()
        return '', 204

    @require_all_roles(DomainRole.Roles.CAN_GET_CANDIDATES)
    def get(self, **kwargs):
        """
        Endpoints:
             i. GET /v1/candidates/:candidate_id/languages
            ii. GET /v1/candidates/:candidate_id/languages/:id
        Function will retrieve all of candidate's languages
        """
        # Get authenticated user & candidate ID
        authed_user, candidate_id, language_id = request.user, kwargs['candidate_id'], kwargs.get('id')

        # Check if candidate exists & is web-hidden
        get_candidate_if_exists(candidate_id)

        # Candidate must belong to user's domain
        if not does_candidate_belong_to_users_domain(authed_user, candidate_id):
            raise ForbiddenError('Not authorized', custom_error.CANDIDATE_FORBIDDEN)

        language = None
        if language_id:  # Get specified candidate's language
            language = CandidateLanguage.get_by_id(language_id)
            """
            :type language:  CandidateLanguage
            """
            if not language:
                raise NotFoundError('Candidate language not found: {}'.format(language_id),
                                    custom_error.LANGUAGE_NOT_FOUND)
            if language.candidate_id != candidate_id:
                raise ForbiddenError('Not authorized', custom_error.LANGUAGE_FORBIDDEN)

        return {'candidate_languages': fetch_candidate_languages(candidate_id, language)}

    @require_all_roles(DomainRole.Roles.CAN_EDIT_CANDIDATES)
    def patch(self, **kwargs):
        """
        Endpoint:  PATCH /v1/candidates/:candidate_id/languages
        Function will update candidate's languages
        """
        # Get authenticated user & Candidate ID
        authed_user, candidate_id = request.user, kwargs['candidate_id']

        # Check if candidate exists & is web-hidden
        get_candidate_if_exists(candidate_id)

        # Candidate must belong to user's domain
        if not does_candidate_belong_to_users_domain(authed_user, candidate_id):
            raise ForbiddenError('Not authorized', custom_error.CANDIDATE_FORBIDDEN)

        body_dict = get_json_if_exist(request)
        try:
            validate(instance=body_dict, schema=language_schema)
        except ValidationError as e:
            raise InvalidUsage('JSON schema validation error: {}'.format(e), custom_error.INVALID_INPUT)

        update_candidate_languages(candidate_id, body_dict['candidate_languages'], authed_user.id)
        db.session.commit()
        return '', 204

    @require_all_roles(DomainRole.Roles.CAN_DELETE_CANDIDATES)
    def delete(self, **kwargs):
        """
        Endpoints:
             i. DELETE /v1/candidates/:candidate_id/languages/:id
            ii. DELETE /v1/candidates/:candidate_id/languages
        :returns:
            - status code: 200
            - json body: {'language_ids': [int, int, ...]}
        """
        # Get authenticated user, Candidate ID, and Language ID
        authed_user, candidate_id, language_id = request.user, kwargs['candidate_id'], kwargs.get('id')

        # Check if candidate exists & is web-hidden
        candidate = get_candidate_if_exists(candidate_id)

        # Candidate must belong to user's domain
        if not does_candidate_belong_to_users_domain(authed_user, candidate_id):
            raise ForbiddenError('Not authorized', custom_error.CANDIDATE_FORBIDDEN)

        if language_id:  # Delete specified candidate's language
            language = CandidateLanguage.get_by_id(language_id)
            """
            :type language:  CandidateLanguage
            """
            if not language:
                raise NotFoundError('Candidate language not found: {}'.format(language_id),
                                    custom_error.LANGUAGE_NOT_FOUND)
            if language.candidate_id != candidate_id:
                raise ForbiddenError('Not authorized', custom_error.LANGUAGE_FORBIDDEN)

            db.session.delete(language)
            db.session.commit()

        else:  # Delete all of candidate's languages
            candidate_languages = candidate.languages
            map(db.session.delete, candidate_languages)

        db.session.commit()
        return '', 204


class CandidateReferencesResource(Resource):
    decorators = [require_oauth()]

    @require_all_roles(DomainRole.Roles.CAN_ADD_CANDIDATES)
    def post(self, **kwargs):
        """
        Endpoint:   POST /v1/candidates/:candidate_id/references
        :return     {'candidate_references': [{'id': int}, {'id': int}, ...]}
                    status code: 201
        """
        # Get json data if exists and validate its schema
        body_dict = get_json_data_if_it_passed_validation(request, reference_schema)

        # Get authenticated user & candidate ID
        authed_user, candidate_id = request.user, kwargs['candidate_id']

        # Check if candidate exists & is web-hidden
        get_candidate_if_exists(candidate_id)

        # Candidate must belong to user's domain
        if not does_candidate_belong_to_users_domain(authed_user, candidate_id):
            raise ForbiddenError("Not authorized", custom_error.CANDIDATE_FORBIDDEN)

        created_reference_ids = create_references(candidate_id, body_dict['candidate_references'])
        return {'candidate_references': [{'id': reference_id} for reference_id in created_reference_ids]}, 201

    @require_all_roles(DomainRole.Roles.CAN_GET_CANDIDATES)
    def get(self, **kwargs):
        """
        Endpoints: GET /v1/candidates/:candidate_id/references
        """
        # Get authenticated user, candidate ID, and reference ID
        authed_user, candidate_id = request.user, kwargs['candidate_id']

        # Check if candidate exists & is web-hidden
        candidate = get_candidate_if_exists(candidate_id)

        # Candidate must belong to user's domain
        if not does_candidate_belong_to_users_domain(authed_user, candidate_id):
            raise ForbiddenError("Not authorized", custom_error.CANDIDATE_FORBIDDEN)

        return {'candidate_references': get_references(candidate)}

    @require_all_roles(DomainRole.Roles.CAN_DELETE_CANDIDATES)
    def delete(self, **kwargs):
        """
        Endpoints:
             i. DELETE /v1/candidates/:candidate_id/references
            ii. DELETE /v1/candidates/:candidate_id/references/:id
        :return
            {'candidate_reference': {'id': int}}                        If a single reference was deleted, OR
            {'candidate_references': [{'id': int}, {'id': int}, ...]}   If all references were deleted
            status code: 200
        """
        # Get authenticated user, candidate ID, and reference ID
        authed_user, candidate_id, reference_id = request.user, kwargs['candidate_id'], kwargs.get('id')

        # Check if candidate exists & is web-hidden
        candidate = get_candidate_if_exists(candidate_id)

        # Candidate must belong to user's domain
        if not does_candidate_belong_to_users_domain(authed_user, candidate_id):
            raise ForbiddenError("Not authorized", custom_error.CANDIDATE_FORBIDDEN)

        if reference_id:  # Delete specified reference
            candidate_reference = CandidateReference.get_by_id(reference_id)
            if not candidate_reference:  # Reference must be recognized
                raise NotFoundError("Candidate reference ({}) not found.".format(reference_id),
                                    custom_error.REFERENCE_NOT_FOUND)

            if candidate_reference.candidate_id != candidate_id:  # reference must belong to candidate
                raise ForbiddenError("Not authorized", custom_error.REFERENCE_FORBIDDEN)

            # Delete candidate reference and return its ID
            return {'candidate_reference': delete_reference(candidate_reference)}

        else:  # Delete all of candidate's references
            return {'candidate_references': delete_all_references(candidate.references)}<|MERGE_RESOLUTION|>--- conflicted
+++ resolved
@@ -1500,16 +1500,8 @@
             created_smartlist_id = created_smartlist.get('smartlist', {}).get('id')
 
         # Pool the Smartlist API to assert candidate(s) have been associated with smartlist
-<<<<<<< HEAD
-        if poll(assert_smartlist_candidates, step=3,
-                args=(created_smartlist_id, len(candidate_ids), request.headers.get('authorization')),
-                timeout=60):
-            logger.info('candidate_client_email_campaign:%s candidate(s) found for smartlist(id:%s)'
-                        % (len(candidate_ids), created_smartlist_id))
-        else:
-            raise InternalServerError('Candidate(s) could not be found for smartlist(id:%s)'
-                                      % created_smartlist_id)
-=======
+        error_message = 'Candidate(s) (id(s): %s) could not be found for smartlist(id:%s)' \
+                        % (candidate_ids, created_smartlist_id)
         try:
             if poll(assert_smartlist_candidates, step=3,
                     args=(created_smartlist_id, len(candidate_ids), request.headers.get('authorization')),
@@ -1519,12 +1511,10 @@
                 logger.info('candidate_client_email_campaign:%s candidate(s) found for smartlist(id:%s)'
                             % (len(candidate_ids), created_smartlist_id))
             else:
-                raise InternalServerError('Candidate(s) (id(s): %s) could not be found for smartlist(id:%s)'
-                                          % (candidate_ids, created_smartlist_id))
+                raise InternalServerError(error_message)
         except TimeoutException:
-            raise InternalServerError('Candidate(s) (id(s): %s) could not be found for smartlist(id:%s)'
-                                      % (candidate_ids, created_smartlist_id))
->>>>>>> b050273c
+            logger.exception(error_message)
+            raise InternalServerError(error_message)
 
         # create campaign
         email_campaign_object = {
