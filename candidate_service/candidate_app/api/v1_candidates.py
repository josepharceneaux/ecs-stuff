--- conflicted
+++ resolved
@@ -44,12 +44,9 @@
     CandidateEducationDegreeBullet, CandidateExperience, CandidateExperienceBullet,
     CandidateWorkPreference, CandidateEmail, CandidatePhone, CandidateMilitaryService,
     CandidatePreferredLocation, CandidateSkill, CandidateSocialNetwork, CandidateCustomField,
-<<<<<<< HEAD
-    CandidateSubscriptionPreference, CandidateDevice)
-=======
-    CandidateSubscriptionPreference, CandidatePhoto
+    CandidateSubscriptionPreference, CandidateDevice, CandidateSubscriptionPreference,
+    CandidatePhoto
 )
->>>>>>> c0942109
 from candidate_service.common.models.misc import AreaOfInterest, Frequency, CustomField
 from candidate_service.common.models.associations import CandidateAreaOfInterest
 from candidate_service.common.models.user import User, DomainRole
@@ -1404,7 +1401,6 @@
         return '', 204
 
 
-<<<<<<< HEAD
 class CandidateDeviceResource(Resource):
     decorators = [require_oauth()]
 
@@ -1467,132 +1463,12 @@
         authed_user, candidate_id = request.user, kwargs.get('id')
 
         # Ensure candidate exists & is not web-hidden
-=======
-class CandidatePhotosResource(Resource):
-    decorators = [require_oauth()]
-
-    @require_all_roles(DomainRole.Roles.CAN_ADD_CANDIDATES)
-    def post(self, **kwargs):
-        """
-        Endpoint:  POST /v1/candidates/:id/photos
-        Function will add candidate photo to db
-        """
-        # Authenticated user
-        authed_user, candidate_id = request.user, kwargs['candidate_id']
-
-        # Check if candidate exists & is not web-hidden
-        get_candidate_if_exists(candidate_id=candidate_id)
-
-        # Validate request body
-        body_dict = get_json_if_exist(_request=request)
-        try:
-            validate(instance=body_dict, schema=resource_schema_photos_post, format_checker=FormatChecker())
-        except ValidationError as e:
-            raise InvalidUsage('JSON schema validation error: {}'.format(e),
-                               error_code=custom_error.INVALID_INPUT)
+        candidate = get_candidate_if_exists(candidate_id=candidate_id)
 
         # Candidate must belong to user's domain
         if not does_candidate_belong_to_users_domain(authed_user, candidate_id):
             raise ForbiddenError('Not authorized', custom_error.CANDIDATE_FORBIDDEN)
 
-        add_photos(candidate_id, body_dict['photos'])
-        return '', 204
-
-    @require_all_roles(DomainRole.Roles.CAN_GET_CANDIDATES)
-    def get(self, **kwargs):
-        """
-        Endpoints:
-           i.  GET /v1/candidates/:id/photos
-          ii.  GET /v1/candidates/:candidate_id/photos/:id
-        Function will return candidate photo(s) information
-        """
-        # Authenticated user, candidate ID, and photo ID
-        authed_user, candidate_id = request.user, kwargs['candidate_id']
-        photo_id = kwargs.get('id')
-
-        # Check if candidate exists & is web-hidden
-        get_candidate_if_exists(candidate_id=candidate_id)
-
-        # Candidate must belong to user's domain
-        if not does_candidate_belong_to_users_domain(authed_user, candidate_id):
-            raise ForbiddenError('Not authorized', custom_error.CANDIDATE_FORBIDDEN)
-
-        if photo_id:
-            # Photo must be recognized
-            photo = CandidatePhoto.get_by_id(_id=photo_id)
-            """
-            :type photo: CandidatePhoto
-            """
-            if not photo:
-                raise NotFoundError('Candidate photo not found; photo-id: {}'.format(photo_id),
-                                    error_code=custom_error.PHOTO_NOT_FOUND)
-
-            # Photo must belong to candidate
-            if photo.candidate_id != candidate_id:
-                raise ForbiddenError('Not authorized', error_code=custom_error.PHOTO_FORBIDDEN)
-
-            return {'candidate_photo': {'id': photo_id, 'image_url': photo.image_url,
-                                        'is_default': photo.is_default}}
-
-        else: # Get all of candidate's photos
-            photos = CandidatePhoto.get_by_candidate_id(candidate_id=candidate_id)
-            return {'candidate_photos': [
-                {'id': photo.id, 'image_url': photo.image_url, 'is_default': photo.is_default}
-                                         for photo in photos]}
-
-    @require_all_roles(DomainRole.Roles.CAN_EDIT_CANDIDATES)
-    def patch(self, **kwargs):
-        """
-        Endpoint:
-            i.  PATCH /v1/candidates/:candidate_id/photos/:id
-        Function will update candidate's photo information
-        :param kwargs:
-        :return:
-        """
-        # Authenticated user, candidate ID, and photo ID
-        authed_user, candidate_id, photo_id = request.user, kwargs['candidate_id'], kwargs['id']
-
-        # Check if candidate exists & is web-hidden
-        get_candidate_if_exists(candidate_id=candidate_id)
-
-        # Candidate must belong to user's domain
-        if not does_candidate_belong_to_users_domain(authed_user, candidate_id):
-            raise ForbiddenError('Not authorized', custom_error.CANDIDATE_FORBIDDEN)
-
-        # Validate request body
-        body_dict = get_json_if_exist(_request=request)
-        try:
-            validate(instance=body_dict, schema=resource_schema_photos_patch)
-        except ValidationError as e:
-            raise InvalidUsage('JSON schema validation error: {}'.format(e),
-                               error_code=custom_error.INVALID_INPUT)
-
-        # Update candidate's photo
-        update_photo(candidate_id, photo_id, authed_user.id, body_dict)
-
-        return '', 204
-
-    @require_all_roles(DomainRole.Roles.CAN_DELETE_CANDIDATES)
-    def delete(self, **kwargs):
-        """
-        Endpoints:
-             i.  DELETE /v1/candidates/:id/photos
-            ii.  DELETE /v1/candidates/:candidate_id/photos/:id
-        Function will delete candidate's photo(s) from database
-        """
-        # Authenticated user, Candidate ID, and photo ID
-        authed_user, candidate_id = request.user, kwargs['candidate_id']
-        photo_id = kwargs.get('id')
-
-        # Check if candidate exists & is web-hidden
->>>>>>> c0942109
-        candidate = get_candidate_if_exists(candidate_id=candidate_id)
-
-        # Candidate must belong to user's domain
-        if not does_candidate_belong_to_users_domain(authed_user, candidate_id):
-            raise ForbiddenError('Not authorized', custom_error.CANDIDATE_FORBIDDEN)
-
-<<<<<<< HEAD
         data = get_json_if_exist(_request=request)
         if not candidate_id:
             raise InvalidUsage('candidate_id is not given in post data')
@@ -1614,7 +1490,130 @@
         else:
             # No device was found on OneSignal database.
             raise ResourceNotFound('Device is not registered with OneSignal with id %s' % device_id)
-=======
+
+
+class CandidatePhotosResource(Resource):
+    decorators = [require_oauth()]
+
+    @require_all_roles(DomainRole.Roles.CAN_ADD_CANDIDATES)
+    def post(self, **kwargs):
+        """
+        Endpoint:  POST /v1/candidates/:id/photos
+        Function will add candidate photo to db
+        """
+        # Authenticated user
+        authed_user, candidate_id = request.user, kwargs['candidate_id']
+
+        # Check if candidate exists & is not web-hidden
+        get_candidate_if_exists(candidate_id=candidate_id)
+
+        # Validate request body
+        body_dict = get_json_if_exist(_request=request)
+        try:
+            validate(instance=body_dict, schema=resource_schema_photos_post, format_checker=FormatChecker())
+        except ValidationError as e:
+            raise InvalidUsage('JSON schema validation error: {}'.format(e),
+                               error_code=custom_error.INVALID_INPUT)
+
+        # Candidate must belong to user's domain
+        if not does_candidate_belong_to_users_domain(authed_user, candidate_id):
+            raise ForbiddenError('Not authorized', custom_error.CANDIDATE_FORBIDDEN)
+
+        add_photos(candidate_id, body_dict['photos'])
+        return '', 204
+
+    @require_all_roles(DomainRole.Roles.CAN_GET_CANDIDATES)
+    def get(self, **kwargs):
+        """
+        Endpoints:
+           i.  GET /v1/candidates/:id/photos
+          ii.  GET /v1/candidates/:candidate_id/photos/:id
+        Function will return candidate photo(s) information
+        """
+        # Authenticated user, candidate ID, and photo ID
+        authed_user, candidate_id = request.user, kwargs['candidate_id']
+        photo_id = kwargs.get('id')
+
+        # Check if candidate exists & is web-hidden
+        get_candidate_if_exists(candidate_id=candidate_id)
+
+        # Candidate must belong to user's domain
+        if not does_candidate_belong_to_users_domain(authed_user, candidate_id):
+            raise ForbiddenError('Not authorized', custom_error.CANDIDATE_FORBIDDEN)
+
+        if photo_id:
+            # Photo must be recognized
+            photo = CandidatePhoto.get_by_id(_id=photo_id)
+            """
+            :type photo: CandidatePhoto
+            """
+            if not photo:
+                raise NotFoundError('Candidate photo not found; photo-id: {}'.format(photo_id),
+                                    error_code=custom_error.PHOTO_NOT_FOUND)
+
+            # Photo must belong to candidate
+            if photo.candidate_id != candidate_id:
+                raise ForbiddenError('Not authorized', error_code=custom_error.PHOTO_FORBIDDEN)
+
+            return {'candidate_photo': {'id': photo_id, 'image_url': photo.image_url,
+                                        'is_default': photo.is_default}}
+
+        else: # Get all of candidate's photos
+            photos = CandidatePhoto.get_by_candidate_id(candidate_id=candidate_id)
+            return {'candidate_photos': [
+                {'id': photo.id, 'image_url': photo.image_url, 'is_default': photo.is_default}
+                                         for photo in photos]}
+
+    @require_all_roles(DomainRole.Roles.CAN_EDIT_CANDIDATES)
+    def patch(self, **kwargs):
+        """
+        Endpoint:
+            i.  PATCH /v1/candidates/:candidate_id/photos/:id
+        Function will update candidate's photo information
+        :param kwargs:
+        :return:
+        """
+        # Authenticated user, candidate ID, and photo ID
+        authed_user, candidate_id, photo_id = request.user, kwargs['candidate_id'], kwargs['id']
+
+        # Check if candidate exists & is web-hidden
+        get_candidate_if_exists(candidate_id=candidate_id)
+
+        # Candidate must belong to user's domain
+        if not does_candidate_belong_to_users_domain(authed_user, candidate_id):
+            raise ForbiddenError('Not authorized', custom_error.CANDIDATE_FORBIDDEN)
+
+        # Validate request body
+        body_dict = get_json_if_exist(_request=request)
+        try:
+            validate(instance=body_dict, schema=resource_schema_photos_patch)
+        except ValidationError as e:
+            raise InvalidUsage('JSON schema validation error: {}'.format(e),
+                               error_code=custom_error.INVALID_INPUT)
+
+        # Update candidate's photo
+        update_photo(candidate_id, photo_id, authed_user.id, body_dict)
+
+        return '', 204
+
+    @require_all_roles(DomainRole.Roles.CAN_DELETE_CANDIDATES)
+    def delete(self, **kwargs):
+        """
+        Endpoints:
+             i.  DELETE /v1/candidates/:id/photos
+            ii.  DELETE /v1/candidates/:candidate_id/photos/:id
+        Function will delete candidate's photo(s) from database
+        """
+        # Authenticated user, Candidate ID, and photo ID
+        authed_user, candidate_id = request.user, kwargs['candidate_id']
+        photo_id = kwargs.get('id')
+
+        # Check if candidate exists & is web-hidden
+        candidate = get_candidate_if_exists(candidate_id=candidate_id)
+
+        # Candidate must belong to user's domain
+        if not does_candidate_belong_to_users_domain(authed_user, candidate_id):
+            raise ForbiddenError('Not authorized', custom_error.CANDIDATE_FORBIDDEN)
         if photo_id:
             # Photo must already exist
             photo = CandidatePhoto.get_by_id(_id=photo_id)
@@ -1635,5 +1634,4 @@
             map(db.session.delete, candidate.photos)
 
         db.session.commit()
-        return '', 204
->>>>>>> c0942109
+        return '', 204