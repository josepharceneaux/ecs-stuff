"""
This file entails Candidate-restful-services for CRUD operations.
Notes:
    i. "optional-input" indicates that the resource can handle
    other specified inputs or no inputs (if not specified)
"""
# Standard libraries
import logging
import datetime
<<<<<<< HEAD
import pycountry
=======
import time as std_time
>>>>>>> 9d475e1a
from time import time

# Flask specific
from flask import request
from flask_restful import Resource
from candidate_service.candidate_app import logger

# Database connection
from candidate_service.common.models.db import db

# Validators
from candidate_service.common.utils.models_utils import to_json
from candidate_service.common.utils.validators import is_valid_email, is_country_code_valid
from candidate_service.modules.validators import (
    does_candidate_belong_to_users_domain, is_custom_field_authorized,
    is_area_of_interest_authorized, do_candidates_belong_to_users_domain,
    get_candidate_if_exists, is_valid_email_client, get_json_if_exist, is_date_valid
)
from candidate_service.modules.json_schema import (
    candidates_resource_schema_post, candidates_resource_schema_patch, resource_schema_preferences,
    resource_schema_photos_post, resource_schema_photos_patch, notes_schema, language_schema
)
from jsonschema import validate, FormatChecker, ValidationError
from candidate_service.common.utils.datetime_utils import DatetimeUtils

# Decorators
from candidate_service.common.utils.auth_utils import require_oauth, require_all_roles

# Error handling
from candidate_service.common.error_handling import (
    ForbiddenError, InvalidUsage, NotFoundError, InternalServerError,
    ResourceNotFound
)
from candidate_service.custom_error_codes import CandidateCustomErrors as custom_error

# Models
from candidate_service.common.models.candidate import (
    Candidate, CandidateAddress, CandidateEducation, CandidateEducationDegree,
    CandidateEducationDegreeBullet, CandidateExperience, CandidateExperienceBullet,
    CandidateWorkPreference, CandidateEmail, CandidatePhone, CandidateMilitaryService,
    CandidatePreferredLocation, CandidateSkill, CandidateSocialNetwork, CandidateCustomField,
    CandidateDevice, CandidateSubscriptionPreference, CandidatePhoto, CandidateTextComment
)
from candidate_service.common.models.language import CandidateLanguage
from candidate_service.common.models.misc import AreaOfInterest, Frequency, CustomField
from candidate_service.common.models.talent_pools_pipelines import TalentPipeline, TalentPoolCandidate, TalentPool
from candidate_service.common.models.associations import CandidateAreaOfInterest
from candidate_service.common.models.user import User, DomainRole

# Module
from candidate_service.modules.talent_candidates import (
    fetch_candidate_info, get_candidate_id_from_email_if_exists_in_domain,
    create_or_update_candidate_from_params, fetch_candidate_edits, fetch_candidate_views,
    add_candidate_view, fetch_candidate_subscription_preference,
    add_or_update_candidate_subs_preference, add_photos, update_photo, add_notes,
    fetch_aggregated_candidate_views, update_total_months_experience, fetch_candidate_languages,
    add_languages, update_candidate_languages
)
from candidate_service.modules.api_calls import create_smartlist, create_campaign, create_campaign_send
from candidate_service.modules.talent_cloud_search import (
    upload_candidate_documents, delete_candidate_documents
)
from candidate_service.modules.talent_openweb import (
    match_candidate_from_openweb, convert_dice_candidate_dict_to_gt_candidate_dict,
    find_in_openweb_by_email
)
from candidate_service.modules.contsants import ONE_SIGNAL_APP_ID, ONE_SIGNAL_REST_API_KEY
from onesignalsdk.one_signal_sdk import OneSignalSdk


class CandidatesResource(Resource):
    decorators = [require_oauth()]

    @require_all_roles(DomainRole.Roles.CAN_ADD_CANDIDATES)
    def post(self, **kwargs):
        """
        Endpoint:  POST /v1/candidates
        Input: {'candidates': [CandidateObject, CandidateObject, ...]}

        Function Creates new candidate(s).

        Caveats:
             i. Requires a JSON dict containing a 'candidates'-key
                 and a-list-of-candidate-dict(s) as values
            ii. JSON dict must contain at least one CandidateObject.

        :return: {'candidates': [{'id': candidate_id}, {'id': candidate_id}, ...]}
        """
        start_time = time()
        # Authenticated user
        authed_user, body_dict = request.user, get_json_if_exist(request)

        # Validate json data
        try:
            validate(instance=body_dict, schema=candidates_resource_schema_post, format_checker=FormatChecker())
        except ValidationError as e:
            raise InvalidUsage("Schema validation error: %s" % e.message, custom_error.INVALID_INPUT)

        candidates = body_dict.get('candidates')

        # Input validations
        candidate_ids_from_candidate_email_obj = []
        is_creating, is_updating, candidate_id = True, False, None
        all_cf_ids, all_aoi_ids = [], []
        for _candidate_dict in candidates:

            # Email addresses must be properly formatted
            for email in _candidate_dict.get('emails') or []:
                email_address = email.get('address')
                if email_address:
                    if not is_valid_email(email=email_address):
                        raise InvalidUsage('Invalid email address/format: {}'.format(email_address),
                                           error_code=custom_error.INVALID_EMAIL)

                    # Check for candidate's email in authed_user's domain
                    candidate_email_obj = CandidateEmail.query.join(Candidate).join(User) \
                        .filter(User.domain_id == authed_user.domain_id) \
                        .filter(CandidateEmail.address == email_address).first()

                    # If candidate's email is found, check if it's web-hidden
                    if candidate_email_obj:
                        candidate_id = candidate_email_obj.candidate_id
                        # We need to prevent duplicate creation in case candidate has multiple email addresses in db
                        candidate_ids_from_candidate_email_obj.append(candidate_id)
                        candidate = Candidate.get_by_id(candidate_id)
                        if candidate.is_web_hidden:  # Un-hide candidate from web, if found
                            candidate.is_web_hidden = 0
                            # If candidate's web-hidden is set to false, it will be treated as an update
                            is_creating, is_updating = False, True
                        elif candidate_id in candidate_ids_from_candidate_email_obj:
                            continue
                        else:
                            raise InvalidUsage('Candidate with email: {}, already exists'.format(email_address),
                                               error_code=custom_error.CANDIDATE_ALREADY_EXISTS,
                                               additional_error_info={'id': candidate_id})

            for custom_field in _candidate_dict.get('custom_fields') or []:
                custom_field_id = custom_field.get('custom_field_id')
                if custom_field_id:
                    if not CustomField.get_by_id(_id=custom_field_id):
                        raise NotFoundError('Custom field not recognized: {}'.format(custom_field_id),
                                            custom_error.CUSTOM_FIELD_NOT_FOUND)
                all_cf_ids.append(custom_field_id)

            for aoi in _candidate_dict.get('areas_of_interest') or []:
                aoi_id = aoi.get('area_of_interest_id')
                if aoi_id:
                    if not AreaOfInterest.get_by_id(_id=aoi_id):
                        raise NotFoundError('Area of interest not recognized: {}'.format(aoi_id),
                                            custom_error.AOI_NOT_FOUND)
                all_aoi_ids.append(aoi_id)

            # to_date & from_date in military_service dict must be formatted properly
            for military_service in _candidate_dict.get('military_services') or []:
                from_date, to_date = military_service.get('from_date'), military_service.get('to_date')
                if from_date:
                    if not is_date_valid(date=from_date):
                        raise InvalidUsage("Military service's date must be in a date format",
                                           error_code=custom_error.MILITARY_INVALID_DATE)
                elif to_date:
                    if not is_date_valid(date=to_date):
                        raise InvalidUsage("Military service's date must be in a date format",
                                           error_code=custom_error.MILITARY_INVALID_DATE)
                country_code = military_service.get('country_code').upper() \
                    if military_service.get('country_code') else "US"
                if not is_country_code_valid(country_code):
                    raise InvalidUsage("Country code not recognized: {}".format(country_code))

        # Custom fields must belong to user's domain
        if all_cf_ids:
            if not is_custom_field_authorized(authed_user.domain_id, all_cf_ids):
                raise ForbiddenError("Unauthorized custom field IDs", custom_error.CUSTOM_FIELD_FORBIDDEN)

        # Areas of interest must belong to user's domain
        if all_aoi_ids:
            if not is_area_of_interest_authorized(authed_user.domain_id, all_aoi_ids):
                raise ForbiddenError("Unauthorized area of interest IDs", custom_error.AOI_FORBIDDEN)

        # Create candidate(s)
        created_candidate_ids = []
        for candidate_dict in candidates:

            user_id = authed_user.id
            emails = [{'label': email.get('label'), 'address': email['address'],
                       'is_default': email.get('is_default')} for email in candidate_dict.get('emails') or []]

            added_datetime = DatetimeUtils.isoformat_to_mysql_datetime(candidate_dict['added_datetime']) \
                if candidate_dict.get('added_datetime') else None

            resp_dict = create_or_update_candidate_from_params(
                user_id=user_id,
                is_creating=is_creating,
                is_updating=is_updating,
                candidate_id=candidate_id,
                first_name=candidate_dict.get('first_name'),
                middle_name=candidate_dict.get('middle_name'),
                last_name=candidate_dict.get('last_name'),
                formatted_name=candidate_dict.get('full_name'),
                status_id=candidate_dict.get('status_id'),
                emails=emails,
                phones=candidate_dict.get('phones'),
                addresses=candidate_dict.get('addresses'),
                educations=candidate_dict.get('educations'),
                military_services=candidate_dict.get('military_services'),
                areas_of_interest=candidate_dict.get('areas_of_interest'),
                custom_fields=candidate_dict.get('custom_fields'),
                social_networks=candidate_dict.get('social_networks'),
                work_experiences=candidate_dict.get('work_experiences'),
                work_preference=candidate_dict.get('work_preference'),
                preferred_locations=candidate_dict.get('preferred_locations'),
                skills=candidate_dict.get('skills'),
                dice_social_profile_id=candidate_dict.get('openweb_id'),
                dice_profile_id=candidate_dict.get('dice_profile_id'),
                added_datetime=added_datetime,
                source_id=candidate_dict.get('source_id'),
                objective=candidate_dict.get('objective'),
                summary=candidate_dict.get('summary'),
                talent_pool_ids=candidate_dict.get('talent_pool_ids', {'add': [], 'delete': []}),
                resume_url=candidate_dict.get('resume_url')
            )
            created_candidate_ids.append(resp_dict['candidate_id'])

        # Add candidates to cloud search
        upload_candidate_documents.delay(created_candidate_ids)
        logger.info('BENCHMARK - candidate POST: {}'.format(time() - start_time))
        return {'candidates': [{'id': candidate_id} for candidate_id in created_candidate_ids]}, 201

    @require_all_roles(DomainRole.Roles.CAN_EDIT_CANDIDATES)
    def patch(self, **kwargs):
        """
        Endpoint:  PATCH /v1/candidates
        Input: {'candidates': [CandidateObject, CandidateObject, ...]}

        Function can update any of candidate(s)'s information.

        Caveats:
              i. Requires a JSON dict containing a 'candidates'-key
                 and a-list-of-candidate-dict(s) as values
             ii. Each JSON dict must contain candidate's ID
            iii. To update any of candidate's fields, the field ID must be provided,
                 otherwise a new record will be added to the specified candidate

        :return: {'candidates': [{'id': candidate_id}, {'id': candidate_id}, ...]}
        """
        start_time = time()
        # Authenticated user and request body
        authed_user, body_dict = request.user, get_json_if_exist(_request=request)

        # Validate json data
        try:
            validate(instance=body_dict, schema=candidates_resource_schema_patch,
                     format_checker=FormatChecker())
        except ValidationError as e:
            raise InvalidUsage(error_message=e.message, error_code=custom_error.INVALID_INPUT)

        candidates = body_dict.get('candidates')

        # Input validations
        skip = False  # If True, skip all validations & unnecessary db communications for candidates that must be hidden
        all_cf_ids, all_aoi_ids = [], []
        hidden_candidate_ids = []  # Aggregate candidate IDs that will be hidden
        for _candidate_dict in candidates:

            # Check for candidate's existence
            candidate_id = _candidate_dict.get('id')
            candidate = Candidate.get_by_id(candidate_id)
            if not candidate:
                raise NotFoundError('Candidate not found: {}'.format(candidate_id), custom_error.CANDIDATE_NOT_FOUND)

            # Hide or un-hide candidate if requested
            hide_candidate = _candidate_dict.get('hide')
            if hide_candidate is True:
                candidate.is_web_hidden = 1
                hidden_candidate_ids.append(candidate_id)
                skip = True
            else:  # json-schema will only allow True or False
                candidate.is_web_hidden = 0

            # No need to validate anything since candidate is set to hidden
            if not skip:
                # Check if candidate is web-hidden
                if candidate.is_web_hidden:
                    raise NotFoundError('Candidate not found: {}'.format(candidate_id),
                                        custom_error.CANDIDATE_IS_HIDDEN)

                # Emails' addresses must be properly formatted
                for emails in _candidate_dict.get('emails') or []:
                    if emails.get('address'):
                        if not is_valid_email(emails.get('address')):
                            raise InvalidUsage("Invalid email address/format", custom_error.INVALID_EMAIL)

                for custom_field in _candidate_dict.get('custom_fields') or []:
                    all_cf_ids.append(custom_field.get('custom_field_id'))

                for aoi in _candidate_dict.get('areas_of_interest') or []:
                    all_aoi_ids.append(aoi.get('area_of_interest_id'))

                # to_date & from_date in military_service dict must be formatted properly
                for military_service in _candidate_dict.get('military_services') or []:
                    from_date, to_date = military_service.get('from_date'), military_service.get('to_date')
                    if from_date:
                        if not is_date_valid(date=from_date):
                            raise InvalidUsage("Military service's date must be in a date format",
                                               error_code=custom_error.MILITARY_INVALID_DATE)
                    elif to_date:
                        if not is_date_valid(date=to_date):
                            raise InvalidUsage("Military service's date must be in a date format",
                                               error_code=custom_error.MILITARY_INVALID_DATE)

        if skip:
            db.session.commit()
            # Update candidates in cloud search
            upload_candidate_documents.delay(hidden_candidate_ids)
            return {'hidden_candidate_ids': hidden_candidate_ids}, 200

        # Custom fields must belong to user's domain
        if all_cf_ids:
            if not is_custom_field_authorized(authed_user.domain_id, all_cf_ids):
                raise ForbiddenError("Unauthorized custom field IDs", custom_error.CUSTOM_FIELD_FORBIDDEN)

        # Areas of interest must belong to user's domain
        if all_aoi_ids:
            if not is_area_of_interest_authorized(authed_user.domain_id, all_aoi_ids):
                raise ForbiddenError("Unauthorized area of interest IDs", custom_error.AOI_FORBIDDEN)

        # Candidates must belong to user's domain
        list_of_candidate_ids = [_candidate_dict['id'] for _candidate_dict in candidates]
        if not do_candidates_belong_to_users_domain(authed_user, list_of_candidate_ids):
            raise ForbiddenError('Not authorized', custom_error.CANDIDATE_FORBIDDEN)

        # Update candidate(s)
        updated_candidate_ids = []
        for candidate_dict in candidates:

            emails = candidate_dict.get('emails')
            if emails:
                emails = [{'id': email.get('id'), 'label': email.get('label'),
                           'address': email.get('address'), 'is_default': email.get('is_default')}
                          for email in candidate_dict.get('emails')]

<<<<<<< HEAD
            added_datetime = isoformat_to_mysql_datetime(candidate_dict['added_datetime']) \
=======
            added_datetime = DatetimeUtils.isoformat_to_mysql_datetime(candidate_dict['added_datetime']) \
>>>>>>> 9d475e1a
                if candidate_dict.get('added_datetime') else None

            resp_dict = create_or_update_candidate_from_params(
                user_id=authed_user.id,
                is_updating=True,
                candidate_id=candidate_dict.get('id'),
                first_name=candidate_dict.get('first_name'),
                middle_name=candidate_dict.get('middle_name'),
                last_name=candidate_dict.get('last_name'),
                formatted_name=candidate_dict.get('full_name'),
                status_id=candidate_dict.get('status_id'),
                emails=emails,
                phones=candidate_dict.get('phones'),
                addresses=candidate_dict.get('addresses'),
                educations=candidate_dict.get('educations'),
                military_services=candidate_dict.get('military_services'),
                areas_of_interest=candidate_dict.get('areas_of_interest'),
                custom_fields=candidate_dict.get('custom_fields'),
                social_networks=candidate_dict.get('social_networks'),
                work_experiences=candidate_dict.get('work_experiences'),
                work_preference=candidate_dict.get('work_preference'),
                preferred_locations=candidate_dict.get('preferred_locations'),
                skills=candidate_dict.get('skills'),
                dice_social_profile_id=candidate_dict.get('openweb_id'),
                dice_profile_id=candidate_dict.get('dice_profile_id'),
                added_datetime=added_datetime,
                source_id=candidate_dict.get('source_id'),
                objective=candidate_dict.get('objective'),
                summary=candidate_dict.get('summary'),
                talent_pool_ids=candidate_dict.get('talent_pool_id', {'add': [], 'delete': []}),
                resume_url=candidate_dict.get('resume_url')
            )
            updated_candidate_ids.append(resp_dict['candidate_id'])

        # Update candidates in cloud search
        upload_candidate_documents.delay(updated_candidate_ids)
        logger.info('BENCHMARK - candidate PATCH: {}'.format(time() - start_time))
        return {'candidates': [{'id': updated_candidate_id} for updated_candidate_id in updated_candidate_ids]}


class CandidateResource(Resource):
    decorators = [require_oauth()]

    @require_all_roles(DomainRole.Roles.CAN_GET_CANDIDATES)
    def get(self, **kwargs):
        """
        Endpoints can do these operations:
            1. Fetch and return a candidate via two methods:
                I.  GET /v1/candidates/:id
                    Takes an integer as candidate's ID, retrieve from kwargs
                OR
                II. GET /v1/candidates/:email
                    Takes a valid email address, parsed from kwargs

        :return:    A dict of candidate info
        """
        start_time = time()
        # Authenticated user
        authed_user = request.user

        # Either candidate_id or candidate_email must be provided
        candidate_id, candidate_email = kwargs.get('id'), kwargs.get('email')

        if candidate_email:
            # Email address must be valid
            if not is_valid_email(candidate_email):
                raise InvalidUsage("A valid email address is required", custom_error.INVALID_EMAIL)

            # Get candidate ID from candidate's email
            candidate_id = get_candidate_id_from_email_if_exists_in_domain(authed_user, candidate_email)

        # Check for candidate's existence and web-hidden status
        candidate = get_candidate_if_exists(candidate_id=candidate_id)

        # Candidate must belong to user, and must be in the same domain as the user's domain
        if not does_candidate_belong_to_users_domain(authed_user, candidate_id):
            raise ForbiddenError("Not authorized", custom_error.CANDIDATE_FORBIDDEN)

        candidate_data_dict = fetch_candidate_info(candidate=candidate)

        logger.info('BENCHMARK - candidate GET: {}'.format(time() - start_time))
        return {'candidate': candidate_data_dict}

    @require_all_roles(DomainRole.Roles.CAN_DELETE_CANDIDATES)
    def delete(self, **kwargs):
        """
        Endpoints can do these operations:
            1. Delete a candidate via two methods:
                I.  DELETE /v1/candidates/:id
                OR
                II. DELETE /v1/candidates/:email
        """
        # Authenticate user
        authed_user = request.user
        candidate_id, candidate_email = kwargs.get('id'), kwargs.get('email')

        if candidate_email:
            # Email address must be valid
            if not is_valid_email(candidate_email):
                raise InvalidUsage("A valid email address is required", custom_error.INVALID_EMAIL)

            # Get candidate ID from candidate's email
            candidate_id = get_candidate_id_from_email_if_exists_in_domain(authed_user, candidate_email)

        # Check for candidate's existence and web-hidden status
        candidate = get_candidate_if_exists(candidate_id)

        # Candidate must belong to user's domain
        if not does_candidate_belong_to_users_domain(authed_user, candidate_id):
            raise ForbiddenError("Not authorized", custom_error.CANDIDATE_FORBIDDEN)

        # Delete Candidate
        db.session.delete(candidate)
        db.session.commit()

        # Delete candidate from cloud search
        delete_candidate_documents([candidate_id])
        return '', 204


class CandidateAddressResource(Resource):
    decorators = [require_oauth()]

    @require_all_roles(DomainRole.Roles.CAN_DELETE_CANDIDATES)
    def delete(self, **kwargs):
        """
        Endpoints:
             i. DELETE /v1/candidates/:candidate_id/addresses
            ii. DELETE /v1/candidates/:candidate_id/addresses/:id
        Depending on the endpoint requested, function will delete all of Candidate's
        addresses or just a single one.
        """
        # Authenticated user
        authed_user = request.user

        # Get candidate_id and address_id
        candidate_id, address_id = kwargs.get('candidate_id'), kwargs.get('id')

        # Check for candidate's existence and web-hidden status
        candidate = get_candidate_if_exists(candidate_id=candidate_id)

        # Candidate must belong to user and its domain
        if not does_candidate_belong_to_users_domain(authed_user, candidate_id):
            raise ForbiddenError("Not authorized", custom_error.CANDIDATE_FORBIDDEN)

        if address_id:  # Delete specified address
            candidate_address = CandidateAddress.get_by_id(_id=address_id)
            if not candidate_address:
                raise NotFoundError('Candidate address not found', custom_error.ADDRESS_NOT_FOUND)

            # Address must belong to Candidate
            if candidate_address.candidate_id != candidate_id:
                raise ForbiddenError('Not authorized', custom_error.ADDRESS_FORBIDDEN)

            db.session.delete(candidate_address)

        else:  # Delete all of candidate's addresses
            map(db.session.delete, candidate.addresses)

        db.session.commit()

        # Update cloud search
        upload_candidate_documents([candidate_id])
        return '', 204


class CandidateAreaOfInterestResource(Resource):
    decorators = [require_oauth()]

    @require_all_roles(DomainRole.Roles.CAN_DELETE_CANDIDATES)
    def delete(self, **kwargs):
        """
        Endpoints:
             i. DELETE /v1/candidates/:candidate_id/areas_of_interest
            ii. DELETE /v1/candidates/:candidate_id/areas_of_interest/:id
        Depending on the endpoint requested, function will delete all of Candidate's
        areas of interest or just a single one.
        """
        # Authenticated user
        authed_user = request.user

        # Get candidate_id and area_of_interest_id
        candidate_id, area_of_interest_id = kwargs['candidate_id'], kwargs.get('id')

        # Check for candidate's existence and web-hidden status
        get_candidate_if_exists(candidate_id)

        # Candidate must belong to user's domain
        if not does_candidate_belong_to_users_domain(authed_user, candidate_id):
            raise ForbiddenError('Not authorized', custom_error.CANDIDATE_FORBIDDEN)

        # Prevent user from deleting area_of_interest of candidates outside of its domain
        if not is_area_of_interest_authorized(authed_user.domain_id, [area_of_interest_id]):
            raise ForbiddenError("Unauthorized area of interest IDs", custom_error.AOI_FORBIDDEN)

        if area_of_interest_id:  # Delete specified area of interest
            # Area of interest must be associated with candidate's CandidateAreaOfInterest
            candidate_aoi = CandidateAreaOfInterest.get_aoi(candidate_id, area_of_interest_id)
            if not candidate_aoi:
                raise ForbiddenError("Unauthorized area of interest IDs", custom_error.AOI_FORBIDDEN)

            # Delete CandidateAreaOfInterest
            db.session.delete(candidate_aoi)

        else:  # Delete all of Candidate's areas of interest
            domain_aois = AreaOfInterest.get_domain_areas_of_interest(authed_user.domain_id)
            areas_of_interest_ids = [aoi.id for aoi in domain_aois]
            for aoi_id in areas_of_interest_ids:
                candidate_aoi = CandidateAreaOfInterest.get_aoi(candidate_id, aoi_id)
                if candidate_aoi:
                    db.session.delete(candidate_aoi)

        db.session.commit()

        # Update cloud search
        upload_candidate_documents([candidate_id])
        return '', 204


class CandidateCustomFieldResource(Resource):
    decorators = [require_oauth()]

    @require_all_roles(DomainRole.Roles.CAN_DELETE_CANDIDATES)
    def delete(self, **kwargs):
        """
        Endpoints:
             i. DELETE /v1/candidates/:candidate_id/custom_fields
            ii. DELETE /v1/candidates/:candidate_id/custom_fields/:id
        Depending on the endpoint requested, function will delete all of Candidate's
        custom fields or just a single one.
        """
        # Authenticated user, candidate_id, and can_cf_id (CandidateCustomField.id)
        authed_user, candidate_id, can_cf_id = request.user, kwargs['candidate_id'], kwargs.get('id')

        # Check for candidate's existence and web-hidden status
        get_candidate_if_exists(candidate_id=candidate_id)

        # Candidate must belong to user and its domain
        if not does_candidate_belong_to_users_domain(authed_user, candidate_id):
            raise ForbiddenError('Not authorized', custom_error.CANDIDATE_FORBIDDEN)

        if can_cf_id:  # Delete specified custom field
            candidate_custom_field = CandidateCustomField.get_by_id(can_cf_id)
            if not candidate_custom_field:
                raise NotFoundError('Candidate custom field not found: {}'.format(can_cf_id),
                                    custom_error.CUSTOM_FIELD_NOT_FOUND)

            # Custom fields must belong to user's domain
            custom_field_id = candidate_custom_field.custom_field_id
            if not is_custom_field_authorized(authed_user.domain_id, [custom_field_id]):
                raise ForbiddenError('Not authorized', custom_error.CUSTOM_FIELD_FORBIDDEN)

            db.session.delete(candidate_custom_field)

        else:  # Delete all of Candidate's custom fields
            for ccf in CandidateCustomField.get_candidate_custom_fields(candidate_id):
                db.session.delete(ccf)

        db.session.commit()

        # Update cloud search
        upload_candidate_documents([candidate_id])
        return '', 204


class CandidateEducationResource(Resource):
    decorators = [require_oauth()]

    @require_all_roles(DomainRole.Roles.CAN_DELETE_CANDIDATES)
    def delete(self, **kwargs):
        """
        Endpoints:
              i. DELETE /v1/candidates/:candidate_id/educations
             ii. DELETE /v1/candidates/:candidate_id/educations/:id
        Depending on the endpoint requested, function will delete all of Candidate's
        educations or just a single one.
        """
        # Authenticated user
        authed_user = request.user

        # Get candidate_id and education_id
        candidate_id, education_id = kwargs.get('candidate_id'), kwargs.get('id')

        # Check for candidate's existence and web-hidden status
        candidate = get_candidate_if_exists(candidate_id=candidate_id)

        # Candidate must belong to user and its domain
        if not does_candidate_belong_to_users_domain(authed_user, candidate_id):
            raise ForbiddenError('Not authorized', custom_error.CANDIDATE_FORBIDDEN)

        if education_id:  # Delete specified Candidate's education
            can_education = CandidateEducation.get_by_id(_id=education_id)
            if not can_education:
                raise NotFoundError('Education not found', custom_error.EDUCATION_NOT_FOUND)

            # Education must belong to Candidate
            if can_education.candidate_id != candidate_id:
                raise ForbiddenError('Not authorized', custom_error.EDUCATION_FORBIDDEN)

            db.session.delete(can_education)

        else:  # Delete all of Candidate's educations
            map(db.session.delete, candidate.educations)

        db.session.commit()

        # Update cloud search
        upload_candidate_documents([candidate_id])
        return '', 204


class CandidateEducationDegreeResource(Resource):
    decorators = [require_oauth()]

    @require_all_roles(DomainRole.Roles.CAN_DELETE_CANDIDATES)
    def delete(self, **kwargs):
        """
        Endpoints:
             i. DELETE /v1/candidates/:candidate_id/educations/:education_id/degrees
            ii. DELETE /v1/candidates/:candidate_id/educations/:education_id/degrees/:id
        Depending on the endpoint requested, function will delete all of Candidate's
        education-degrees or just a single one.
        """
        # Authenticated user
        authed_user = request.user

        # Get candidate_id, education_id, and degree_id
        candidate_id, education_id = kwargs.get('candidate_id'), kwargs.get('education_id')
        degree_id = kwargs.get('id')

        # Check for candidate's existence and web-hidden status
        get_candidate_if_exists(candidate_id=candidate_id)

        # Candidate must belong to user's domain
        if not does_candidate_belong_to_users_domain(authed_user, candidate_id):
            raise ForbiddenError('Not authorized', custom_error.CANDIDATE_FORBIDDEN)

        if degree_id:  # Delete specified degree
            # Verify that degree belongs to education, and education belongs to candidate
            candidate_degree = db.session.query(CandidateEducation).join(CandidateEducationDegree). \
                filter(CandidateEducation.candidate_id == candidate_id). \
                filter(CandidateEducationDegree.id == degree_id).first()
            if not candidate_degree:
                raise NotFoundError('Education degree not found', custom_error.DEGREE_NOT_FOUND)

            db.session.delete(candidate_degree)

        else:  # Delete all degrees
            education = CandidateEducation.get_by_id(_id=education_id)
            if not education:
                raise NotFoundError('Education not found', custom_error.EDUCATION_NOT_FOUND)

            # Education must belong to candidate
            if education.candidate_id != candidate_id:
                raise ForbiddenError('Not Authorized', custom_error.EDUCATION_FORBIDDEN)

            map(db.session.delete, education.degrees)

        db.session.commit()

        # Update cloud search
        upload_candidate_documents([candidate_id])
        return '', 204


class CandidateEducationDegreeBulletResource(Resource):
    decorators = [require_oauth()]

    @require_all_roles(DomainRole.Roles.CAN_DELETE_CANDIDATES)
    def delete(self, **kwargs):
        """
        Endpoints:
             i. DELETE /v1/candidates/:candidate_id/educations/:education_id/degrees/:degree_id/bullets
            ii. DELETE /v1/candidates/:candidate_id/educations/:education_id/degrees/:degree_id/bullets/:id
        Depending on the endpoint requested, function will delete all of Candidate's
        education-degree-bullets or just a single one.
        """
        # Authenticated user
        authed_user = request.user

        # Get required IDs
        candidate_id, education_id = kwargs.get('candidate_id'), kwargs.get('education_id')
        degree_id, bullet_id = kwargs.get('degree_id'), kwargs.get('id')

        # Check for candidate's existence and web-hidden status
        get_candidate_if_exists(candidate_id=candidate_id)

        # Candidate must belong to user and its domain
        if not does_candidate_belong_to_users_domain(authed_user, candidate_id):
            raise ForbiddenError(error_message='Not authorized',
                                 error_code=custom_error.CANDIDATE_FORBIDDEN)

        if bullet_id:  # Delete specified bullet
            # degree_bullet must belongs to degree; degree must belongs to education;
            # and education must belong to candidate
            candidate_degree_bullet = db.session.query(CandidateEducationDegreeBullet). \
                join(CandidateEducationDegree).join(CandidateEducation). \
                filter(CandidateEducation.candidate_id == candidate_id). \
                filter(CandidateEducation.id == education_id). \
                filter(CandidateEducationDegree.id == degree_id). \
                filter(CandidateEducationDegreeBullet.id == bullet_id).first()
            if not candidate_degree_bullet:
                raise NotFoundError('Degree bullet not found', custom_error.DEGREE_NOT_FOUND)

            db.session.delete(candidate_degree_bullet)

        else:  # Delete all bullets
            education = CandidateEducation.get_by_id(_id=education_id)
            if not education:
                raise NotFoundError('Candidate education not found', custom_error.EDUCATION_NOT_FOUND)

            # Education must belong to Candidate
            if education.candidate_id != candidate_id:
                raise ForbiddenError('Not authorized', custom_error.EDUCATION_FORBIDDEN)

            degree = db.session.query(CandidateEducationDegree).get(degree_id)
            if not degree:
                raise NotFoundError('Candidate education degree not found', custom_error.DEGREE_NOT_FOUND)

            degree_bullets = degree.bullets
            if not degree_bullets:
                raise NotFoundError(error_message='Candidate education degree bullet not found',
                                    error_code=custom_error.DEGREE_BULLET_NOT_FOUND)

            map(db.session.delete, degree_bullets)

        db.session.commit()

        # Update cloud search
        upload_candidate_documents([candidate_id])
        return '', 204


class CandidateExperienceResource(Resource):
    decorators = [require_oauth()]

    @require_all_roles(DomainRole.Roles.CAN_DELETE_CANDIDATES)
    def delete(self, **kwargs):
        """
        Endpoints:
             i. DELETE /v1/candidates/:candidate_id/experiences
            ii. DELETE /v1/candidates/:candidate_id/experiences/:id
        Depending on the endpoint requested, function will delete all of Candidate's
        work_experiences or just a single one.
        """
        # Authenticated user
        authed_user = request.user

        # Get candidate_id and experience_id
        candidate_id, experience_id = kwargs.get('candidate_id'), kwargs.get('id')

        # Check for candidate's existence and web-hidden status
        candidate = get_candidate_if_exists(candidate_id=candidate_id)

        # Candidate must belong to user and its domain
        if not does_candidate_belong_to_users_domain(authed_user, candidate_id):
            raise ForbiddenError('Not authorized', custom_error.CANDIDATE_FORBIDDEN)

        if experience_id:  # Delete specified experience
            experience = CandidateExperience.get_by_id(_id=experience_id)
            if not experience:
                raise NotFoundError('Candidate experience not found', custom_error.EXPERIENCE_NOT_FOUND)

            # Experience must belong to Candidate
            if experience.candidate_id != candidate_id:
                raise ForbiddenError('Not authorized', custom_error.EXPERIENCE_FORBIDDEN)

            db.session.delete(experience)
            update_total_months_experience(candidate, candidate_experience=experience, deleted=True)

        else:  # Delete all experiences
            map(db.session.delete, candidate.experiences)

            # Set Candidate's total_months_experience to 0
            candidate.total_months_experience = 0

        db.session.commit()

        # Update cloud search
        upload_candidate_documents([candidate_id])
        return '', 204


class CandidateExperienceBulletResource(Resource):
    decorators = [require_oauth()]

    @require_all_roles(DomainRole.Roles.CAN_DELETE_CANDIDATES)
    def delete(self, **kwargs):
        """
        Endpoints:
             i. DELETE /v1/candidates/:candidate_id/experiences/:experience_id/bullets
            ii. DELETE /v1/candidates/:candidate_id/experiences/:experience_id/bullets/:id
        Depending on the endpoint requested, function will delete all of Candidate's
        work_experience-bullets or just a single one.
        """
        # Authenticated user
        authed_user = request.user

        # Get required IDs
        candidate_id, experience_id = kwargs.get('candidate_id'), kwargs.get('experience_id')
        bullet_id = kwargs.get('id')

        # Check for candidate's existence and web-hidden status
        get_candidate_if_exists(candidate_id=candidate_id)

        # Candidate must belong to user and its domain
        if not does_candidate_belong_to_users_domain(authed_user, candidate_id):
            raise ForbiddenError('Not authorized', custom_error.CANDIDATE_FORBIDDEN)

        if bullet_id:
            # Experience must belong to Candidate and bullet must belong to CandidateExperience
            bullet = db.session.query(CandidateExperienceBullet).join(CandidateExperience).join(Candidate). \
                filter(CandidateExperienceBullet.id == bullet_id). \
                filter(CandidateExperience.id == experience_id). \
                filter(CandidateExperience.candidate_id == candidate_id).first()
            if not bullet:
                raise NotFoundError(error_message='Candidate experience bullet not found',
                                    error_code=custom_error.EXPERIENCE_BULLET_NOT_FOUND)

            db.session.delete(bullet)

        else:  # Delete all bullets
            experience = CandidateExperience.get_by_id(_id=experience_id)
            if not experience:
                raise NotFoundError('Candidate experience not found', custom_error.EXPERIENCE_NOT_FOUND)

            # Experience must belong to Candidate
            if experience.candidate_id != candidate_id:
                raise ForbiddenError('Not authorized', custom_error.EXPERIENCE_FORBIDDEN)

            bullets = experience.bullets
            if not bullets:
                raise NotFoundError(error_message='Candidate experience bullet not found',
                                    error_code=custom_error.EXPERIENCE_BULLET_NOT_FOUND)

            map(db.session.delete, bullets)

        db.session.commit()

        # Update cloud search
        upload_candidate_documents([candidate_id])
        return '', 204


class CandidateEmailResource(Resource):
    decorators = [require_oauth()]

    @require_all_roles(DomainRole.Roles.CAN_DELETE_CANDIDATES)
    def delete(self, **kwargs):
        """
        Endpoints:
             i. DELETE /v1/candidates/:candidate_id/emails
            ii. DELETE /v1/candidates/:candidate_id/emails/:id
        Depending on the endpoint requested, function will delete all of Candidate's
        emails or just a single one.
        """
        # Authenticated user
        authed_user = request.user

        # Get candidate_id and email_id
        candidate_id, email_id = kwargs.get('candidate_id'), kwargs.get('id')

        # Check for candidate's existence and web-hidden status
        candidate = get_candidate_if_exists(candidate_id=candidate_id)

        # Candidate must belong to user and its domain
        if not does_candidate_belong_to_users_domain(authed_user, candidate_id):
            raise ForbiddenError('Not authorized', custom_error.CANDIDATE_FORBIDDEN)

        if email_id:  # Delete specified email
            email = CandidateEmail.get_by_id(_id=email_id)
            if not email:
                raise NotFoundError('Candidate email not found', custom_error.EMAIL_NOT_FOUND)

            # Email must belong to candidate
            if email.candidate_id != candidate_id:
                raise ForbiddenError('Not authorized', custom_error.EMAIL_FORBIDDEN)

            db.session.delete(email)

        else:  # Delete all of Candidate's emails
            map(db.session.delete, candidate.emails)

        db.session.commit()

        # Update cloud search
        upload_candidate_documents([candidate_id])
        return '', 204


class CandidateMilitaryServiceResource(Resource):
    decorators = [require_oauth()]

    @require_all_roles(DomainRole.Roles.CAN_DELETE_CANDIDATES)
    def delete(self, **kwargs):
        """
        Endpoints:
             i. DELETE /v1/candidates/:candidate_id/military_services
            ii. DELETE /v1/candidates/:candidate_id/military_services/:id
        Depending on the endpoint requested, function will delete all of Candidate's
        military_services or just a single one.
        """
        # Authenticated user
        authed_user = request.user

        # Get candidate_id and military_service_id
        candidate_id, military_service_id = kwargs.get('candidate_id'), kwargs.get('id')

        # Check for candidate's existence and web-hidden status
        candidate = get_candidate_if_exists(candidate_id=candidate_id)

        # Candidate must belong to user and its domain
        if not does_candidate_belong_to_users_domain(authed_user, candidate_id):
            raise ForbiddenError('Not authorized', custom_error.CANDIDATE_FORBIDDEN)

        if military_service_id:  # Delete specified military-service
            military_service = CandidateMilitaryService.get_by_id(_id=military_service_id)
            if not military_service:
                raise NotFoundError('Candidate military service not found', custom_error.MILITARY_NOT_FOUND)

            # CandidateMilitaryService must belong to Candidate
            if military_service.candidate_id != candidate_id:
                raise ForbiddenError('Not authorized', custom_error.MILITARY_FORBIDDEN)

            db.session.delete(military_service)

        else:  # Delete all of Candidate's military services
            map(db.session.delete, candidate.military_services)

        db.session.commit()

        # Update cloud search
        upload_candidate_documents([candidate_id])
        return '', 204


class CandidatePhoneResource(Resource):
    decorators = [require_oauth()]

    @require_all_roles(DomainRole.Roles.CAN_DELETE_CANDIDATES)
    def delete(self, **kwargs):
        """
        Endpoints:
             i. DELETE /v1/candidates/:candidate_id/phones
            ii. DELETE /v1/candidates/:candidate_id/phones/:id
        Depending on the endpoint requested, function will delete all of Candidate's
        phones or just a single one.
        """
        # Authenticated user
        authed_user = request.user

        # Get candidate_id and phone_id
        candidate_id, phone_id = kwargs.get('candidate_id'), kwargs.get('id')

        # Check for candidate's existence and web-hidden status
        candidate = get_candidate_if_exists(candidate_id=candidate_id)

        # Candidate must belong to user and its domain
        if not does_candidate_belong_to_users_domain(authed_user, candidate_id):
            raise ForbiddenError('Not authorized', custom_error.CANDIDATE_FORBIDDEN)

        if phone_id:  # Delete specified phone
            phone = CandidatePhone.get_by_id(_id=phone_id)
            if not phone:
                raise NotFoundError('Candidate phone not found', custom_error.PHONE_NOT_FOUND)

            # Phone must belong to Candidate
            if phone.candidate_id != candidate_id:
                raise ForbiddenError('Not authorized', custom_error.PHONE_FORBIDDEN)

            db.session.delete(phone)

        else:  # Delete all of Candidate's phones
            map(db.session.delete, candidate.phones)

        db.session.commit()

        # Update cloud search
        upload_candidate_documents([candidate_id])
        return '', 204


class CandidatePreferredLocationResource(Resource):
    decorators = [require_oauth()]

    @require_all_roles(DomainRole.Roles.CAN_DELETE_CANDIDATES)
    def delete(self, **kwargs):
        """
        Endpoints:
             i. DELETE /v1/candidates/:candidate_id/preferred_locations
            ii. DELETE /v1/candidates/:candidate_id/preferred_locations/:id
        Depending on the endpoint requested, function will delete all of Candidate's
        preferred_locations or just a single one.
        """
        # Authenticated user
        authed_user = request.user

        # Get candidate_id and preferred_location_id
        candidate_id, preferred_location_id = kwargs.get('candidate_id'), kwargs.get('id')

        # Check for candidate's existence and web-hidden status
        candidate = get_candidate_if_exists(candidate_id=candidate_id)

        # Candidate must belong to user and its domain
        if not does_candidate_belong_to_users_domain(authed_user, candidate_id):
            raise ForbiddenError('Not authorized', custom_error.CANDIDATE_FORBIDDEN)

        if preferred_location_id:  # Delete specified preferred location
            preferred_location = CandidatePreferredLocation.get_by_id(_id=preferred_location_id)
            if not preferred_location_id:
                raise NotFoundError(error_message='Candidate preferred location not found',
                                    error_code=custom_error.PREFERRED_LOCATION_NOT_FOUND)

            # Preferred location must belong to Candidate
            if preferred_location.candidate_id != candidate_id:
                raise ForbiddenError('Not authorized', custom_error.PREFERRED_LOCATION_FORBIDDEN)

            db.session.delete(preferred_location)

        else:  # Delete all of Candidate's preferred locations
            map(db.session.delete, candidate.preferred_locations)

        db.session.commit()

        # Update cloud search
        upload_candidate_documents([candidate_id])
        return '', 204


class CandidateSkillResource(Resource):
    decorators = [require_oauth()]

    @require_all_roles(DomainRole.Roles.CAN_DELETE_CANDIDATES)
    def delete(self, **kwargs):
        """
        Endpoint:
             i. DELETE /v1/candidates/:candidate_id/skills
            ii. DELETE /v1/candidates/:candidate_id/skills/:id
        Depending on the endpoint requested, function will delete all of Candidate's
        skills or just a single one.
        """
        # Authenticated user
        authed_user = request.user

        # Get candidate_id and work_preference_id
        candidate_id, skill_id = kwargs.get('candidate_id'), kwargs.get('id')

        # Check for candidate's existence and web-hidden status
        candidate = get_candidate_if_exists(candidate_id=candidate_id)

        # Candidate must belong to user and its domain
        if not does_candidate_belong_to_users_domain(authed_user, candidate_id):
            raise ForbiddenError('Not authorized', custom_error.CANDIDATE_FORBIDDEN)

        if skill_id:  # Delete specified skill
            # skill = CandidateSkill.get_by_id(_id=skill_id)
            skill = db.session.query(CandidateSkill).get(skill_id)
            if not skill:
                raise NotFoundError('Candidate skill not found', custom_error.SKILL_NOT_FOUND)

            # Skill must belong to Candidate
            if skill.candidate_id != candidate_id:
                raise ForbiddenError('Not authorized', custom_error.SKILL_FORBIDDEN)

            db.session.delete(skill)

        else:  # Delete all of Candidate's skills
            map(db.session.delete, candidate.skills)

        db.session.commit()

        # Update cloud search
        upload_candidate_documents([candidate_id])
        return '', 204


class CandidateSocialNetworkResource(Resource):
    decorators = [require_oauth()]

    @require_all_roles(DomainRole.Roles.CAN_DELETE_CANDIDATES)
    def delete(self, **kwargs):
        """
        Endpoint:
             i. DELETE /v1/candidates/:candidate_id/social_networks
            ii. DELETE /v1/candidates/:candidate_id/social_networks/:id
        Depending on the endpoint requested, function will delete all of Candidate's
        social_networks or just a single one.
        """
        # Authenticated user
        authed_user = request.user

        # Get candidate_id and work_preference_id
        candidate_id, social_networks_id = kwargs.get('candidate_id'), kwargs.get('id')

        # Check for candidate's existence and web-hidden status
        candidate = get_candidate_if_exists(candidate_id=candidate_id)

        # Candidate must belong to user and its domain
        if not does_candidate_belong_to_users_domain(authed_user, candidate_id):
            raise ForbiddenError('Not authorized', custom_error.CANDIDATE_FORBIDDEN)

        if social_networks_id:  # Delete specified social network
            # social_network = CandidateSocialNetwork.get_by_id(_id=social_networks_id)
            social_network = db.session.query(CandidateSocialNetwork).get(social_networks_id)

            if not social_network:
                raise NotFoundError('Candidate social network not found',
                                    custom_error.SOCIAL_NETWORK_NOT_FOUND)

            # Social network must belong to Candidate
            if social_network.candidate_id != candidate_id:
                raise ForbiddenError('Not authorized', custom_error.SOCIAL_NETWORK_FORBIDDEN)

            db.session.delete(social_network)

        else:  # Delete all of Candidate's social networks
            map(db.session.delete, candidate.social_networks)

        db.session.commit()

        # Update cloud search
        upload_candidate_documents([candidate_id])
        return '', 204


class CandidateWorkPreferenceResource(Resource):
    decorators = [require_oauth()]

    @require_all_roles(DomainRole.Roles.CAN_DELETE_CANDIDATES)
    def delete(self, **kwargs):
        """
        Endpoint: DELETE /v1/candidates/:candidate_id/work_preference
        Function will delete Candidate's work_preference
        """
        # Authenticated user
        authed_user, candidate_id = request.user, kwargs['candidate_id']

        # Check for candidate's existence and web-hidden status
        get_candidate_if_exists(candidate_id)

        # Candidate must belong to user and its domain
        if not does_candidate_belong_to_users_domain(authed_user, candidate_id):
            raise ForbiddenError('Not authorized', custom_error.CANDIDATE_FORBIDDEN)

        work_preference = CandidateWorkPreference.get_by_candidate_id(candidate_id)
        if not work_preference:
            raise NotFoundError('Candidate does not have a work preference', custom_error.WORK_PREF_NOT_FOUND)

        # CandidateWorkPreference must belong to Candidate
        if work_preference.candidate_id != candidate_id:
            raise ForbiddenError('Not authorized', custom_error.WORK_PREF_FORBIDDEN)

        db.session.delete(work_preference)
        db.session.commit()

        # Update cloud search
        upload_candidate_documents([candidate_id])
        return '', 204


class CandidateEditResource(Resource):
    decorators = [require_oauth()]

    @require_all_roles(DomainRole.Roles.CAN_GET_CANDIDATES)
    def get(self, **kwargs):
        """
        Endpoint: GET /v1/candidates/:id/edits
        Function will return requested Candidate with all of its edits.
        """
        # Authenticated user & candidate_id
        authed_user, candidate_id = request.user, kwargs.get('id')

        # Check for candidate's existence and web-hidden status
        get_candidate_if_exists(candidate_id=candidate_id)

        # Candidate must belong to user and its domain
        if not does_candidate_belong_to_users_domain(authed_user, candidate_id):
            raise ForbiddenError('Not authorized', custom_error.CANDIDATE_FORBIDDEN)

        candidate_edits = fetch_candidate_edits(candidate_id=candidate_id)
        return {'candidate': {'id': candidate_id, 'edits': [
            candidate_edit for candidate_edit in candidate_edits]}}


class CandidateOpenWebResource(Resource):
    decorators = [require_oauth()]

    @require_all_roles(DomainRole.Roles.CAN_GET_CANDIDATES)
    def get(self, **kwargs):
        """
        Endpoint: GET /v1/candidates/openweb?url=http://...
        Function will return requested Candidate url, email from openweb endpoint
        """
        # Authenticated user
        authed_user = request.user
        url = request.args.get('url')
        email = request.args.get('email')
        if url:
            is_gt_candidate, find_candidate = match_candidate_from_openweb(url, authed_user)
        elif email:
            is_gt_candidate, find_candidate = find_in_openweb_by_email(email)
        candidate = None

        if is_gt_candidate:
            candidate = {'candidate': fetch_candidate_info(find_candidate)}

        else:
            try:
                candidate = {'candidate': convert_dice_candidate_dict_to_gt_candidate_dict(find_candidate, authed_user)}
            except Exception as e:
                logging.exception("Converting candidate from dice to gT went wrong")
                raise InvalidUsage(error_message=e.message)

        return candidate


class CandidateClientEmailCampaignResource(Resource):
    decorators = [require_oauth()]

    def post(self, **kwargs):
        """ POST /v1/candidates/client_email_campaigns
            input:
             {
                'candidates': [{candidateObject1}, {candidateObject2}, ...],
                'email_subject': 'Email Subject',
                'email_from': 'Samuel L. Jackson',
                'email_reply_to': 'amir@gettalent.com',
                'email_body_html': '<html><body>Email Body</body></html>',
                'email_body_text': 'Plaintext part of email goes here, if any',
                'email_client_id': int,
                'sent_datetime': datetime,
             }

        Function will create a list, email_campaign, email_campaign_send, and a url_conversion

        :return:    email-campaign-send objects for each candidate => [email_campaign_send]
        """
        authed_user = request.user
        body_dict = request.get_json(force=True)
        if not any(body_dict):
            raise InvalidUsage(error_message="JSON body cannot be empty.")

        candidates_list = body_dict.get('candidates')
        subject = body_dict.get('email_subject')
        # this is to handle the case if we get an email without subject, so that it does not cause the client email
        # campaign creation to fail. (This is in the case of the browser plugins).
        if not subject or subject.strip() == '':
            subject = 'No Subject'
        _from = body_dict.get('email_from')
        reply_to = body_dict.get('email_reply_to')
        body_html = body_dict.get('email_body_html')
        body_text = body_dict.get('email_body_text')
        email_client_id = body_dict.get('email_client_id')

        if not _from or not reply_to or not email_client_id or not candidates_list:
            raise InvalidUsage(error_message="Fields are missing.")

        if not isinstance(candidates_list, list):
            raise InvalidUsage(error_message="Candidates must be a list.")

        candidate_ids = [int(candidate['id']) for candidate in candidates_list]
        if not do_candidates_belong_to_users_domain(authed_user, candidate_ids):
            raise ForbiddenError(error_message="Candidates do not belong to logged-in user")

        email_client_name = is_valid_email_client(email_client_id)
        if not email_client_name:
            raise InvalidUsage(error_message="Email client is not supported.")

        campaign_name = 'Campaign %s %s' % (subject, email_client_name[0])
        list_name = 'List %s' % campaign_name

        # In first version, we only have one candidate when sending campaign via email-client.
        # So, here we are picking first candidate and the id of first talent_pool it is
        # associated with.

        talent_pipeline = db.session.query(TalentPipeline.id).\
            join(TalentPool, TalentPipeline.talent_pool_id == TalentPool.id).\
            join(TalentPoolCandidate, TalentPool.id == TalentPoolCandidate.talent_pool_id).\
            filter(TalentPoolCandidate.candidate_id == candidate_ids[0]).first()

        if not talent_pipeline:
            logger.warn("Email Campaign is trying to send to candidate (%s) outside a pipeline" % candidate_ids[0])
            raise InvalidUsage(error_message="talent does not belong to pipeline")

        smartlist_object = {
            "name": list_name,
            "candidate_ids": candidate_ids,
            "talent_pipeline_id": talent_pipeline.id
        }

        create_smartlist_resp = create_smartlist(smartlist_object, request.headers.get('authorization'))
        std_time.sleep(15)  # added due to new field dumb_list_ids in CS
        if create_smartlist_resp.status_code != 201:
            return create_smartlist_resp.json(), create_smartlist_resp.status_code

        created_smartlist = create_smartlist_resp.json()
        if not created_smartlist or not created_smartlist.get('smartlist'):
            raise InternalServerError(error_message="Could not create smartlist")
        else:
            created_smartlist_id = created_smartlist.get('smartlist', {}).get('id')

        # create campaign
        email_campaign_object = {
            "name": campaign_name,
            "subject": subject,
            "from": _from,
            "reply_to": reply_to,
            "body_html": body_html,
            "body_text": body_text,
            "email_client_id": email_client_id,
            "list_ids": [int(created_smartlist_id)]
        }
        email_campaign_created = create_campaign(email_campaign_object, request.headers.get('authorization'))
        if email_campaign_created.status_code != 201:
            return email_campaign_created.json(), email_campaign_created.status_code

        email_campaign_send_created = create_campaign_send(email_campaign_created.json().get('campaign').get('id'),
                                                           access_token=request.headers.get('authorization'))
        if not email_campaign_send_created.ok:
            return email_campaign_send_created.json(), email_campaign_send_created.status_code

        return email_campaign_send_created.json(), 201


class CandidateViewResource(Resource):
    decorators = [require_oauth()]

    @require_all_roles(DomainRole.Roles.CAN_GET_CANDIDATES)
    def post(self, **kwargs):
        """
        Endpoint:  POST /v1/candidates/:candidate_id/views
        Function will increment candidate's view counts
        """
        authed_user, candidate_id = request.user, kwargs['id']

        # Check for candidate's existence & web-hidden status
        get_candidate_if_exists(candidate_id)

        # Candidate must belong to user's domain
        if not does_candidate_belong_to_users_domain(authed_user, candidate_id):
            raise ForbiddenError('Not authorized', custom_error.CANDIDATE_FORBIDDEN)

        add_candidate_view(user_id=authed_user.id, candidate_id=candidate_id)
        return '', 204

    @require_all_roles(DomainRole.Roles.CAN_GET_CANDIDATES)
    def get(self, **kwargs):
        """
        Endpoint:  GET /v1/candidates/:candidate_id/views
        Function will retrieve all view information pertaining to the requested Candidate
        """
        # Authenticated user & candidate_id
        authed_user, candidate_id = request.user, kwargs['id']

        # Check for candidate's existence and web-hidden status
        get_candidate_if_exists(candidate_id)

        # Candidate must belong to user's domain
        if not does_candidate_belong_to_users_domain(authed_user, candidate_id):
            raise ForbiddenError('Not authorized', custom_error.CANDIDATE_FORBIDDEN)

        request_vars = request.args
        aggregate_by = request_vars.get('aggregate_by')
        if aggregate_by:
            if 'user_id' in aggregate_by:
                views = fetch_aggregated_candidate_views(authed_user.domain_id, candidate_id)
                return {'aggregated_views': views}

        candidate_views = fetch_candidate_views(candidate_id=candidate_id)
        return {'candidate_views': [candidate_view for candidate_view in candidate_views]}


class CandidatePreferenceResource(Resource):
    decorators = [require_oauth()]

    @require_all_roles(DomainRole.Roles.CAN_GET_CANDIDATES)
    def get(self, **kwargs):
        """
        Endpoint: GET /v1/candidates/:id/preferences
        Function will return requested candidate's preference(s)
        """
        # Authenticated user & candidate ID
        authed_user, candidate_id = request.user, kwargs.get('id')

        # Ensure Candidate exists & is not web-hidden
        get_candidate_if_exists(candidate_id=candidate_id)

        # Candidate must belong to user's domain
        if not does_candidate_belong_to_users_domain(authed_user, candidate_id):
            raise ForbiddenError('Not authorized', custom_error.CANDIDATE_FORBIDDEN)

        candidate_subs_pref = fetch_candidate_subscription_preference(candidate_id=candidate_id)
        return {'candidate': {'id': candidate_id, 'subscription_preference': candidate_subs_pref}}

    @require_all_roles(DomainRole.Roles.CAN_ADD_CANDIDATES)
    def post(self, **kwargs):
        """
        Endpoint:  POST /v1/candidates/:id/preferences
        Function will create candidate's preference(s)
        input: {'frequency_id': 1}
        """
        # Authenticated user & candidate ID
        authed_user, candidate_id = request.user, kwargs.get('id')

        # Ensure candidate exists & is not web-hidden
        get_candidate_if_exists(candidate_id=candidate_id)

        # Candidate must belong to user's domain
        if not does_candidate_belong_to_users_domain(authed_user, candidate_id):
            raise ForbiddenError('Not authorized', custom_error.CANDIDATE_FORBIDDEN)

        body_dict = get_json_if_exist(_request=request)
        try:
            validate(instance=body_dict, schema=resource_schema_preferences)
        except Exception as e:
            raise InvalidUsage(error_message=e.message, error_code=custom_error.INVALID_INPUT)

        # Frequency ID must be recognized
        frequency_id = body_dict.get('frequency_id')
        if not Frequency.get_by_id(_id=frequency_id):
            raise NotFoundError('Frequency ID not recognized: {}'.format(frequency_id))

        # Candidate cannot have more than one subsctiption preference
        if CandidateSubscriptionPreference.get_by_candidate_id(candidate_id=candidate_id):
            raise InvalidUsage('Candidate {} already has a subscription preference'.format(candidate_id),
                               custom_error.PREFERENCE_EXISTS)

        # Add candidate subscription preference
        add_or_update_candidate_subs_preference(candidate_id, frequency_id)

        # Update cloud search
        upload_candidate_documents([candidate_id])
        return '', 204

    @require_all_roles(DomainRole.Roles.CAN_EDIT_CANDIDATES)
    def put(self, **kwargs):
        """
        Endpoint:  PATCH /v1/candidates/:id/preferences
        Function will update candidate's subscription preference
        Input: {'frequency_id': 1}
        """
        # Authenticated user & candidate ID
        authed_user, candidate_id = request.user, kwargs.get('id')

        # Ensure candidate exists & is not web-hidden
        get_candidate_if_exists(candidate_id=candidate_id)

        # Candidate must belong to user's domain
        if not does_candidate_belong_to_users_domain(authed_user, candidate_id):
            raise ForbiddenError('Not authorized', custom_error.CANDIDATE_FORBIDDEN)

        body_dict = get_json_if_exist(_request=request)
        try:
            validate(instance=body_dict, schema=resource_schema_preferences)
        except Exception as e:
            raise InvalidUsage(error_message=e.message, error_code=custom_error.INVALID_INPUT)

        # Frequency ID must be recognized
        frequency_id = body_dict.get('frequency_id')
        if not Frequency.get_by_id(_id=frequency_id):
            raise NotFoundError('Frequency ID not recognized: {}'.format(frequency_id))

        # Candidate must already have a subscription preference
        can_subs_pref = CandidateSubscriptionPreference.get_by_candidate_id(candidate_id)
        if not can_subs_pref:
            raise InvalidUsage('Candidate does not have a subscription preference.',
                               custom_error.NO_PREFERENCES)

        # Update candidate's subscription preference
        add_or_update_candidate_subs_preference(candidate_id, frequency_id, is_update=True)

        # Update cloud search
        upload_candidate_documents([candidate_id])
        return '', 204

    @require_all_roles(DomainRole.Roles.CAN_DELETE_CANDIDATES)
    def delete(self, **kwargs):
        """
        Endpoint:  DELETE /v1/candidates/:id/preferences
        Function will delete candidate's subscription preference
        """
        # Authenticated user & candidate ID
        authed_user, candidate_id = request.user, kwargs.get('id')

        # Ensure candidate exists & is not web-hidden
        get_candidate_if_exists(candidate_id=candidate_id)

        # Candidate must belong to user's domain
        if not does_candidate_belong_to_users_domain(authed_user, candidate_id):
            raise ForbiddenError('Not authorize', custom_error.CANDIDATE_FORBIDDEN)

        candidate_subs_pref = CandidateSubscriptionPreference.get_by_candidate_id(candidate_id)
        if not candidate_subs_pref:
            raise NotFoundError(error_message='Candidate has no subscription preference',
                                error_code=custom_error.PREFERENCE_NOT_FOUND)

        db.session.delete(candidate_subs_pref)
        db.session.commit()

        # Update cloud search
        upload_candidate_documents([candidate_id])
        return '', 204


class CandidateDeviceResource(Resource):
    decorators = [require_oauth()]

    def get(self, **kwargs):
        """
        Endpoint: GET /v1/candidates/:id/devices
        Function will return requested candidate's associated devices
        :Example:

            >>> import requests
            >>> headers = {'Authorization': 'Bearer <access_token>'}
            >>> candidate_id = 1
            >>> response = requests.get(CandidateApiUrl.DEVICES % candidate_id,
            >>>                          headers=headers)
        """
        # Authenticated user & candidate ID
        authenticated_user, candidate_id = request.user, kwargs['id']

        # Ensure Candidate exists & is not web-hidden
        candidate = get_candidate_if_exists(candidate_id=candidate_id)
        # Candidate must belong to user's domain
        if not does_candidate_belong_to_users_domain(authenticated_user, candidate.id):
            raise ForbiddenError('Not authorized', custom_error.CANDIDATE_FORBIDDEN)

        devices = candidate.devices.all()
        devices = [to_json(device) for device in devices]
        return {'devices': devices}

    def post(self, **kwargs):
        """
        Endpoint:  POST /v1/candidates/:id/devices
        Function will associate a device to a candidate.
        This endpoint is used to register a candidate's device with getTalent. Device id
        is a unique string given by OneSignal API. For more information about device id see
        https://documentation.onesignal.com/docs/website-sdk-api#getIdsAvailable

        :Example:

            >>> import json
            >>> import requests
            >>> headers = {
            >>>              'Authorization': 'Bearer <token>',
            >>>               'Content-Type': 'application/json'
            >>>           }
            >>> data = {
            >>>            "device_id": "56c1d574-237e-4a41-992e-c0094b6f2ded"
            >>>         }
            >>> data = json.dumps(data)
            >>> candidate_id = 268
            >>> response = requests.post(CandidateAPiUrl.DEVICES % candidate_id, data=data,
            >>>                          headers=headers)

        .. Response::

                {
                    "message": "Device registered successfully with candidate (id: 268)"
                }

        .. Status:: 200 (OK)
                    401 (Unauthorized to access getTalent)
                    403 (Can't add device for non existing candidate)
                    404 (ResourceNotFound)
                    500 (Internal Server Error)
        """
        # Authenticated user & candidate ID
        authenticated_user, candidate_id = request.user, kwargs['id']

        # Ensure candidate exists & is not web-hidden
        candidate = get_candidate_if_exists(candidate_id=candidate_id)

        # Candidate must belong to user's domain
        if not does_candidate_belong_to_users_domain(authenticated_user, candidate_id):
            raise ForbiddenError('Not authorized to access other domain candidate', custom_error.CANDIDATE_FORBIDDEN)

        data = get_json_if_exist(_request=request)
        one_signal_device_id = data.get('one_signal_device_id')
        if not one_signal_device_id:
            raise InvalidUsage('device_id is not given in post data')
        device = CandidateDevice.get_device_by_one_signal_id_and_domain_id(one_signal_device_id,
                                                                                 authenticated_user.domain_id)
        if device:
            raise InvalidUsage('Given OneSignal Device id (%s) is already associated to a '
                               'candidate in your doamin')
        one_signal_client = OneSignalSdk(app_id=ONE_SIGNAL_APP_ID,
                                         user_auth_key=ONE_SIGNAL_REST_API_KEY)
        # Send a GET request to OneSignal API to confirm that this device id is valid
        response = one_signal_client.get_player(one_signal_device_id)
        if response.ok:
            # Device exists with id
            candidate_device = CandidateDevice(candidate_id=candidate.id,
                                               one_signal_device_id=one_signal_device_id,
                                               registered_at_datetime=datetime.datetime.utcnow())
            db.session.add(candidate_device)
            db.session.commit()
            return dict(message='Device (id: %s) registered successfully with candidate (id: %s)'
                                % (candidate_device.id, candidate.id)), 201
        else:
            # No device was found on OneSignal database.
            raise ResourceNotFound('Device is not registered with OneSignal with id %s' % one_signal_device_id)

    def delete(self, **kwargs):
        """
        Endpoint: DELETE /v1/candidates/:id/devices
        Function will delete requested candidate's associated device

        You have to pass device one_signal_id in request payload.
        :Example:
            >>> import json
            >>> import requests
            >>> candidate_id = 10
            >>> device_id = 'sad3232fedsagfewrq32323423dasdasd'
            >>> data = {
            >>>            'one_signal_device_id': device_id
            >>> }
            >>> data = json.dumps(data)
            >>> headers = {
            >>>             'Authorization': 'Bearer <token>',
            >>>             'Content-Type': 'application/json'
            >>> }
            >>> response = requests.delete(CandidateApiUrl.DEVICES % candidate_id, data=data,
            >>>                            headers=headers)

        .. Response::

                {
                    "message": "device (id: sad3232fedsagfewrq32323423dasdasd) has been deleted for candidate (id: 10)"
                }
        """
        # Authenticated user & candidate ID
        authenticated_user, candidate_id = request.user, kwargs['id']

        # Ensure candidate exists & is not web-hidden
        get_candidate_if_exists(candidate_id=candidate_id)

        # Candidate must belong to user's domain
        if not does_candidate_belong_to_users_domain(authenticated_user, candidate_id):
            raise ForbiddenError('Not authorized to access other domain candidate', custom_error.CANDIDATE_FORBIDDEN)

        data = get_json_if_exist(_request=request)
        one_signal_device_id = data.get('one_signal_device_id')
        if not one_signal_device_id:
            raise InvalidUsage('device_id is not given in post data')
        device = CandidateDevice.get_device_by_one_signal_id_and_domain_id(one_signal_device_id,
                                                                                 authenticated_user.domain_id)
        if not device:
            raise ResourceNotFound('Device not found with given OneSignalId (%s) and candidate_id (%s)'
                                   % (one_signal_device_id, candidate_id))
        db.session.delete(device)
        db.session.commit()

        return {'message': 'device (id: %s) has been deleted for candidate (id: %s)' % (device.id, candidate_id)}


class CandidatePhotosResource(Resource):
    decorators = [require_oauth()]

    @require_all_roles(DomainRole.Roles.CAN_ADD_CANDIDATES)
    def post(self, **kwargs):
        """
        Endpoint:  POST /v1/candidates/:id/photos
        Function will add candidate photo to db
        """
        # Authenticated user
        authed_user, candidate_id = request.user, kwargs['candidate_id']

        # Check if candidate exists & is not web-hidden
        get_candidate_if_exists(candidate_id=candidate_id)

        # Validate request body
        body_dict = get_json_if_exist(_request=request)
        try:
            validate(instance=body_dict, schema=resource_schema_photos_post, format_checker=FormatChecker())
        except ValidationError as e:
            raise InvalidUsage('JSON schema validation error: {}'.format(e),
                               error_code=custom_error.INVALID_INPUT)

        # Candidate must belong to user's domain
        if not does_candidate_belong_to_users_domain(authed_user, candidate_id):
            raise ForbiddenError('Not authorized', custom_error.CANDIDATE_FORBIDDEN)

        add_photos(candidate_id, body_dict['photos'])

        # Update cloud search
        upload_candidate_documents([candidate_id])
        return '', 204

    @require_all_roles(DomainRole.Roles.CAN_GET_CANDIDATES)
    def get(self, **kwargs):
        """
        Endpoints:
           i.  GET /v1/candidates/:id/photos
          ii.  GET /v1/candidates/:candidate_id/photos/:id
        Function will return candidate photo(s) information
        """
        # Authenticated user, candidate ID, and photo ID
        authed_user, candidate_id = request.user, kwargs['candidate_id']
        photo_id = kwargs.get('id')

        # Check if candidate exists & is web-hidden
        get_candidate_if_exists(candidate_id=candidate_id)

        # Candidate must belong to user's domain
        if not does_candidate_belong_to_users_domain(authed_user, candidate_id):
            raise ForbiddenError('Not authorized', custom_error.CANDIDATE_FORBIDDEN)

        if photo_id:
            # Photo must be recognized
            photo = CandidatePhoto.get_by_id(_id=photo_id)
            """
            :type photo: CandidatePhoto
            """
            if not photo:
                raise NotFoundError('Candidate photo not found; photo-id: {}'.format(photo_id),
                                    error_code=custom_error.PHOTO_NOT_FOUND)

            # Photo must belong to candidate
            if photo.candidate_id != candidate_id:
                raise ForbiddenError('Not authorized', error_code=custom_error.PHOTO_FORBIDDEN)

            return {'candidate_photo': {'id': photo_id, 'image_url': photo.image_url,
                                        'is_default': photo.is_default}}

        else: # Get all of candidate's photos
            photos = CandidatePhoto.get_by_candidate_id(candidate_id=candidate_id)
            return {'candidate_photos': [
                {'id': photo.id, 'image_url': photo.image_url, 'is_default': photo.is_default}
                for photo in photos]}

    @require_all_roles(DomainRole.Roles.CAN_EDIT_CANDIDATES)
    def patch(self, **kwargs):
        """
        Endpoint: PATCH /v1/candidates/:candidate_id/photos
        Function will update candidate's photos' information
        """
        # Authenticated user, candidate ID, and photo ID
        authed_user, candidate_id = request.user, kwargs['candidate_id']

        # Check if candidate exists & is web-hidden
        get_candidate_if_exists(candidate_id=candidate_id)

        # Candidate must belong to user's domain
        if not does_candidate_belong_to_users_domain(authed_user, candidate_id):
            raise ForbiddenError('Not authorized', custom_error.CANDIDATE_FORBIDDEN)

        # Validate request body
        body_dict = get_json_if_exist(_request=request)
        try:
            validate(instance=body_dict, schema=resource_schema_photos_patch)
        except ValidationError as e:
            raise InvalidUsage('JSON schema validation error: {}'.format(e),
                               error_code=custom_error.INVALID_INPUT)

        # Update candidate's photo
        photos = body_dict.get('photos')
        for photo_dict in photos:
            update_photo(candidate_id, authed_user.id, photo_dict)

        db.session.commit()

        # Update cloud search
        upload_candidate_documents([candidate_id])
        return '', 204

    @require_all_roles(DomainRole.Roles.CAN_DELETE_CANDIDATES)
    def delete(self, **kwargs):
        """
        Endpoints:
             i.  DELETE /v1/candidates/:id/photos
            ii.  DELETE /v1/candidates/:candidate_id/photos/:id
        Function will delete candidate's photo(s) from database
        """
        # Authenticated user, Candidate ID, and photo ID
        authed_user, candidate_id = request.user, kwargs['candidate_id']
        photo_id = kwargs.get('id')

        # Check if candidate exists & is web-hidden
        candidate = get_candidate_if_exists(candidate_id)

        # Candidate must belong to user's domain
        if not does_candidate_belong_to_users_domain(authed_user, candidate_id):
            raise ForbiddenError('Not authorized', custom_error.CANDIDATE_FORBIDDEN)
        if photo_id:
            # Photo must already exist
            photo = CandidatePhoto.get_by_id(_id=photo_id)
            """
            :type photo: CandidatePhoto
            """
            if not photo:
                raise NotFoundError('Candidate photo not found; photo-id: {}'.format(photo_id),
                                    error_code=custom_error.PHOTO_NOT_FOUND)

            # Photo must belong to candidate
            if photo.candidate_id != candidate_id:
                raise ForbiddenError('Not authorized', error_code=custom_error.PHOTO_FORBIDDEN)

            db.session.delete(photo)

        else: # Delete all of candidate's photos
            map(db.session.delete, candidate.photos)

        db.session.commit()

        # Update cloud search
        upload_candidate_documents([candidate_id])
        return '', 204


class CandidateNotesResource(Resource):
    decorators = [require_oauth()]

    @require_all_roles(DomainRole.Roles.CAN_ADD_CANDIDATES)
    def post(self, **kwargs):
        """
        Endpoint:  POST /v1/candidates/:candidate_id/notes
        Function will add candidate's note(s) to database
        """
        # Authenticated user & Candidate ID
        authed_user, candidate_id = request.user, kwargs['id']

        # Check if candidate exists & is web-hidden
        get_candidate_if_exists(candidate_id)

        # Candidate must belong to user's domain
        if not does_candidate_belong_to_users_domain(authed_user, candidate_id):
            raise ForbiddenError('Not authorized', custom_error.CANDIDATE_FORBIDDEN)

        body_dict = get_json_if_exist(request)
        try:
            validate(instance=body_dict, schema=notes_schema)
        except ValidationError as e:
            raise InvalidUsage('JSON schema validation error: {}'.format(e), custom_error.INVALID_INPUT)

        add_notes(candidate_id=candidate_id, data=body_dict.get('notes'))
        db.session.commit()

        # Update cloud search
        upload_candidate_documents([candidate_id])
        return '', 204

    @require_all_roles(DomainRole.Roles.CAN_GET_CANDIDATES)
    def get(self, **kwargs):
        """
        Endpoints:  GET /v1/candidates/:candidate_id/notes
        Function will retrieve all of candidate's notes
        """
        # Authenticated user & candidate ID
        authed_user, candidate_id = request.user, kwargs['id']

        # Check if candidate exists & is web-hidden
        get_candidate_if_exists(candidate_id)

        # Candidate must belong to user's domain
        if not does_candidate_belong_to_users_domain(authed_user, candidate_id):
            raise ForbiddenError('Not authorized', custom_error.CANDIDATE_FORBIDDEN)

        return {'candidate_notes': [
            {'id': note.id, 'candidate_id': note.candidate_id,
             'comment': note.comment, 'added_time': str(note.added_time)
        } for note in CandidateTextComment.get_by_candidate_id(candidate_id)]}


class CandidateLanguageResource(Resource):
    decorators = [require_oauth()]

    @require_all_roles(DomainRole.Roles.CAN_ADD_CANDIDATES)
    def post(self, **kwargs):
        """
        Endpoint:  POST /v1/candidates/:candidate_id/languages
        Function will create language(s) for requested candidate
        """
        # Authenticated user & candidate ID
        authed_user, candidate_id = request.user, kwargs['candidate_id']

        # Check if candidate exists & is web-hidden
        get_candidate_if_exists(candidate_id)

        # Candidate must belong to user's domain
        if not does_candidate_belong_to_users_domain(authed_user, candidate_id):
            raise ForbiddenError('Not authorized', custom_error.CANDIDATE_FORBIDDEN)

        body_dict = get_json_if_exist(request)
        try:
            validate(instance=body_dict, schema=language_schema)
        except ValidationError as e:
            raise InvalidUsage('JSON schema validation error: {}'.format(e), custom_error.INVALID_INPUT)

        add_languages(candidate_id=candidate_id, data=body_dict['candidate_languages'])
        db.session.commit()
        return '', 204

    @require_all_roles(DomainRole.Roles.CAN_GET_CANDIDATES)
    def get(self, **kwargs):
        """
        Endpoints:
             i. GET /v1/candidates/:candidate_id/languages
            ii. GET /v1/candidates/:candidate_id/languages/:id
        Function will retrieve all of candidate's languages
        """
        # Authenticated user & candidate ID
        authed_user, candidate_id, language_id = request.user, kwargs['candidate_id'], kwargs.get('id')

        # Check if candidate exists & is web-hidden
        get_candidate_if_exists(candidate_id)

        # Candidate must belong to user's domain
        if not does_candidate_belong_to_users_domain(authed_user, candidate_id):
            raise ForbiddenError('Not authorized', custom_error.CANDIDATE_FORBIDDEN)

        language = None
        if language_id:  # Get specified candidate's language
            language = CandidateLanguage.get_by_id(language_id)
            """
            :type language:  CandidateLanguage
            """
            if not language:
                raise NotFoundError('Candidate language not found: {}'.format(language_id),
                                    custom_error.LANGUAGE_NOT_FOUND)
            if language.candidate_id != candidate_id:
                raise ForbiddenError('Not authorized', custom_error.LANGUAGE_FORBIDDEN)

        return {'candidate_languages': fetch_candidate_languages(candidate_id, language)}

    @require_all_roles(DomainRole.Roles.CAN_EDIT_CANDIDATES)
    def patch(self, **kwargs):
        """
        Endpoint:  PATCH /v1/candidates/:candidate_id/languages
        Function will update candidate's languages
        """
        # Authenticate user & Candidate ID
        authed_user, candidate_id = request.user, kwargs['candidate_id']

        # Check if candidate exists & is web-hidden
        get_candidate_if_exists(candidate_id)

        # Candidate must belong to user's domain
        if not does_candidate_belong_to_users_domain(authed_user, candidate_id):
            raise ForbiddenError('Not authorized', custom_error.CANDIDATE_FORBIDDEN)

        body_dict = get_json_if_exist(request)
        try:
            validate(instance=body_dict, schema=language_schema)
        except ValidationError as e:
            raise InvalidUsage('JSON schema validation error: {}'.format(e), custom_error.INVALID_INPUT)

        update_candidate_languages(candidate_id, body_dict['candidate_languages'], authed_user.id)
        db.session.commit()
        return '', 204

    @require_all_roles(DomainRole.Roles.CAN_DELETE_CANDIDATES)
    def delete(self, **kwargs):
        """
        Endpoints:
             i. DELETE /v1/candidates/:candidate_id/languages/:id
            ii. DELETE /v1/candidates/:candidate_id/languages
        :returns:
            - status code: 200
            - json body: {'language_ids': [int, int, ...]}
        """
        # Authenticated user, Candidate ID, and Language ID
        authed_user, candidate_id, language_id = request.user, kwargs['candidate_id'], kwargs.get('id')

        # Check if candidate exists & is web-hidden
        candidate = get_candidate_if_exists(candidate_id)

        # Candidate must belong to user's domain
        if not does_candidate_belong_to_users_domain(authed_user, candidate_id):
            raise ForbiddenError('Not authorized', custom_error.CANDIDATE_FORBIDDEN)

        if language_id:  # Delete specified candidate's language
            language = CandidateLanguage.get_by_id(language_id)
            """
            :type language:  CandidateLanguage
            """
            if not language:
                raise NotFoundError('Candidate language not found: {}'.format(language_id),
                                    custom_error.LANGUAGE_NOT_FOUND)
            if language.candidate_id != candidate_id:
                raise ForbiddenError('Not authorized', custom_error.LANGUAGE_FORBIDDEN)

            db.session.delete(language)
            db.session.commit()

        else:  # Delete all of candidate's languages
            candidate_languages = candidate.languages
            map(db.session.delete, candidate_languages)

        db.session.commit()
        return '', 204<|MERGE_RESOLUTION|>--- conflicted
+++ resolved
@@ -7,11 +7,8 @@
 # Standard libraries
 import logging
 import datetime
-<<<<<<< HEAD
 import pycountry
-=======
 import time as std_time
->>>>>>> 9d475e1a
 from time import time
 
 # Flask specific
@@ -352,11 +349,7 @@
                            'address': email.get('address'), 'is_default': email.get('is_default')}
                           for email in candidate_dict.get('emails')]
 
-<<<<<<< HEAD
-            added_datetime = isoformat_to_mysql_datetime(candidate_dict['added_datetime']) \
-=======
             added_datetime = DatetimeUtils.isoformat_to_mysql_datetime(candidate_dict['added_datetime']) \
->>>>>>> 9d475e1a
                 if candidate_dict.get('added_datetime') else None
 
             resp_dict = create_or_update_candidate_from_params(
