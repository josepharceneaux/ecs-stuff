"""
This file entails Candidate-restful-services for CRUD operations.
Notes:
    i. "optional-input" indicates that the resource can handle
    other specified inputs or no inputs (if not specified)
"""
# Standard libraries
import datetime
import json
import requests
import logging
import os
from datetime import date
from time import time

# Flask Specific
from flask import request
from flask_restful import Resource

# Validators
from candidate_service.modules.validators import is_user_permitted_to_archive_candidate

# JSON Schemas
from jsonschema import validate, FormatChecker, ValidationError
from redo import retry

# Activity Creation
from candidate_service.common.activity_service.activity_creator import TalentActivityManager
from candidate_service.common.models.misc import Activity

from candidate_service.candidate_app import logger
from candidate_service.common.error_handling import (
    ForbiddenError, InvalidUsage, NotFoundError, InternalServerError, ResourceNotFound
)
from candidate_service.common.models.associations import CandidateAreaOfInterest
from candidate_service.common.models.candidate import (
    Candidate, CandidateAddress, CandidateEducation, CandidateEducationDegree,
    CandidateEducationDegreeBullet, CandidateExperience, CandidateExperienceBullet,
    CandidateWorkPreference, CandidateEmail, CandidatePhone, CandidateMilitaryService,
    CandidatePreferredLocation, CandidateSkill, CandidateSocialNetwork, CandidateDevice,
    CandidateSubscriptionPreference, CandidatePhoto, CandidateSource,
    CandidateStatus
)
from candidate_service.common.models.db import db
from candidate_service.common.models.language import CandidateLanguage
from candidate_service.common.models.misc import AreaOfInterest, Frequency, CustomField, Product
from candidate_service.common.models.talent_pools_pipelines import TalentPipeline, TalentPool
from candidate_service.common.models.user import User, Permission
from candidate_service.common.talent_config_manager import TalentConfigKeys
from candidate_service.common.talent_config_manager import TalentEnvs
from candidate_service.common.utils.auth_utils import require_oauth, require_all_permissions
from candidate_service.common.utils.datetime_utils import DatetimeUtils
from candidate_service.common.utils.models_utils import to_json
from candidate_service.common.utils.validators import is_valid_email, is_country_code_valid, is_number
from candidate_service.custom_error_codes import CandidateCustomErrors as custom_error
from candidate_service.modules.api_calls import create_smartlist, create_campaign, create_campaign_send
from candidate_service.modules.candidate_engagement import calculate_candidate_engagement_score
from candidate_service.modules.json_schema import (
    candidates_resource_schema_post, candidates_resource_schema_patch, resource_schema_preferences,
    resource_schema_photos_post, resource_schema_photos_patch, language_schema,
)
from candidate_service.modules.talent_candidates import (
    fetch_candidate_info, get_candidate_id_from_email_if_exists_in_domain,
    create_or_update_candidate_from_params, fetch_candidate_views,
    add_candidate_view, fetch_candidate_subscription_preference,
    add_or_update_candidate_subs_preference, add_photos, update_photo,
    fetch_aggregated_candidate_views, update_total_months_experience, fetch_candidate_languages,
    add_languages, update_candidate_languages, CachedData
)
from candidate_service.modules.talent_cloud_search import upload_candidate_documents, delete_candidate_documents
from candidate_service.modules.talent_openweb import (
    match_candidate_from_openweb, convert_dice_candidate_dict_to_gt_candidate_dict,
    find_in_openweb_by_email
)
from candidate_service.modules.validators import (
    does_candidate_belong_to_users_domain, is_custom_field_authorized,
    is_area_of_interest_authorized, do_candidates_belong_to_users_domain,
    is_valid_email_client, get_json_if_exist, is_date_valid,
    get_json_data_if_validated, get_candidate_if_validated,
    authenticate_candidate_preference_request
)
from candidate_service.modules.contsants import ONE_SIGNAL_APP_ID, ONE_SIGNAL_REST_API_KEY
from onesignalsdk.one_signal_sdk import OneSignalSdk
from candidate_service.common.utils.handy_functions import normalize_value, time_me

from candidate_service.common.inter_service_calls.candidate_pool_service_calls import assert_smartlist_candidates
from candidate_service.common.utils.talent_s3 import sign_url_for_filepicker_bucket
from candidate_service.common.utils.candidate_utils import replace_tabs_with_spaces


class CandidatesResource(Resource):
    decorators = [require_oauth()]

    @require_all_permissions(Permission.PermissionNames.CAN_ADD_CANDIDATES)
    @time_me(logger=logger, api='candidates')
    def post(self, **kwargs):
        """
        Endpoint:  POST /v1/candidates
        Input: {'candidates': [CandidateObject, CandidateObject, ...]}

        Function Creates new candidate(s).

        Caveats:
             i. Requires a JSON dict containing a 'candidates'-key
                 and a-list-of-candidate-dict(s) as values
            ii. JSON dict must contain at least one CandidateObject.

        :return: {'candidates': [{'id': candidate_id}, {'id': candidate_id}, ...]}
        """
        # Validate and retrieve json data
        body_dict = get_json_data_if_validated(request, candidates_resource_schema_post)

        # Get authenticated user & user's domain ID
        authed_user = request.user
        domain_id = authed_user.domain_id

        candidates = body_dict.get('candidates')

        # Check if request body contains data for multiple candidates or not; yield: boolean
        multiple_candidates = len(candidates) > 1

        # Accumulate response errors when bypassing exceptions in bulk candidate creation
        response_errors = []

        # We need track which dict contained the erroneous data so that it will be passed in the next loop
        dict_position = set()

        # Input validations
        is_creating, is_updating, candidate_id = True, False, None
        all_cf_ids, all_aoi_ids = [], []
        all_email_addresses = []

        for position, candidate_dict_ in enumerate(candidates, start=1):
            try:
                # Some candidate data may have tabs that we must omit before creating candidate's profile
                candidate_dict_ = replace_tabs_with_spaces(candidate_dict_)
                email_addresses = []
                candidate_ids_from_candidate_email_obj = []
                email_addresses.extend(email.get('address') for email in candidate_dict_.get('emails') or [])

                # Strip, lower, and remove empty email addresses
                email_addresses = filter(None, map(normalize_value, email_addresses))

                # All email addresses must be valid emails
                if not all(map(is_valid_email, email_addresses)):
                    raise InvalidUsage('Invalid email address/format: {}'.format(email_addresses),
                                       error_code=custom_error.INVALID_EMAIL)

                all_email_addresses.extend(email.get('address') for email in candidate_dict_.get('emails') or [])

                candidate_email_objects = CandidateEmail.get_emails_in_domain(domain_id, email_addresses)
                for candidate_email_obj in candidate_email_objects:

                    # Cache candidate's email
                    CachedData.candidate_emails.append(candidate_email_obj)

                    candidate_id = candidate_email_obj.candidate_id

                    # We need to prevent duplicate creation in case candidate has multiple email addresses in db
                    candidate_ids_from_candidate_email_obj.append(candidate_id)
                    candidate = Candidate.get_by_id(candidate_id)

                    # Raise error if candidate is active and its email matches another candidate's email
                    if not candidate.is_archived and (candidate_email_obj not in CachedData.candidate_emails):
                        # Clear cached data
                        CachedData.candidate_emails = []

                        raise InvalidUsage('Candidate with email: {}, already exists'.format(candidate_email_obj.address),
                                           error_code=custom_error.CANDIDATE_ALREADY_EXISTS,
                                           additional_error_info={'id': candidate_id})

                    # Activate archived candidate if candidate is found
                    if candidate.is_archived:
                        candidate.is_archived = 0

                        # If candidate's is_archived had been false, it will be treated as an update
                        is_creating, is_updating = False, True

                    elif candidate_id in candidate_ids_from_candidate_email_obj:
                        continue

                # Provided source ID must be recognized & belong to candidate's domain
                source_id = candidate_dict_.get('source_id')
                if source_id:

                    candidate_source = CandidateSource.get(source_id)

                    if not candidate_source:
                        raise NotFoundError("Source ID ({}) not recognized", custom_error.SOURCE_NOT_FOUND)

                    if candidate_source and candidate_source.domain_id != domain_id:
                        raise ForbiddenError("Provided source ID ({source_id}) not "
                                             "recognized for candidate's domain (id = {domain_id})"
                                             .format(source_id=source_id, domain_id=domain_id),
                                             error_code=custom_error.INVALID_SOURCE_ID)

                source_product_id = candidate_dict_.get('source_product_id') or Product.WEB
                if source_product_id and \
                        (not is_number(source_product_id) or not Product.get_by_id(int(source_product_id))):
                    raise InvalidUsage("Provided source product id ({source_product_id}) not recognized".format(
                        source_product_id=source_product_id), error_code=custom_error.INVALID_SOURCE_PRODUCT_ID)

                candidate_dict_['source_product_id'] = int(source_product_id)

                for custom_field in candidate_dict_.get('custom_fields') or []:
                    custom_field_id = custom_field.get('custom_field_id')
                    if custom_field_id:
                        if not CustomField.get_by_id(_id=custom_field_id):
                            raise NotFoundError('Custom field not recognized: {}'.format(custom_field_id),
                                                custom_error.CUSTOM_FIELD_NOT_FOUND)
                    all_cf_ids.append(custom_field_id)

                for aoi in candidate_dict_.get('areas_of_interest') or []:
                    aoi_id = aoi.get('area_of_interest_id')
                    if aoi_id:
                        if not AreaOfInterest.get_by_id(_id=aoi_id):
                            raise NotFoundError('Area of interest not recognized: {}'.format(aoi_id),
                                                custom_error.AOI_NOT_FOUND)
                    all_aoi_ids.append(aoi_id)

                # to_date & from_date in military_service dict must be formatted properly
                for military_service in candidate_dict_.get('military_services') or []:
                    from_date, to_date = military_service.get('from_date'), military_service.get('to_date')
                    if from_date:
                        if not is_date_valid(date=from_date):
                            raise InvalidUsage("Military service's date must be in a date format",
                                               error_code=custom_error.MILITARY_INVALID_DATE)
                    elif to_date:
                        if not is_date_valid(date=to_date):
                            raise InvalidUsage("Military service's date must be in a date format",
                                               error_code=custom_error.MILITARY_INVALID_DATE)
                    country_code = (military_service.get('country_code') or '').upper()
                    if country_code:
                        if not is_country_code_valid(country_code):
                            raise InvalidUsage("Country code not recognized: {}".format(country_code))

                    # Name is a required field (must not be empty)
                    for tag in candidate_dict_.get('tags', []):
                        tag['name'] = tag['name'].strip().lower()  # remove whitespaces while validating
                        if not tag['name']:
                            raise InvalidUsage('Tag name is a required field', custom_error.MISSING_INPUT)

            except Exception as e:
                # If it's a bulk import, we want to ignore the individual candidate errors
                if multiple_candidates:
                    error_message = "Failed to create candidate. Error message: {}".format(e.message)
                    logger.info(error_message)
                    response_errors.append(dict(candidate_data=candidate_dict_, error_message=error_message))
                    dict_position.add(position)
                    continue
                else:
                    raise e

        # Custom fields must belong to user's domain
        if all_cf_ids:
            if not is_custom_field_authorized(domain_id, all_cf_ids):
                raise ForbiddenError("Unauthorized custom field IDs", custom_error.CUSTOM_FIELD_FORBIDDEN)

        # Areas of interest must belong to user's domain
        if all_aoi_ids:
            if not is_area_of_interest_authorized(domain_id, all_aoi_ids):
                raise ForbiddenError("Unauthorized area of interest IDs", custom_error.AOI_FORBIDDEN)

        created_candidate_ids = []
        for i, candidate_dict in enumerate(candidates, start=1):

            if i in dict_position:
                continue

            user_id = authed_user.id
            emails = [
                {
                    'label': (email.get('label') or '').strip(),
                    'address': email['address'].strip(),
                    'is_default': email.get('is_default')
                } for email in candidate_dict.get('emails') or []
            ] if all_email_addresses else None  # CandidateEmail object must only be created if email has an address

            added_datetime = DatetimeUtils.isoformat_to_mysql_datetime(candidate_dict['added_datetime']) \
                if candidate_dict.get('added_datetime') else None

            candidate_data = dict(
                user_id=user_id,
                is_creating=is_creating,
                is_updating=is_updating,
                candidate_id=candidate_id,
                first_name=candidate_dict.get('first_name'),
                middle_name=candidate_dict.get('middle_name'),
                last_name=candidate_dict.get('last_name'),
                formatted_name=candidate_dict.get('full_name'),
                status_id=candidate_dict.get('status_id') or CandidateStatus.DEFAULT_STATUS_ID,
                emails=emails,
                phones=candidate_dict.get('phones'),
                addresses=candidate_dict.get('addresses'),
                educations=candidate_dict.get('educations'),
                military_services=candidate_dict.get('military_services'),
                areas_of_interest=candidate_dict.get('areas_of_interest'),
                custom_fields=candidate_dict.get('custom_fields'),
                social_networks=candidate_dict.get('social_networks'),
                work_experiences=candidate_dict.get('work_experiences'),
                work_preference=candidate_dict.get('work_preference'),
                preferred_locations=candidate_dict.get('preferred_locations'),
                skills=candidate_dict.get('skills'),
                dice_social_profile_id=candidate_dict.get('openweb_id'),
                added_datetime=added_datetime,
                source_id=candidate_dict.get('source_id'),
                source_product_id=candidate_dict.get('source_product_id'),
                objective=candidate_dict.get('objective'),
                summary=candidate_dict.get('summary'),
                talent_pool_ids=candidate_dict.get('talent_pool_ids', {'add': [], 'delete': []}),
                resume_url=candidate_dict.get('resume_url'),
                resume_text=candidate_dict.get('resume_text'),
<<<<<<< HEAD
                tags=candidate_dict.get('tags', [])
=======
                title=candidate_dict.get('title')
>>>>>>> 1148d7fa
            )

            if multiple_candidates:
                try:
                    resp_dict = create_or_update_candidate_from_params(**candidate_data)
                    created_candidate_ids.append(resp_dict['candidate_id'])
                except Exception as e:
                    error_message = "Failed to create candidate. Error message: {}".format(e.message)
                    logger.info(error_message)
                    response_errors.append(dict(candidate_data=candidate_dict, error_message=error_message))
                    continue
            else:
                resp_dict = create_or_update_candidate_from_params(**candidate_data)
                created_candidate_ids.append(resp_dict['candidate_id'])
                tam = TalentActivityManager(db, activity_model=Activity,logger=logger)
                tam.create_activity({
                    'activity_params': {'username': authed_user.email,
                                        'formatted_name': candidate_data.get('formatted_name') or 'Unknown'},
                    'activity_type': 'CANDIDATE_CREATE_WEB',
                    'activity_type_id': Activity.MessageIds.CANDIDATE_CREATE_WEB,
                    'source_id': resp_dict['candidate_id'],
                    'source_table': 'candidate',
                    'user_id': user_id,
                })

        # Add candidates to cloud search
        upload_candidate_documents.delay(created_candidate_ids)

        return {
                   'candidates': [{'id': candidate_id} for candidate_id in created_candidate_ids],
                   'errors': response_errors
               }, requests.codes.CREATED

    @require_all_permissions(Permission.PermissionNames.CAN_EDIT_CANDIDATES)
    @time_me(logger=logger, api='candidates')
    def patch(self, **kwargs):
        """
        Endpoints:
             i. PATCH /v1/candidates
            ii. PATCH /v1/candidates/:id

        Function can update any of candidate(s)'s information.

        Caveats:
              i. Requires a JSON dict containing a 'candidates'-key and a-list-of-candidate-dict(s) as values
             ii. Each JSON dict must contain candidate's ID
            iii. To update any of candidate's fields, the field ID must be provided,
                 otherwise a new record will be added to the specified candidate
        Usage:
            >>> url = 'host/v1/candidates'
            >>> headers = {'Authorization': 'Bearer {access_token}', 'content-type': 'application/json'}
            >>> data =
                        {
                            'candidates': [
                                {
                                    'id': 4, 'objective': 'looking for new opportunity',
                                    'emails': [
                                        {'id': 546, 'address': 'updated.address@example.com'}
                                    ]
                                }
                            ]
                        }
            >>> requests.patch(url=url, headers=headers, data=json.dumps(data))
            <Response [200]>

        :return: {'candidates': [{'id': candidate_id}, {'id': candidate_id}, ...]}
        """
        # Validate and retrieve json data
        body_dict = get_json_data_if_validated(request, candidates_resource_schema_patch)

        # Get authenticated user & candidate ID
        authed_user, candidate_id_from_url = request.user, kwargs.get('id')

        domain_id = authed_user.domain_id

        # If candidate ID is provided via url, only one candidate update is permitted
        candidates = body_dict['candidates']
        if candidate_id_from_url and len(candidates) > 1:
            raise InvalidUsage(
                "Error: You requested an update for one candidate but provided data for multiple candidates.",
                custom_error.INVALID_USAGE
            )

        # ***** Input validations *****
        # If True, skip all validations & unnecessary db communications for candidates that must be archived
        skip = False
        all_cf_ids, all_aoi_ids = [], []
        archived_candidate_ids = []  # Aggregate candidate IDs that will be archived
        for _candidate_dict in candidates:

            # Some candidate data may have tabs that we must omit before creating candidate's profile
            _candidate_dict = replace_tabs_with_spaces(_candidate_dict)

            # Candidate ID must be provided in dict or in the url
            candidate_id = candidate_id_from_url or _candidate_dict.get('id')
            if not candidate_id:
                raise InvalidUsage("Candidate ID is required", custom_error.INVALID_USAGE)

            # Candidate must belong to user's domain
            if not does_candidate_belong_to_users_domain(authed_user, candidate_id):
                raise ForbiddenError("Not authorized", custom_error.CANDIDATE_FORBIDDEN)

            # Candidate ID must be recognized
            candidate = Candidate.get_by_id(candidate_id)
            if not candidate:
                raise NotFoundError('Candidate not found: {}'.format(candidate_id), custom_error.CANDIDATE_NOT_FOUND)

            # Archive candidate if requested
            archive_candidate = _candidate_dict.get('archive')
            if archive_candidate is True:
                if not is_user_permitted_to_archive_candidate(authed_user, candidate):
                    raise ForbiddenError(error_message="Only admins and candidate's owner may archive the candidate",
                                         error_code=custom_error.CANDIDATE_FORBIDDEN)
                candidate.is_archived = 1
                archived_candidate_ids.append(candidate_id)
                skip = True
            elif archive_candidate is False:
                if not is_user_permitted_to_archive_candidate(authed_user, candidate):
                    raise ForbiddenError(error_message="Only admins and candidate's owner may archive the candidate",
                                         error_code=custom_error.CANDIDATE_FORBIDDEN)
                candidate.is_archived = 0

            # No need to validate anything since candidate is archived
            if not skip:
                # Check if candidate is archived
                if candidate.is_archived:
                    raise NotFoundError('Candidate not found: {}'.format(candidate_id),
                                        custom_error.CANDIDATE_IS_ARCHIVED)

                # Emails' addresses must be properly formatted
                for emails in _candidate_dict.get('emails') or []:
                    if emails.get('address'):
                        if not is_valid_email(emails.get('address')):
                            raise InvalidUsage("Invalid email address/format", custom_error.INVALID_EMAIL)

                for custom_field in _candidate_dict.get('custom_fields') or []:
                    all_cf_ids.append(custom_field.get('custom_field_id'))

                for aoi in _candidate_dict.get('areas_of_interest') or []:
                    all_aoi_ids.append(aoi.get('area_of_interest_id'))

                # to_date & from_date in military_service dict must be formatted properly
                for military_service in _candidate_dict.get('military_services') or []:
                    from_date, to_date = military_service.get('from_date'), military_service.get('to_date')
                    if from_date:
                        if not is_date_valid(date=from_date):
                            raise InvalidUsage("Military service's date must be in a date format",
                                               error_code=custom_error.MILITARY_INVALID_DATE)
                    elif to_date:
                        if not is_date_valid(date=to_date):
                            raise InvalidUsage("Military service's date must be in a date format",
                                               error_code=custom_error.MILITARY_INVALID_DATE)

                # If source_id key is not provided, its value must default to empty string
                # this is because this API will treat NULL values as "delete the record"
                source_id = _candidate_dict.get('source_id', '')

                # Provided source ID must be recognized & belong to candidate's domain
                if source_id:

                    candidate_source = CandidateSource.get(source_id)

                    if not candidate_source:
                        raise NotFoundError("Source ID ({}) not recognized", custom_error.SOURCE_NOT_FOUND)

                    if candidate_source and candidate_source.domain_id != domain_id:
                        raise ForbiddenError("Provided source ID ({source_id}) not "
                                             "recognized for candidate's domain (id = {domain_id})"
                                             .format(source_id=source_id, domain_id=domain_id),
                                             error_code=custom_error.INVALID_SOURCE_ID)

                source_product_id = _candidate_dict.get('source_product_id')
                if source_product_id \
                        and (not is_number(source_product_id) or not Product.get_by_id(int(source_product_id))):
                    raise InvalidUsage("Provided source product id ({source_product_id}) not recognized".format(
                            source_product_id=source_product_id),  error_code=custom_error.INVALID_SOURCE_PRODUCT_ID)

                _candidate_dict['source_product_id'] = int(source_product_id) if source_product_id else None

        if skip:
            db.session.commit()
            # Update candidate's document in CS
            upload_candidate_documents.delay(archived_candidate_ids)
            return {'archived_candidates': archived_candidate_ids}, requests.codes.OK

        # Custom fields must belong to user's domain
        if all_cf_ids:
            if not is_custom_field_authorized(domain_id, all_cf_ids):
                raise ForbiddenError("Unauthorized custom field IDs", custom_error.CUSTOM_FIELD_FORBIDDEN)

        # Areas of interest must belong to user's domain
        if all_aoi_ids:
            if not is_area_of_interest_authorized(domain_id, all_aoi_ids):
                raise ForbiddenError("Unauthorized area of interest IDs", custom_error.AOI_FORBIDDEN)

        # Candidates must belong to user's domain
        list_of_candidate_ids = [_candidate_dict.get('id') for _candidate_dict in candidates]
        if not do_candidates_belong_to_users_domain(authed_user, list_of_candidate_ids):
            raise ForbiddenError('Not authorized', custom_error.CANDIDATE_FORBIDDEN)

        # Update candidate(s)
        updated_candidate_ids = []
        for candidate_dict in candidates:

            emails = candidate_dict.get('emails')
            if emails:
                emails = [{'id': email.get('id'), 'label': email.get('label'),
                           'address': email.get('address'), 'is_default': email.get('is_default')}
                          for email in candidate_dict.get('emails')]

            added_datetime = DatetimeUtils.isoformat_to_mysql_datetime(candidate_dict['added_datetime']) \
                if candidate_dict.get('added_datetime') else None

            """
            status_id, source_id, objective, summary, and resume_url will default to an empty-string
            if the keys are not provided in the request body. This is because NULL values for the
            aforementioned fields will be treated as "delete the record"
            """
            resp_dict = create_or_update_candidate_from_params(
                user_id=authed_user.id,
                is_updating=True,
                candidate_id=candidate_dict.get('id') or candidate_id_from_url,
                first_name=candidate_dict.get('first_name'),
                middle_name=candidate_dict.get('middle_name'),
                last_name=candidate_dict.get('last_name'),
                formatted_name=candidate_dict.get('full_name'),
                status_id=candidate_dict.get('status_id', ''),
                emails=emails,
                phones=candidate_dict.get('phones'),
                addresses=candidate_dict.get('addresses'),
                educations=candidate_dict.get('educations'),
                military_services=candidate_dict.get('military_services'),
                areas_of_interest=candidate_dict.get('areas_of_interest'),
                custom_fields=candidate_dict.get('custom_fields'),
                social_networks=candidate_dict.get('social_networks'),
                work_experiences=candidate_dict.get('work_experiences'),
                work_preference=candidate_dict.get('work_preference'),
                preferred_locations=candidate_dict.get('preferred_locations'),
                skills=candidate_dict.get('skills'),
                dice_social_profile_id=candidate_dict.get('openweb_id'),
                added_datetime=added_datetime,
                source_id=candidate_dict.get('source_id', ''),
                source_product_id=candidate_dict.get('source_product_id'),
                objective=candidate_dict.get('objective', ''),
                summary=candidate_dict.get('summary', ''),
                talent_pool_ids=candidate_dict.get('talent_pool_id', {'add': [], 'delete': []}),
                resume_url=candidate_dict.get('resume_url', ''),
                resume_text=candidate_dict.get('resume_text', ''),
                title=candidate_dict.get('title')
            )
            updated_candidate_ids.append(resp_dict['candidate_id'])

        # Update candidates in cloud search
        upload_candidate_documents.delay(updated_candidate_ids)
        return {'candidates': [{'id': updated_candidate_id} for updated_candidate_id in updated_candidate_ids]}

    @require_all_permissions(Permission.PermissionNames.CAN_DELETE_CANDIDATES)
    def delete(self, **kwargs):
        body_dict = request.get_json(silent=True)
        if body_dict:
            candidate_ids = body_dict.get('_candidate_ids')
            candidate_emails = body_dict.get('_candidate_emails')

            if candidate_emails:
                domain_candidates_from_email_addresses = Candidate.query.join(CandidateEmail).join(User).filter(
                    CandidateEmail.address.in_(candidate_emails)).filter(
                    User.domain_id == request.user.domain_id
                ).all()

                candidate_ids = [candidate.id for candidate in domain_candidates_from_email_addresses]

            # Candidate IDs must belong to user's domain
            if not do_candidates_belong_to_users_domain(request.user, candidate_ids):
                raise ForbiddenError('Not authorized', custom_error.CANDIDATE_FORBIDDEN)

            # http://docs.sqlalchemy.org/en/rel_1_0/orm/query.html#sqlalchemy.orm.query.Query.delete
            try:
                Candidate.query.filter(Candidate.id.in_(candidate_ids)).delete(synchronize_session=False)
                db.session.commit()

                # Delete candidate from cloud search
                delete_candidate_documents(candidate_ids)
                return '', requests.codes.NO_CONTENT
            except Exception as e:
                raise InternalServerError(error_message="Oops. Something went wrong: {}".format(e.message))


class CandidateResource(Resource):
    decorators = [require_oauth()]

    @require_all_permissions(Permission.PermissionNames.CAN_GET_CANDIDATES)
    def get(self, **kwargs):
        """
        Endpoints can do these operations:
            1. Fetch and return a candidate via two methods:
                I.  GET /v1/candidates/:id
                    Takes an integer as candidate's ID, retrieve from kwargs
                OR
                II. GET /v1/candidates/:email
                    Takes a valid email address, parsed from kwargs

        :return:    A dict of candidate info
        """
        start_time = time()

        # Get authenticated user
        authed_user = request.user

        # Either candidate_id or candidate_email must be provided
        candidate_id, candidate_email = kwargs.get('id'), kwargs.get('email')

        if candidate_email:
            # Email address must be valid
            if not is_valid_email(candidate_email):
                raise InvalidUsage("A valid email address is required", custom_error.INVALID_EMAIL)

            # Get candidate ID from candidate's email
            candidate_id = get_candidate_id_from_email_if_exists_in_domain(authed_user, candidate_email)

        # Check for candidate's existence and web-hidden status
        candidate = get_candidate_if_validated(authed_user, candidate_id)

        candidate_data_dict = fetch_candidate_info(candidate=candidate)
        candidate_data_dict['engagement_score'] = calculate_candidate_engagement_score(candidate_id)

        logger.info('BENCHMARK - candidate GET: {}'.format(time() - start_time))
        return {'candidate': candidate_data_dict}

    @require_all_permissions(Permission.PermissionNames.CAN_DELETE_CANDIDATES)
    def delete(self, **kwargs):
        """
        Endpoints can do these operations:
            1. Delete a candidate via two methods:
                I.  DELETE /v1/candidates/:id
                OR
                II. DELETE /v1/candidates/:email
        """
        # Get authenticated user
        authed_user = request.user
        candidate_id, candidate_email = kwargs.get('id'), kwargs.get('email')

        if candidate_email:
            # Email address must be valid
            if not is_valid_email(candidate_email):
                raise InvalidUsage("A valid email address is required", custom_error.INVALID_EMAIL)

            # Get candidate ID from candidate's email
            candidate_id = get_candidate_id_from_email_if_exists_in_domain(authed_user, candidate_email)

        # Check for candidate's existence and web-hidden status
        candidate = get_candidate_if_validated(authed_user, candidate_id)

        # Delete Candidate
        db.session.delete(candidate)
        db.session.commit()

        # Delete candidate from cloud search
        delete_candidate_documents([candidate_id])
        return '', 204


class CandidateAddressResource(Resource):
    decorators = [require_oauth()]

    @require_all_permissions(Permission.PermissionNames.CAN_EDIT_CANDIDATES)
    def delete(self, **kwargs):
        """
        Endpoints:
             i. DELETE /v1/candidates/:candidate_id/addresses
            ii. DELETE /v1/candidates/:candidate_id/addresses/:id
        Depending on the endpoint requested, function will delete all of Candidate's
        addresses or just a single one.
        """
        # Get authenticated user
        authed_user = request.user

        # Get candidate_id and address_id
        candidate_id, address_id = kwargs.get('candidate_id'), kwargs.get('id')

        # Check for candidate's existence and web-hidden status
        candidate = get_candidate_if_validated(authed_user, candidate_id)

        if address_id:  # Delete specified address
            candidate_address = CandidateAddress.get_by_id(_id=address_id)
            if not candidate_address:
                raise NotFoundError('Candidate address not found', custom_error.ADDRESS_NOT_FOUND)

            # Address must belong to Candidate
            if candidate_address.candidate_id != candidate_id:
                raise ForbiddenError('Not authorized', custom_error.ADDRESS_FORBIDDEN)

            db.session.delete(candidate_address)

        else:  # Delete all of candidate's addresses
            map(db.session.delete, candidate.addresses)

        db.session.commit()

        # Update cloud search
        upload_candidate_documents.delay([candidate_id])
        return '', 204


class CandidateAreaOfInterestResource(Resource):
    decorators = [require_oauth()]

    @require_all_permissions(Permission.PermissionNames.CAN_EDIT_CANDIDATES)
    def delete(self, **kwargs):
        """
        Endpoints:
             i. DELETE /v1/candidates/:candidate_id/areas_of_interest
            ii. DELETE /v1/candidates/:candidate_id/areas_of_interest/:id
        Depending on the endpoint requested, function will delete all of Candidate's
        areas of interest or just a single one.
        """
        # Get authenticated user
        authed_user = request.user

        # Get candidate_id and area_of_interest_id
        candidate_id, area_of_interest_id = kwargs['candidate_id'], kwargs.get('id')

        # Check for candidate's existence and web-hidden status
        candidate = get_candidate_if_validated(authed_user, candidate_id)

        # Prevent user from deleting area_of_interest of candidates outside of its domain
        if not is_area_of_interest_authorized(authed_user.domain_id, [area_of_interest_id]):
            raise ForbiddenError("Unauthorized area of interest IDs", custom_error.AOI_FORBIDDEN)

        if area_of_interest_id:  # Delete specified area of interest
            # Area of interest must be associated with candidate's CandidateAreaOfInterest
            candidate_aoi = CandidateAreaOfInterest.get_aoi(candidate_id, area_of_interest_id)
            if not candidate_aoi:
                raise ForbiddenError("Unauthorized area of interest IDs", custom_error.AOI_FORBIDDEN)

            # Delete CandidateAreaOfInterest
            db.session.delete(candidate_aoi)

        else:  # Delete all of Candidate's areas of interest
            domain_aois = AreaOfInterest.get_domain_areas_of_interest(authed_user.domain_id)
            areas_of_interest_ids = [aoi.id for aoi in domain_aois]
            for aoi_id in areas_of_interest_ids:
                candidate_aoi = CandidateAreaOfInterest.get_aoi(candidate_id, aoi_id)
                if candidate_aoi:
                    db.session.delete(candidate_aoi)

        db.session.commit()

        # Update cloud search
        upload_candidate_documents.delay([candidate_id])
        return '', 204


class CandidateEducationResource(Resource):
    decorators = [require_oauth()]

    @require_all_permissions(Permission.PermissionNames.CAN_EDIT_CANDIDATES)
    def delete(self, **kwargs):
        """
        Endpoints:
              i. DELETE /v1/candidates/:candidate_id/educations
             ii. DELETE /v1/candidates/:candidate_id/educations/:id
        Depending on the endpoint requested, function will delete all of Candidate's
        educations or just a single one.
        """
        # Get authenticated user
        authed_user = request.user

        # Get candidate_id and education_id
        candidate_id, education_id = kwargs.get('candidate_id'), kwargs.get('id')

        # Check for candidate's existence and web-hidden status
        candidate = get_candidate_if_validated(authed_user, candidate_id)

        if education_id:  # Delete specified Candidate's education
            can_education = CandidateEducation.get_by_id(_id=education_id)
            if not can_education:
                raise NotFoundError('Education not found', custom_error.EDUCATION_NOT_FOUND)

            # Education must belong to Candidate
            if can_education.candidate_id != candidate_id:
                raise ForbiddenError('Not authorized', custom_error.EDUCATION_FORBIDDEN)

            db.session.delete(can_education)

        else:  # Delete all of Candidate's educations
            map(db.session.delete, candidate.educations)

        db.session.commit()

        # Update cloud search
        upload_candidate_documents.delay([candidate_id])
        return '', 204


class CandidateEducationDegreeResource(Resource):
    decorators = [require_oauth()]

    @require_all_permissions(Permission.PermissionNames.CAN_EDIT_CANDIDATES)
    def delete(self, **kwargs):
        """
        Endpoints:
             i. DELETE /v1/candidates/:candidate_id/educations/:education_id/degrees
            ii. DELETE /v1/candidates/:candidate_id/educations/:education_id/degrees/:id
        Depending on the endpoint requested, function will delete all of Candidate's
        education-degrees or just a single one.
        """
        # Get authenticated user
        authed_user = request.user

        # Get candidate_id, education_id, and degree_id
        candidate_id, education_id = kwargs.get('candidate_id'), kwargs.get('education_id')
        degree_id = kwargs.get('id')

        # Check for candidate's existence and web-hidden status
        get_candidate_if_validated(authed_user, candidate_id)

        if degree_id:  # Delete specified degree
            # Verify that degree belongs to education, and education belongs to candidate
            candidate_degree = db.session.query(CandidateEducation).join(CandidateEducationDegree). \
                filter(CandidateEducation.candidate_id == candidate_id). \
                filter(CandidateEducationDegree.id == degree_id).first()
            if not candidate_degree:
                raise NotFoundError('Education degree not found', custom_error.DEGREE_NOT_FOUND)

            db.session.delete(candidate_degree)

        else:  # Delete all degrees
            education = CandidateEducation.get_by_id(_id=education_id)
            if not education:
                raise NotFoundError('Education not found', custom_error.EDUCATION_NOT_FOUND)

            # Education must belong to candidate
            if education.candidate_id != candidate_id:
                raise ForbiddenError('Not Authorized', custom_error.EDUCATION_FORBIDDEN)

            map(db.session.delete, education.degrees)

        db.session.commit()

        # Update cloud search
        upload_candidate_documents.delay([candidate_id])
        return '', 204


class CandidateEducationDegreeBulletResource(Resource):
    decorators = [require_oauth()]

    @require_all_permissions(Permission.PermissionNames.CAN_EDIT_CANDIDATES)
    def delete(self, **kwargs):
        """
        Endpoints:
             i. DELETE /v1/candidates/:candidate_id/educations/:education_id/degrees/:degree_id/bullets
            ii. DELETE /v1/candidates/:candidate_id/educations/:education_id/degrees/:degree_id/bullets/:id
        Depending on the endpoint requested, function will delete all of Candidate's
        education-degree-bullets or just a single one.
        """
        # Get authenticated user
        authed_user = request.user

        # Get required IDs
        candidate_id, education_id = kwargs.get('candidate_id'), kwargs.get('education_id')
        degree_id, bullet_id = kwargs.get('degree_id'), kwargs.get('id')

        # Check for candidate's existence and web-hidden status
        get_candidate_if_validated(authed_user, candidate_id)

        if bullet_id:  # Delete specified bullet
            # degree_bullet must belongs to degree; degree must belongs to education;
            # and education must belong to candidate
            candidate_degree_bullet = db.session.query(CandidateEducationDegreeBullet). \
                join(CandidateEducationDegree).join(CandidateEducation). \
                filter(CandidateEducation.candidate_id == candidate_id). \
                filter(CandidateEducation.id == education_id). \
                filter(CandidateEducationDegree.id == degree_id). \
                filter(CandidateEducationDegreeBullet.id == bullet_id).first()
            if not candidate_degree_bullet:
                raise NotFoundError('Degree bullet not found', custom_error.DEGREE_NOT_FOUND)

            db.session.delete(candidate_degree_bullet)

        else:  # Delete all bullets
            education = CandidateEducation.get_by_id(_id=education_id)
            if not education:
                raise NotFoundError('Candidate education not found', custom_error.EDUCATION_NOT_FOUND)

            # Education must belong to Candidate
            if education.candidate_id != candidate_id:
                raise ForbiddenError('Not authorized', custom_error.EDUCATION_FORBIDDEN)

            degree = db.session.query(CandidateEducationDegree).get(degree_id)
            if not degree:
                raise NotFoundError('Candidate education degree not found', custom_error.DEGREE_NOT_FOUND)

            degree_bullets = degree.bullets
            if not degree_bullets:
                raise NotFoundError(error_message='Candidate education degree bullet not found',
                                    error_code=custom_error.DEGREE_BULLET_NOT_FOUND)

            map(db.session.delete, degree_bullets)

        db.session.commit()

        # Update cloud search
        upload_candidate_documents.delay([candidate_id])
        return '', 204


class CandidateWorkExperienceResource(Resource):
    decorators = [require_oauth()]

    @require_all_permissions(Permission.PermissionNames.CAN_EDIT_CANDIDATES)
    def delete(self, **kwargs):
        """
        Resources:
             i. DELETE /v1/candidates/:candidate_id/work_experiences
            ii. DELETE /v1/candidates/:candidate_id/work_experiences/:id
        Depending on the endpoint requested, function will delete all of Candidate's
        work_experiences or just a single one.
        """
        # Get authenticated user
        authed_user = request.user

        # Get candidate_id and experience_id
        candidate_id, experience_id = kwargs['candidate_id'], kwargs.get('id')

        # Check for candidate's existence and web-hidden status
        candidate = get_candidate_if_validated(authed_user, candidate_id)

        if experience_id:  # Delete specified experience
            experience = CandidateExperience.get_by_id(experience_id)
            if not experience:
                raise NotFoundError('Candidate experience not found', custom_error.EXPERIENCE_NOT_FOUND)

            # Experience must belong to Candidate
            if experience.candidate_id != candidate_id:
                raise ForbiddenError('Not authorized', custom_error.EXPERIENCE_FORBIDDEN)

            db.session.delete(experience)
            update_total_months_experience(candidate, candidate_experience=experience, deleted=True)

        else:  # Delete all experiences
            map(db.session.delete, candidate.experiences)

            # Set Candidate's total_months_experience to 0
            candidate.total_months_experience = 0

        db.session.commit()

        # Update cloud search
        upload_candidate_documents.delay([candidate_id])
        return '', 204


class CandidateWorkExperienceBulletResource(Resource):
    decorators = [require_oauth()]

    @require_all_permissions(Permission.PermissionNames.CAN_EDIT_CANDIDATES)
    def delete(self, **kwargs):
        """
        Endpoints:
             i. DELETE /v1/candidates/:candidate_id/experiences/:experience_id/bullets
            ii. DELETE /v1/candidates/:candidate_id/experiences/:experience_id/bullets/:id
        Depending on the endpoint requested, function will delete all of Candidate's
        work_experience-bullets or just a single one.
        """
        # Get authenticated user
        authed_user = request.user

        # Get required IDs
        candidate_id, experience_id = kwargs.get('candidate_id'), kwargs.get('experience_id')
        bullet_id = kwargs.get('id')

        # Check for candidate's existence and web-hidden status
        get_candidate_if_validated(authed_user, candidate_id)

        if bullet_id:
            # Experience must belong to Candidate and bullet must belong to CandidateExperience
            bullet = db.session.query(CandidateExperienceBullet).join(CandidateExperience).join(Candidate). \
                filter(CandidateExperienceBullet.id == bullet_id). \
                filter(CandidateExperience.id == experience_id). \
                filter(CandidateExperience.candidate_id == candidate_id).first()
            if not bullet:
                raise NotFoundError(error_message='Candidate experience bullet not found',
                                    error_code=custom_error.EXPERIENCE_BULLET_NOT_FOUND)

            db.session.delete(bullet)

        else:  # Delete all bullets
            experience = CandidateExperience.get_by_id(_id=experience_id)
            if not experience:
                raise NotFoundError('Candidate experience not found', custom_error.EXPERIENCE_NOT_FOUND)

            # Experience must belong to Candidate
            if experience.candidate_id != candidate_id:
                raise ForbiddenError('Not authorized', custom_error.EXPERIENCE_FORBIDDEN)

            bullets = experience.bullets
            if not bullets:
                raise NotFoundError(error_message='Candidate experience bullet not found',
                                    error_code=custom_error.EXPERIENCE_BULLET_NOT_FOUND)

            map(db.session.delete, bullets)

        db.session.commit()

        # Update cloud search
        upload_candidate_documents.delay([candidate_id])
        return '', 204


class CandidateEmailResource(Resource):
    decorators = [require_oauth()]

    @require_all_permissions(Permission.PermissionNames.CAN_EDIT_CANDIDATES)
    def delete(self, **kwargs):
        """
        Endpoints:
             i. DELETE /v1/candidates/:candidate_id/emails
            ii. DELETE /v1/candidates/:candidate_id/emails/:id
        Depending on the endpoint requested, function will delete all of Candidate's
        emails or just a single one.
        """
        # Get authenticated user
        authed_user = request.user

        # Get candidate_id and email_id
        candidate_id, email_id = kwargs.get('candidate_id'), kwargs.get('id')

        # Check for candidate's existence and web-hidden status
        candidate = get_candidate_if_validated(authed_user, candidate_id)

        if email_id:  # Delete specified email
            email = CandidateEmail.get_by_id(_id=email_id)
            if not email:
                raise NotFoundError('Candidate email not found', custom_error.EMAIL_NOT_FOUND)

            # Email must belong to candidate
            if email.candidate_id != candidate_id:
                raise ForbiddenError('Not authorized', custom_error.EMAIL_FORBIDDEN)

            db.session.delete(email)

        else:  # Delete all of Candidate's emails
            map(db.session.delete, candidate.emails)

        db.session.commit()

        # Update cloud search
        upload_candidate_documents.delay([candidate_id])
        return '', 204


class CandidateMilitaryServiceResource(Resource):
    decorators = [require_oauth()]

    @require_all_permissions(Permission.PermissionNames.CAN_EDIT_CANDIDATES)
    def delete(self, **kwargs):
        """
        Endpoints:
             i. DELETE /v1/candidates/:candidate_id/military_services
            ii. DELETE /v1/candidates/:candidate_id/military_services/:id
        Depending on the endpoint requested, function will delete all of Candidate's
        military_services or just a single one.
        """
        # Get authenticated user
        authed_user = request.user

        # Get candidate_id and military_service_id
        candidate_id, military_service_id = kwargs.get('candidate_id'), kwargs.get('id')

        # Check for candidate's existence and web-hidden status
        candidate = get_candidate_if_validated(authed_user, candidate_id)

        if military_service_id:  # Delete specified military-service
            military_service = CandidateMilitaryService.get_by_id(_id=military_service_id)
            if not military_service:
                raise NotFoundError('Candidate military service not found', custom_error.MILITARY_NOT_FOUND)

            # CandidateMilitaryService must belong to Candidate
            if military_service.candidate_id != candidate_id:
                raise ForbiddenError('Not authorized', custom_error.MILITARY_FORBIDDEN)

            db.session.delete(military_service)

        else:  # Delete all of Candidate's military services
            map(db.session.delete, candidate.military_services)

        db.session.commit()

        # Update cloud search
        upload_candidate_documents.delay([candidate_id])
        return '', 204


class CandidatePhoneResource(Resource):
    decorators = [require_oauth()]

    @require_all_permissions(Permission.PermissionNames.CAN_EDIT_CANDIDATES)
    def delete(self, **kwargs):
        """
        Endpoints:
             i. DELETE /v1/candidates/:candidate_id/phones
            ii. DELETE /v1/candidates/:candidate_id/phones/:id
        Depending on the endpoint requested, function will delete all of Candidate's
        phones or just a single one.
        """
        # Get authenticated user
        authed_user = request.user

        # Get candidate_id and phone_id
        candidate_id, phone_id = kwargs.get('candidate_id'), kwargs.get('id')

        # Check for candidate's existence and web-hidden status
        candidate = get_candidate_if_validated(authed_user, candidate_id)

        if phone_id:  # Delete specified phone
            phone = CandidatePhone.get_by_id(_id=phone_id)
            if not phone:
                raise NotFoundError('Candidate phone not found', custom_error.PHONE_NOT_FOUND)

            # Phone must belong to Candidate
            if phone.candidate_id != candidate_id:
                raise ForbiddenError('Not authorized', custom_error.PHONE_FORBIDDEN)

            db.session.delete(phone)

        else:  # Delete all of Candidate's phones
            map(db.session.delete, candidate.phones)

        db.session.commit()

        # Update cloud search
        upload_candidate_documents.delay([candidate_id])
        return '', 204


class CandidatePreferredLocationResource(Resource):
    decorators = [require_oauth()]

    @require_all_permissions(Permission.PermissionNames.CAN_EDIT_CANDIDATES)
    def delete(self, **kwargs):
        """
        Endpoints:
             i. DELETE /v1/candidates/:candidate_id/preferred_locations
            ii. DELETE /v1/candidates/:candidate_id/preferred_locations/:id
        Depending on the endpoint requested, function will delete all of Candidate's
        preferred_locations or just a single one.
        """
        # Get authenticated user
        authed_user = request.user

        # Get candidate_id and preferred_location_id
        candidate_id, preferred_location_id = kwargs.get('candidate_id'), kwargs.get('id')

        # Check for candidate's existence and web-hidden status
        candidate = get_candidate_if_validated(authed_user, candidate_id)

        if preferred_location_id:  # Delete specified preferred location
            preferred_location = CandidatePreferredLocation.get_by_id(_id=preferred_location_id)
            if not preferred_location_id:
                raise NotFoundError(error_message='Candidate preferred location not found',
                                    error_code=custom_error.PREFERRED_LOCATION_NOT_FOUND)

            # Preferred location must belong to Candidate
            if preferred_location.candidate_id != candidate_id:
                raise ForbiddenError('Not authorized', custom_error.PREFERRED_LOCATION_FORBIDDEN)

            db.session.delete(preferred_location)

        else:  # Delete all of Candidate's preferred locations
            map(db.session.delete, candidate.preferred_locations)

        db.session.commit()

        # Update cloud search
        upload_candidate_documents.delay([candidate_id])
        return '', 204


class CandidateSkillResource(Resource):
    decorators = [require_oauth()]

    @require_all_permissions(Permission.PermissionNames.CAN_EDIT_CANDIDATES)
    def delete(self, **kwargs):
        """
        Endpoint:
             i. DELETE /v1/candidates/:candidate_id/skills
            ii. DELETE /v1/candidates/:candidate_id/skills/:id
        Depending on the endpoint requested, function will delete all of Candidate's
        skills or just a single one.
        """
        # Get authenticated user
        authed_user = request.user

        # Get candidate_id and work_preference_id
        candidate_id, skill_id = kwargs.get('candidate_id'), kwargs.get('id')

        # Check for candidate's existence and web-hidden status
        candidate = get_candidate_if_validated(authed_user, candidate_id)

        if skill_id:  # Delete specified skill
            # skill = CandidateSkill.get_by_id(_id=skill_id)
            skill = db.session.query(CandidateSkill).get(skill_id)
            if not skill:
                raise NotFoundError('Candidate skill not found', custom_error.SKILL_NOT_FOUND)

            # Skill must belong to Candidate
            if skill.candidate_id != candidate_id:
                raise ForbiddenError('Not authorized', custom_error.SKILL_FORBIDDEN)

            db.session.delete(skill)

        else:  # Delete all of Candidate's skills
            map(db.session.delete, candidate.skills)

        db.session.commit()

        # Update cloud search
        upload_candidate_documents.delay([candidate_id])
        return '', 204


class CandidateSocialNetworkResource(Resource):
    decorators = [require_oauth()]

    @require_all_permissions(Permission.PermissionNames.CAN_GET_CANDIDATES)
    def get(self, **kwargs):
        """
        check if social network url exists for user's domain
        :param args: ?url=xxx
        :return: candidate id if found, raise 404 else
        """
        auth_user = request.user
        social_network_url = request.args.get('url')
        social_network_canonicals = [social_network_url]
        url_protocol = 'https://' if 'https://' in social_network_url else 'http://'
        social_network_canonicals.append(social_network_url.replace(url_protocol, ''))
        social_network_canonicals.append(social_network_url.replace(url_protocol, 'https://' if url_protocol == 'http://' else 'http://'))

        if social_network_url:
            users_in_domain = [user.id for user in User.all_users_of_domain(domain_id=auth_user.domain_id)]

            candidate_query = db.session.query(Candidate).join(CandidateSocialNetwork)\
                .filter(CandidateSocialNetwork.social_profile_url.in_(social_network_canonicals),
                        Candidate.user_id.in_(users_in_domain))\
                .first()

            if candidate_query:
                return {"candidate_id": candidate_query.id}
            else:
                raise NotFoundError(error_message="Social network url not found for your domain")

        raise InvalidUsage(error_message="Valid social network profile is required")

    @require_all_permissions(Permission.PermissionNames.CAN_DELETE_CANDIDATE_SOCIAL_PROFILE)
    def delete(self, **kwargs):
        """
        Endpoint:
             i. DELETE /v1/candidates/:candidate_id/social_networks
            ii. DELETE /v1/candidates/:candidate_id/social_networks/:id
        Depending on the endpoint requested, function will delete all of Candidate's
        social_networks or just a single one.
        """
        # Get authenticated user
        authed_user = request.user

        # Get candidate_id and work_preference_id
        candidate_id, social_networks_id = kwargs.get('candidate_id'), kwargs.get('id')

        # Check for candidate's existence and web-hidden status
        candidate = get_candidate_if_validated(authed_user, candidate_id)

        if social_networks_id:  # Delete specified social network
            # social_network = CandidateSocialNetwork.get_by_id(_id=social_networks_id)
            social_network = db.session.query(CandidateSocialNetwork).get(social_networks_id)

            if not social_network:
                raise NotFoundError('Candidate social network not found',
                                    custom_error.SOCIAL_NETWORK_NOT_FOUND)

            # Social network must belong to Candidate
            if social_network.candidate_id != candidate_id:
                raise ForbiddenError('Not authorized', custom_error.SOCIAL_NETWORK_FORBIDDEN)

            db.session.delete(social_network)

        else:  # Delete all of Candidate's social networks
            map(db.session.delete, candidate.social_networks)

        db.session.commit()

        # Update cloud search
        upload_candidate_documents.delay([candidate_id])
        return '', 204


class CandidateWorkPreferenceResource(Resource):
    decorators = [require_oauth()]

    @require_all_permissions(Permission.PermissionNames.CAN_EDIT_CANDIDATES)
    def delete(self, **kwargs):
        """
        Resource:
             i. DELETE /v1/candidates/:candidate_id/work_preference
            ii. DELETE /v1/candidates/:candidate_id/work_preference/:id
        Function will delete Candidate's work_preference
        """
        # Get authenticated user
        authed_user, candidate_id = request.user, kwargs['candidate_id']

        # Check for candidate's existence and web-hidden status
        get_candidate_if_validated(authed_user, candidate_id)

        work_preference = CandidateWorkPreference.get_by_candidate_id(candidate_id)
        if not work_preference:
            raise NotFoundError('Candidate does not have a work preference', custom_error.WORK_PREF_NOT_FOUND)

        db.session.delete(work_preference)
        db.session.commit()

        # Update cloud search
        upload_candidate_documents.delay([candidate_id])
        return '', 204


class CandidateOpenWebResource(Resource):
    decorators = [require_oauth()]

    @require_all_permissions(Permission.PermissionNames.CAN_GET_CANDIDATES)
    def get(self, **kwargs):
        """
        Endpoint: GET /v1/candidates/openweb?url=http://...
        Function will return requested Candidate url, email from openweb endpoint
        """
        # Get authenticated user
        authed_user = request.user
        url, email, is_gt_candidate = request.args.get('url'), request.args.get('email'), None

        if url:
            is_gt_candidate, find_candidate = match_candidate_from_openweb(url, authed_user)
        elif email:
            is_gt_candidate, find_candidate = find_in_openweb_by_email(email)

        if is_gt_candidate:
            candidate = {'candidate': fetch_candidate_info(find_candidate)}

        else:
            try:
                candidate = {'candidate': convert_dice_candidate_dict_to_gt_candidate_dict(find_candidate, authed_user)}
            except Exception as e:
                logging.exception("Converting candidate from dice to gT went wrong")
                raise InvalidUsage(error_message=e.message)

        return candidate


class CandidateClientEmailCampaignResource(Resource):
    decorators = [require_oauth()]

    def post(self, **kwargs):
        """ POST /v1/candidates/client_email_campaigns
            input:
             {
                'candidates': [{candidateObject1}, {candidateObject2}, ...],
                'email_subject': 'Email Subject',
                'email_from': 'Samuel L. Jackson',
                'email_reply_to': 'amir@gettalent.com',
                'email_body_html': '<html><body>Email Body</body></html>',
                'email_body_text': 'Plaintext part of email goes here, if any',
                'email_client_id': int,
                'sent_datetime': datetime,
             }

        Function will create a list, email_campaign, email_campaign_send, and a url_conversion

        :return:    email-campaign-send objects for each candidate => [email_campaign_send]
        """
        authed_user = request.user
        body_dict = request.get_json(force=True)
        if not any(body_dict):
            raise InvalidUsage(error_message="JSON body cannot be empty.")

        candidates_list = body_dict.get('candidates')
        subject = body_dict.get('email_subject')
        # this is to handle the case if we get an email without subject, so that it does not cause the client email
        # campaign creation to fail. (This is in the case of the browser plugins).
        if not subject or subject.strip() == '':
            subject = 'No Subject'
        _from = body_dict.get('email_from')
        reply_to = body_dict.get('email_reply_to')
        body_html = body_dict.get('email_body_html')
        body_text = body_dict.get('email_body_text')
        email_client_id = body_dict.get('email_client_id')

        if not _from or not reply_to or not email_client_id or not candidates_list:
            raise InvalidUsage(error_message="Fields are missing.")

        if not isinstance(candidates_list, list):
            raise InvalidUsage(error_message="Candidates must be a list.")

        candidate_ids = [int(candidate['id']) for candidate in candidates_list]
        if not do_candidates_belong_to_users_domain(authed_user, candidate_ids):
            raise ForbiddenError(error_message="Candidates do not belong to logged-in user")

        email_client_name = is_valid_email_client(email_client_id)
        if not email_client_name:
            raise InvalidUsage(error_message="Email client is not supported.")

        campaign_name = 'Campaign %s %s' % (subject, email_client_name[0])
        list_name = 'List %s' % campaign_name

        # @XXX, @FIXME
        # we can't at this point loop through pipelines in cloudsearch just to get the candidate pipeline
        # so we created a pipeline called "gT Extensions Pipeline" that belong to getTalent domain.
        # the issue here is the user owner, not sure if we can create the pipeline under the current domain
        # and add new table field to hide it (then we will need to create a hidden pool).

        current_domain_users = [int(_user.id) for _user in db.session.query(User.id).filter_by(domain=request.user.domain).all()]

        talent_pipeline = db.session.query(TalentPipeline.id). \
            filter(TalentPipeline.name == "gT Extensions Pipeline",
                   TalentPipeline.user_id.in_(current_domain_users)).first()

        if not talent_pipeline:
            gt_talent_pool = db.session.query(TalentPool.id).\
                filter(TalentPool.domain_id == request.user.domain_id).first()

            if not gt_talent_pool:
                logger.warn("domain (%s) don't have any talent pools" % request.user.domain_id)
                raise InvalidUsage(error_message="Current domain don't have any talent pools")

            date_needed = date.today().replace(year=date.today().year + 10)

            talent_pipeline = TalentPipeline(name="gT Extensions Pipeline",
                                             description="Default talent pipeline for all extensions",
                                             positions=None,
                                             date_needed=date_needed,
                                             user_id=request.user.id,
                                             talent_pool_id=gt_talent_pool.id,
                                             search_params="")

            db.session.add(talent_pipeline)
            db.session.commit()

        if not talent_pipeline:
            logger.warn("Email Campaign is trying to send to candidate (%s) outside a pipeline" % candidate_ids[0])
            raise InvalidUsage(error_message="talent does not belong to pipeline")

        smartlist_object = {
            "name": list_name,
            "candidate_ids": candidate_ids,
            "talent_pipeline_id": talent_pipeline.id
        }

        create_smartlist_resp = create_smartlist(smartlist_object, request.headers.get('authorization'))
        if create_smartlist_resp.status_code != 201:
            return create_smartlist_resp.json(), create_smartlist_resp.status_code

        created_smartlist = create_smartlist_resp.json()
        if not created_smartlist or not created_smartlist.get('smartlist'):
            raise InternalServerError(error_message="Could not create smartlist")
        else:
            created_smartlist_id = created_smartlist.get('smartlist', {}).get('id')

        # Pool the Smartlist API to assert candidate(s) have been associated with smartlist
        error_message = 'Candidate(s) (id(s): %s) could not be found for smartlist(id:%s)' \
                        % (candidate_ids, created_smartlist_id)
        try:
            # timeout=60 is just an upper limit to poll the Smartlist API
            # (needed this for some tests, it shouldn't affect normal API flow)
            retry(assert_smartlist_candidates, sleeptime=3,  attempts=20, sleepscale=1,
                  retry_exceptions=(AssertionError,), args=(created_smartlist_id, len(candidate_ids),
                                                            request.headers.get('authorization')))

            logger.info('candidate_client_email_campaign:%s candidate(s) found for smartlist(id:%s)'
                        % (len(candidate_ids), created_smartlist_id))
        except AssertionError:
            raise InternalServerError(error_message)

        # create campaign
        email_campaign_object = {
            "name": campaign_name,
            "subject": subject,
            "from": _from,
            "reply_to": reply_to,
            "body_html": body_html,
            "body_text": body_text,
            "email_client_id": email_client_id,
            "frequency_id": Frequency.ONCE,
            "list_ids": [int(created_smartlist_id)]
        }
        email_campaign_created = create_campaign(email_campaign_object, request.headers.get('authorization'))
        if email_campaign_created.status_code != 201:
            return email_campaign_created.json(), email_campaign_created.status_code

        email_campaign_send_created = create_campaign_send(email_campaign_created.json().get('campaign').get('id'),
                                                           access_token=request.headers.get('authorization'))
        if not email_campaign_send_created.ok:
            return email_campaign_send_created.json(), email_campaign_send_created.status_code

        return email_campaign_send_created.json(), 201


class CandidateViewResource(Resource):
    decorators = [require_oauth()]

    @require_all_permissions(Permission.PermissionNames.CAN_GET_CANDIDATES)
    def post(self, **kwargs):
        """
        Endpoint:  POST /v1/candidates/:candidate_id/views
        Function will increment candidate's view counts
        """
        authed_user, candidate_id = request.user, kwargs['id']

        # Check for candidate's existence & web-hidden status
        get_candidate_if_validated(authed_user, candidate_id)

        add_candidate_view(user_id=authed_user.id, candidate_id=candidate_id)
        return '', 204

    @require_all_permissions(Permission.PermissionNames.CAN_GET_CANDIDATES)
    def get(self, **kwargs):
        """
        Endpoint:  GET /v1/candidates/:candidate_id/views
        Function will retrieve all view information pertaining to the requested Candidate
        """
        # Get authenticated user & candidate_id
        authed_user, candidate_id = request.user, kwargs['id']

        # Check for candidate's existence and web-hidden status
        get_candidate_if_validated(authed_user, candidate_id)

        request_vars = request.args
        aggregate_by = request_vars.get('aggregate_by')
        if aggregate_by:
            if 'user_id' in aggregate_by:
                views = fetch_aggregated_candidate_views(authed_user.domain_id, candidate_id)
                return {'aggregated_views': views}

        candidate_views = fetch_candidate_views(candidate_id)
        return {'candidate_views': [candidate_view for candidate_view in candidate_views]}


class CandidatePreferenceResource(Resource):
    decorators = [require_oauth(allow_candidate=True)]

    def get(self, **kwargs):
        """
        Endpoint: GET /v1/candidates/:id/preferences
        Function will return requested candidate's preference(s)
        """
        # Get candidate ID
        candidate_id = kwargs.get('id')
        authenticate_candidate_preference_request(request, kwargs.get('id'))

        candidate_subs_pref = fetch_candidate_subscription_preference(candidate_id=candidate_id)
        return {'candidate': {'id': candidate_id, 'subscription_preference': candidate_subs_pref}}

    def post(self, **kwargs):
        """
        Endpoint:  POST /v1/candidates/:id/preferences
        Function will create candidate's preference(s)
        input: {'frequency_id': 1}
        """
        candidate_id = kwargs.get('id')
        authenticate_candidate_preference_request(request, kwargs.get('id'))

        # Validate and retrieve json data
        body_dict = get_json_data_if_validated(request, resource_schema_preferences)

        # Frequency ID must be recognized
        frequency_id = body_dict.get('frequency_id')
        frequency_id = frequency_id if is_number(frequency_id) else None

        if frequency_id and not Frequency.get_by_id(_id=frequency_id):
            raise NotFoundError('Frequency ID not recognized: {}'.format(frequency_id))

        # Candidate cannot have more than one subscription preference
        if CandidateSubscriptionPreference.get_by_candidate_id(candidate_id):
            raise InvalidUsage('Candidate {} already has a subscription preference'.format(candidate_id),
                               custom_error.PREFERENCE_EXISTS)

        # Add candidate subscription preference
        add_or_update_candidate_subs_preference(candidate_id, frequency_id)

        # Update cloud search
        upload_candidate_documents.delay([candidate_id])
        return '', 204

    def put(self, **kwargs):
        """
        Endpoint:  PATCH /v1/candidates/:id/preferences
        Function will update candidate's subscription preference
        Input: {'frequency_id': 1}
        """
        # Get candidate ID
        candidate_id = kwargs.get('id')
        authenticate_candidate_preference_request(request, kwargs.get('id'))

        # Validate and retrieve json data
        body_dict = get_json_data_if_validated(request, resource_schema_preferences)

        # Frequency ID must be recognized
        frequency_id = body_dict.get('frequency_id')
        frequency_id = frequency_id if is_number(frequency_id) else None
        
        if frequency_id and not Frequency.get_by_id(_id=frequency_id):
            raise NotFoundError('Frequency ID not recognized: {}'.format(frequency_id))

        # Candidate must already have a subscription preference
        can_subs_pref = CandidateSubscriptionPreference.get_by_candidate_id(candidate_id)
        if not can_subs_pref:
            raise InvalidUsage('Candidate does not have a subscription preference.',
                               custom_error.NO_PREFERENCES)

        # Update candidate's subscription preference
        add_or_update_candidate_subs_preference(candidate_id, frequency_id, is_update=True)

        # Update cloud search
        upload_candidate_documents.delay([candidate_id])
        return '', 204

    def delete(self, **kwargs):
        """
        Endpoint:  DELETE /v1/candidates/:id/preferences
        Function will delete candidate's subscription preference
        """
        # Get candidate ID
        candidate_id = kwargs.get('id')
        authenticate_candidate_preference_request(request, kwargs.get('id'))

        candidate_subs_pref = CandidateSubscriptionPreference.get_by_candidate_id(candidate_id)
        if not candidate_subs_pref:
            raise NotFoundError(error_message='Candidate has no subscription preference',
                                error_code=custom_error.PREFERENCE_NOT_FOUND)

        db.session.delete(candidate_subs_pref)
        db.session.commit()

        # Update cloud search
        upload_candidate_documents.delay([candidate_id])
        return '', 204


class CandidateDeviceResource(Resource):
    decorators = [require_oauth()]

    def get(self, **kwargs):
        """
        Endpoint: GET /v1/candidates/:id/devices
        Function will return requested candidate's associated devices
        :Example:

            >>> import requests
            >>> headers = {'Authorization': 'Bearer <access_token>'}
            >>> candidate_id = 1
            >>> response = requests.get(CandidateApiUrl.DEVICES % candidate_id,
            >>>                          headers=headers)
        """
        # Get authenticated user & candidate ID
        authenticated_user, candidate_id = request.user, kwargs['id']

        # Ensure Candidate exists & is not web-hidden
        candidate = get_candidate_if_validated(authenticated_user, candidate_id)

        devices = candidate.devices.all()
        devices = [to_json(device) for device in devices]
        return {'devices': devices}

    def post(self, **kwargs):
        """
        Endpoint:  POST /v1/candidates/:id/devices
        Function will associate a device to a candidate.
        This endpoint is used to register a candidate's device with getTalent. Device id
        is a unique string given by OneSignal API. For more information about device id see
        https://documentation.onesignal.com/docs/website-sdk-api#getIdsAvailable

        :Example:

            >>> import json
            >>> import requests
            >>> headers = {
            >>>              'Authorization': 'Bearer <token>',
            >>>               'Content-Type': 'application/json'
            >>>           }
            >>> data = {
            >>>            "device_id": "56c1d574-237e-4a41-992e-c0094b6f2ded"
            >>>         }
            >>> data = json.dumps(data)
            >>> candidate_id = 268
            >>> response = requests.post(CandidateAPiUrl.DEVICES % candidate_id, data=data,
            >>>                          headers=headers)

        .. Response::

                {
                    "message": "Device registered successfully with candidate (id: 268)"
                }

        .. Status:: 200 (OK)
                    401 (Unauthorized to access getTalent)
                    403 (Can't add device for non existing candidate)
                    404 (ResourceNotFound)
                    500 (Internal Server Error)
        """
        # Get authenticated user & candidate ID
        authenticated_user, candidate_id = request.user, kwargs['id']

        # Ensure candidate exists & is not web-hidden
        candidate = get_candidate_if_validated(authenticated_user, candidate_id)

        data = get_json_if_exist(_request=request)
        one_signal_device_id = data.get('one_signal_device_id')
        if not one_signal_device_id:
            raise InvalidUsage('device_id is not given in post data')
        if os.getenv(TalentConfigKeys.ENV_KEY) == TalentEnvs.PROD:
            device = CandidateDevice.get_device_by_one_signal_id_and_domain_id(one_signal_device_id,
                                                                               authenticated_user.domain_id)
            if device:
                raise InvalidUsage('Given OneSignal Device id (%s) is already associated to a '
                                   'candidate in your domain')
        one_signal_client = OneSignalSdk(app_id=ONE_SIGNAL_APP_ID,
                                         user_auth_key=ONE_SIGNAL_REST_API_KEY)
        # Send a GET request to OneSignal API to confirm that this device id is valid
        response = one_signal_client.get_player(one_signal_device_id)
        if response.ok:
            candidate_device = CandidateDevice(candidate_id=candidate.id,
                                               one_signal_device_id=one_signal_device_id,
                                               registered_at_datetime=datetime.datetime.utcnow())

            CandidateDevice.save(candidate_device)

            return dict(message='Device (id: %s) registered successfully with candidate (id: %s)'
                                % (candidate_device.id, candidate.id)), 201
        else:
            # No device was found on OneSignal database.
            raise ResourceNotFound('Device is not registered with OneSignal with id %s' % one_signal_device_id)

    def delete(self, **kwargs):
        """
        Endpoint: DELETE /v1/candidates/:id/devices
        Function will delete requested candidate's associated device

        You have to pass device one_signal_id in request payload.
        :Example:
            >>> import json
            >>> import requests
            >>> candidate_id = 10
            >>> device_id = 'sad3232fedsagfewrq32323423dasdasd'
            >>> data = {
            >>>            'one_signal_device_id': device_id
            >>> }
            >>> data = json.dumps(data)
            >>> headers = {
            >>>             'Authorization': 'Bearer <token>',
            >>>             'Content-Type': 'application/json'
            >>> }
            >>> response = requests.delete(CandidateApiUrl.DEVICES % candidate_id, data=data,
            >>>                            headers=headers)

        .. Response::

                {
                    "message": "device (id: sad3232fedsagfewrq32323423dasdasd) has been deleted for candidate (id: 10)"
                }
        """
        # Get authenticated user & candidate ID
        authenticated_user, candidate_id = request.user, kwargs['id']

        # Ensure candidate exists & is not web-hidden
        get_candidate_if_validated(authenticated_user, candidate_id)

        data = get_json_if_exist(_request=request)
        one_signal_device_id = data.get('one_signal_device_id')
        if not one_signal_device_id:
            raise InvalidUsage('device_id is not given in post data')

        device = CandidateDevice.get_by_candidate_id_and_one_signal_device_id(candidate_id, one_signal_device_id)
        if not device:
            raise ResourceNotFound('Device not found with given OneSignalId (%s) and candidate_id (%s)'
                                   % (one_signal_device_id, candidate_id))
        db.session.delete(device)
        db.session.commit()

        return {'message': 'device (id: %s) has been deleted for candidate (id: %s)' % (device.id, candidate_id)}


class CandidatePhotosResource(Resource):
    decorators = [require_oauth()]

    @require_all_permissions(Permission.PermissionNames.CAN_ADD_CANDIDATES)
    def post(self, **kwargs):
        """
        Endpoint:  POST /v1/candidates/:id/photos
        Function will add candidate photo to db
        """
        # Get authenticated user
        authed_user, candidate_id = request.user, kwargs['candidate_id']

        # Check if candidate exists & is not web-hidden
        get_candidate_if_validated(authed_user, candidate_id)

        # Validate request body
        body_dict = get_json_if_exist(_request=request)
        try:
            validate(instance=body_dict, schema=resource_schema_photos_post, format_checker=FormatChecker())
        except ValidationError as e:
            raise InvalidUsage('JSON schema validation error: {}'.format(e),
                               error_code=custom_error.INVALID_INPUT)

        add_photos(candidate_id, body_dict['photos'])

        # Update cloud search
        upload_candidate_documents.delay([candidate_id])
        return '', 204

    @require_all_permissions(Permission.PermissionNames.CAN_GET_CANDIDATES)
    def get(self, **kwargs):
        """
        Endpoints:
           i.  GET /v1/candidates/:id/photos
          ii.  GET /v1/candidates/:candidate_id/photos/:id
        Function will return candidate photo(s) information
        """
        # Get authenticated user, candidate ID, and photo ID
        authed_user, candidate_id = request.user, kwargs['candidate_id']
        photo_id = kwargs.get('id')

        # Check if candidate exists & is web-hidden
        get_candidate_if_validated(authed_user, candidate_id)

        if photo_id:
            # Photo must be recognized
            photo = CandidatePhoto.get_by_id(_id=photo_id)
            """
            :type photo: CandidatePhoto
            """
            if not photo:
                raise NotFoundError('Candidate photo not found; photo-id: {}'.format(photo_id),
                                    error_code=custom_error.PHOTO_NOT_FOUND)

            # Photo must belong to candidate
            if photo.candidate_id != candidate_id:
                raise ForbiddenError('Not authorized', error_code=custom_error.PHOTO_FORBIDDEN)

            return {'candidate_photo': {
                'id': photo_id,
                'image_url': sign_url_for_filepicker_bucket(photo.image_url) if photo.image_url else None,
                'is_default': photo.is_default}
            }

        else:  # Get all of candidate's photos
            photos = CandidatePhoto.get_by_candidate_id(candidate_id=candidate_id)
            return {'candidate_photos': [
                {
                    'id': photo.id,
                    'image_url': sign_url_for_filepicker_bucket(photo.image_url) if photo.image_url else None,
                    'is_default': photo.is_default
                } for photo in photos]}

    @require_all_permissions(Permission.PermissionNames.CAN_EDIT_CANDIDATES)
    def patch(self, **kwargs):
        """
        Endpoint: PATCH /v1/candidates/:candidate_id/photos
        Function will update candidate's photos' information
        """
        # Get authenticated user, candidate ID, and photo ID
        authed_user, candidate_id = request.user, kwargs['candidate_id']

        # Check if candidate exists & is web-hidden
        get_candidate_if_validated(authed_user, candidate_id)

        # Validate request body
        body_dict = get_json_if_exist(_request=request)
        try:
            validate(instance=body_dict, schema=resource_schema_photos_patch)
        except ValidationError as e:
            raise InvalidUsage('JSON schema validation error: {}'.format(e),
                               error_code=custom_error.INVALID_INPUT)

        # Update candidate's photo
        photos = body_dict.get('photos')
        for photo_dict in photos:
            update_photo(candidate_id, authed_user.id, photo_dict)

        db.session.commit()

        # Update cloud search
        upload_candidate_documents.delay([candidate_id])
        return '', 204

    @require_all_permissions(Permission.PermissionNames.CAN_EDIT_CANDIDATES)
    def delete(self, **kwargs):
        """
        Endpoints:
             i.  DELETE /v1/candidates/:id/photos
            ii.  DELETE /v1/candidates/:candidate_id/photos/:id
        Function will delete candidate's photo(s) from database
        """
        # Get authenticated user, Candidate ID, and photo ID
        authed_user, candidate_id = request.user, kwargs['candidate_id']
        photo_id = kwargs.get('id')

        # Check if candidate exists & is web-hidden
        candidate = get_candidate_if_validated(authed_user, candidate_id)

        if photo_id:
            # Photo must already exist
            photo = CandidatePhoto.get_by_id(_id=photo_id)
            """
            :type photo: CandidatePhoto
            """
            if not photo:
                raise NotFoundError('Candidate photo not found; photo-id: {}'.format(photo_id),
                                    error_code=custom_error.PHOTO_NOT_FOUND)

            # Photo must belong to candidate
            if photo.candidate_id != candidate_id:
                raise ForbiddenError('Not authorized', error_code=custom_error.PHOTO_FORBIDDEN)

            db.session.delete(photo)

        else: # Delete all of candidate's photos
            map(db.session.delete, candidate.photos)

        db.session.commit()

        # Update cloud search
        upload_candidate_documents.delay([candidate_id])
        return '', 204


class CandidateLanguageResource(Resource):
    decorators = [require_oauth()]

    @require_all_permissions(Permission.PermissionNames.CAN_ADD_CANDIDATES)
    def post(self, **kwargs):
        """
        Endpoint:  POST /v1/candidates/:candidate_id/languages
        Function will create language(s) for requested candidate
        """
        # Get authenticated user & candidate ID
        authed_user, candidate_id = request.user, kwargs['candidate_id']

        # Check if candidate exists & is web-hidden
        get_candidate_if_validated(authed_user, candidate_id)

        body_dict = get_json_if_exist(request)
        try:
            validate(instance=body_dict, schema=language_schema)
        except ValidationError as e:
            raise InvalidUsage('JSON schema validation error: {}'.format(e), custom_error.INVALID_INPUT)

        add_languages(candidate_id=candidate_id, data=body_dict['candidate_languages'])
        db.session.commit()

        upload_candidate_documents.delay([candidate_id])
        return '', 204

    @require_all_permissions(Permission.PermissionNames.CAN_GET_CANDIDATES)
    def get(self, **kwargs):
        """
        Endpoints:
             i. GET /v1/candidates/:candidate_id/languages
            ii. GET /v1/candidates/:candidate_id/languages/:id
        Function will retrieve all of candidate's languages
        """
        # Get authenticated user & candidate ID
        authed_user, candidate_id, language_id = request.user, kwargs['candidate_id'], kwargs.get('id')

        # Check if candidate exists & is web-hidden
        get_candidate_if_validated(authed_user, candidate_id)

        language = None
        if language_id:  # Get specified candidate's language
            language = CandidateLanguage.get_by_id(language_id)
            """
            :type language:  CandidateLanguage
            """
            if not language:
                raise NotFoundError('Candidate language not found: {}'.format(language_id),
                                    custom_error.LANGUAGE_NOT_FOUND)
            if language.candidate_id != candidate_id:
                raise ForbiddenError('Not authorized', custom_error.LANGUAGE_FORBIDDEN)

        return {'candidate_languages': fetch_candidate_languages(candidate_id, language)}

    @require_all_permissions(Permission.PermissionNames.CAN_EDIT_CANDIDATES)
    def patch(self, **kwargs):
        """
        Endpoint:  PATCH /v1/candidates/:candidate_id/languages
        Function will update candidate's languages
        """
        # Get authenticated user & Candidate ID
        authed_user, candidate_id = request.user, kwargs['candidate_id']

        # Check if candidate exists & is web-hidden
        get_candidate_if_validated(authed_user, candidate_id)

        body_dict = get_json_if_exist(request)
        try:
            validate(instance=body_dict, schema=language_schema)
        except ValidationError as e:
            raise InvalidUsage('JSON schema validation error: {}'.format(e), custom_error.INVALID_INPUT)

        update_candidate_languages(candidate_id, body_dict['candidate_languages'], authed_user.id)
        db.session.commit()

        upload_candidate_documents.delay([candidate_id])
        return '', 204

    @require_all_permissions(Permission.PermissionNames.CAN_EDIT_CANDIDATES)
    def delete(self, **kwargs):
        """
        Endpoints:
             i. DELETE /v1/candidates/:candidate_id/languages/:id
            ii. DELETE /v1/candidates/:candidate_id/languages
        :returns:
            - status code: 200
            - json body: {'language_ids': [int, int, ...]}
        """
        # Get authenticated user, Candidate ID, and Language ID
        authed_user, candidate_id, language_id = request.user, kwargs['candidate_id'], kwargs.get('id')

        # Check if candidate exists & is web-hidden
        candidate = get_candidate_if_validated(authed_user, candidate_id)

        if language_id:  # Delete specified candidate's language
            language = CandidateLanguage.get_by_id(language_id)
            """
            :type language:  CandidateLanguage
            """
            if not language:
                raise NotFoundError('Candidate language not found: {}'.format(language_id),
                                    custom_error.LANGUAGE_NOT_FOUND)
            if language.candidate_id != candidate_id:
                raise ForbiddenError('Not authorized', custom_error.LANGUAGE_FORBIDDEN)

            db.session.delete(language)
            db.session.commit()

        else:  # Delete all of candidate's languages
            candidate_languages = candidate.languages
            map(db.session.delete, candidate_languages)

        db.session.commit()

        upload_candidate_documents.delay([candidate_id])
        return '', 204<|MERGE_RESOLUTION|>--- conflicted
+++ resolved
@@ -310,11 +310,8 @@
                 talent_pool_ids=candidate_dict.get('talent_pool_ids', {'add': [], 'delete': []}),
                 resume_url=candidate_dict.get('resume_url'),
                 resume_text=candidate_dict.get('resume_text'),
-<<<<<<< HEAD
-                tags=candidate_dict.get('tags', [])
-=======
+                tags=candidate_dict.get('tags', []),
                 title=candidate_dict.get('title')
->>>>>>> 1148d7fa
             )
 
             if multiple_candidates:
