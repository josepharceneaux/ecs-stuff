"""
This file entails Candidate-restful-services for CRUD operations
"""
# Flask specific
from flask import request
from flask_restful import Resource

# Database connection
from candidate_service.common.models.db import db

# Validators
from candidate_service.common.utils.validators import (is_number, is_valid_email)
from candidate_service.modules.validators import (
    does_candidate_belong_to_user, is_custom_field_authorized,
    is_area_of_interest_authorized, does_email_campaign_belong_to_domain,
    do_candidates_belong_to_user
)

# Decorators
from candidate_service.common.utils.auth_utils import require_oauth

# Error handling
from candidate_service.common.error_handling import ForbiddenError, InvalidUsage

# Models
from candidate_service.modules.talent_candidates import (
    fetch_candidate_info, get_candidate_id_from_candidate_email
)
from candidate_service.common.models.email_marketing import EmailCampaign

# Module
from candidate_service.modules.talent_candidates import (
    create_or_update_candidate_from_params, _delete_candidates
)


class CandidateResource(Resource):
    decorators = [require_oauth]

    def get(self, **kwargs):
        """
        Endpoints can do these operations:
            1. Fetch a candidate via two methods:
                I.  GET /v1/candidates/:id
                    Takes an integer as candidate's ID, parsed from kwargs
                OR
                II. GET /v1/candidates/:email
                    Takes a valid email address, parsed from kwargs
        :return:    A dict of candidate info
                    404 status if candidate is not found
        """
        # Authenticated user
        authed_user = request.user

        # Either candidate_id or candidate_email must be provided
        candidate_id, candidate_email = kwargs.get('id'), kwargs.get('email')
        if not candidate_id and not candidate_email:
            raise InvalidUsage(error_message="Candidate's ID or candidate's email is required")

        if candidate_id:
            # Candidate ID must be an integer
            if not is_number(candidate_id):
                raise InvalidUsage(error_message="Candidate ID must be an integer")

        elif candidate_email:
            # Email address must be valid
            if not is_valid_email(candidate_email):
                raise InvalidUsage(error_message="A valid email address is required")

            # Get candidate ID from candidate's email
            candidate_id = get_candidate_id_from_candidate_email(candidate_email)

        # Candidate must belong to user, and must be in the same domain as the user's domain
        if not does_candidate_belong_to_user(user_row=authed_user, candidate_id=candidate_id):
            raise ForbiddenError(error_message="Not authorized")

        candidate_data = fetch_candidate_info(candidate_id=candidate_id)
        if not candidate_data:
            raise ForbiddenError(error_message="Candidate not found")

        return {'candidate': candidate_data}

    def post(self, **kwargs):
        """
        POST /v1/candidates
        input: {'candidates': [candidateObject1, candidateObject2, ...]}
        Creates new candidate(s).
        Takes a JSON dict containing:
            - a candidates key and a list of candidate-object(s) as values
        Function only accepts JSON dict.
        JSON dict must contain candidate's email address(s).
        :return: {'candidates': [{'id': candidate_id}, {'id': candidate_id}, ...]}
        """
        # Authenticate user
        authed_user = request.user

        # Parse request body
        body_dict = request.get_json(force=True)
        if not any(body_dict):
            raise InvalidUsage(error_message="JSON body cannot be empty.")

        # Retrieve candidate object(s)
        list_of_candidate_dicts = body_dict.get('candidates') or [body_dict.get('candidate')]

        # list_of_candidate_dicts must be in a list
        if not isinstance(list_of_candidate_dicts, list):
            list_of_candidate_dicts = [list_of_candidate_dicts]

        # List of Candidate dicts must not be empty
        if not any(list_of_candidate_dicts):
            error_message = "Missing input: At least one Candidate-object is required for candidate creation"
            raise InvalidUsage(error_message=error_message)

        created_candidate_ids = []
        for candidate_dict in list_of_candidate_dicts:

            # Ensure emails list is provided
            if not candidate_dict.get('emails'):
                raise InvalidUsage(error_message="Email address is required for creating candidate")

            emails = [{'label': email.get('label'), 'address': email.get('address')}
                      for email in candidate_dict.get('emails')]
            # Email address is required for creating a candidate
            if not any(emails):
                raise InvalidUsage(error_message="Email address required")

            # Validate email addresses' format
            if filter(lambda email: not is_valid_email(email['address']), emails):
                raise InvalidUsage(error_message="Invalid email address/format")

            # Prevent user from adding custom field(s) to other domains
            custom_fields = candidate_dict.get('custom_fields', [])
            custom_field_ids = [custom_field.get('id') for custom_field in custom_fields]
            is_authorized = is_custom_field_authorized(custom_field_ids=custom_field_ids,
                                                       user_domain_id=authed_user.domain_id)
            if not is_authorized:
                raise ForbiddenError(error_message="Unauthorized custom field IDs")

            # Prevent user from adding area(s) of interest to other domains
            areas_of_interest = candidate_dict.get('areas_of_interest', [])
            area_of_interest_ids = [area_of_interest.get('id') for area_of_interest in areas_of_interest]
            is_authorized = is_area_of_interest_authorized(area_of_interest_ids=area_of_interest_ids,
                                                           user_domain_id=authed_user.domain_id)
            if not is_authorized:
                raise ForbiddenError(error_message="Unauthorized area of interest IDs")

            # TODO: Validate all input formats and existence
            user_id = authed_user.id
            addresses = candidate_dict.get('addresses')
            first_name = candidate_dict.get('first_name')
            last_name = candidate_dict.get('last_name')
            full_name = candidate_dict.get('full_name')
            status_id = body_dict.get('status_id')
            phones = candidate_dict.get('phones')
            educations = candidate_dict.get('educations')
            military_services = candidate_dict.get('military_services')
            social_networks = candidate_dict.get('social_networks')
            work_experiences = candidate_dict.get('work_experiences')
            work_preference = candidate_dict.get('work_preference')
            preferred_locations = candidate_dict.get('preferred_locations')
            skills = candidate_dict.get('skills')
            dice_social_profile_id = body_dict.get('openweb_id')
            dice_profile_id=body_dict.get('dice_profile_id')

            resp_dict = create_or_update_candidate_from_params(
                user_id=user_id,
                is_creating=True,
                first_name=first_name,
                last_name=last_name,
                formatted_name=full_name,
                status_id=status_id,
                emails=emails,
                phones=phones,
                addresses=addresses,
                educations=educations,
                military_services=military_services,
                areas_of_interest=areas_of_interest,
                custom_fields=custom_fields,
                social_networks=social_networks,
                work_experiences=work_experiences,
                work_preference=work_preference,
                preferred_locations=preferred_locations,
                skills=skills,
                dice_social_profile_id=dice_social_profile_id,
                dice_profile_id=dice_profile_id
            )
            created_candidate_ids.append(resp_dict['candidate_id'])

        return {'candidates': [{'id': candidate_id} for candidate_id in created_candidate_ids]}, 201

    def patch(self, **kwargs):
        """
        Function can update candidate(s).
<<<<<<< HEAD
=======

>>>>>>> 7a206efa
        Takes a JSON dict containing:
            - a candidates key and a list of candidate-object(s) as values
        Function only accepts JSON dict.
        JSON dict must contain candidate's ID.
<<<<<<< HEAD
=======

>>>>>>> 7a206efa
        :return: {'candidates': [{'id': candidate_id}, {'id': candidate_id}, ...]}
        """
        # Authenticated user
        authed_user = request.user

        # Parse request body
        body_dict = request.get_json(force=True)
        if not any(body_dict):
            raise InvalidUsage(error_message="JSON body cannot be empty.")

        # Retrieve candidate object(s)
        list_of_candidate_dicts = body_dict.get('candidates') or [body_dict.get('candidate')]

        # list_of_candidate_dicts must be in a list
        if not isinstance(list_of_candidate_dicts, list):
            list_of_candidate_dicts = [list_of_candidate_dicts]

        # List of Candidate dicts must not be empty
        if not any(list_of_candidate_dicts):
            error_message = "Missing input: At least one Candidate-object is required for candidate creation"
            raise InvalidUsage(error_message=error_message)

        updated_candidate_ids = []
        for candidate_dict in list_of_candidate_dicts:

            emails = candidate_dict.get('emails') # TODO: validate emails and format
            if emails:
                emails = [{'id': email.get('id'), 'label': email.get('label'), 'address': email.get('address')}
                          for email in candidate_dict.get('emails')]

                # Validate email addresses' format
                if filter(lambda email: not is_valid_email(email['address']), emails):
                    raise InvalidUsage(error_message="Invalid email address/format")

            # Prevent user from updating custom field(s) from other domains
            custom_fields = candidate_dict.get('custom_fields', [])
            custom_field_ids = [custom_field.get('id') for custom_field in custom_fields]
            is_authorized = is_custom_field_authorized(custom_field_ids=custom_field_ids,
                                                       user_domain_id=authed_user.domain_id)
            if not is_authorized:
                raise ForbiddenError(error_message="Unauthorized custom field IDs")

            # Retrieve areas_of_interest
            areas_of_interest = candidate_dict.get('areas_of_interest', [])
            area_of_interest_ids = [area_of_interest.get('id') for area_of_interest in areas_of_interest]

            # If AreaOfInterest ID is not provided, assume it needs to be created
            if not any(area_of_interest_ids):
                pass

            # Prevent user from updating area(s) of interest from other domains
            is_authorized = is_area_of_interest_authorized(authed_user.domain_id, area_of_interest_ids)
            if not is_authorized:
                raise ForbiddenError(error_message="Unauthorized area of interest IDs")

            # TODO: Validate all input formats and existence
            user_id = authed_user.id
            candidate_id = candidate_dict.get('id')
            addresses = candidate_dict.get('addresses')
            first_name = candidate_dict.get('first_name')
            last_name = candidate_dict.get('last_name')
            full_name = candidate_dict.get('full_name')
            status_id = body_dict.get('status_id')
            phones = candidate_dict.get('phones')
            educations = candidate_dict.get('educations')
            military_services = candidate_dict.get('military_services')
            social_networks = candidate_dict.get('social_networks')
            work_experiences = candidate_dict.get('work_experiences')
            work_preference = candidate_dict.get('work_preference')
            preferred_locations = candidate_dict.get('preferred_locations')
            skills = candidate_dict.get('skills')
            dice_social_profile_id = body_dict.get('openweb_id')
            dice_profile_id=body_dict.get('dice_profile_id')

            resp_dict = create_or_update_candidate_from_params(
                user_id=user_id,
                is_updating=True,
                candidate_id=candidate_id,
                first_name=first_name,
                last_name=last_name,
                formatted_name=full_name,
                status_id=status_id,
                emails=emails,
                phones=phones,
                addresses=addresses,
                educations=educations,
                military_services=military_services,
                areas_of_interest=areas_of_interest,
                custom_fields=custom_fields,
                social_networks=social_networks,
                work_experiences=work_experiences,
                work_preference=work_preference,
                preferred_locations=preferred_locations,
                skills=skills,
                dice_social_profile_id=dice_social_profile_id,
                dice_profile_id=dice_profile_id
            )
            updated_candidate_ids.append(resp_dict['candidate_id'])

        return {'candidates': [{'id': updated_candidate_id} for updated_candidate_id in updated_candidate_ids]}

    def delete(self, **kwargs):
        """
        Function will delete candidate objects from CloudSearch and database.
<<<<<<< HEAD
        Caveats:
        - Only candidate's owner can delete candidate.
        - Candidate must be in the same domain as authed_user
=======

        Caveats:
        - Only candidate's owner can delete candidate.
        - Candidate must be in the same domain as authed_user

>>>>>>> 7a206efa
        :return: {'candidates': [{'id': candidate_id}, {'id': candidate_id}, ...]}
        """
        # Authenticate user
        authed_user = request.user

        # Parse the request body
        body_dict = request.get_json(force=True)
        if not any(body_dict):
            raise InvalidUsage(error_message="JSON body cannot be empty.")

        # Candidate objects
        candidates = body_dict.get('candidates')

        # Candidate object(s) must be in a list
        if not isinstance(candidates, list):
            error_message = "Unacceptable input: Candidate object(s) must be in a list."
            raise InvalidUsage(error_message=error_message)

        # Candidate id(s) required
        if filter(lambda candidate_dict: 'id' not in candidate_dict, candidates):
            raise InvalidUsage(error_message="Missing input: Candidate ID(s) required.")

        # Candidate ID(s) & source_product_id
        candidate_ids = [candidate_dict['id'] for candidate_dict in candidates]
        source_product_id = body_dict.get('source_product_id', 0)

        # All IDs must be integer
        if filter(lambda candidate_id: not is_number(candidate_id), candidate_ids):
            raise InvalidUsage(error_message="Candidate ID must be an integer.")

        # Prevent user from deleting candidate(s) outside of its domain; or other user's candidates
        is_authorized = do_candidates_belong_to_user(authed_user, candidate_ids)
        if not is_authorized:
            raise ForbiddenError(error_message="Not authorized")

        # Delete Candidate(s) from CloudSearch & database
        _delete_candidates(candidate_ids=candidate_ids, user_id=authed_user.id,
                           source_product_id=source_product_id)

        return {'candidates': [{'id': candidate_id} for candidate_id in candidate_ids]}


class CandidateEmailCampaignResource(Resource):
    decorators = [require_oauth]

    def get(self, **kwargs):
        """
        Fetch and return all EmailCampaignSend objects sent to a known candidate.
            GET /v1/candidates/<int:id>/email_campaigns/<int:email_campaign_id>/email_campaign_sends
            - This requires an email_campaign_id & a candidate_id
            - Email campaign must belong to the candidate & candidate must belong to the logged in user.
        :return: A list of EmailCampaignSend object(s)
        """
        authed_user = request.user
        candidate_id = kwargs.get('id')
        email_campaign_id = kwargs.get('email_campaign_id')
        if not candidate_id or not email_campaign_id:
            raise InvalidUsage(error_message="Candidate ID and email campaign ID are required")

        # Candidate must belong to user & email campaign must belong to user's domain
        validate_1 = does_candidate_belong_to_user(user_row=authed_user, candidate_id=candidate_id)
        validate_2 = does_email_campaign_belong_to_domain(user_row=authed_user)
        if not validate_1 or not validate_2:
            raise ForbiddenError(error_message="Not authorized")

        email_campaign = db.session.query(EmailCampaign).get(email_campaign_id)

        # Get all email_campaign_send objects of the requested candidate
        from candidate_service.modules.talent_candidates import retrieve_email_campaign_send
        email_campaign_send_rows = retrieve_email_campaign_send(email_campaign, candidate_id)

        return {'email_campaign_sends': email_campaign_send_rows}<|MERGE_RESOLUTION|>--- conflicted
+++ resolved
@@ -191,18 +191,12 @@
     def patch(self, **kwargs):
         """
         Function can update candidate(s).
-<<<<<<< HEAD
-=======
-
->>>>>>> 7a206efa
+
         Takes a JSON dict containing:
             - a candidates key and a list of candidate-object(s) as values
         Function only accepts JSON dict.
         JSON dict must contain candidate's ID.
-<<<<<<< HEAD
-=======
-
->>>>>>> 7a206efa
+
         :return: {'candidates': [{'id': candidate_id}, {'id': candidate_id}, ...]}
         """
         # Authenticated user
@@ -307,17 +301,11 @@
     def delete(self, **kwargs):
         """
         Function will delete candidate objects from CloudSearch and database.
-<<<<<<< HEAD
+
         Caveats:
         - Only candidate's owner can delete candidate.
         - Candidate must be in the same domain as authed_user
-=======
-
-        Caveats:
-        - Only candidate's owner can delete candidate.
-        - Candidate must be in the same domain as authed_user
-
->>>>>>> 7a206efa
+
         :return: {'candidates': [{'id': candidate_id}, {'id': candidate_id}, ...]}
         """
         # Authenticate user
