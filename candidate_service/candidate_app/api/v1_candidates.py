--- conflicted
+++ resolved
@@ -1114,38 +1114,6 @@
             candidate_edit for candidate_edit in candidate_edits]}}
 
 
-<<<<<<< HEAD
-# class CandidateEmailCampaignResource(Resource):
-#     decorators = [require_oauth()]
-#
-#     def get(self, **kwargs):
-#         """
-#         Fetch and return all EmailCampaignSend objects sent to a known candidate.
-#             GET /v1/candidates/<int:id>/email_campaigns/<int:email_campaign_id>/email_campaign_sends
-#             - This requires an email_campaign_id & a candidate_id
-#             - Email campaign must belong to the candidate & candidate must belong to the logged in user.
-#         :return: A list of EmailCampaignSend object(s)
-#         """
-#         authed_user = request.user
-#         candidate_id = kwargs.get('id')
-#         email_campaign_id = kwargs.get('email_campaign_id')
-#         if not candidate_id or not email_campaign_id:
-#             raise InvalidUsage(error_message="Candidate ID and email campaign ID are required")
-#
-#         # Candidate must belong to user & email campaign must belong to user's domain
-#         validate_1 = does_candidate_belong_to_user(user_row=authed_user, candidate_id=candidate_id)
-#         validate_2 = does_email_campaign_belong_to_domain(user_row=authed_user)
-#         if not validate_1 or not validate_2:
-#             raise ForbiddenError(error_message="Not authorized")
-#
-#         email_campaign = db.session.query(EmailCampaign).get(email_campaign_id)
-#
-#         # Get all email_campaign_send objects of the requested candidate
-#         from candidate_service.modules.talent_candidates import retrieve_email_campaign_send
-#         email_campaign_send_rows = retrieve_email_campaign_send(email_campaign, candidate_id)
-#
-#         return {'email_campaign_sends': email_campaign_send_rows}
-=======
 class CandidateOpenWebResource(Resource):
     decorators = [require_oauth]
 
@@ -1163,4 +1131,3 @@
             return {'candidate': candiate}
         else:
             raise NotFoundError(error_message="Candidate not found")
->>>>>>> 675477df
