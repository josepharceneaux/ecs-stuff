"""
This file entails Candidate-restful-services for CRUD operations.
Notes:
    i. "optional-input" indicates that the resource can handle
    other specified inputs or no inputs (if not specified)
"""
# Standard libraries
import logging, datetime, os, requests, json
from time import time
from datetime import date

# Third Party
from redo import retry
from _mysql_exceptions import OperationalError

# Flask specific
from flask import request
from flask_restful import Resource
from sqlalchemy import text

from candidate_service.candidate_app import logger

# Database connection
from candidate_service.common.models.db import db

# Validators

from candidate_service.common.talent_config_manager import TalentConfigKeys
from candidate_service.common.talent_config_manager import TalentEnvs
from candidate_service.common.utils.models_utils import to_json
from candidate_service.common.utils.validators import is_valid_email, is_country_code_valid, is_number
from candidate_service.modules.validators import (
    does_candidate_belong_to_users_domain, is_custom_field_authorized,
    is_area_of_interest_authorized, do_candidates_belong_to_users_domain,
    is_valid_email_client, get_json_if_exist, is_date_valid,
    get_json_data_if_validated, get_candidate_if_validated
)

# JSON Schemas
from candidate_service.modules.json_schema import (
    candidates_resource_schema_post, candidates_resource_schema_patch, resource_schema_preferences,
    resource_schema_photos_post, resource_schema_photos_patch, language_schema,
)
from jsonschema import validate, FormatChecker, ValidationError
from candidate_service.common.utils.datetime_utils import DatetimeUtils

# Decorators
from candidate_service.common.utils.auth_utils import require_oauth, require_all_permissions

# Error handling
from candidate_service.common.error_handling import (
    ForbiddenError, InvalidUsage, NotFoundError, InternalServerError, ResourceNotFound
)
from candidate_service.custom_error_codes import CandidateCustomErrors as custom_error

# Models
from candidate_service.common.models.candidate import (
    Candidate, CandidateAddress, CandidateEducation, CandidateEducationDegree,
    CandidateEducationDegreeBullet, CandidateExperience, CandidateExperienceBullet,
    CandidateWorkPreference, CandidateEmail, CandidatePhone, CandidateMilitaryService,
    CandidatePreferredLocation, CandidateSkill, CandidateSocialNetwork, CandidateDevice,
    CandidateSubscriptionPreference, CandidatePhoto, CandidateSource,
    CandidateStatus
)
from candidate_service.common.models.language import CandidateLanguage
from candidate_service.common.models.misc import AreaOfInterest, Frequency, CustomField
from candidate_service.common.models.talent_pools_pipelines import TalentPipeline, TalentPool
from candidate_service.common.models.associations import CandidateAreaOfInterest
from candidate_service.common.models.user import User, Permission

# Module
from candidate_service.modules.talent_candidates import (
    fetch_candidate_info, get_candidate_id_from_email_if_exists_in_domain,
    create_or_update_candidate_from_params, fetch_candidate_edits, fetch_candidate_views,
    add_candidate_view, fetch_candidate_subscription_preference,
    add_or_update_candidate_subs_preference, add_photos, update_photo,
    fetch_aggregated_candidate_views, update_total_months_experience, fetch_candidate_languages,
    add_languages, update_candidate_languages, CachedData
)
from candidate_service.modules.candidate_engagement import calculate_candidate_engagement_score
from candidate_service.modules.api_calls import create_smartlist, create_campaign, create_campaign_send
from candidate_service.modules.talent_cloud_search import upload_candidate_documents, delete_candidate_documents
from candidate_service.modules.talent_openweb import (
    match_candidate_from_openweb, convert_dice_candidate_dict_to_gt_candidate_dict,
    find_in_openweb_by_email
)
from candidate_service.modules.contsants import ONE_SIGNAL_APP_ID, ONE_SIGNAL_REST_API_KEY
from onesignalsdk.one_signal_sdk import OneSignalSdk
from candidate_service.common.utils.handy_functions import normalize_value

from candidate_service.common.inter_service_calls.candidate_pool_service_calls import assert_smartlist_candidates


class CandidatesResource(Resource):
    decorators = [require_oauth()]

    @require_all_permissions(Permission.PermissionNames.CAN_ADD_CANDIDATES)
    def post(self):
        """
        Endpoint:  POST /v1/candidates
        Input: {'candidates': [CandidateObject, CandidateObject, ...]}

        Function Creates new candidate(s).

        Caveats:
             i. Requires a JSON dict containing a 'candidates'-key
                 and a-list-of-candidate-dict(s) as values
            ii. JSON dict must contain at least one CandidateObject.

        :return: {'candidates': [{'id': candidate_id}, {'id': candidate_id}, ...]}
        """
        start_time = time()

        # Validate and retrieve json data
        body_dict = get_json_data_if_validated(request, candidates_resource_schema_post)

        # Get authenticated user & user's domain ID
        authed_user = request.user
        domain_id = authed_user.domain_id

        candidates = body_dict.get('candidates')

        # Check if request body contains data for multiple candidates or not; yield: boolean
        multiple_candidates = len(candidates) > 1

        # Accumulate response errors when bypassing exceptions in bulk candidate creation
        response_errors = []

        # We need track which dict contained the erroneous data so that it will be passed in the next loop
        dict_position = set()

        # Input validations
        is_creating, is_updating, candidate_id = True, False, None
        all_cf_ids, all_aoi_ids = [], []
        all_email_addresses = []

        for position, candidate_dict_ in enumerate(candidates, start=1):
            try:
                email_addresses = []

                candidate_ids_from_candidate_email_obj = []

                email_addresses.extend(email.get('address') for email in candidate_dict_.get('emails') or [])

                # Strip, lower, and remove empty email addresses
                email_addresses = filter(None, map(normalize_value, email_addresses))

                # All email addresses must be valid emails
                if not all(map(is_valid_email, email_addresses)):
                    raise InvalidUsage('Invalid email address/format: {}'.format(email_addresses),
                                       error_code=custom_error.INVALID_EMAIL)

                all_email_addresses.extend(email.get('address') for email in candidate_dict_.get('emails') or [])

                candidate_email_objects = CandidateEmail.get_emails_in_domain(domain_id, email_addresses)
                for candidate_email_obj in candidate_email_objects:

                    # Cache candidate's email
                    CachedData.candidate_emails.append(candidate_email_obj)

                    candidate_id = candidate_email_obj.candidate_id

                    # We need to prevent duplicate creation in case candidate has multiple email addresses in db
                    candidate_ids_from_candidate_email_obj.append(candidate_id)
                    candidate = Candidate.get_by_id(candidate_id)

                    # Raise error if candidate is not hidden and its email matches another candidate's email
                    if not candidate.is_web_hidden and (candidate_email_obj not in CachedData.candidate_emails):
                        # Clear cached data
                        CachedData.candidate_emails = []

                        raise InvalidUsage('Candidate with email: {}, already exists'.format(candidate_email_obj.address),
                                           error_code=custom_error.CANDIDATE_ALREADY_EXISTS,
                                           additional_error_info={'id': candidate_id})

                    # Un-hide candidate from web, if found
                    if candidate.is_web_hidden:
                        candidate.is_web_hidden = 0

                        # If candidate's web-hidden is set to false, it will be treated as an update
                        is_creating, is_updating = False, True

                    elif candidate_id in candidate_ids_from_candidate_email_obj:
                        continue

                # Provided source ID must be recognized & belong to candidate's domain
                source_id = candidate_dict_.get('source_id')
                if source_id:

                    candidate_source = CandidateSource.get(source_id)

                    if not candidate_source:
                        raise NotFoundError("Source ID ({}) not recognized", custom_error.SOURCE_NOT_FOUND)

                    if candidate_source and candidate_source.domain_id != domain_id:
                        raise ForbiddenError("Provided source ID ({source_id}) not "
                                             "recognized for candidate's domain (id = {domain_id})"
                                             .format(source_id=source_id, domain_id=domain_id),
                                             error_code=custom_error.INVALID_SOURCE_ID)

                source_product_id = candidate_dict_.get('source_product_id', 2)
                if source_product_id and (not is_number(source_product_id) or int(source_product_id) not in (1, 2, 3, 4)):
                    raise InvalidUsage("Provided source product id ({source_product_id}) not recognized".format(
                            source_product_id=source_product_id),  error_code=custom_error.INVALID_SOURCE_PRODUCT_ID)

                candidate_dict_['source_product_id'] = int(source_product_id)

                for custom_field in candidate_dict_.get('custom_fields') or []:
                    custom_field_id = custom_field.get('custom_field_id')
                    if custom_field_id:
                        if not CustomField.get_by_id(_id=custom_field_id):
                            raise NotFoundError('Custom field not recognized: {}'.format(custom_field_id),
                                                custom_error.CUSTOM_FIELD_NOT_FOUND)
                    all_cf_ids.append(custom_field_id)

                for aoi in candidate_dict_.get('areas_of_interest') or []:
                    aoi_id = aoi.get('area_of_interest_id')
                    if aoi_id:
                        if not AreaOfInterest.get_by_id(_id=aoi_id):
                            raise NotFoundError('Area of interest not recognized: {}'.format(aoi_id),
                                                custom_error.AOI_NOT_FOUND)
                    all_aoi_ids.append(aoi_id)

                # to_date & from_date in military_service dict must be formatted properly
                for military_service in candidate_dict_.get('military_services') or []:
                    from_date, to_date = military_service.get('from_date'), military_service.get('to_date')
                    if from_date:
                        if not is_date_valid(date=from_date):
                            raise InvalidUsage("Military service's date must be in a date format",
                                               error_code=custom_error.MILITARY_INVALID_DATE)
                    elif to_date:
                        if not is_date_valid(date=to_date):
                            raise InvalidUsage("Military service's date must be in a date format",
                                               error_code=custom_error.MILITARY_INVALID_DATE)
                    country_code = military_service['country_code'].upper() if military_service.get('country_code') else None
                    if country_code:
                        if not is_country_code_valid(country_code):
                            raise InvalidUsage("Country code not recognized: {}".format(country_code))
            except Exception as e:
                # If it's a bulk import, we want to ignore the individual candidate errors
                if multiple_candidates:
                    error_message = "Failed to create candidate. Error message: {}".format(e.message)
                    logger.info(error_message)
                    response_errors.append(dict(candidate_data=candidate_dict_, error_message=error_message))
                    dict_position.add(position)
                    continue
                else:
                    raise e

        # Custom fields must belong to user's domain
        if all_cf_ids:
            if not is_custom_field_authorized(domain_id, all_cf_ids):
                raise ForbiddenError("Unauthorized custom field IDs", custom_error.CUSTOM_FIELD_FORBIDDEN)

        # Areas of interest must belong to user's domain
        if all_aoi_ids:
            if not is_area_of_interest_authorized(domain_id, all_aoi_ids):
                raise ForbiddenError("Unauthorized area of interest IDs", custom_error.AOI_FORBIDDEN)

        created_candidate_ids = []
        for i, candidate_dict in enumerate(candidates, start=1):

            if i in dict_position:
                continue

            user_id = authed_user.id
            emails = [
                {
                    'label': (email.get('label') or '').strip(),
                    'address': email['address'].strip(),
                    'is_default': email.get('is_default')
                } for email in candidate_dict.get('emails') or []
            ] if all_email_addresses else None  # CandidateEmail object must only be created if email has an address

            added_datetime = DatetimeUtils.isoformat_to_mysql_datetime(candidate_dict['added_datetime']) \
                if candidate_dict.get('added_datetime') else None

            candidate_data = dict(
                user_id=user_id,
                is_creating=is_creating,
                is_updating=is_updating,
                candidate_id=candidate_id,
                first_name=candidate_dict.get('first_name'),
                middle_name=candidate_dict.get('middle_name'),
                last_name=candidate_dict.get('last_name'),
                formatted_name=candidate_dict.get('full_name'),
                status_id=candidate_dict.get('status_id') or CandidateStatus.DEFAULT_STATUS_ID,
                emails=emails,
                phones=candidate_dict.get('phones'),
                addresses=candidate_dict.get('addresses'),
                educations=candidate_dict.get('educations'),
                military_services=candidate_dict.get('military_services'),
                areas_of_interest=candidate_dict.get('areas_of_interest'),
                custom_fields=candidate_dict.get('custom_fields'),
                social_networks=candidate_dict.get('social_networks'),
                work_experiences=candidate_dict.get('work_experiences'),
                work_preference=candidate_dict.get('work_preference'),
                preferred_locations=candidate_dict.get('preferred_locations'),
                skills=candidate_dict.get('skills'),
                dice_social_profile_id=candidate_dict.get('openweb_id'),
                dice_profile_id=candidate_dict.get('dice_profile_id'),
                added_datetime=added_datetime,
                source_id=candidate_dict.get('source_id'),
                source_product_id=candidate_dict.get('source_product_id'),
                objective=candidate_dict.get('objective'),
                summary=candidate_dict.get('summary'),
                talent_pool_ids=candidate_dict.get('talent_pool_ids', {'add': [], 'delete': []}),
                resume_url=candidate_dict.get('resume_url')
            )

            if multiple_candidates:
                try:
                    resp_dict = create_or_update_candidate_from_params(**candidate_data)
                    created_candidate_ids.append(resp_dict['candidate_id'])
                except Exception as e:
                    error_message = "Failed to create candidate. Error message: {}".format(e.message)
                    logger.info(error_message)
                    response_errors.append(dict(candidate_data=candidate_dict, error_message=error_message))
                    continue
            else:
                resp_dict = create_or_update_candidate_from_params(**candidate_data)
                created_candidate_ids.append(resp_dict['candidate_id'])

        # Add candidates to cloud search
        upload_candidate_documents.delay(created_candidate_ids)

        logger.info('BENCHMARK - candidate POST: \nuser_id: {user_id}\ndomain_id: {domain_id}\ntime: {t}'.
                    format(user_id=authed_user.id, domain_id=authed_user.domain_id, t=time() - start_time))

        return {
                   'candidates': [{'id': candidate_id} for candidate_id in created_candidate_ids],
                   'errors': response_errors
               }, requests.codes.CREATED

    @require_all_permissions(Permission.PermissionNames.CAN_EDIT_CANDIDATES)
    def patch(self, **kwargs):
        """
        Endpoints:
             i. PATCH /v1/candidates
            ii. PATCH /v1/candidates/:id

        Function can update any of candidate(s)'s information.

        Caveats:
              i. Requires a JSON dict containing a 'candidates'-key and a-list-of-candidate-dict(s) as values
             ii. Each JSON dict must contain candidate's ID
            iii. To update any of candidate's fields, the field ID must be provided,
                 otherwise a new record will be added to the specified candidate
        Usage:
            >>> url = 'host/v1/candidates'
            >>> headers = {'Authorization': 'Bearer {access_token}', 'content-type': 'application/json'}
            >>> data =
                        {
                            'candidates': [
                                {
                                    'id': 4, 'objective': 'looking for new opportunity',
                                    'emails': [
                                        {'id': 546, 'address': 'updated.address@example.com'}
                                    ]
                                }
                            ]
                        }
            >>> requests.patch(url=url, headers=headers, data=json.dumps(data))
            <Response [200]>

        :return: {'candidates': [{'id': candidate_id}, {'id': candidate_id}, ...]}
        """
        start_time = time()

        # Validate and retrieve json data
        body_dict = get_json_data_if_validated(request, candidates_resource_schema_patch)

        # Get authenticated user & candidate ID
        authed_user, candidate_id_from_url = request.user, kwargs.get('id')

        domain_id = authed_user.domain_id

        # If candidate ID is provided via url, only one candidate update is permitted
        candidates = body_dict['candidates']
        if candidate_id_from_url and len(candidates) > 1:
            raise InvalidUsage(
                "Error: You requested an update for one candidate but provided data for multiple candidates.",
                custom_error.INVALID_USAGE)

        # Input validations
        skip = False  # If True, skip all validations & unnecessary db communications for candidates that must be hidden
        all_cf_ids, all_aoi_ids = [], []
        hidden_candidate_ids = []  # Aggregate candidate IDs that will be hidden
        for _candidate_dict in candidates:

            # Candidate ID must be provided in json dict or in the url
            candidate_id = candidate_id_from_url or _candidate_dict.get('id')
            if not candidate_id:
                raise InvalidUsage("Candidate ID is required", custom_error.INVALID_USAGE)

            # Candidate must belong to user's domain
            if not does_candidate_belong_to_users_domain(authed_user, candidate_id):
                raise ForbiddenError("Not authorized", custom_error.CANDIDATE_FORBIDDEN)

            # Check for candidate's existence
            candidate = Candidate.get_by_id(candidate_id)
            if not candidate:
                raise NotFoundError('Candidate not found: {}'.format(candidate_id), custom_error.CANDIDATE_NOT_FOUND)

            # Hide or un-hide candidate if requested
            hide_candidate = _candidate_dict.get('hide')
            if hide_candidate is True:
                candidate.is_web_hidden = 1
                hidden_candidate_ids.append(candidate_id)
                skip = True
            else:  # json-schema will only allow True or False
                candidate.is_web_hidden = 0

            # No need to validate anything since candidate is set to hidden
            if not skip:
                # Check if candidate is web-hidden
                if candidate.is_web_hidden:
                    raise NotFoundError('Candidate not found: {}'.format(candidate_id),
                                        custom_error.CANDIDATE_IS_HIDDEN)

                # Emails' addresses must be properly formatted
                for emails in _candidate_dict.get('emails') or []:
                    if emails.get('address'):
                        if not is_valid_email(emails.get('address')):
                            raise InvalidUsage("Invalid email address/format", custom_error.INVALID_EMAIL)

                for custom_field in _candidate_dict.get('custom_fields') or []:
                    all_cf_ids.append(custom_field.get('custom_field_id'))

                for aoi in _candidate_dict.get('areas_of_interest') or []:
                    all_aoi_ids.append(aoi.get('area_of_interest_id'))

                # to_date & from_date in military_service dict must be formatted properly
                for military_service in _candidate_dict.get('military_services') or []:
                    from_date, to_date = military_service.get('from_date'), military_service.get('to_date')
                    if from_date:
                        if not is_date_valid(date=from_date):
                            raise InvalidUsage("Military service's date must be in a date format",
                                               error_code=custom_error.MILITARY_INVALID_DATE)
                    elif to_date:
                        if not is_date_valid(date=to_date):
                            raise InvalidUsage("Military service's date must be in a date format",
                                               error_code=custom_error.MILITARY_INVALID_DATE)

            # If source_id key is not provided, its value must default to empty string
            # this is because this API will treat NULL values as "delete the record"
            source_id = _candidate_dict.get('source_id', '')

            # Provided source ID must be recognized & belong to candidate's domain
            if source_id:

                candidate_source = CandidateSource.get(source_id)

                if not candidate_source:
                    raise NotFoundError("Source ID ({}) not recognized", custom_error.SOURCE_NOT_FOUND)

                if candidate_source and candidate_source.domain_id != domain_id:
                    raise ForbiddenError("Provided source ID ({source_id}) not "
                                         "recognized for candidate's domain (id = {domain_id})"
                                         .format(source_id=source_id, domain_id=domain_id),
                                         error_code=custom_error.INVALID_SOURCE_ID)

            source_product_id = _candidate_dict.get('source_product_id')
            if source_product_id and (not is_number(source_product_id) or int(source_product_id) not in (1, 2, 3, 4)):
                raise InvalidUsage("Provided source product id ({source_product_id}) not recognized".format(
                        source_product_id=source_product_id),  error_code=custom_error.INVALID_SOURCE_PRODUCT_ID)

            _candidate_dict['source_product_id'] = int(source_product_id) if source_product_id else None

        if skip:
            db.session.commit()
            # Delete candidate from CS when set to hidden
            delete_candidate_documents(hidden_candidate_ids)
            return {'hidden_candidate_ids': hidden_candidate_ids}, requests.codes.OK

        # Custom fields must belong to user's domain
        if all_cf_ids:
            if not is_custom_field_authorized(domain_id, all_cf_ids):
                raise ForbiddenError("Unauthorized custom field IDs", custom_error.CUSTOM_FIELD_FORBIDDEN)

        # Areas of interest must belong to user's domain
        if all_aoi_ids:
            if not is_area_of_interest_authorized(domain_id, all_aoi_ids):
                raise ForbiddenError("Unauthorized area of interest IDs", custom_error.AOI_FORBIDDEN)

        # Candidates must belong to user's domain
        list_of_candidate_ids = [_candidate_dict.get('id') for _candidate_dict in candidates]
        if not do_candidates_belong_to_users_domain(authed_user, list_of_candidate_ids):
            raise ForbiddenError('Not authorized', custom_error.CANDIDATE_FORBIDDEN)

        # Update candidate(s)
        updated_candidate_ids = []
        for candidate_dict in candidates:

            emails = candidate_dict.get('emails')
            if emails:
                emails = [{'id': email.get('id'), 'label': email.get('label'),
                           'address': email.get('address'), 'is_default': email.get('is_default')}
                          for email in candidate_dict.get('emails')]

            added_datetime = DatetimeUtils.isoformat_to_mysql_datetime(candidate_dict['added_datetime']) \
                if candidate_dict.get('added_datetime') else None

            """
            status_id, source_id, objective, summary, and resume_url will default to an empty-string
            if the keys are not provided in the request body. This is because NULL values for the
            aforementioned fields will be treated as "delete the record"
            """
            resp_dict = create_or_update_candidate_from_params(
                user_id=authed_user.id,
                is_updating=True,
                candidate_id=candidate_dict.get('id') or candidate_id_from_url,
                first_name=candidate_dict.get('first_name'),
                middle_name=candidate_dict.get('middle_name'),
                last_name=candidate_dict.get('last_name'),
                formatted_name=candidate_dict.get('full_name'),
                status_id=candidate_dict.get('status_id', ''),
                emails=emails,
                phones=candidate_dict.get('phones'),
                addresses=candidate_dict.get('addresses'),
                educations=candidate_dict.get('educations'),
                military_services=candidate_dict.get('military_services'),
                areas_of_interest=candidate_dict.get('areas_of_interest'),
                custom_fields=candidate_dict.get('custom_fields'),
                social_networks=candidate_dict.get('social_networks'),
                work_experiences=candidate_dict.get('work_experiences'),
                work_preference=candidate_dict.get('work_preference'),
                preferred_locations=candidate_dict.get('preferred_locations'),
                skills=candidate_dict.get('skills'),
                dice_social_profile_id=candidate_dict.get('openweb_id'),
                dice_profile_id=candidate_dict.get('dice_profile_id'),
                added_datetime=added_datetime,
                source_id=candidate_dict.get('source_id', ''),
                source_product_id=candidate_dict.get('source_product_id'),
                objective=candidate_dict.get('objective', ''),
                summary=candidate_dict.get('summary', ''),
                talent_pool_ids=candidate_dict.get('talent_pool_id', {'add': [], 'delete': []}),
                resume_url=candidate_dict.get('resume_url', '')
            )
            updated_candidate_ids.append(resp_dict['candidate_id'])

        # Update candidates in cloud search
        upload_candidate_documents.delay(updated_candidate_ids)
        logger.info('BENCHMARK - candidate PATCH: {}'.format(time() - start_time))
        return {'candidates': [{'id': updated_candidate_id} for updated_candidate_id in updated_candidate_ids]}


class CandidateResource(Resource):
    decorators = [require_oauth()]

    @require_all_permissions(Permission.PermissionNames.CAN_GET_CANDIDATES)
    def get(self, **kwargs):
        """
        Endpoints can do these operations:
            1. Fetch and return a candidate via two methods:
                I.  GET /v1/candidates/:id
                    Takes an integer as candidate's ID, retrieve from kwargs
                OR
                II. GET /v1/candidates/:email
                    Takes a valid email address, parsed from kwargs

        :return:    A dict of candidate info
        """
        start_time = time()
        # Get authenticated user
        authed_user = request.user

        # Either candidate_id or candidate_email must be provided
        candidate_id, candidate_email = kwargs.get('id'), kwargs.get('email')

        if candidate_email:
            # Email address must be valid
            if not is_valid_email(candidate_email):
                raise InvalidUsage("A valid email address is required", custom_error.INVALID_EMAIL)

            # Get candidate ID from candidate's email
            candidate_id = get_candidate_id_from_email_if_exists_in_domain(authed_user, candidate_email)

        # Check for candidate's existence and web-hidden status
        candidate = get_candidate_if_validated(authed_user, candidate_id)

        candidate_data_dict = fetch_candidate_info(candidate=candidate)
        candidate_data_dict['engagement_score'] = calculate_candidate_engagement_score(candidate_id)

        logger.info('BENCHMARK - candidate GET: {}'.format(time() - start_time))
        return {'candidate': candidate_data_dict}

    @require_all_permissions(Permission.PermissionNames.CAN_DELETE_CANDIDATES)
    def delete(self, **kwargs):
        """
        Endpoints can do these operations:
            1. Delete a candidate via two methods:
                I.  DELETE /v1/candidates/:id
                OR
                II. DELETE /v1/candidates/:email
        """
        # Get authenticated user
        authed_user = request.user
        candidate_id, candidate_email = kwargs.get('id'), kwargs.get('email')

        if candidate_email:
            # Email address must be valid
            if not is_valid_email(candidate_email):
                raise InvalidUsage("A valid email address is required", custom_error.INVALID_EMAIL)

            # Get candidate ID from candidate's email
            candidate_id = get_candidate_id_from_email_if_exists_in_domain(authed_user, candidate_email)

        # Check for candidate's existence and web-hidden status
        candidate = get_candidate_if_validated(authed_user, candidate_id)

        # Delete Candidate
        db.session.delete(candidate)
        db.session.commit()

        # Delete candidate from cloud search
        delete_candidate_documents([candidate_id])
        return '', 204


class CandidateAddressResource(Resource):
    decorators = [require_oauth()]

    @require_all_permissions(Permission.PermissionNames.CAN_EDIT_CANDIDATES)
    def delete(self, **kwargs):
        """
        Endpoints:
             i. DELETE /v1/candidates/:candidate_id/addresses
            ii. DELETE /v1/candidates/:candidate_id/addresses/:id
        Depending on the endpoint requested, function will delete all of Candidate's
        addresses or just a single one.
        """
        # Get authenticated user
        authed_user = request.user

        # Get candidate_id and address_id
        candidate_id, address_id = kwargs.get('candidate_id'), kwargs.get('id')

        # Check for candidate's existence and web-hidden status
        candidate = get_candidate_if_validated(authed_user, candidate_id)

        if address_id:  # Delete specified address
            candidate_address = CandidateAddress.get_by_id(_id=address_id)
            if not candidate_address:
                raise NotFoundError('Candidate address not found', custom_error.ADDRESS_NOT_FOUND)

            # Address must belong to Candidate
            if candidate_address.candidate_id != candidate_id:
                raise ForbiddenError('Not authorized', custom_error.ADDRESS_FORBIDDEN)

            db.session.delete(candidate_address)

        else:  # Delete all of candidate's addresses
            map(db.session.delete, candidate.addresses)

        db.session.commit()

        # Update cloud search
        upload_candidate_documents([candidate_id])
        return '', 204


class CandidateAreaOfInterestResource(Resource):
    decorators = [require_oauth()]

    @require_all_permissions(Permission.PermissionNames.CAN_EDIT_CANDIDATES)
    def delete(self, **kwargs):
        """
        Endpoints:
             i. DELETE /v1/candidates/:candidate_id/areas_of_interest
            ii. DELETE /v1/candidates/:candidate_id/areas_of_interest/:id
        Depending on the endpoint requested, function will delete all of Candidate's
        areas of interest or just a single one.
        """
        # Get authenticated user
        authed_user = request.user

        # Get candidate_id and area_of_interest_id
        candidate_id, area_of_interest_id = kwargs['candidate_id'], kwargs.get('id')

        # Check for candidate's existence and web-hidden status
        candidate = get_candidate_if_validated(authed_user, candidate_id)

        # Prevent user from deleting area_of_interest of candidates outside of its domain
        if not is_area_of_interest_authorized(authed_user.domain_id, [area_of_interest_id]):
            raise ForbiddenError("Unauthorized area of interest IDs", custom_error.AOI_FORBIDDEN)

        if area_of_interest_id:  # Delete specified area of interest
            # Area of interest must be associated with candidate's CandidateAreaOfInterest
            candidate_aoi = CandidateAreaOfInterest.get_aoi(candidate_id, area_of_interest_id)
            if not candidate_aoi:
                raise ForbiddenError("Unauthorized area of interest IDs", custom_error.AOI_FORBIDDEN)

            # Delete CandidateAreaOfInterest
            db.session.delete(candidate_aoi)

        else:  # Delete all of Candidate's areas of interest
            domain_aois = AreaOfInterest.get_domain_areas_of_interest(authed_user.domain_id)
            areas_of_interest_ids = [aoi.id for aoi in domain_aois]
            for aoi_id in areas_of_interest_ids:
                candidate_aoi = CandidateAreaOfInterest.get_aoi(candidate_id, aoi_id)
                if candidate_aoi:
                    db.session.delete(candidate_aoi)

        db.session.commit()

        # Update cloud search
        upload_candidate_documents([candidate_id])
        return '', 204


class CandidateEducationResource(Resource):
    decorators = [require_oauth()]

    @require_all_permissions(Permission.PermissionNames.CAN_EDIT_CANDIDATES)
    def delete(self, **kwargs):
        """
        Endpoints:
              i. DELETE /v1/candidates/:candidate_id/educations
             ii. DELETE /v1/candidates/:candidate_id/educations/:id
        Depending on the endpoint requested, function will delete all of Candidate's
        educations or just a single one.
        """
        # Get authenticated user
        authed_user = request.user

        # Get candidate_id and education_id
        candidate_id, education_id = kwargs.get('candidate_id'), kwargs.get('id')

        # Check for candidate's existence and web-hidden status
        candidate = get_candidate_if_validated(authed_user, candidate_id)

        if education_id:  # Delete specified Candidate's education
            can_education = CandidateEducation.get_by_id(_id=education_id)
            if not can_education:
                raise NotFoundError('Education not found', custom_error.EDUCATION_NOT_FOUND)

            # Education must belong to Candidate
            if can_education.candidate_id != candidate_id:
                raise ForbiddenError('Not authorized', custom_error.EDUCATION_FORBIDDEN)

            db.session.delete(can_education)

        else:  # Delete all of Candidate's educations
            map(db.session.delete, candidate.educations)

        db.session.commit()

        # Update cloud search
        upload_candidate_documents([candidate_id])
        return '', 204


class CandidateEducationDegreeResource(Resource):
    decorators = [require_oauth()]

    @require_all_permissions(Permission.PermissionNames.CAN_EDIT_CANDIDATES)
    def delete(self, **kwargs):
        """
        Endpoints:
             i. DELETE /v1/candidates/:candidate_id/educations/:education_id/degrees
            ii. DELETE /v1/candidates/:candidate_id/educations/:education_id/degrees/:id
        Depending on the endpoint requested, function will delete all of Candidate's
        education-degrees or just a single one.
        """
        # Get authenticated user
        authed_user = request.user

        # Get candidate_id, education_id, and degree_id
        candidate_id, education_id = kwargs.get('candidate_id'), kwargs.get('education_id')
        degree_id = kwargs.get('id')

        # Check for candidate's existence and web-hidden status
        get_candidate_if_validated(authed_user, candidate_id)

        if degree_id:  # Delete specified degree
            # Verify that degree belongs to education, and education belongs to candidate
            candidate_degree = db.session.query(CandidateEducation).join(CandidateEducationDegree). \
                filter(CandidateEducation.candidate_id == candidate_id). \
                filter(CandidateEducationDegree.id == degree_id).first()
            if not candidate_degree:
                raise NotFoundError('Education degree not found', custom_error.DEGREE_NOT_FOUND)

            db.session.delete(candidate_degree)

        else:  # Delete all degrees
            education = CandidateEducation.get_by_id(_id=education_id)
            if not education:
                raise NotFoundError('Education not found', custom_error.EDUCATION_NOT_FOUND)

            # Education must belong to candidate
            if education.candidate_id != candidate_id:
                raise ForbiddenError('Not Authorized', custom_error.EDUCATION_FORBIDDEN)

            map(db.session.delete, education.degrees)

        db.session.commit()

        # Update cloud search
        upload_candidate_documents([candidate_id])
        return '', 204


class CandidateEducationDegreeBulletResource(Resource):
    decorators = [require_oauth()]

    @require_all_permissions(Permission.PermissionNames.CAN_EDIT_CANDIDATES)
    def delete(self, **kwargs):
        """
        Endpoints:
             i. DELETE /v1/candidates/:candidate_id/educations/:education_id/degrees/:degree_id/bullets
            ii. DELETE /v1/candidates/:candidate_id/educations/:education_id/degrees/:degree_id/bullets/:id
        Depending on the endpoint requested, function will delete all of Candidate's
        education-degree-bullets or just a single one.
        """
        # Get authenticated user
        authed_user = request.user

        # Get required IDs
        candidate_id, education_id = kwargs.get('candidate_id'), kwargs.get('education_id')
        degree_id, bullet_id = kwargs.get('degree_id'), kwargs.get('id')

        # Check for candidate's existence and web-hidden status
        get_candidate_if_validated(authed_user, candidate_id)

        if bullet_id:  # Delete specified bullet
            # degree_bullet must belongs to degree; degree must belongs to education;
            # and education must belong to candidate
            candidate_degree_bullet = db.session.query(CandidateEducationDegreeBullet). \
                join(CandidateEducationDegree).join(CandidateEducation). \
                filter(CandidateEducation.candidate_id == candidate_id). \
                filter(CandidateEducation.id == education_id). \
                filter(CandidateEducationDegree.id == degree_id). \
                filter(CandidateEducationDegreeBullet.id == bullet_id).first()
            if not candidate_degree_bullet:
                raise NotFoundError('Degree bullet not found', custom_error.DEGREE_NOT_FOUND)

            db.session.delete(candidate_degree_bullet)

        else:  # Delete all bullets
            education = CandidateEducation.get_by_id(_id=education_id)
            if not education:
                raise NotFoundError('Candidate education not found', custom_error.EDUCATION_NOT_FOUND)

            # Education must belong to Candidate
            if education.candidate_id != candidate_id:
                raise ForbiddenError('Not authorized', custom_error.EDUCATION_FORBIDDEN)

            degree = db.session.query(CandidateEducationDegree).get(degree_id)
            if not degree:
                raise NotFoundError('Candidate education degree not found', custom_error.DEGREE_NOT_FOUND)

            degree_bullets = degree.bullets
            if not degree_bullets:
                raise NotFoundError(error_message='Candidate education degree bullet not found',
                                    error_code=custom_error.DEGREE_BULLET_NOT_FOUND)

            map(db.session.delete, degree_bullets)

        db.session.commit()

        # Update cloud search
        upload_candidate_documents([candidate_id])
        return '', 204


class CandidateWorkExperienceResource(Resource):
    decorators = [require_oauth()]

    @require_all_permissions(Permission.PermissionNames.CAN_EDIT_CANDIDATES)
    def delete(self, **kwargs):
        """
        Resources:
             i. DELETE /v1/candidates/:candidate_id/work_experiences
            ii. DELETE /v1/candidates/:candidate_id/work_experiences/:id
        Depending on the endpoint requested, function will delete all of Candidate's
        work_experiences or just a single one.
        """
        # Get authenticated user
        authed_user = request.user

        # Get candidate_id and experience_id
        candidate_id, experience_id = kwargs['candidate_id'], kwargs.get('id')

        # Check for candidate's existence and web-hidden status
        candidate = get_candidate_if_validated(authed_user, candidate_id)

        if experience_id:  # Delete specified experience
            experience = CandidateExperience.get_by_id(experience_id)
            if not experience:
                raise NotFoundError('Candidate experience not found', custom_error.EXPERIENCE_NOT_FOUND)

            # Experience must belong to Candidate
            if experience.candidate_id != candidate_id:
                raise ForbiddenError('Not authorized', custom_error.EXPERIENCE_FORBIDDEN)

            db.session.delete(experience)
            update_total_months_experience(candidate, candidate_experience=experience, deleted=True)

        else:  # Delete all experiences
            map(db.session.delete, candidate.experiences)

            # Set Candidate's total_months_experience to 0
            candidate.total_months_experience = 0

        db.session.commit()

        # Update cloud search
        upload_candidate_documents([candidate_id])
        return '', 204


class CandidateWorkExperienceBulletResource(Resource):
    decorators = [require_oauth()]

    @require_all_permissions(Permission.PermissionNames.CAN_EDIT_CANDIDATES)
    def delete(self, **kwargs):
        """
        Endpoints:
             i. DELETE /v1/candidates/:candidate_id/experiences/:experience_id/bullets
            ii. DELETE /v1/candidates/:candidate_id/experiences/:experience_id/bullets/:id
        Depending on the endpoint requested, function will delete all of Candidate's
        work_experience-bullets or just a single one.
        """
        # Get authenticated user
        authed_user = request.user

        # Get required IDs
        candidate_id, experience_id = kwargs.get('candidate_id'), kwargs.get('experience_id')
        bullet_id = kwargs.get('id')

        # Check for candidate's existence and web-hidden status
        get_candidate_if_validated(authed_user, candidate_id)

        if bullet_id:
            # Experience must belong to Candidate and bullet must belong to CandidateExperience
            bullet = db.session.query(CandidateExperienceBullet).join(CandidateExperience).join(Candidate). \
                filter(CandidateExperienceBullet.id == bullet_id). \
                filter(CandidateExperience.id == experience_id). \
                filter(CandidateExperience.candidate_id == candidate_id).first()
            if not bullet:
                raise NotFoundError(error_message='Candidate experience bullet not found',
                                    error_code=custom_error.EXPERIENCE_BULLET_NOT_FOUND)

            db.session.delete(bullet)

        else:  # Delete all bullets
            experience = CandidateExperience.get_by_id(_id=experience_id)
            if not experience:
                raise NotFoundError('Candidate experience not found', custom_error.EXPERIENCE_NOT_FOUND)

            # Experience must belong to Candidate
            if experience.candidate_id != candidate_id:
                raise ForbiddenError('Not authorized', custom_error.EXPERIENCE_FORBIDDEN)

            bullets = experience.bullets
            if not bullets:
                raise NotFoundError(error_message='Candidate experience bullet not found',
                                    error_code=custom_error.EXPERIENCE_BULLET_NOT_FOUND)

            map(db.session.delete, bullets)

        db.session.commit()

        # Update cloud search
        upload_candidate_documents([candidate_id])
        return '', 204


class CandidateEmailResource(Resource):
    decorators = [require_oauth()]

    @require_all_permissions(Permission.PermissionNames.CAN_EDIT_CANDIDATES)
    def delete(self, **kwargs):
        """
        Endpoints:
             i. DELETE /v1/candidates/:candidate_id/emails
            ii. DELETE /v1/candidates/:candidate_id/emails/:id
        Depending on the endpoint requested, function will delete all of Candidate's
        emails or just a single one.
        """
        # Get authenticated user
        authed_user = request.user

        # Get candidate_id and email_id
        candidate_id, email_id = kwargs.get('candidate_id'), kwargs.get('id')

        # Check for candidate's existence and web-hidden status
        candidate = get_candidate_if_validated(authed_user, candidate_id)

        if email_id:  # Delete specified email
            email = CandidateEmail.get_by_id(_id=email_id)
            if not email:
                raise NotFoundError('Candidate email not found', custom_error.EMAIL_NOT_FOUND)

            # Email must belong to candidate
            if email.candidate_id != candidate_id:
                raise ForbiddenError('Not authorized', custom_error.EMAIL_FORBIDDEN)

            db.session.delete(email)

        else:  # Delete all of Candidate's emails
            map(db.session.delete, candidate.emails)

        db.session.commit()

        # Update cloud search
        upload_candidate_documents([candidate_id])
        return '', 204


class CandidateMilitaryServiceResource(Resource):
    decorators = [require_oauth()]

    @require_all_permissions(Permission.PermissionNames.CAN_EDIT_CANDIDATES)
    def delete(self, **kwargs):
        """
        Endpoints:
             i. DELETE /v1/candidates/:candidate_id/military_services
            ii. DELETE /v1/candidates/:candidate_id/military_services/:id
        Depending on the endpoint requested, function will delete all of Candidate's
        military_services or just a single one.
        """
        # Get authenticated user
        authed_user = request.user

        # Get candidate_id and military_service_id
        candidate_id, military_service_id = kwargs.get('candidate_id'), kwargs.get('id')

        # Check for candidate's existence and web-hidden status
        candidate = get_candidate_if_validated(authed_user, candidate_id)

        if military_service_id:  # Delete specified military-service
            military_service = CandidateMilitaryService.get_by_id(_id=military_service_id)
            if not military_service:
                raise NotFoundError('Candidate military service not found', custom_error.MILITARY_NOT_FOUND)

            # CandidateMilitaryService must belong to Candidate
            if military_service.candidate_id != candidate_id:
                raise ForbiddenError('Not authorized', custom_error.MILITARY_FORBIDDEN)

            db.session.delete(military_service)

        else:  # Delete all of Candidate's military services
            map(db.session.delete, candidate.military_services)

        db.session.commit()

        # Update cloud search
        upload_candidate_documents([candidate_id])
        return '', 204


class CandidatePhoneResource(Resource):
    decorators = [require_oauth()]

    @require_all_permissions(Permission.PermissionNames.CAN_EDIT_CANDIDATES)
    def delete(self, **kwargs):
        """
        Endpoints:
             i. DELETE /v1/candidates/:candidate_id/phones
            ii. DELETE /v1/candidates/:candidate_id/phones/:id
        Depending on the endpoint requested, function will delete all of Candidate's
        phones or just a single one.
        """
        # Get authenticated user
        authed_user = request.user

        # Get candidate_id and phone_id
        candidate_id, phone_id = kwargs.get('candidate_id'), kwargs.get('id')

        # Check for candidate's existence and web-hidden status
        candidate = get_candidate_if_validated(authed_user, candidate_id)

        if phone_id:  # Delete specified phone
            phone = CandidatePhone.get_by_id(_id=phone_id)
            if not phone:
                raise NotFoundError('Candidate phone not found', custom_error.PHONE_NOT_FOUND)

            # Phone must belong to Candidate
            if phone.candidate_id != candidate_id:
                raise ForbiddenError('Not authorized', custom_error.PHONE_FORBIDDEN)

            db.session.delete(phone)

        else:  # Delete all of Candidate's phones
            map(db.session.delete, candidate.phones)

        db.session.commit()

        # Update cloud search
        upload_candidate_documents([candidate_id])
        return '', 204


class CandidatePreferredLocationResource(Resource):
    decorators = [require_oauth()]

    @require_all_permissions(Permission.PermissionNames.CAN_EDIT_CANDIDATES)
    def delete(self, **kwargs):
        """
        Endpoints:
             i. DELETE /v1/candidates/:candidate_id/preferred_locations
            ii. DELETE /v1/candidates/:candidate_id/preferred_locations/:id
        Depending on the endpoint requested, function will delete all of Candidate's
        preferred_locations or just a single one.
        """
        # Get authenticated user
        authed_user = request.user

        # Get candidate_id and preferred_location_id
        candidate_id, preferred_location_id = kwargs.get('candidate_id'), kwargs.get('id')

        # Check for candidate's existence and web-hidden status
        candidate = get_candidate_if_validated(authed_user, candidate_id)

        if preferred_location_id:  # Delete specified preferred location
            preferred_location = CandidatePreferredLocation.get_by_id(_id=preferred_location_id)
            if not preferred_location_id:
                raise NotFoundError(error_message='Candidate preferred location not found',
                                    error_code=custom_error.PREFERRED_LOCATION_NOT_FOUND)

            # Preferred location must belong to Candidate
            if preferred_location.candidate_id != candidate_id:
                raise ForbiddenError('Not authorized', custom_error.PREFERRED_LOCATION_FORBIDDEN)

            db.session.delete(preferred_location)

        else:  # Delete all of Candidate's preferred locations
            map(db.session.delete, candidate.preferred_locations)

        db.session.commit()

        # Update cloud search
        upload_candidate_documents([candidate_id])
        return '', 204


class CandidateSkillResource(Resource):
    decorators = [require_oauth()]

    @require_all_permissions(Permission.PermissionNames.CAN_EDIT_CANDIDATES)
    def delete(self, **kwargs):
        """
        Endpoint:
             i. DELETE /v1/candidates/:candidate_id/skills
            ii. DELETE /v1/candidates/:candidate_id/skills/:id
        Depending on the endpoint requested, function will delete all of Candidate's
        skills or just a single one.
        """
        # Get authenticated user
        authed_user = request.user

        # Get candidate_id and work_preference_id
        candidate_id, skill_id = kwargs.get('candidate_id'), kwargs.get('id')

        # Check for candidate's existence and web-hidden status
        candidate = get_candidate_if_validated(authed_user, candidate_id)

        if skill_id:  # Delete specified skill
            # skill = CandidateSkill.get_by_id(_id=skill_id)
            skill = db.session.query(CandidateSkill).get(skill_id)
            if not skill:
                raise NotFoundError('Candidate skill not found', custom_error.SKILL_NOT_FOUND)

            # Skill must belong to Candidate
            if skill.candidate_id != candidate_id:
                raise ForbiddenError('Not authorized', custom_error.SKILL_FORBIDDEN)

            db.session.delete(skill)

        else:  # Delete all of Candidate's skills
            map(db.session.delete, candidate.skills)

        db.session.commit()

        # Update cloud search
        upload_candidate_documents([candidate_id])
        return '', 204


class CandidateSocialNetworkResource(Resource):
    decorators = [require_oauth()]

    @require_all_permissions(Permission.PermissionNames.CAN_DELETE_CANDIDATE_SOCIAL_PROFILE)
    def delete(self, **kwargs):
        """
        Endpoint:
             i. DELETE /v1/candidates/:candidate_id/social_networks
            ii. DELETE /v1/candidates/:candidate_id/social_networks/:id
        Depending on the endpoint requested, function will delete all of Candidate's
        social_networks or just a single one.
        """
        # Get authenticated user
        authed_user = request.user

        # Get candidate_id and work_preference_id
        candidate_id, social_networks_id = kwargs.get('candidate_id'), kwargs.get('id')

        # Check for candidate's existence and web-hidden status
        candidate = get_candidate_if_validated(authed_user, candidate_id)

        if social_networks_id:  # Delete specified social network
            # social_network = CandidateSocialNetwork.get_by_id(_id=social_networks_id)
            social_network = db.session.query(CandidateSocialNetwork).get(social_networks_id)

            if not social_network:
                raise NotFoundError('Candidate social network not found',
                                    custom_error.SOCIAL_NETWORK_NOT_FOUND)

            # Social network must belong to Candidate
            if social_network.candidate_id != candidate_id:
                raise ForbiddenError('Not authorized', custom_error.SOCIAL_NETWORK_FORBIDDEN)

            db.session.delete(social_network)

        else:  # Delete all of Candidate's social networks
            map(db.session.delete, candidate.social_networks)

        db.session.commit()

        # Update cloud search
        upload_candidate_documents([candidate_id])
        return '', 204


class CandidateWorkPreferenceResource(Resource):
    decorators = [require_oauth()]

    @require_all_permissions(Permission.PermissionNames.CAN_EDIT_CANDIDATES)
    def delete(self, **kwargs):
        """
        Resource:
             i. DELETE /v1/candidates/:candidate_id/work_preference
            ii. DELETE /v1/candidates/:candidate_id/work_preference/:id
        Function will delete Candidate's work_preference
        """
        # Get authenticated user
        authed_user, candidate_id = request.user, kwargs['candidate_id']

        # Check for candidate's existence and web-hidden status
        get_candidate_if_validated(authed_user, candidate_id)

        work_preference = CandidateWorkPreference.get_by_candidate_id(candidate_id)
        if not work_preference:
            raise NotFoundError('Candidate does not have a work preference', custom_error.WORK_PREF_NOT_FOUND)

        db.session.delete(work_preference)
        db.session.commit()

        # Update cloud search
        upload_candidate_documents([candidate_id])
        return '', 204


class CandidateEditResource(Resource):
    decorators = [require_oauth()]

    @require_all_permissions(Permission.PermissionNames.CAN_GET_CANDIDATES)
    def get(self, **kwargs):
        """
        Endpoint: GET /v1/candidates/:id/edits
        Function will return requested Candidate with all of its edits.
        """
        # Get authenticated user & candidate_id
        authed_user, candidate_id = request.user, kwargs.get('id')

        # Check for candidate's existence and web-hidden status
        get_candidate_if_validated(authed_user, candidate_id)

        candidate_edits = fetch_candidate_edits(candidate_id=candidate_id)
        return {'candidate': {'id': candidate_id, 'edits': [
            candidate_edit for candidate_edit in candidate_edits]}}


class CandidateOpenWebResource(Resource):
    decorators = [require_oauth()]

    @require_all_permissions(Permission.PermissionNames.CAN_GET_CANDIDATES)
    def get(self, **kwargs):
        """
        Endpoint: GET /v1/candidates/openweb?url=http://...
        Function will return requested Candidate url, email from openweb endpoint
        """
        # Get authenticated user
        authed_user = request.user
        url, email, is_gt_candidate = request.args.get('url'), request.args.get('email'), None

        if url:
            is_gt_candidate, find_candidate = match_candidate_from_openweb(url, authed_user)
        elif email:
            is_gt_candidate, find_candidate = find_in_openweb_by_email(email)

        if is_gt_candidate:
            candidate = {'candidate': fetch_candidate_info(find_candidate)}

        else:
            try:
                candidate = {'candidate': convert_dice_candidate_dict_to_gt_candidate_dict(find_candidate, authed_user)}
            except Exception as e:
                logging.exception("Converting candidate from dice to gT went wrong")
                raise InvalidUsage(error_message=e.message)

        return candidate


class CandidateClientEmailCampaignResource(Resource):
    decorators = [require_oauth()]

    def post(self, **kwargs):
        """ POST /v1/candidates/client_email_campaigns
            input:
             {
                'candidates': [{candidateObject1}, {candidateObject2}, ...],
                'email_subject': 'Email Subject',
                'email_from': 'Samuel L. Jackson',
                'email_reply_to': 'amir@gettalent.com',
                'email_body_html': '<html><body>Email Body</body></html>',
                'email_body_text': 'Plaintext part of email goes here, if any',
                'email_client_id': int,
                'sent_datetime': datetime,
             }

        Function will create a list, email_campaign, email_campaign_send, and a url_conversion

        :return:    email-campaign-send objects for each candidate => [email_campaign_send]
        """
        authed_user = request.user
        body_dict = request.get_json(force=True)
        if not any(body_dict):
            raise InvalidUsage(error_message="JSON body cannot be empty.")

        candidates_list = body_dict.get('candidates')
        subject = body_dict.get('email_subject')
        # this is to handle the case if we get an email without subject, so that it does not cause the client email
        # campaign creation to fail. (This is in the case of the browser plugins).
        if not subject or subject.strip() == '':
            subject = 'No Subject'
        _from = body_dict.get('email_from')
        reply_to = body_dict.get('email_reply_to')
        body_html = body_dict.get('email_body_html')
        body_text = body_dict.get('email_body_text')
        email_client_id = body_dict.get('email_client_id')

        if not _from or not reply_to or not email_client_id or not candidates_list:
            raise InvalidUsage(error_message="Fields are missing.")

        if not isinstance(candidates_list, list):
            raise InvalidUsage(error_message="Candidates must be a list.")

        candidate_ids = [int(candidate['id']) for candidate in candidates_list]
        if not do_candidates_belong_to_users_domain(authed_user, candidate_ids):
            raise ForbiddenError(error_message="Candidates do not belong to logged-in user")

        email_client_name = is_valid_email_client(email_client_id)
        if not email_client_name:
            raise InvalidUsage(error_message="Email client is not supported.")

        campaign_name = 'Campaign %s %s' % (subject, email_client_name[0])
        list_name = 'List %s' % campaign_name

        # @XXX, @FIXME
        # we can't at this point loop through pipelines in cloudsearch just to get the candidate pipeline
        # so we created a pipeline called "gT Extensions Pipeline" that belong to getTalent domain.
        # the issue here is the user owner, not sure if we can create the pipeline under the current domain
        # and add new table field to hide it (then we will need to create a hidden pool).

        current_domain_users = [int(_user.id) for _user in db.session.query(User.id).filter_by(domain=request.user.domain).all()]

        talent_pipeline = db.session.query(TalentPipeline.id). \
            filter(TalentPipeline.name == "gT Extensions Pipeline",
                   TalentPipeline.user_id.in_(current_domain_users)).first()

        if not talent_pipeline:
            gt_talent_pool = db.session.query(TalentPool.id).\
                filter(TalentPool.domain_id == request.user.domain_id).first()

            if not gt_talent_pool:
                logger.warn("domain (%s) don't have any talent pools" % request.user.domain_id)
                raise InvalidUsage(error_message="Current domain don't have any talent pools")

            date_needed = date.today().replace(year=date.today().year + 10)

            talent_pipeline = TalentPipeline(name="gT Extensions Pipeline",
                                             description="Default talent pipeline for all extensions",
                                             positions=None,
                                             date_needed=date_needed,
                                             user_id=request.user.id,
                                             talent_pool_id=gt_talent_pool.id,
                                             search_params="")

            db.session.add(talent_pipeline)
            db.session.commit()

        if not talent_pipeline:
            logger.warn("Email Campaign is trying to send to candidate (%s) outside a pipeline" % candidate_ids[0])
            raise InvalidUsage(error_message="talent does not belong to pipeline")

        smartlist_object = {
            "name": list_name,
            "candidate_ids": candidate_ids,
            "talent_pipeline_id": talent_pipeline.id
        }

        create_smartlist_resp = create_smartlist(smartlist_object, request.headers.get('authorization'))
        if create_smartlist_resp.status_code != 201:
            return create_smartlist_resp.json(), create_smartlist_resp.status_code

        created_smartlist = create_smartlist_resp.json()
        if not created_smartlist or not created_smartlist.get('smartlist'):
            raise InternalServerError(error_message="Could not create smartlist")
        else:
            created_smartlist_id = created_smartlist.get('smartlist', {}).get('id')

        # Pool the Smartlist API to assert candidate(s) have been associated with smartlist
        error_message = 'Candidate(s) (id(s): %s) could not be found for smartlist(id:%s)' \
                        % (candidate_ids, created_smartlist_id)
        try:
            # timeout=60 is just an upper limit to poll the Smartlist API
            # (needed this for some tests, it shouldn't affect normal API flow)
            retry(assert_smartlist_candidates, sleeptime=3,  attempts=20, sleepscale=1,
                  retry_exceptions=(AssertionError,), args=(created_smartlist_id, len(candidate_ids),
                                                            request.headers.get('authorization')))

            logger.info('candidate_client_email_campaign:%s candidate(s) found for smartlist(id:%s)'
                        % (len(candidate_ids), created_smartlist_id))
        except AssertionError:
            raise InternalServerError(error_message)

        # create campaign
        email_campaign_object = {
            "name": campaign_name,
            "subject": subject,
            "from": _from,
            "reply_to": reply_to,
            "body_html": body_html,
            "body_text": body_text,
            "email_client_id": email_client_id,
            "frequency_id": Frequency.ONCE,
            "list_ids": [int(created_smartlist_id)]
        }
        email_campaign_created = create_campaign(email_campaign_object, request.headers.get('authorization'))
        if email_campaign_created.status_code != 201:
            return email_campaign_created.json(), email_campaign_created.status_code

        email_campaign_send_created = create_campaign_send(email_campaign_created.json().get('campaign').get('id'),
                                                           access_token=request.headers.get('authorization'))
        if not email_campaign_send_created.ok:
            return email_campaign_send_created.json(), email_campaign_send_created.status_code

        return email_campaign_send_created.json(), 201


class CandidateViewResource(Resource):
    decorators = [require_oauth()]

    @require_all_permissions(Permission.PermissionNames.CAN_GET_CANDIDATES)
    def post(self, **kwargs):
        """
        Endpoint:  POST /v1/candidates/:candidate_id/views
        Function will increment candidate's view counts
        """
        authed_user, candidate_id = request.user, kwargs['id']

        # Check for candidate's existence & web-hidden status
        get_candidate_if_validated(authed_user, candidate_id)

        add_candidate_view(user_id=authed_user.id, candidate_id=candidate_id)
        return '', 204

    @require_all_permissions(Permission.PermissionNames.CAN_GET_CANDIDATES)
    def get(self, **kwargs):
        """
        Endpoint:  GET /v1/candidates/:candidate_id/views
        Function will retrieve all view information pertaining to the requested Candidate
        """
        # Get authenticated user & candidate_id
        authed_user, candidate_id = request.user, kwargs['id']

        # Check for candidate's existence and web-hidden status
        get_candidate_if_validated(authed_user, candidate_id)

        request_vars = request.args
        aggregate_by = request_vars.get('aggregate_by')
        if aggregate_by:
            if 'user_id' in aggregate_by:
                views = fetch_aggregated_candidate_views(authed_user.domain_id, candidate_id)
                return {'aggregated_views': views}

        candidate_views = fetch_candidate_views(candidate_id)
        return {'candidate_views': [candidate_view for candidate_view in candidate_views]}


class CandidatePreferenceResource(Resource):
    decorators = [require_oauth()]

    @require_all_permissions(Permission.PermissionNames.CAN_GET_CANDIDATES)
    def get(self, **kwargs):
        """
        Endpoint: GET /v1/candidates/:id/preferences
        Function will return requested candidate's preference(s)
        """
        # Get authenticated user & candidate ID
        authed_user, candidate_id = request.user, kwargs.get('id')

        # Ensure Candidate exists & is not web-hidden
        get_candidate_if_validated(authed_user, candidate_id)

        candidate_subs_pref = fetch_candidate_subscription_preference(candidate_id=candidate_id)
        return {'candidate': {'id': candidate_id, 'subscription_preference': candidate_subs_pref}}

    @require_all_permissions(Permission.PermissionNames.CAN_ADD_CANDIDATES)
    def post(self, **kwargs):
        """
        Endpoint:  POST /v1/candidates/:id/preferences
        Function will create candidate's preference(s)
        input: {'frequency_id': 1}
        """
        # Get authenticated user & candidate ID
        authed_user, candidate_id = request.user, kwargs.get('id')

        # Ensure candidate exists & is not web-hidden
        get_candidate_if_validated(authed_user, candidate_id)

        body_dict = get_json_if_exist(_request=request)
        try:
            validate(instance=body_dict, schema=resource_schema_preferences)
        except Exception as e:
            raise InvalidUsage(error_message=e.message, error_code=custom_error.INVALID_INPUT)

        # Frequency ID must be recognized
        frequency_id = body_dict.get('frequency_id')
        if not Frequency.get_by_id(_id=frequency_id):
            raise NotFoundError('Frequency ID not recognized: {}'.format(frequency_id))

        # Candidate cannot have more than one subsctiption preference
        if CandidateSubscriptionPreference.get_by_candidate_id(candidate_id=candidate_id):
            raise InvalidUsage('Candidate {} already has a subscription preference'.format(candidate_id),
                               custom_error.PREFERENCE_EXISTS)

        # Add candidate subscription preference
        add_or_update_candidate_subs_preference(candidate_id, frequency_id)

        # Update cloud search
        upload_candidate_documents([candidate_id])
        return '', 204

    @require_all_permissions(Permission.PermissionNames.CAN_EDIT_CANDIDATES)
    def put(self, **kwargs):
        """
        Endpoint:  PATCH /v1/candidates/:id/preferences
        Function will update candidate's subscription preference
        Input: {'frequency_id': 1}
        """
        # Get authenticated user & candidate ID
        authed_user, candidate_id = request.user, kwargs.get('id')

        # Ensure candidate exists & is not web-hidden
        get_candidate_if_validated(authed_user, candidate_id)

        body_dict = get_json_if_exist(_request=request)
        try:
            validate(instance=body_dict, schema=resource_schema_preferences)
        except Exception as e:
            raise InvalidUsage(error_message=e.message, error_code=custom_error.INVALID_INPUT)

        # Frequency ID must be recognized
        frequency_id = body_dict.get('frequency_id')
        if not Frequency.get_by_id(_id=frequency_id):
            raise NotFoundError('Frequency ID not recognized: {}'.format(frequency_id))

        # Candidate must already have a subscription preference
        can_subs_pref = CandidateSubscriptionPreference.get_by_candidate_id(candidate_id)
        if not can_subs_pref:
            raise InvalidUsage('Candidate does not have a subscription preference.',
                               custom_error.NO_PREFERENCES)

        # Update candidate's subscription preference
        add_or_update_candidate_subs_preference(candidate_id, frequency_id, is_update=True)

        # Update cloud search
        upload_candidate_documents([candidate_id])
        return '', 204

    @require_all_permissions(Permission.PermissionNames.CAN_EDIT_CANDIDATES)
    def delete(self, **kwargs):
        """
        Endpoint:  DELETE /v1/candidates/:id/preferences
        Function will delete candidate's subscription preference
        """
        # Get authenticated user & candidate ID
        authed_user, candidate_id = request.user, kwargs.get('id')

        # Ensure candidate exists & is not web-hidden
        get_candidate_if_validated(authed_user, candidate_id)

        candidate_subs_pref = CandidateSubscriptionPreference.get_by_candidate_id(candidate_id)
        if not candidate_subs_pref:
            raise NotFoundError(error_message='Candidate has no subscription preference',
                                error_code=custom_error.PREFERENCE_NOT_FOUND)

        db.session.delete(candidate_subs_pref)
        db.session.commit()

        # Update cloud search
        upload_candidate_documents([candidate_id])
        return '', 204


class CandidateDeviceResource(Resource):
    decorators = [require_oauth()]

    def get(self, **kwargs):
        """
        Endpoint: GET /v1/candidates/:id/devices
        Function will return requested candidate's associated devices
        :Example:

            >>> import requests
            >>> headers = {'Authorization': 'Bearer <access_token>'}
            >>> candidate_id = 1
            >>> response = requests.get(CandidateApiUrl.DEVICES % candidate_id,
            >>>                          headers=headers)
        """
        # Get authenticated user & candidate ID
        authenticated_user, candidate_id = request.user, kwargs['id']

        # Ensure Candidate exists & is not web-hidden
        candidate = get_candidate_if_validated(authenticated_user, candidate_id)

        devices = candidate.devices.all()
        devices = [to_json(device) for device in devices]
        return {'devices': devices}

    def post(self, **kwargs):
        """
        Endpoint:  POST /v1/candidates/:id/devices
        Function will associate a device to a candidate.
        This endpoint is used to register a candidate's device with getTalent. Device id
        is a unique string given by OneSignal API. For more information about device id see
        https://documentation.onesignal.com/docs/website-sdk-api#getIdsAvailable

        :Example:

            >>> import json
            >>> import requests
            >>> headers = {
            >>>              'Authorization': 'Bearer <token>',
            >>>               'Content-Type': 'application/json'
            >>>           }
            >>> data = {
            >>>            "device_id": "56c1d574-237e-4a41-992e-c0094b6f2ded"
            >>>         }
            >>> data = json.dumps(data)
            >>> candidate_id = 268
            >>> response = requests.post(CandidateAPiUrl.DEVICES % candidate_id, data=data,
            >>>                          headers=headers)

        .. Response::

                {
                    "message": "Device registered successfully with candidate (id: 268)"
                }

        .. Status:: 200 (OK)
                    401 (Unauthorized to access getTalent)
                    403 (Can't add device for non existing candidate)
                    404 (ResourceNotFound)
                    500 (Internal Server Error)
        """
        # Get authenticated user & candidate ID
        authenticated_user, candidate_id = request.user, kwargs['id']

        # Ensure candidate exists & is not web-hidden
        candidate = get_candidate_if_validated(authenticated_user, candidate_id)

        data = get_json_if_exist(_request=request)
        one_signal_device_id = data.get('one_signal_device_id')
        if not one_signal_device_id:
            raise InvalidUsage('device_id is not given in post data')
        if os.getenv(TalentConfigKeys.ENV_KEY) == TalentEnvs.PROD:
            device = CandidateDevice.get_device_by_one_signal_id_and_domain_id(one_signal_device_id,
                                                                               authenticated_user.domain_id)
            if device:
                raise InvalidUsage('Given OneSignal Device id (%s) is already associated to a '
                                   'candidate in your domain')
        one_signal_client = OneSignalSdk(app_id=ONE_SIGNAL_APP_ID,
                                         user_auth_key=ONE_SIGNAL_REST_API_KEY)
        # Send a GET request to OneSignal API to confirm that this device id is valid
        response = one_signal_client.get_player(one_signal_device_id)
        if response.ok:
            candidate_device = CandidateDevice(candidate_id=candidate.id,
                                               one_signal_device_id=one_signal_device_id,
                                               registered_at_datetime=datetime.datetime.utcnow())

<<<<<<< HEAD
            # def save_device(device):
            #     try:
            #         CandidateDevice.save(device)
            #     except OperationalError as e:
            #         logger.info('Try again, Error occurred while saving candidate device. Error: %s', e)
            #         db.session.rollback()
            #         db.session.commit()
            #         raise Exception('Failed to save')
            # if os.getenv(TalentConfigKeys.ENV_KEY) == TalentEnvs.JENKINS:
            try:
                CandidateDevice.save(device)
            except OperationalError as e:
                logger.info('Try again, Error occurred while saving candidate device. Error: %s', e)
                db.session.rollback()
                db.session.commit()
                raise
            # else:
            # CandidateDevice.save(candidate_device)
=======
            def save_device(device):
                try:
                    CandidateDevice.save(device)
                except OperationalError as e:
                    logger.info('Try again, Error occurred while saving candidate device. Error: %s', e)
                    db.session.rollback()
                    db.session.commit()
                    raise Exception('Failed to save')
            if os.getenv(TalentConfigKeys.ENV_KEY) == TalentEnvs.JENKINS:
                retry(save_device, sleeptime=1, attempts=5, sleepscale=1, retry_exceptions=(Exception,),
                      args=(candidate_device,))
            else:
                CandidateDevice.save(candidate_device)
>>>>>>> dadd260f

            return dict(message='Device (id: %s) registered successfully with candidate (id: %s)'
                                % (candidate_device.id, candidate.id)), 201
        else:
            # No device was found on OneSignal database.
            raise ResourceNotFound('Device is not registered with OneSignal with id %s' % one_signal_device_id)

    def delete(self, **kwargs):
        """
        Endpoint: DELETE /v1/candidates/:id/devices
        Function will delete requested candidate's associated device

        You have to pass device one_signal_id in request payload.
        :Example:
            >>> import json
            >>> import requests
            >>> candidate_id = 10
            >>> device_id = 'sad3232fedsagfewrq32323423dasdasd'
            >>> data = {
            >>>            'one_signal_device_id': device_id
            >>> }
            >>> data = json.dumps(data)
            >>> headers = {
            >>>             'Authorization': 'Bearer <token>',
            >>>             'Content-Type': 'application/json'
            >>> }
            >>> response = requests.delete(CandidateApiUrl.DEVICES % candidate_id, data=data,
            >>>                            headers=headers)

        .. Response::

                {
                    "message": "device (id: sad3232fedsagfewrq32323423dasdasd) has been deleted for candidate (id: 10)"
                }
        """
        # Get authenticated user & candidate ID
        authenticated_user, candidate_id = request.user, kwargs['id']

        # Ensure candidate exists & is not web-hidden
        get_candidate_if_validated(authenticated_user, candidate_id)

        data = get_json_if_exist(_request=request)
        one_signal_device_id = data.get('one_signal_device_id')
        if not one_signal_device_id:
            raise InvalidUsage('device_id is not given in post data')

        device = CandidateDevice.get_by_candidate_id_and_one_signal_device_id(candidate_id, one_signal_device_id)
        if not device:
            raise ResourceNotFound('Device not found with given OneSignalId (%s) and candidate_id (%s)'
                                   % (one_signal_device_id, candidate_id))
        db.session.delete(device)
        db.session.commit()

        return {'message': 'device (id: %s) has been deleted for candidate (id: %s)' % (device.id, candidate_id)}


class CandidatePhotosResource(Resource):
    decorators = [require_oauth()]

    @require_all_permissions(Permission.PermissionNames.CAN_ADD_CANDIDATES)
    def post(self, **kwargs):
        """
        Endpoint:  POST /v1/candidates/:id/photos
        Function will add candidate photo to db
        """
        # Get authenticated user
        authed_user, candidate_id = request.user, kwargs['candidate_id']

        # Check if candidate exists & is not web-hidden
        get_candidate_if_validated(authed_user, candidate_id)

        # Validate request body
        body_dict = get_json_if_exist(_request=request)
        try:
            validate(instance=body_dict, schema=resource_schema_photos_post, format_checker=FormatChecker())
        except ValidationError as e:
            raise InvalidUsage('JSON schema validation error: {}'.format(e),
                               error_code=custom_error.INVALID_INPUT)

        add_photos(candidate_id, body_dict['photos'])

        # Update cloud search
        upload_candidate_documents([candidate_id])
        return '', 204

    @require_all_permissions(Permission.PermissionNames.CAN_GET_CANDIDATES)
    def get(self, **kwargs):
        """
        Endpoints:
           i.  GET /v1/candidates/:id/photos
          ii.  GET /v1/candidates/:candidate_id/photos/:id
        Function will return candidate photo(s) information
        """
        # Get authenticated user, candidate ID, and photo ID
        authed_user, candidate_id = request.user, kwargs['candidate_id']
        photo_id = kwargs.get('id')

        # Check if candidate exists & is web-hidden
        get_candidate_if_validated(authed_user, candidate_id)

        if photo_id:
            # Photo must be recognized
            photo = CandidatePhoto.get_by_id(_id=photo_id)
            """
            :type photo: CandidatePhoto
            """
            if not photo:
                raise NotFoundError('Candidate photo not found; photo-id: {}'.format(photo_id),
                                    error_code=custom_error.PHOTO_NOT_FOUND)

            # Photo must belong to candidate
            if photo.candidate_id != candidate_id:
                raise ForbiddenError('Not authorized', error_code=custom_error.PHOTO_FORBIDDEN)

            return {'candidate_photo': {'id': photo_id, 'image_url': photo.image_url,
                                        'is_default': photo.is_default}}

        else: # Get all of candidate's photos
            photos = CandidatePhoto.get_by_candidate_id(candidate_id=candidate_id)
            return {'candidate_photos': [
                {'id': photo.id, 'image_url': photo.image_url, 'is_default': photo.is_default}
                for photo in photos]}

    @require_all_permissions(Permission.PermissionNames.CAN_EDIT_CANDIDATES)
    def patch(self, **kwargs):
        """
        Endpoint: PATCH /v1/candidates/:candidate_id/photos
        Function will update candidate's photos' information
        """
        # Get authenticated user, candidate ID, and photo ID
        authed_user, candidate_id = request.user, kwargs['candidate_id']

        # Check if candidate exists & is web-hidden
        get_candidate_if_validated(authed_user, candidate_id)

        # Validate request body
        body_dict = get_json_if_exist(_request=request)
        try:
            validate(instance=body_dict, schema=resource_schema_photos_patch)
        except ValidationError as e:
            raise InvalidUsage('JSON schema validation error: {}'.format(e),
                               error_code=custom_error.INVALID_INPUT)

        # Update candidate's photo
        photos = body_dict.get('photos')
        for photo_dict in photos:
            update_photo(candidate_id, authed_user.id, photo_dict)

        db.session.commit()

        # Update cloud search
        upload_candidate_documents([candidate_id])
        return '', 204

    @require_all_permissions(Permission.PermissionNames.CAN_EDIT_CANDIDATES)
    def delete(self, **kwargs):
        """
        Endpoints:
             i.  DELETE /v1/candidates/:id/photos
            ii.  DELETE /v1/candidates/:candidate_id/photos/:id
        Function will delete candidate's photo(s) from database
        """
        # Get authenticated user, Candidate ID, and photo ID
        authed_user, candidate_id = request.user, kwargs['candidate_id']
        photo_id = kwargs.get('id')

        # Check if candidate exists & is web-hidden
        candidate = get_candidate_if_validated(authed_user, candidate_id)

        if photo_id:
            # Photo must already exist
            photo = CandidatePhoto.get_by_id(_id=photo_id)
            """
            :type photo: CandidatePhoto
            """
            if not photo:
                raise NotFoundError('Candidate photo not found; photo-id: {}'.format(photo_id),
                                    error_code=custom_error.PHOTO_NOT_FOUND)

            # Photo must belong to candidate
            if photo.candidate_id != candidate_id:
                raise ForbiddenError('Not authorized', error_code=custom_error.PHOTO_FORBIDDEN)

            db.session.delete(photo)

        else: # Delete all of candidate's photos
            map(db.session.delete, candidate.photos)

        db.session.commit()

        # Update cloud search
        upload_candidate_documents([candidate_id])
        return '', 204


class CandidateLanguageResource(Resource):
    decorators = [require_oauth()]

    @require_all_permissions(Permission.PermissionNames.CAN_ADD_CANDIDATES)
    def post(self, **kwargs):
        """
        Endpoint:  POST /v1/candidates/:candidate_id/languages
        Function will create language(s) for requested candidate
        """
        # Get authenticated user & candidate ID
        authed_user, candidate_id = request.user, kwargs['candidate_id']

        # Check if candidate exists & is web-hidden
        get_candidate_if_validated(authed_user, candidate_id)

        body_dict = get_json_if_exist(request)
        try:
            validate(instance=body_dict, schema=language_schema)
        except ValidationError as e:
            raise InvalidUsage('JSON schema validation error: {}'.format(e), custom_error.INVALID_INPUT)

        add_languages(candidate_id=candidate_id, data=body_dict['candidate_languages'])
        db.session.commit()
        return '', 204

    @require_all_permissions(Permission.PermissionNames.CAN_GET_CANDIDATES)
    def get(self, **kwargs):
        """
        Endpoints:
             i. GET /v1/candidates/:candidate_id/languages
            ii. GET /v1/candidates/:candidate_id/languages/:id
        Function will retrieve all of candidate's languages
        """
        # Get authenticated user & candidate ID
        authed_user, candidate_id, language_id = request.user, kwargs['candidate_id'], kwargs.get('id')

        # Check if candidate exists & is web-hidden
        get_candidate_if_validated(authed_user, candidate_id)

        language = None
        if language_id:  # Get specified candidate's language
            language = CandidateLanguage.get_by_id(language_id)
            """
            :type language:  CandidateLanguage
            """
            if not language:
                raise NotFoundError('Candidate language not found: {}'.format(language_id),
                                    custom_error.LANGUAGE_NOT_FOUND)
            if language.candidate_id != candidate_id:
                raise ForbiddenError('Not authorized', custom_error.LANGUAGE_FORBIDDEN)

        return {'candidate_languages': fetch_candidate_languages(candidate_id, language)}

    @require_all_permissions(Permission.PermissionNames.CAN_EDIT_CANDIDATES)
    def patch(self, **kwargs):
        """
        Endpoint:  PATCH /v1/candidates/:candidate_id/languages
        Function will update candidate's languages
        """
        # Get authenticated user & Candidate ID
        authed_user, candidate_id = request.user, kwargs['candidate_id']

        # Check if candidate exists & is web-hidden
        get_candidate_if_validated(authed_user, candidate_id)

        body_dict = get_json_if_exist(request)
        try:
            validate(instance=body_dict, schema=language_schema)
        except ValidationError as e:
            raise InvalidUsage('JSON schema validation error: {}'.format(e), custom_error.INVALID_INPUT)

        update_candidate_languages(candidate_id, body_dict['candidate_languages'], authed_user.id)
        db.session.commit()
        return '', 204

    @require_all_permissions(Permission.PermissionNames.CAN_EDIT_CANDIDATES)
    def delete(self, **kwargs):
        """
        Endpoints:
             i. DELETE /v1/candidates/:candidate_id/languages/:id
            ii. DELETE /v1/candidates/:candidate_id/languages
        :returns:
            - status code: 200
            - json body: {'language_ids': [int, int, ...]}
        """
        # Get authenticated user, Candidate ID, and Language ID
        authed_user, candidate_id, language_id = request.user, kwargs['candidate_id'], kwargs.get('id')

        # Check if candidate exists & is web-hidden
        candidate = get_candidate_if_validated(authed_user, candidate_id)

        if language_id:  # Delete specified candidate's language
            language = CandidateLanguage.get_by_id(language_id)
            """
            :type language:  CandidateLanguage
            """
            if not language:
                raise NotFoundError('Candidate language not found: {}'.format(language_id),
                                    custom_error.LANGUAGE_NOT_FOUND)
            if language.candidate_id != candidate_id:
                raise ForbiddenError('Not authorized', custom_error.LANGUAGE_FORBIDDEN)

            db.session.delete(language)
            db.session.commit()

        else:  # Delete all of candidate's languages
            candidate_languages = candidate.languages
            map(db.session.delete, candidate_languages)

        db.session.commit()
        return '', 204<|MERGE_RESOLUTION|>--- conflicted
+++ resolved
@@ -1693,7 +1693,6 @@
                                                one_signal_device_id=one_signal_device_id,
                                                registered_at_datetime=datetime.datetime.utcnow())
 
-<<<<<<< HEAD
             # def save_device(device):
             #     try:
             #         CandidateDevice.save(device)
@@ -1712,21 +1711,6 @@
                 raise
             # else:
             # CandidateDevice.save(candidate_device)
-=======
-            def save_device(device):
-                try:
-                    CandidateDevice.save(device)
-                except OperationalError as e:
-                    logger.info('Try again, Error occurred while saving candidate device. Error: %s', e)
-                    db.session.rollback()
-                    db.session.commit()
-                    raise Exception('Failed to save')
-            if os.getenv(TalentConfigKeys.ENV_KEY) == TalentEnvs.JENKINS:
-                retry(save_device, sleeptime=1, attempts=5, sleepscale=1, retry_exceptions=(Exception,),
-                      args=(candidate_device,))
-            else:
-                CandidateDevice.save(candidate_device)
->>>>>>> dadd260f
 
             return dict(message='Device (id: %s) registered successfully with candidate (id: %s)'
                                 % (candidate_device.id, candidate.id)), 201
