--- conflicted
+++ resolved
@@ -7,11 +7,7 @@
 # Standard libraries
 import logging
 import datetime
-<<<<<<< HEAD
 import os
-from datetime import date
-=======
->>>>>>> 3868efc6
 from time import time
 from datetime import date
 
