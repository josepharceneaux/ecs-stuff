from flask import Flask
from candidate_service.common.models.db import db
from gt_custom_restful import *
from healthcheck import HealthCheck

app = Flask(__name__)
print "Running app: %s" % app

from candidate_service.common import common_config
app.config.from_object(common_config)

logger = app.config['LOGGER']

from candidate_service.common.error_handling import register_error_handlers
register_error_handlers(app=app, logger=logger)

db.init_app(app=app)
db.app = app

# Wrap the flask app and give a healthcheck url
health = HealthCheck(app, "/healthcheck")

from candidate_service.candidate_app.api.v1_candidates import (
    CandidateResource, CandidateAddressResource, CandidateAreaOfInterestResource,
    CandidateEducationResource, CandidateEducationDegreeResource, CandidateEducationDegreeBulletResource,
    CandidateExperienceResource, CandidateExperienceBulletResource, CandidateWorkPreferenceResource,
    CandidateEmailResource, CandidatePhoneResource, CandidateMilitaryServiceResource,
    CandidatePreferredLocationResource, CandidateSkillResource, CandidateSocialNetworkResource,
    CandidateCustomFieldResource
)
<<<<<<< HEAD
from candidate_service.candidate_app.api.smartlists_api import SmartlistCandidates, SmartlistResource

=======
from candidate_service.candidate_app.api.candidate_search_api import CandidateSearch
>>>>>>> 3f5e17fb

api = GetTalentApi(app=app)

# API RESOURCES
######################## CandidateResource ########################
api.add_resource(
    CandidateResource,
    '/v1/candidates/<int:id>',
    '/v1/candidates/<email>',
    '/v1/candidates',
    endpoint='candidate_resource'
)

######################## CandidateAddressResource ########################
api.add_resource(
    CandidateAddressResource,
    '/v1/candidates/<int:candidate_id>/addresses',
    endpoint='candidate_address_1'
)
api.add_resource(
    CandidateAddressResource,
    '/v1/candidates/<int:candidate_id>/addresses/<int:id>',
    endpoint='candidate_address_2'
)

######################## CandidateAreaOfInterestResource ########################
api.add_resource(
    CandidateAreaOfInterestResource,
    '/v1/candidates/<int:candidate_id>/areas_of_interest',
    endpoint='candidate_area_of_interest_1'
)
api.add_resource(
    CandidateAreaOfInterestResource,
    '/v1/candidates/<int:candidate_id>/areas_of_interest/<int:id>',
    endpoint='candidate_area_of_interest_2'
)

######################## CandidateCustomFieldResource ########################
api.add_resource(
    CandidateCustomFieldResource,
    '/v1/candidates/<int:candidate_id>/custom_fields',
    endpoint='candidate_custom_field_1'
)
api.add_resource(
    CandidateCustomFieldResource,
    '/v1/candidates/<int:candidate_id>/custom_fields/<int:id>',
    endpoint='candidate_custom_field_2'
)

######################## CandidateEducationResource ########################
api.add_resource(
    CandidateEducationResource,
    '/v1/candidates/<int:candidate_id>/educations',
    endpoint='candidate_education_1'
)
api.add_resource(
    CandidateEducationResource,
    '/v1/candidates/<int:candidate_id>/educations/<int:id>',
    endpoint='candidate_education_2'
)

######################## CandidateEducationDegreeResource ########################
api.add_resource(
    CandidateEducationDegreeResource,
    '/v1/candidates/<int:candidate_id>/educations/<int:education_id>/degrees',
    endpoint='candidate_education_degree_1'
)
api.add_resource(
    CandidateEducationDegreeResource,
    '/v1/candidates/<int:candidate_id>/educations/<int:education_id>/degrees/<int:id>',
    endpoint='candidate_education_degree_2'
)

######################## CandidateEducationDegreeBulletResource ########################
api.add_resource(
    CandidateEducationDegreeBulletResource,
    '/v1/candidates/<int:candidate_id>/educations/<int:education_id>/degrees/<int:degree_id>/bullets',
    endpoint='candidate_education_degree_bullet_1'
)
api.add_resource(
    CandidateEducationDegreeBulletResource,
    '/v1/candidates/<int:candidate_id>/educations/<int:education_id>/degrees/<int:degree_id>/bullets/<int:id>',
    endpoint='candidate_education_degree_bullet_2'
)

######################## CandidateExperienceResource ########################
api.add_resource(
    CandidateExperienceResource,
    '/v1/candidates/<int:candidate_id>/experiences',
    endpoint='candidate_experience_1'
)
api.add_resource(
    CandidateExperienceResource,
    '/v1/candidates/<int:candidate_id>/experiences/<int:id>',
    endpoint='candidate_experience_2'
)

######################## CandidateExperienceBulletResource ########################
api.add_resource(
    CandidateExperienceBulletResource,
    '/v1/candidates/<int:candidate_id>/experiences/<int:experience_id>/bullets',
    endpoint='candidate_experience_bullet_1'
)
api.add_resource(
    CandidateExperienceBulletResource,
    '/v1/candidates/<int:candidate_id>/experiences/<int:experience_id>/bullets/<int:id>',
    endpoint='candidate_experience_bullet_2'
)

######################## CandidateEmailResource ########################
api.add_resource(
    CandidateEmailResource,
    '/v1/candidates/<int:candidate_id>/emails',
    endpoint='candidate_email_1'
)
api.add_resource(
    CandidateEmailResource,
    '/v1/candidates/<int:candidate_id>/emails/<int:id>',
    endpoint='candidate_email_2'
)

######################## CandidateMilitaryServiceResource ########################
api.add_resource(
    CandidateMilitaryServiceResource,
    '/v1/candidates/<int:candidate_id>/military_services',
    endpoint='candidate_military_service_1'
)
api.add_resource(
    CandidateMilitaryServiceResource,
    '/v1/candidates/<int:candidate_id>/military_services/<int:id>',
    endpoint='candidate_military_service_2'
)

######################## CandidatePhoneResource ########################
api.add_resource(
    CandidatePhoneResource,
    '/v1/candidates/<int:candidate_id>/phones',
    endpoint='candidate_phone_1'
)
api.add_resource(
    CandidatePhoneResource,
    '/v1/candidates/<int:candidate_id>/phones/<int:id>',
    endpoint='candidate_phone_2'
)

######################## CandidatePreferredLocationResource ########################
api.add_resource(
    CandidatePreferredLocationResource,
    '/v1/candidates/<int:candidate_id>/preferred_locations',
    endpoint='candidate_preferred_location_1'
)
api.add_resource(
    CandidatePreferredLocationResource,
    '/v1/candidates/<int:candidate_id>/preferred_locations/<int:id>',
    endpoint='candidate_preferred_location_2'
)

######################## CandidateSkillResource ########################
api.add_resource(
    CandidateSkillResource,
    '/v1/candidates/<int:candidate_id>/skills',
    endpoint='candidate_skill_1'
)
api.add_resource(
    CandidateSkillResource,
    '/v1/candidates/<int:candidate_id>/skills/<int:id>',
    endpoint='candidate_skill_2'
)

######################## CandidateSocialNetworkResource ########################
api.add_resource(
    CandidateSocialNetworkResource,
    '/v1/candidates/<int:candidate_id>/social_networks',
    endpoint='candidate_social_networks_1'
)
api.add_resource(
    CandidateSocialNetworkResource,
    '/v1/candidates/<int:candidate_id>/social_networks/<int:id>',
    endpoint='candidate_social_networks_2'
)

######################## CandidateWorkPreferenceResource ########################
api.add_resource(
    CandidateWorkPreferenceResource,
    '/v1/candidates/<int:candidate_id>/work_preference/<int:id>',
    endpoint='candidate_work_preference'
)

######################## CandidateEmailCampaignResource ########################
# api.add_resource(CandidateEmailCampaignResource,
#                  '/v1/candidates/<int:id>/email_campaigns/<int:email_campaign_id>/email_campaign_sends',
#                  endpoint='candidates')

<<<<<<< HEAD
api.add_resource(SmartlistResource,
                 '/v1/smartlist/<int:id>')
api.add_resource(SmartlistCandidates,
                 '/v1/smartlist/get_candidates/')
=======
# ****** Candidate Search *******
api.add_resource(CandidateSearch,
                 '/v1/candidates/search')
>>>>>>> 3f5e17fb

db.create_all()
db.session.commit()

logger.info('Starting candidate_service in %s environment', app.config['GT_ENVIRONMENT'])<|MERGE_RESOLUTION|>--- conflicted
+++ resolved
@@ -28,12 +28,9 @@
     CandidatePreferredLocationResource, CandidateSkillResource, CandidateSocialNetworkResource,
     CandidateCustomFieldResource
 )
-<<<<<<< HEAD
+
 from candidate_service.candidate_app.api.smartlists_api import SmartlistCandidates, SmartlistResource
-
-=======
 from candidate_service.candidate_app.api.candidate_search_api import CandidateSearch
->>>>>>> 3f5e17fb
 
 api = GetTalentApi(app=app)
 
@@ -227,16 +224,14 @@
 #                  '/v1/candidates/<int:id>/email_campaigns/<int:email_campaign_id>/email_campaign_sends',
 #                  endpoint='candidates')
 
-<<<<<<< HEAD
+# ****** Candidate Search *******
+api.add_resource(CandidateSearch,
+                 '/v1/candidates/search')
+
 api.add_resource(SmartlistResource,
                  '/v1/smartlist/<int:id>')
 api.add_resource(SmartlistCandidates,
                  '/v1/smartlist/get_candidates/')
-=======
-# ****** Candidate Search *******
-api.add_resource(CandidateSearch,
-                 '/v1/candidates/search')
->>>>>>> 3f5e17fb
 
 db.create_all()
 db.session.commit()
