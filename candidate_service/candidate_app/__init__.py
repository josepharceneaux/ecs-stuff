--- conflicted
+++ resolved
@@ -32,11 +32,7 @@
         CandidatePreferredLocationResource, CandidateSkillResource, CandidateSocialNetworkResource,
         CandidateCustomFieldResource, CandidateEditResource, CandidatesResource, CandidateOpenWebResource,
         CandidateViewResource, CandidatePreferenceResource, CandidateClientEmailCampaignResource,
-<<<<<<< HEAD
-        CandidateDeviceResource
-=======
-        CandidatePhotosResource
->>>>>>> c0942109
+        CandidateDeviceResource, CandidatePhotosResource
     )
     from candidate_service.candidate_app.api.candidate_search_api import CandidateSearch, CandidateDocuments
 
@@ -238,12 +234,17 @@
     )
 
     # ****** CandidateEditResource ******
+    api.add_resource(
+        CandidateEditResource,
+        '/v1/candidates/<int:id>/edits',
+        endpoint='candidate_edit'
+    )
+
     api.add_resource(CandidateEditResource, '/v1/candidates/<int:id>/edits', endpoint='candidate_edit')
 
     # ****** CandidateViewResource ******
     api.add_resource(CandidateViewResource, CandidateApi.CANDIDATE_VIEWS, endpoint='candidate_views')
 
-<<<<<<< HEAD
     # ****** CandidateDeviceResource ******
     api.add_resource(
         CandidateDeviceResource,
@@ -255,11 +256,10 @@
     api.add_resource(CandidateViewResource,
                      CandidateApi.CANDIDATE_VIEWS,
                      endpoint='candidate_views')
-=======
+
     # ****** CandidatePhotosResource ******
     api.add_resource(CandidatePhotosResource, CandidateApi.PHOTOS, endpoint='candidate_photos')
     api.add_resource(CandidatePhotosResource, CandidateApi.PHOTO ,endpoint='candidate_photo')
->>>>>>> c0942109
 
     # ****** Candidate Search *******
     api.add_resource(CandidateSearch, CandidateApi.CANDIDATE_SEARCH)
