--- conflicted
+++ resolved
@@ -28,10 +28,6 @@
     CandidatePreferredLocationResource, CandidateSkillResource, CandidateSocialNetworkResource,
     CandidateCustomFieldResource
 )
-<<<<<<< HEAD
-from candidate_service.candidate_app.api.smartlists_api import SmartlistCandidates, SmartlistResource
-=======
->>>>>>> cb64bfce
 
 api = GetTalentApi(app=app)
 
@@ -225,11 +221,6 @@
 #                  '/v1/candidates/<int:id>/email_campaigns/<int:email_campaign_id>/email_campaign_sends',
 #                  endpoint='candidates')
 
-api.add_resource(SmartlistResource,
-                 '/v1/smartlist/<int:id>')
-api.add_resource(SmartlistCandidates,
-                 '/v1/smartlist/get_candidates/')
-
 db.create_all()
 db.session.commit()
 
