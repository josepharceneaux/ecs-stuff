"""
Helper functions for candidate CRUD operations and tracking edits made to the Candidate
"""
# Standard libraries
import datetime
import hashlib
import re
import urlparse
from datetime import date

import dateutil.parser
import phonenumbers
import pycountry
import simplejson as json
from flask import request
from nameparser import HumanName

from candidate_service.candidate_app import logger
from candidate_service.common.error_handling import InvalidUsage, NotFoundError, ForbiddenError
from candidate_service.common.geo_services.geo_coordinates import get_coordinates
from candidate_service.common.models.associations import CandidateAreaOfInterest
from candidate_service.common.models.candidate import (
    Candidate, CandidateEmail, CandidatePhone, CandidateWorkPreference, CandidatePreferredLocation,
    CandidateAddress, CandidateExperience, CandidateEducation, CandidateEducationDegree,
    CandidateSkill, CandidateMilitaryService, CandidateCustomField, CandidateSocialNetwork,
    SocialNetwork, CandidateEducationDegreeBullet, CandidateExperienceBullet, ClassificationType,
    CandidatePhoto, PhoneLabel, EmailLabel, CandidateSubscriptionPreference
)
from candidate_service.modules.tags import create_tags, update_candidate_tags
from candidate_service.common.models.candidate_edit import CandidateView
from candidate_service.common.models.db import db
from candidate_service.common.models.email_campaign import EmailCampaign, EmailCampaignSend, \
    EmailCampaignSendUrlConversion
from candidate_service.common.models.language import CandidateLanguage
from candidate_service.common.models.misc import AreaOfInterest, UrlConversion, Product
from candidate_service.common.models.smartlist import Smartlist
from candidate_service.common.models.talent_pools_pipelines import TalentPoolCandidate, TalentPool, TalentPoolGroup
from candidate_service.common.models.user import User, Permission
from candidate_service.common.utils.datetime_utils import DatetimeUtils
from candidate_service.common.utils.handy_functions import purge_dict
from candidate_service.common.utils.iso_standards import get_country_name, get_subdivision_name, get_country_code_from_name
from candidate_service.common.utils.talent_s3 import get_s3_url
from candidate_service.common.utils.validators import sanitize_zip_code, is_number, parse_phone_number
from candidate_service.custom_error_codes import CandidateCustomErrors as custom_error
from candidate_service.modules.validators import (
    does_address_exist, does_candidate_cf_exist, does_education_degree_bullet_exist,
    get_education_if_exists, get_work_experience_if_exists, does_experience_bullet_exist,
    do_phones_exist, does_preferred_location_exist, does_skill_exist, does_social_network_exist,
    get_education_degree_if_exists, does_military_service_exist, do_emails_exist, remove_duplicates
)
from track_changes import track_edits, track_areas_of_interest_edits


##################################################
# Helper Functions For Retrieving Candidate Info #
##################################################
def fetch_candidate_info(candidate, fields=None):
    """
    Fetch Candidate and candidate related objects via Candidate's id
    :type       candidate: Candidate
    :type       fields: None | str

    :return:    Candidate dict
    :rtype:     dict[str, T]
    """
    assert isinstance(candidate, Candidate)
    candidate_id = candidate.id

    get_all_fields = fields is None  # if fields is None, then get ALL the fields

    full_name = None
    if get_all_fields or 'full_name' in fields:
        full_name = format_candidate_full_name(candidate)

    created_at_datetime = None
    if get_all_fields or 'created_at_datetime' in fields:
        created_at_datetime = DatetimeUtils.utc_isoformat(candidate.added_time)

    emails = None
    if get_all_fields or 'emails' in fields:
        emails = candidate_emails(candidate=candidate)

    phones = None
    if get_all_fields or 'phones' in fields:
        phones = candidate_phones(candidate=candidate)

    addresses = None
    if get_all_fields or 'addresses' in fields:
        addresses = candidate_addresses(candidate_id=candidate_id)

    work_experiences = None
    if get_all_fields or 'work_experiences' in fields:
        work_experiences = candidate_experiences(candidate_id=candidate_id)

    work_preference = None
    if get_all_fields or 'work_preferences' in fields:
        work_preference = candidate_work_preference(candidate=candidate)

    preferred_locations = None
    if get_all_fields or 'preferred_locations' in fields:
        preferred_locations = candidate_preferred_locations(candidate=candidate)

    educations = None
    if get_all_fields or 'educations' in fields:
        educations = candidate_educations(candidate=candidate)

    skills = None
    if get_all_fields or 'skills' in fields:
        skills = candidate_skills(candidate_id=candidate_id)

    areas_of_interest = None
    if get_all_fields or 'areas_of_interest' in fields:
        areas_of_interest = candidate_areas_of_interest(candidate_id=candidate_id)

    military_services = None
    if get_all_fields or 'military_services' in fields:
        military_services = candidate_military_services(candidate_id=candidate_id)

    custom_fields = None
    if get_all_fields or 'custom_fields' in fields:
        custom_fields = candidate_custom_fields(candidate=candidate)

    social_networks = None
    if get_all_fields or 'social_networks' in fields:
        if Permission.PermissionNames.CAN_GET_CANDIDATE_SOCIAL_PROFILE in request.user_permissions:
            social_networks = candidate_social_networks(candidate=candidate)
        else:
            raise ForbiddenError("You are not authorized to get social networks of this candidate")

    history = None
    if get_all_fields or 'contact_history' in fields:
        if Permission.PermissionNames.CAN_GET_CANDIDATE_CONTACT_HISTORY in request.user_permissions:
            history = candidate_contact_history(candidate=candidate)
        else:
            raise ForbiddenError("You are not authorized to get contact history of this candidate")

    openweb_id = None
    if get_all_fields or 'openweb_id' in fields:
        openweb_id = candidate.dice_social_profile_id

    dice_profile_id = None
    if get_all_fields or 'dice_profile_id' in fields:
        dice_profile_id = candidate.dice_profile_id

    talent_pool_ids = None
    if get_all_fields or 'talent_pool_ids' in fields:
        talent_pool_ids = [talent_pool_candidate.talent_pool_id for talent_pool_candidate in
                           TalentPoolCandidate.query.filter_by(candidate_id=candidate.id).all()]

    resume_url = None
    if (get_all_fields or 'resume_url' in fields) and candidate.filename:
        resume_url = get_s3_url(folder_path="OriginalFiles", name=candidate.filename)

    # Get candidate's source product information
    source_product_info = None
    source_product_id = candidate.source_product_id
    if source_product_id:
        source_product = Product.get(source_product_id)
        source_product_info = source_product.to_json()

    return {
        'id': candidate_id,
        'owner_id': candidate.user_id,
        'status_id': candidate.candidate_status_id,
        'first_name': candidate.first_name,
        'middle_name': candidate.middle_name,
        'last_name': candidate.last_name,
        'full_name': full_name,
        'created_at_datetime': created_at_datetime,
        'updated_at_datetime': DatetimeUtils.utc_isoformat(candidate.updated_datetime),
        'emails': emails,
        'phones': phones,
        'addresses': addresses,
        'work_experiences': work_experiences,
        'work_preference': work_preference,
        'preferred_locations': preferred_locations,
        'educations': educations,
        'skills': skills,
        'areas_of_interest': areas_of_interest,
        'military_services': military_services,
        'custom_fields': custom_fields,
        'social_networks': social_networks,
        'contact_history': history,
        'openweb_id': openweb_id,
        'dice_profile_id': dice_profile_id,
        'talent_pool_ids': talent_pool_ids,
        'resume_url': resume_url,
        'source_id': candidate.source_id,
        'source_product_id': source_product_id,
        'source_product_info': source_product_info,
        'summary': candidate.summary,
        'objective': candidate.objective,
        'title': candidate.title
    }


def format_candidate_full_name(candidate):
    """
    :type candidate:  Candidate
    :rtype:  basestring
    """
    assert isinstance(candidate, Candidate)
    first_name, middle_name, last_name = candidate.first_name, candidate.middle_name, candidate.last_name
    return get_fullname_from_name_fields(first_name or '', middle_name or '', last_name or '')


def candidate_emails(candidate):
    """
    :type candidate:    Candidate
    :rtype              [dict]
    """
    assert isinstance(candidate, Candidate)
    emails = candidate.emails
    return [{'id': email.id,
             'label': email.email_label.description,
             'address': email.address,
             'is_default': email.is_default
             } for email in emails]


def candidate_phones(candidate):
    """
    :type candidate:    Candidate
    :rtype              [dict]
    """
    assert isinstance(candidate, Candidate)
    phones = candidate.phones
    return [{'id': phone.id,
             'label': phone.phone_label.description,
             'value': phone.value,
             'extension': phone.extension,
             'is_default': phone.is_default
             } for phone in phones]


def candidate_addresses(candidate_id):
    """
    :type candidate_id:     int|long
    :rtype                  [dict]
    """
    assert isinstance(candidate_id, (int, long))
    # Default CandidateAddress must be returned first
    addresses = CandidateAddress.query.filter_by(candidate_id=candidate_id).order_by(CandidateAddress.is_default.desc())
    return [{'id': address.id,
             'address_line_1': address.address_line_1,
             'address_line_2': address.address_line_2,
             'city': address.city,
             'state': address.state,
             'subdivision': get_subdivision_name(address.iso3166_subdivision) if address.iso3166_subdivision else None,
             'zip_code': address.zip_code,
             'po_box': address.po_box,
             'country': get_country_name(address.iso3166_country),
             'latitude': address.coordinates and address.coordinates.split(',')[0],
             'longitude': address.coordinates and address.coordinates.split(',')[1],
             'is_default': address.is_default
             } for address in addresses]


def candidate_experiences(candidate_id):
    """
    :type candidate_id:     int|long
    :rtype                  [dict]
    """
    assert isinstance(candidate_id, (int, long))
    # Query CandidateExperience from db in descending order based on start_date & is_current
    experiences = db.session.query(CandidateExperience).filter_by(candidate_id=candidate_id).\
        order_by(CandidateExperience.is_current.desc(),
                 CandidateExperience.start_year.desc(),
                 CandidateExperience.start_month.desc())
    return [{'id': experience.id,
             'organization': experience.organization,
             'position': experience.position,
             'start_date': date_of_employment(year=experience.start_year, month=experience.start_month or 1),
             'end_date': date_of_employment(year=experience.end_year, month=experience.end_month or 1),
             'start_year': experience.start_year,
             'start_month': experience.start_month,
             'end_year': experience.end_year,
             'end_month': experience.end_month,
             'city': experience.city,
             'state': experience.state,
             'subdivision': get_subdivision_name(experience.iso3166_subdivision) if experience.iso3166_subdivision else None,
             'country': get_country_name(experience.iso3166_country),
             'is_current': experience.is_current,
             'bullets': _candidate_experience_bullets(experience=experience),
             } for experience in experiences]


def _candidate_experience_bullets(experience):
    """
    :type experience:   CandidateExperience
    :rtype              [dict]
    """
    assert isinstance(experience, CandidateExperience)
    experience_bullets = experience.bullets
    return [{'id': experience_bullet.id,
             'description': experience_bullet.description,
             'added_time': DatetimeUtils.to_utc_str(experience_bullet.added_time) if experience_bullet.added_time else None
             } for experience_bullet in experience_bullets]


def candidate_work_preference(candidate):
    """
    :type candidate:    Candidate
    :rtype              dict
    """
    assert isinstance(candidate, Candidate)
    work_preference = candidate.work_preferences
    return {'id': work_preference[0].id,
            'authorization': work_preference[0].authorization,
            'employment_type': work_preference[0].tax_terms,
            'security_clearance': work_preference[0].bool_security_clearance,
            'relocate': work_preference[0].bool_relocate,
            'telecommute': work_preference[0].bool_telecommute,
            'hourly_rate': work_preference[0].hourly_rate,
            'salary': work_preference[0].salary,
            'travel_percentage': work_preference[0].travel_percentage,
            'third_party': work_preference[0].bool_third_party
            } if work_preference else {}


def candidate_preferred_locations(candidate):
    """
    :type candidate:    Candidate
    :rtype              [dict]
    """
    assert isinstance(candidate, Candidate)
    return [{'id': preferred_location.id,
             'address': preferred_location.address,
             'city': preferred_location.city,
             'state': preferred_location.region,
             'subdivision': get_subdivision_name(preferred_location.iso3166_subdivision)
             if preferred_location.iso3166_subdivision else None,
             'country': get_country_name(preferred_location.iso3166_country)
             } for preferred_location in candidate.preferred_locations]


def candidate_educations(candidate):
    """
    :type candidate:    Candidate
    :rtype              [dict]
    """
    assert isinstance(candidate, Candidate)
    educations = candidate.educations
    return [{'id': education.id,
             'school_name': education.school_name,
             'school_type': education.school_type,
             'is_current': education.is_current,
             'degrees': _candidate_degrees(education=education),
             'city': education.city,
             'state': education.state,
             'subdivision': get_subdivision_name(education.iso3166_subdivision) if education.iso3166_subdivision else None,
             'country': get_country_name(education.iso3166_country),
             'added_time': str(education.added_time)
             } for education in educations]


def _candidate_degrees(education):
    """
    :type education:    CandidateEducation
    :rtype              [dict]
    """
    assert isinstance(education, CandidateEducation)
    degrees = education.degrees
    return [{'id': degree.id,
             'type': degree.degree_type,
             'title': degree.degree_title,
             'start_year': str(degree.start_year) if degree.start_year else None,
             'start_month': str(degree.start_month) if degree.start_month else None,
             'end_year': str(degree.end_year) if degree.start_year else None,
             'end_month': str(degree.end_month) if degree.start_month else None,
             'gpa': json.dumps(degree.gpa_num, use_decimal=True),
             'start_date': degree.start_time.date().isoformat() if degree.start_time else None,
             'end_date': degree.end_time.date().isoformat() if degree.end_time else None,
             'bullets': _candidate_degree_bullets(degree=degree),
             } for degree in degrees]


def _candidate_degree_bullets(degree):
    """
    :type degree:  CandidateEducationDegree
    :rtype          [dict]
    """
    assert isinstance(degree, CandidateEducationDegree)
    degree_bullets = degree.bullets
    return [{'id': degree_bullet.id,
             'major': degree_bullet.concentration_type,
             'comments': degree_bullet.comments,
             'added_time': str(degree_bullet.added_time)
             } for degree_bullet in degree_bullets]


def candidate_skills(candidate_id):
    """
    :type candidate_id: int
    :rtype              [dict]
    """
    assert isinstance(candidate_id, (int, long))
    # Query CandidateSkill in descending order based on last_used
    skills = db.session.query(CandidateSkill).filter_by(candidate_id=candidate_id).\
        order_by(CandidateSkill.last_used.desc())
    return [{'id': skill.id,
             'name': skill.description,
             'months_used': skill.total_months,
             'last_used_date': skill.last_used.isoformat() if skill.last_used else None,
             'added_time': str(skill.added_time)
             } for skill in skills]


def candidate_areas_of_interest(candidate_id):
    """
    :type candidate_id: int
    :rtype              [dict]
    """
    assert isinstance(candidate_id, (int, long))
    areas_of_interest = db.session.query(CandidateAreaOfInterest).filter_by(candidate_id=candidate_id)
    return [{'id': db.session.query(AreaOfInterest).get(interest.area_of_interest_id).id,
             'name': db.session.query(AreaOfInterest).get(interest.area_of_interest_id).name
             } for interest in areas_of_interest]


def candidate_military_services(candidate_id):
    """
    :type candidate_id:  int
    :rtype              [dict]
    """
    assert isinstance(candidate_id, (int, long))
    military_services = CandidateMilitaryService.query.\
        filter_by(candidate_id=candidate_id).\
        order_by(CandidateMilitaryService.to_date.desc())

    services = []
    for service in military_services:
        # format inputs
        from_date, to_date = None, None
        service_from_date = service.from_date
        service_to_date = service.to_date
        service_start_year = service.start_year
        service_start_month = service.start_month
        service_end_year = service.end_year
        service_end_month = service.end_month

        from_date_start_year, from_date_start_month = None, None
        if service_from_date:
            from_date = str(service_from_date.date())
            from_date_start_year = service_from_date.year
            from_date_start_month = service_from_date.month

        to_date_end_year, to_date_end_month = None, None
        if service_to_date:
            to_date = str(service_to_date.date())
            to_date_end_year = service_to_date.year
            to_date_end_month = service_to_date.month

        start_year = service_start_year or from_date_start_year
        start_month = service_start_month or from_date_start_month
        end_year = service_end_year or to_date_end_year
        end_month = service_end_month or to_date_end_month

        services.append(dict(
            id=service.id,
            branch=service.branch,
            status=service.service_status,
            highest_grade=service.highest_grade,
            highest_rank=service.highest_rank,
            from_date=from_date,
            to_date=to_date,
            start_year=start_year,
            start_month=start_month,
            end_year=end_year,
            end_month=end_month,
            country=get_country_name(service.iso3166_country),
            comments=service.comments
        ))

    return services


def candidate_custom_fields(candidate):
    """
    :type candidate:    Candidate
    :rtype              [dict]
    """
    return [{'id': custom_field.id,
             'custom_field_id': custom_field.custom_field_id,
             'value': custom_field.value,
             'created_at_datetime': custom_field.added_time.isoformat()
             } for custom_field in CandidateCustomField.query.filter_by(candidate_id=candidate.id).all()]


def candidate_social_networks(candidate):
    """
    :type candidate:    Candidate
    :rtype              [dict]
    """
    assert isinstance(candidate, Candidate)
    social_networks = candidate.social_networks
    return [{'id': soc_net.id,
             'name': soc_net.social_network.name,
             'profile_url': soc_net.social_profile_url
             } for soc_net in social_networks]


class ContactHistoryEvent(object):
    CREATED_AT = 'created_at'
    EMAIL_SEND = 'email_send'
    EMAIL_OPEN = 'email_open'  # Todo: Implement opens and clicks into timeline
    EMAIL_CLICK = 'email_click'


def candidate_contact_history(candidate):
    """
    :type candidate:    Candidate
    :rtype              dict
    """
    # Campaign sends & campaigns
    timeline = []
    for email_campaign_send in candidate.email_campaign_sends:

        if not email_campaign_send.campaign_id:
            logger.error("contact_history: email_campaign_send has no campaign_id: %s", email_campaign_send.id)
            continue

        email_campaign = EmailCampaign.get(email_campaign_send.campaign_id)
        event_datetime = email_campaign_send.sent_datetime
        event_type = ContactHistoryEvent.EMAIL_SEND

        timeline.insert(0, dict(id=hashlib.md5(str(event_datetime) + event_type + str(email_campaign.id)).hexdigest(),
                                email_campaign_id=email_campaign.id,
                                event_datetime=email_campaign_send.sent_datetime,
                                event_type=ContactHistoryEvent.EMAIL_SEND,
                                campaign_name=email_campaign.name))

        # Get email campaign sends if its url was clicked by the candidate
        email_campaign_sends = EmailCampaignSend.query.join(EmailCampaignSendUrlConversion).join(UrlConversion). \
            filter(EmailCampaignSend.candidate_id == candidate.id). \
            filter((EmailCampaignSendUrlConversion.type == 0) | (EmailCampaignSendUrlConversion.type == 1)). \
            filter(UrlConversion.hit_count > 0).all()

        for email_campaign_send_ in email_campaign_sends:

            # Get email campaign send's url conversion
            url_conversion_id = EmailCampaignSendUrlConversion.query.filter(
                EmailCampaignSendUrlConversion.email_campaign_send_id == email_campaign_send_.id
            ).first().url_conversion_id
            url_conversion = UrlConversion.get(url_conversion_id)

            event_datetime = url_conversion.last_hit_time
            event_type = ContactHistoryEvent.EMAIL_OPEN

            timeline.append(dict(
                id=hashlib.md5(str(event_datetime) + event_type + str(email_campaign.id)).hexdigest(),
                email_campaign_id=email_campaign.id,
                campaign_name=email_campaign.name,
                event_type=event_type,
                event_datetime=event_datetime
            ))

    timeline_with_valid_event_datetime = filter(lambda entry: isinstance(entry['event_datetime'],
                                                                         datetime.datetime), timeline)
    timeline_with_null_event_datetime = filter(lambda entry: entry['event_datetime'] is None, timeline)

    # Sort events by datetime and convert all date-times to ISO format
    timeline = sorted(timeline_with_valid_event_datetime, key=lambda entry: entry['event_datetime'], reverse=True)
    for event in timeline:
        event['event_datetime'] = event['event_datetime'].isoformat()

    timeline += timeline_with_null_event_datetime

    return dict(timeline=timeline)


def date_of_employment(year, month, day=1):
    # Stringify datetime object to ensure it will be JSON serializable
    return str(date(year, month, day)) if year else None


def get_candidate_id_from_email_if_exists_in_domain(user, email):
    """
    Function will get the domain-candidate associated with email and return its ID.
    :type user: User
    :type email: str
    :return Candidate.id or None (if not found)
    """
    email_obj = CandidateEmail.query.join(Candidate).join(User).filter(
            User.domain_id == user.domain_id).filter(CandidateEmail.address == email).first()
    if not email_obj:
        raise NotFoundError(error_message='Candidate email not recognized: {}'.format(email),
                            error_code=custom_error.EMAIL_NOT_FOUND)
    return email_obj.candidate_id


######################################
# Helper Functions For Candidate Views
######################################
def fetch_candidate_views(candidate_id):
    """
    :return: list of candidate view information
    :rtype:  list[dict]
    """
    assert isinstance(candidate_id, (int, long))
    candidate_views = CandidateView.get_all(candidate_id=candidate_id)
    return [{'id': view.id,
             'candidate_id': view.candidate_id,
             'user_id': view.user_id,
             'view_type': view.view_type,
             'view_datetime': DatetimeUtils.to_utc_str(view.view_datetime)
             } for view in candidate_views]


def fetch_aggregated_candidate_views(domain_id, candidate_id):
    """
    Function will return a list of view objects displaying all the domain users
     that viewed the candidate, last datetime of view, and the number of times each
     user viewed the same candidate
    :type domain_id:  int|long
    :type candidate_id:  int|long
    :rtype:  list[dict[str]]
    """
    team_members = User.all_users_of_domain(domain_id)
    """
    :type team_members:  list[User]
    """
    return_obj = []
    for user in team_members:
        views = CandidateView.get_by_user_and_candidate(user_id=user.id, candidate_id=candidate_id)
        if views:
            return_obj.append(
                {
                    'user_id': user.id,
                    'last_view_datetime': DatetimeUtils.to_utc_str(views[-1].view_datetime),
                    'view_count': len(views)
                }
            )

    return return_obj


def add_candidate_view(user_id, candidate_id):
    """
    Once a Candidate has been viewed, this function should be invoked
    and add a record to CandidateView
    :type user_id: int|long
    :type candidate_id: int|long
    """
    db.session.add(CandidateView(
        user_id=user_id,
        candidate_id=candidate_id,
        view_type=3,
        view_datetime=datetime.datetime.utcnow()
    ))
    db.session.commit()


########################################################
# Helper Functions For Candidate Subscription Preference
########################################################
def fetch_candidate_subscription_preference(candidate_id):
    """
    :type candidate_id: int|long
    :rtype:  dict
    """
    assert isinstance(candidate_id, (int, long))
    candidate_subs_pref = CandidateSubscriptionPreference.get_by_candidate_id(candidate_id)
    if not candidate_subs_pref:
        return {}
    return {'id': candidate_subs_pref.id, 'frequency_id': candidate_subs_pref.frequency_id}


def add_or_update_candidate_subs_preference(candidate_id, frequency_id, is_update=False):
    """
    Function adds or updates candidate's subs preference
    :type candidate_id: int|long
    :type frequency_id: int|long
    :type is_update: bool
    """
    assert isinstance(candidate_id, (int, long))

    can_subs_pref_query = CandidateSubscriptionPreference.query.filter_by(candidate_id=candidate_id)
    if is_update:  # Update
        can_subs_pref_query.update(dict(frequency_id=frequency_id))
    else:  # Add
        db.session.add(CandidateSubscriptionPreference(candidate_id=candidate_id, frequency_id=frequency_id))
    db.session.commit()


#######################################
# Helper Functions For Candidate Photos
#######################################
def add_photos(candidate_id, photos):
    """
    Function will add a new entry into CandidatePhoto
    :type candidate_id: int|long
    :type user_id: int|long
    :type photos:  list[dict[str, T]]
    """
    # Check if any of the photo objects have is_default value
    photo_has_default = any(photo.get('is_default') for photo in photos)
    if photo_has_default:
        CandidatePhoto.set_is_default_to_false(candidate_id=candidate_id)

    for i, photo in enumerate(photos):
        # Format inputs
        is_default = i == 0 if not photo_has_default else photo['is_default']
        added_time = photo['added_datetime'] if photo.get('added_datetime') else datetime.datetime.utcnow()
        image_url = photo['image_url']

        # Prevent duplicate insertions
        if CandidatePhoto.exists(candidate_id=candidate_id, image_url=image_url):
            continue

        db.session.add(CandidatePhoto(candidate_id=candidate_id, image_url=image_url,
                                      is_default=is_default, added_datetime=added_time))
    db.session.commit()


def update_photo(candidate_id, user_id, update_dict):
    """
    Function will update CandidatePhoto data
    :type candidate_id:  int|long
    :type user_id:   int|long
    """
    photo_id = update_dict['id']
    photo_query = CandidatePhoto.query.filter_by(id=photo_id)
    photo_object = photo_query.first()

    # Photo must be recognized
    if not photo_object:
        raise NotFoundError('Candidate photo not found; photo-id: {}'.format(photo_id),
                            error_code=custom_error.PHOTO_NOT_FOUND)

    # Photo must belong to candidate
    if photo_object.candidate_id != candidate_id:
        raise ForbiddenError('Unauthorized candidate photo', error_code=custom_error.PHOTO_FORBIDDEN)

    # Format inputs
    photo_update_dict = dict(candidate_id=candidate_id,
                             image_url=update_dict.get('image_url'),
                             is_default=update_dict.get('is_default'),
                             updated_datetime=datetime.datetime.utcnow())
    photo_update_dict = dict((k, v) for k, v in photo_update_dict.iteritems() if v is not None)

    # Track all changes
    track_edits(update_dict=photo_update_dict, query_obj=photo_object, table_name='candidate_photo',
                candidate_id=candidate_id, user_id=user_id)

    # Update candidate's photo
    photo_query.update(photo_update_dict)
    return


##########################################
# Helper Functions For Candidate Languages
##########################################
def add_languages(candidate_id, data):
    """
    Function will insert candidate languages into the db
    :type candidate_id:  int|long
    :type data:  list
    :rtype:  list[dict]
    """
    for language in data:
        language_dict = dict(
            candidate_id=candidate_id,
            resume_id=candidate_id,
            iso639_language=language['language_code'].lower() if language.get('language_code') else None,
            read=language.get('read'),
            write=language.get('write'),
            speak=language.get('speak')
        )
        language_dict = dict((k, v) for k, v in language_dict.iteritems() if v is not None)
        db.session.add(CandidateLanguage(**language_dict))


def fetch_candidate_languages(candidate_id, language=None):
    """
    :type candidate_id:  int|long
    :type language:  CandidateLanguage | None
    """
    if language:
        return [{'language_code': language.iso639_language,
                 'language_name': pycountry.languages.get(iso639_1_code=language.iso639_language).name,
                 'read': language.read, 'write': language.write, 'speak': language.speak}]
    else:
        return [
            {'id': language.id, 'candidate_id': candidate_id,
             'language_code': language.iso639_language, 'read': language.read,
             'write': language.write, 'speak': language.speak,
             'language_name': pycountry.languages.get(iso639_1_code=language.iso639_language).name
             if language.iso639_language else None}
            for language in CandidateLanguage.get_by_candidate_id(candidate_id)]


def update_candidate_languages(candidate_id, update_data, user_id):
    """
    :type candidate_id:  int|long
    :type update_data:  list[dict]
    :type user_id:  int|long
    """
    current_time = datetime.datetime.utcnow()
    for update_dict in update_data:

        language_id = update_dict.get('id')
        language_query = CandidateLanguage.query.filter_by(id=language_id)
        language_obj = language_query.first()

        # CandidateLanguage must be recognized
        if not language_obj:
            raise NotFoundError('Candidate language not recognized: {}'.format(language_id),
                                error_code=custom_error.PHOTO_NOT_FOUND)

        # Photo must belong to candidate
        if language_obj.candidate_id != candidate_id:
            raise ForbiddenError('Unauthorized candidate language', custom_error.PHOTO_FORBIDDEN)

        # Format inputs
        language_update_dict = dict(
            candidate_id=candidate_id,
            read=update_dict.get('read'),
            write=update_dict.get('write'),
            speak=update_dict.get('speak'),
            iso639_language=update_dict.get('language_code'),
            updated_time=current_time
        )
        language_update_dict = dict((k, v) for k, v in language_update_dict.iteritems() if v is not None)

        # Track all changes
        track_edits(update_dict=language_update_dict, table_name='candidate_language',
                    candidate_id=candidate_id, user_id=user_id, query_obj=language_obj)

        # Update candidate's photo
        language_query.update(language_update_dict)
        return


######################################################
# Helper Functions For Creating and Updating Candidate
######################################################
def create_or_update_candidate_from_params(
        user_id,
        is_creating=False,
        is_updating=False,
        candidate_id=None,
        first_name=None,
        last_name=None,
        middle_name=None,
        formatted_name=None,
        status_id=None,
        emails=None,
        phones=None,
        addresses=None,
        educations=None,
        military_services=None,
        areas_of_interest=None,
        custom_fields=None,
        social_networks=None,
        work_experiences=None,
        work_preference=None,
        preferred_locations=None,
        skills=None,
        dice_social_profile_id=None,
        dice_profile_id=None,
        added_datetime=None,
        source_id=None,
        source_product_id=None,
        objective=None,
        summary=None,
        talent_pool_ids=None,
        resume_url=None,
        resume_text=None,
<<<<<<< HEAD
        tags=None
=======
        title=None
>>>>>>> 1148d7fa
):
    """
    Function will parse each parameter and:
        I. Creates a Candidate if posting is True
           A 400 will be returned if candidate_id is found
        Or
        II. Updates a Candidate if patching is True and candidate_id is provided/found
            Note: All Candidate fields (see objects mentioned below) require an ID
            for updating, otherwise a new field will be created to the pre-existing
            candidate.

    If all parameters are provided, function will also create or update:
        CandidateAddress, CandidateAreaOfInterest, CandidateCustomField,
        CandidateEducation, CandidateEducationDegree, CandidateEducationDegreeBullet,
        CandidateWorkPreference, CandidateEmail, CandidatePhone,
        CandidateMilitaryService, CandidatePreferredLocation,
        CandidateSkill, CandidateSocialNetwork

    :type   user_id:                int|long
    :type   is_creating:            bool
    :type   is_updating:            bool
    :type   candidate_id:           int
    :type   first_name:             basestring
    :type   last_name:              basestring
    :type   middle_name:            basestring
    :type   formatted_name:         str
    :type   status_id:              int
    :type   emails:                 list
    :type   phones:                 list
    :type   addresses:              list
    :type   educations:             list
    :type   military_services:      list
    :type   areas_of_interest:      list
    :type   custom_fields:          list
    :type   social_networks:        list
    :type   work_experiences:       list
    :type   work_preference:        dict
    :type   preferred_locations:    list
    :type   skills:                 list
    :type   dice_social_profile_id: int
    :type   dice_profile_id:        int
    :type   added_datetime:         str
    :param  source_id:              Source of candidate's intro, e.g. job-fair
    :type   source_product_id       int
    :type   source_id:              int
    :type   objective:              basestring
    :type   summary:                basestring
    :type   talent_pool_ids:        dict
    :type   delete_talent_pools:    bool
    :type   resume_url              basestring
    :type   resume_text             basestring
<<<<<<< HEAD
    :type   tags                    list
=======
    :type   title                   basestring
>>>>>>> 1148d7fa
    :rtype                          dict
    """
    # Format inputs
    added_datetime = added_datetime or datetime.datetime.utcnow()
    edit_datetime = datetime.datetime.utcnow()  # Timestamp for tracking edits

    # Get user's domain ID
    domain_id = domain_id_from_user_id(user_id)

    # Prevent creating a candidate if candidate ID is provided or found; Parse our candidate's names
    if is_creating:

        # Cannot request candidate creation when supplying candidate's ID
        if candidate_id:
            raise InvalidUsage(error_message='Candidate already exists, creation failed',
                               error_code=custom_error.CANDIDATE_ALREADY_EXISTS,
                               additional_error_info={'id': candidate_id})

        # Raise an error if creation is requested and candidate_id is found
        candidate_id_from_dice_profile = get_candidate_id_if_found(dice_social_profile_id, dice_profile_id, domain_id)
        if candidate_id_from_dice_profile:
            raise InvalidUsage(error_message='Candidate already exists, creation failed',
                               error_code=custom_error.CANDIDATE_ALREADY_EXISTS,
                               additional_error_info={'id': candidate_id})

        # Figure out first_name, last_name, middle_name, and formatted_name from inputs
        if first_name or last_name or middle_name or formatted_name:
            if (first_name or last_name) and not formatted_name:
                # If first_name and last_name given but not formatted_name, guess it
                formatted_name = get_fullname_from_name_fields(first_name or '', middle_name or '', last_name or '')
            elif formatted_name and (not first_name or not last_name):
                # Otherwise, guess formatted_name from the other fields
                first_name, middle_name, last_name = get_name_fields_from_name(formatted_name)

    # Update is not possible without candidate ID
    if not candidate_id and is_updating:
        raise InvalidUsage('Candidate ID is required for updating', custom_error.MISSING_INPUT)

    if is_updating:  # Update Candidate
        candidate_id = _update_candidate(first_name, middle_name, last_name, formatted_name,
                                         objective, summary, candidate_id, user_id, resume_url,
                                         source_id, source_product_id, status_id, resume_text, title)
    else:  # Add Candidate
        candidate_id = _add_candidate(first_name, middle_name, last_name, formatted_name,
                                      added_datetime, status_id, user_id, dice_profile_id,
                                      dice_social_profile_id, source_id, source_product_id,
                                      objective, summary, resume_url, resume_text, title)

    candidate = Candidate.get_by_id(candidate_id)
    """
    :type candidate: Candidate
    """

    # Add or update Candidate's talent-pools
    if talent_pool_ids:  # TODO: track all updates
        _add_or_update_candidate_talent_pools(candidate_id, talent_pool_ids, is_creating, is_updating)

    # Add or update Candidate's address(es)
    if addresses:
        _add_or_update_candidate_addresses(candidate, addresses, user_id, is_updating)

    # Add or update Candidate's areas_of_interest
    if areas_of_interest:
        _add_or_update_candidate_areas_of_interest(candidate_id, areas_of_interest, user_id, edit_datetime,
                                                   is_updating)

    # Add or update Candidate's custom_field(s)
    if custom_fields:
        _add_or_update_candidate_custom_field_ids(candidate, custom_fields, added_datetime, user_id, is_updating)

    # Add or update Candidate's education(s)
    if educations:
        _add_or_update_educations(candidate, educations, added_datetime, user_id, is_updating)

    # Add or update Candidate's work experience(s)
    if work_experiences:
        _add_or_update_work_experiences(candidate, work_experiences, added_datetime, user_id, is_updating)

    # Add or update Candidate's work preference(s)
    if work_preference:
        _add_or_update_work_preference(candidate_id, work_preference, user_id)

    # Add or update Candidate's email(s)
    if emails:
        _add_or_update_emails(candidate, emails, user_id, is_updating)

    # Add or update Candidate's phone(s)
    if phones:
        _add_or_update_phones(candidate, phones, user_id, is_updating)

    # Add or update Candidate's military service(s)
    if military_services:
        _add_or_update_military_services(candidate, military_services, user_id, is_updating)

    # Add or update Candidate's preferred location(s)
    if preferred_locations:
        _add_or_update_preferred_locations(candidate, preferred_locations, user_id, is_updating)

    # Add or update Candidate's skill(s)
    if skills:
        _add_or_update_skills(candidate, skills, added_datetime, user_id, is_updating)

    # Add or update Candidate's social_network(s)
    if social_networks:
        if (is_creating and Permission.PermissionNames.CAN_ADD_CANDIDATE_SOCIAL_PROFILE in request.user_permissions) or (
                    is_updating and Permission.PermissionNames.CAN_EDIT_CANDIDATE_SOCIAL_PROFILE in request.user_permissions):
            _add_or_update_social_networks(candidate, social_networks, user_id, is_updating)
        else:
            raise ForbiddenError("You are not authorized to add/modify social networks of this candidate")

    if tags:
        if is_creating:
            create_tags(candidate_id, tags)
        else:
            update_candidate_tags(candidate_id, tags)

    # Commit to database after all insertions/updates are executed successfully
    db.session.commit()
    return dict(candidate_id=candidate_id)


def get_fullname_from_name_fields(first_name, middle_name, last_name):
    """
    Function will concatenate names if any, otherwise will return empty string
    :rtype: str
    """
    full_name = re.sub(' +', ' ', '%s %s %s' % (first_name, middle_name, last_name))
    return full_name.replace('None', '').strip()


def format_full_name(first_name=None, middle_name=None, last_name=None):
    # Figure out first_name, last_name, middle_name, and formatted_name from inputs
    if first_name or last_name or middle_name:
        if first_name or last_name:
            # If first_name and last_name given but not formatted_name, guess it
            return get_fullname_from_name_fields(first_name or '', middle_name or '', last_name or '')


def get_name_fields_from_name(formatted_name):
    names = formatted_name.split(' ') if formatted_name else []
    first_name, middle_name, last_name = '', '', ''
    if len(names) == 1:
        last_name = names[0]
    elif len(names) > 1:
        first_name, last_name = names[0], names[-1]
        # middle_name is everything between first_name and last_name
        # middle_name = '' if only first_name and last_name are provided
        middle_name = ' '.join(names[1:-1])

    return first_name, middle_name, last_name


def domain_id_from_user_id(user_id):
    """
    Function will return the domain ID of the user if found, else None
    :type   user_id:  int
    :return domain ID
    """
    assert is_number(user_id)
    user = db.session.query(User).get(user_id)
    if not user:
        logger.error('domain_id_from_user_id: Tried to find the domain ID of the user: %s',
                     user_id)
        return None
    if not user.domain_id:
        logger.error('domain_id_from_user_id: user.domain_id was None!', user_id)
        return None

    return user.domain_id


def get_candidate_id_if_found(dice_social_profile_id, dice_profile_id, domain_id):
    """
    Function will search the db for a candidate with the same parameter(s) as provided
    :type dice_social_profile_id: int|long
    :type dice_profile_id: int|long
    :type domain_id: int|long
    :return candidate_id if found, otherwise None
    """
    candidate = None
    # Check for existing dice_social_profile_id and dice_profile_id
    if dice_social_profile_id:
        candidate = db.session.query(Candidate).join(User).filter(
            Candidate.dice_social_profile_id == dice_social_profile_id,
            User.domain_id == domain_id
        ).first()

    elif dice_profile_id:
        candidate = db.session.query(Candidate).join(User).filter(
            Candidate.dice_profile_id == dice_profile_id,
            User.domain_id == domain_id
        ).first()

    # If candidate is found, return its ID
    if candidate:
        return candidate.id

    return None


def classification_type_id_from_degree_type(degree_type):
    """
    Function will return classification_type ID of the classification_type that matches
    with degree_type. E.g. degree_type = 'Masters' => classification_type_id: 5
    :return:    classification_type_id or None
    """
    matching_classification_type_id = None
    if degree_type:
        all_classification_types = db.session.query(ClassificationType).all()
        matching_classification_type_id = next((row.id for row in all_classification_types
                                                if row.code.lower() == degree_type.lower()), None)
    return matching_classification_type_id


def social_network_id_from_name(name=None):
    """
    Function gets social_network ID from social network's name
    e.g. 'Facebook' => 1
    :return: SocialNetwork.id
    """
    matching_social_network = None
    if name:
        all_social_networks = db.session.query(SocialNetwork).all()
        matching_social_network = next((row for row in all_social_networks
                                        if row.name.lower() == name.lower()), None)
    return matching_social_network.id if matching_social_network else None


def social_network_name_from_url(url):

    if url:
        parsed_url = urlparse.urlparse(url)
        url = "%s://%s" % (parsed_url.scheme, parsed_url.netloc)
        result = db.session.query(SocialNetwork.name).filter(SocialNetwork.url == url).first()
        if result:
            return result[0]
        else:
            return "Unknown"


def _update_candidate(first_name, middle_name, last_name, formatted_name, objective, summary,
                      candidate_id, user_id, resume_url, source_id, source_product_id,
                      candidate_status_id, resume_text, title):
    """
    Function will update Candidate's primary information.
    Candidate's Primary information include:
      - first name, middle name, last name, status ID, source ID, objective, summary, and resume url

    Caveats:
        - status_id, source_id, objective, summary, and resume_url will be deleted if their
            respective values are NULL.
        - candidate's full name, first name, middle name, and/or last name will be removed
            if their respective values are an empty string. NULL values will be ignored.

    :return:  Candidate ID
    :rtype: int | long
    """
    # If formatted name is provided, must also update first name, middle name, and last name
    if formatted_name:
        parsed_names_object = HumanName(formatted_name)
        first_name = parsed_names_object.first
        middle_name = parsed_names_object.middle
        last_name = parsed_names_object.last

    update_dict = {
        'objective': objective, 'summary': summary, 'filename': resume_url,
        'source_id': source_id, 'candidate_status_id': candidate_status_id,
        'source_product_id': source_product_id, 'resume_text': resume_text,
        'title': title
    }

    # Strip each key-value and remove keys with empty-string-values
    update_dict = purge_dict(update_dict, remove_empty_strings_only=True)

    # Update request dict with candidate names
    # Candidate name(s) will be removed if empty string is provided; None values will be ignored
    names_dict = dict(
        first_name=first_name, middle_name=middle_name, last_name=last_name,
        formatted_name=formatted_name or format_full_name(first_name, middle_name, last_name)
    )
    # Only remove keys with None values; keys with empty strings will be used for deleting
    # For example, if first_name = '', candidate's first name will be removed from db
    names_dict = {k: v for k, v in names_dict.items() if v is not None}

    # Add names' data to update_dict if at least one of name is provided
    if not all(v is None for v in names_dict.values()):
        update_dict.update(**names_dict)

    # Candidate will not be updated if update_dict is empty
    if not update_dict:
        return candidate_id

    candidate_object = Candidate.get_by_id(candidate_id)

    # Track all edits
    # TODO: some edits are delete
    track_edits(update_dict=update_dict, table_name='candidate', candidate_id=candidate_id,
                user_id=user_id, query_obj=candidate_object)

    # Update
    candidate_object.update(**update_dict)

    return candidate_id


def _add_candidate(first_name, middle_name, last_name, formatted_name,
                   added_time, candidate_status_id, user_id, dice_profile_id,
                   dice_social_profile_id, source_id, source_product_id,
                   objective, summary, resume_url, resume_text, title):
    """
    Function will add Candidate and its primary information to db
    All empty values (None or empty strings) will be ignored
    :rtype:  int | long
    """
    # TODO: is_dirty cannot be null. This should be removed once the column is successfully removed.
    add_dict = dict(
        first_name=first_name, middle_name=middle_name, last_name=last_name, formatted_name=formatted_name,
        added_time=added_time, candidate_status_id=candidate_status_id, user_id=user_id,
        source_product_id=source_product_id, dice_profile_id=dice_profile_id,
        dice_social_profile_id=dice_social_profile_id, source_id=source_id, objective=objective,
        summary=summary, filename=resume_url, resume_text=resume_text, title=title, is_dirty=0
    )

    # All empty values must be removed
    add_dict = purge_dict(add_dict)

    candidate = Candidate(**add_dict)
    db.session.add(candidate)
    db.session.flush()

    return candidate.id


def _add_or_update_candidate_addresses(candidate, addresses, user_id, is_updating):
    """
    Function will update CandidateAddress or create a new one.
    :type addresses: list[dict[str, T]]
    """
    # If any of addresses is_default, set candidate's addresses' is_default to False
    candidate_id = candidate.id
    address_has_default = any([address.get('is_default') for address in addresses])
    if address_has_default:
        CandidateAddress.set_is_default_to_false(candidate_id)

    for i, address in enumerate(remove_duplicates(addresses)):

        zip_code = sanitize_zip_code(address['zip_code']) if address.get('zip_code') else None
        city = address['city'].strip() if address.get('city') else None
        country_code = address.get('country_code')
        if country_code:
            country_code = get_country_code_from_name(country_code)
            if country_code:
                country_code = country_code.upper()
            else:
                logger.info("Country code was not found ... %s" % country_code)

        subdivision_code = address['subdivision_code'].upper() if address.get('subdivision_code') else None
        address_dict = dict(
            address_line_1=address['address_line_1'].strip() if address.get('address_line_1') else None,
            address_line_2=address['address_line_2'].strip() if address.get('address_line_2') else None,
            city=city,
            state=(address.get('state') or '').strip(),
            iso3166_subdivision=subdivision_code,
            iso3166_country=country_code,
            zip_code=zip_code,
            po_box=address['po_box'].strip() if address.get('po_box') else None,
            is_default=i == 0 if address_has_default else address.get('is_default'),
            coordinates=get_coordinates(zipcode=zip_code, city=city, state=subdivision_code)
        )

        # Remove keys that have None values
        address_dict = purge_dict(address_dict)

        # Prevent adding empty records to db
        if not address_dict:
            continue

        # Cache country code
        CachedData.country_codes.append(address_dict.get('iso3166_country'))

        address_id = address.get('id')
        if address_id:  # Update

            # CandidateAddress must be recognized before updating
            candidate_address_obj = CandidateAddress.get_by_id(address_id)
            if not candidate_address_obj:
                raise InvalidUsage('Candidate address not found', custom_error.ADDRESS_NOT_FOUND)

            # CandidateAddress must belong to Candidate
            if candidate_address_obj.candidate_id != candidate_id:
                raise ForbiddenError("Unauthorized candidate address", custom_error.ADDRESS_FORBIDDEN)

            # Track all updates
            track_edits(update_dict=address_dict, table_name='candidate_address',
                        candidate_id=candidate_id, user_id=user_id, query_obj=candidate_address_obj)

            # Update
            candidate_address_obj.update(**address_dict)

        else:  # Create if not an update
            address_dict.update(dict(candidate_id=candidate_id, resume_id=candidate_id))
            # Prevent duplicate insertions
            if not does_address_exist(candidate=candidate, address_dict=address_dict):
                db.session.add(CandidateAddress(**address_dict))

                if is_updating:  # Track all updates
                    track_edits(update_dict=address_dict, table_name='candidate_address',
                                candidate_id=candidate_id, user_id=user_id)


def _add_or_update_candidate_areas_of_interest(candidate_id, areas_of_interest, user_id, edit_datetime, is_updating):
    """
    Function will add CandidateAreaOfInterest
    """
    for area_of_interest in areas_of_interest:
        # AreaOfInterest object must be recognized
        aoi_id = area_of_interest['area_of_interest_id']

        # Prevent duplicate insertions
        if CandidateAreaOfInterest.get_aoi(candidate_id=candidate_id, aoi_id=aoi_id):
            continue

        db.session.add(CandidateAreaOfInterest(candidate_id=candidate_id, area_of_interest_id=aoi_id))

        if is_updating:  # Track all updates
            track_areas_of_interest_edits(aoi_id, candidate_id, user_id, edit_datetime)


def _add_or_update_candidate_custom_field_ids(candidate, custom_fields, added_time, user_id, is_updating):
    """
    Function will update CandidateCustomField or create a new one.
    """
    # Remove identical data
    custom_field_items = None
    for i, custom_field in enumerate(custom_fields):
        if custom_field.items() == custom_field_items:
            del custom_fields[i]
        else:
            custom_field_items = custom_field.items()

    candidate_id = candidate.id

    for custom_field in custom_fields:

        # In case a list of custom field values are provided, we must remove all white spaces and all empty/none values
        values = filter(None, [value.strip() for value in (custom_field.get('values') or []) if value])

        custom_field_dict = dict(
            values=values or [(custom_field.get('value') or '').strip()],
            custom_field_id=custom_field.get('custom_field_id')
        )

        candidate_custom_field_id = custom_field.get('id')

        for value in custom_field_dict.get('values'):

            if candidate_custom_field_id:   # Update

                # Remove keys with None values
                custom_field_dict = purge_dict(custom_field_dict)

                # CandidateCustomField must be recognized
                can_custom_field_obj = CandidateCustomField.get_by_id(candidate_custom_field_id)
                if not can_custom_field_obj:
                    raise InvalidUsage(
                        error_message='Candidate custom field you are requesting to update does not exist',
                        error_code=custom_error.CUSTOM_FIELD_NOT_FOUND
                    )

                # CandidateCustomField must belong to Candidate
                if can_custom_field_obj.candidate_id != candidate_id:
                    raise ForbiddenError(error_message="Unauthorized candidate custom field",
                                         error_code=custom_error.CUSTOM_FIELD_FORBIDDEN)

                # Track all updates
                track_edits(update_dict=custom_field_dict,
                            table_name='candidate_custom_field',
                            candidate_id=candidate_id,
                            user_id=user_id,
                            query_obj=can_custom_field_obj,
                            value=value,
                            column_name='value')

                # Update CandidateCustomField
                can_custom_field_obj.update(**dict(value=value))

            else:  # Add
                custom_field_dict.update(dict(added_time=added_time, candidate_id=candidate_id))
                custom_field_id = custom_field_dict.get('custom_field_id')

                # Prevent duplicate insertions
                if not does_candidate_cf_exist(candidate, custom_field_id, value):
                    custom_field_dict['value'] = value
                    custom_field_dict.pop('values', None)
                    db.session.add(CandidateCustomField(**custom_field_dict))

                    if is_updating:  # Track all updates
                        track_edits(update_dict=custom_field_dict,
                                    table_name='candidate_custom_field',
                                    candidate_id=candidate_id,
                                    user_id=user_id,
                                    value=value,
                                    column_name='value')


def _add_or_update_educations(candidate, educations, added_datetime, user_id, is_updating):
    """
    Function will update CandidateEducation, CandidateEducationDegree, and
    CandidateEducationDegreeBullet or create new ones.
    """
    # Remove identical data
    education_items = None
    for i, education in enumerate(educations):
        if education.items() == education_items:
            del educations[i]
        else:
            education_items = education.items()

    # If any of educations is_current, set all of Candidate's educations' is_current to False
    candidate_id, candidate_educations = candidate.id, candidate.educations
    if any([education.get('is_current') for education in educations]):  # TODO: this is to be done when updating only
        CandidateEducation.set_is_current_to_false(candidate_id=candidate_id)

    for education in educations:
        # CandidateEducation
        country_code = education['country_code'].upper() if education.get('country_code') else None
        subdivision_code = education['subdivision_code'].upper() if education.get('subdivision_code') else None
        education_dict = dict(
            school_name=(education.get('school_name') or '').strip(),
            school_type=(education.get('school_type') or '').strip(),
            city=(education.get('city') or '').strip(),
            state=(education.get('state') or '').strip(),
            iso3166_subdivision=subdivision_code,
            iso3166_country=country_code,
            is_current=education.get('is_current')
        )

        # Remove keys with empty values
        education_dict = purge_dict(education_dict)

        # Prevent empty records from being added to the db
        education_degrees = education.get('degrees') or []
        if not education_dict and not education_degrees:
            continue

        education_id = education.get('id')
        if education_id:  # Update

            # CandidateEducation must be recognized
            can_education_obj = CandidateEducation.get(education_id)
            if not can_education_obj:
                raise NotFoundError('Candidate education you are requesting does not exist',
                                    error_code=custom_error.EDUCATION_NOT_FOUND)

            # CandidateEducation must belong to Candidate
            if can_education_obj.candidate_id != candidate_id:
                raise ForbiddenError('Unauthorized candidate education', custom_error.EDUCATION_FORBIDDEN)

            # Track all changes made to CandidateEducation
            track_edits(update_dict=education_dict, table_name='candidate_education',
                        candidate_id=candidate_id, user_id=user_id, query_obj=can_education_obj)

            # Update CandidateEducation
            if education_dict:
                can_education_obj.update(**education_dict)

            # Remove identical education degree data
            education_degree_items = None
            for i, education_degree in enumerate(education_degrees):
                if education_degree.items() == education_degree_items:
                    del education_degrees[i]
                else:
                    education_degree_items = education_degree.items()

            # CandidateEducationDegree
            for education_degree in education_degrees:
                # Start year must not be later than end year
                start_year, end_year = education_degree.get('start_year'), education_degree.get('end_year')
                if (start_year and end_year) and (start_year > end_year):
                    raise InvalidUsage('Start year of education cannot be later than end year of education',
                                       custom_error.INVALID_USAGE)

                education_degree_dict = dict(
                    list_order=education_degree.get('list_order'),
                    degree_type=education_degree['type'].strip() if education_degree.get('type') else None,
                    degree_title=education_degree['title'].strip() if education_degree.get('title') else None,
                    start_year=start_year,
                    start_month=education_degree.get('start_month'),
                    end_year=end_year,
                    end_month=education_degree.get('end_month'),
                    gpa_num=education_degree.get('gpa'),
                    added_time=added_datetime,
                    classification_type_id=classification_type_id_from_degree_type(education_degree.get('type')),
                    start_time=education_degree.get('start_time'),
                    end_time=education_degree.get('end_time')
                )
                # Remove keys with None values
                education_degree_dict = purge_dict(education_degree_dict)

                # Prevent empty records from being inserted into db
                education_degree_bullets = remove_duplicates(education_degree.get('bullets') or [])
                if not education_degree_dict and not education_degree_bullets:
                    continue

                education_degree_id = education_degree.get('id')
                if education_degree_id:  # Update CandidateEducationDegree

                    # CandidateEducationDegree must be recognized
                    can_edu_degree_obj = CandidateEducationDegree.get(education_degree_id)
                    if not can_edu_degree_obj:
                        raise NotFoundError('Candidate education degree not found', custom_error.DEGREE_NOT_FOUND)

                    # CandidateEducationDegree must belong to Candidate
                    if can_edu_degree_obj.candidate_education.candidate_id != candidate_id:
                        raise ForbiddenError('Unauthorized candidate degree', custom_error.DEGREE_FORBIDDEN)

                    # If start year needs to be updated, it cannot be greater than existing end year
                    if start_year and not end_year and (start_year > can_edu_degree_obj.end_year):
                        raise InvalidUsage('Start year ({}) cannot be greater than end year ({})'.format(
                            start_year, can_edu_degree_obj.end_year))

                    # If end year needs to be updated, it cannot be less than existing start year
                    if end_year and not start_year and (end_year < can_edu_degree_obj.start_year):
                        raise InvalidUsage('End year ({}) cannot be less than start year ({})'.format(
                            end_year, can_edu_degree_obj.start_year))

                    # Track all changes made to CandidateEducationDegree
                    track_edits(update_dict=education_degree_dict, table_name='candidate_education_degree',
                                candidate_id=candidate_id, user_id=user_id, query_obj=can_edu_degree_obj)

                    # Update CandidateEducationDegree
                    if education_degree_dict:
                        can_edu_degree_obj.update(**education_degree_dict)

                    # CandidateEducationDegreeBullet
                    for education_degree_bullet in education_degree_bullets:
                        education_degree_bullet_dict = dict(
                            concentration_type=education_degree_bullet['major'].strip()
                            if education_degree_bullet.get('major') else None,
                            comments=education_degree_bullet['comments'].strip()
                            if education_degree_bullet.get('comments') else None
                        )

                        # Remove keys with None values
                        education_degree_bullet_dict = purge_dict(education_degree_bullet_dict)

                        # Prevent empty records from being inserted into db
                        if not education_degree_bullet_dict:
                            continue

                        education_degree_bullet_id = education_degree_bullet.get('id')
                        if education_degree_bullet_id:  # Update CandidateEducationDegreeBullet

                            # CandidateEducationDegreeBullet must be recognized
                            can_edu_degree_bullet_obj = CandidateEducationDegreeBullet.get(education_degree_bullet_id)
                            if not can_edu_degree_bullet_obj:
                                raise NotFoundError('Candidate education degree bullet not found',
                                                    error_code=custom_error.DEGREE_BULLET_NOT_FOUND)

                            # CandidateEducationDegreeBullet must belong to Candidate
                            if can_edu_degree_bullet_obj.candidate_education_degree. \
                                    candidate_education.candidate_id != candidate_id:
                                raise ForbiddenError('Unauthorized candidate degree bullet',
                                                     error_code=custom_error.DEGREE_BULLET_FORBIDDEN)

                            # Track all changes made to CandidateEducationDegreeBullet
                            track_edits(update_dict=education_degree_bullet_dict,
                                        table_name='candidate_education_degree_bullet',
                                        candidate_id=candidate_id, user_id=user_id,
                                        query_obj=can_edu_degree_bullet_obj)

                            can_edu_degree_bullet_obj.update(**education_degree_bullet_dict) # Update
                        else:   # Add CandidateEducationDegreeBullet
                            education_degree_bullet_dict.update(dict(added_time=added_datetime))
                            # Prevent duplicate entries
                            if not does_education_degree_bullet_exist(candidate_educations,
                                                                      education_degree_bullet_dict):
                                db.session.add(CandidateEducationDegreeBullet(**education_degree_bullet_dict))

                                if is_updating:  # Track all updates
                                    track_edits(update_dict=education_degree_bullet_dict,
                                                table_name='candidate_education_degree_bullet',
                                                candidate_id=candidate_id, user_id=user_id)

                else:   # Add CandidateEducationDegree
                    education_degree_dict.update(dict(candidate_education_id=education_id))
                    candidate_education_degree_id = get_education_degree_if_exists(candidate_educations,
                                                                                   education_degree_dict)
                    if not candidate_education_degree_id:
                        candidate_education_degree = CandidateEducationDegree(**education_degree_dict)
                        db.session.add(candidate_education_degree)
                        db.session.flush()
                        candidate_education_degree_id = candidate_education_degree.id

                        if is_updating:  # Track all updates
                            track_edits(update_dict=education_degree_dict, table_name='candidate_education_degree',
                                        candidate_id=candidate_id, user_id=user_id)

                    # Add CandidateEducationDegreeBullets
                    education_degree_bullets = education_degree.get('bullets') or []
                    for education_degree_bullet in remove_duplicates(education_degree_bullets):
                        education_degree_bullet_dict = dict(
                            concentration_type=education_degree_bullet['major'].strip()
                            if education_degree_bullet.get('major') else None,
                            comments=education_degree_bullet['comments'].strip()
                            if education_degree_bullet.get('comments') else None
                        )
                        # Remove keys with None values
                        education_degree_bullet_dict = purge_dict(education_degree_bullet_dict)

                        # Prevent empty records from being inserted into db
                        if not education_degree_bullet_dict:
                            continue

                        education_degree_bullet_dict.update(dict(
                            added_time=added_datetime, candidate_education_degree_id=candidate_education_degree_id))
                        db.session.add(CandidateEducationDegreeBullet(**education_degree_bullet_dict))

        else:  # Add
            # Remove identical education degree data
            education_degree_items = None
            for i, education_degree in enumerate(education_degrees):
                if education_degree.items() == education_degree_items:
                    del education_degrees[i]
                else:
                    education_degree_items = education_degree.items()

            # CandidateEducation
            # TODO: resume_id to be removed once all tables have been added & migrated
            education_dict.update(dict(candidate_id=candidate_id, resume_id=candidate_id, added_time=added_datetime,
                                       list_order=education.get('list_order') or 1))
            # Prevent duplicate entries
            education_id = get_education_if_exists(candidate_educations, education_dict, education_degrees)
            if not education_id:
                candidate_education = CandidateEducation(**education_dict)
                db.session.add(candidate_education)
                db.session.flush()
                education_id = candidate_education.id

                if is_updating:  # Track all updates
                    track_edits(update_dict=education_dict, table_name='candidate_education',
                                candidate_id=candidate_id, user_id=user_id)

            # CandidateEducationDegree
            for education_degree in education_degrees:
                # Start year must not be later than end year
                start_year, end_year = education_degree.get('start_year'), education_degree.get('end_year')
                if (start_year and end_year) and (start_year > end_year):
                    raise InvalidUsage('Start year of education cannot be later than end year of education',
                                       custom_error.INVALID_USAGE)

                degree_type=education_degree['type'].strip() if education_degree.get('type') else None
                degree_title=education_degree['title'].strip() if education_degree.get('title') else None
                education_degree_dict = dict(
                    list_order=education_degree.get('list_order'),
                    degree_type=degree_type,
                    degree_title=degree_title,
                    start_year=start_year if degree_title or degree_type else None,
                    start_month=education_degree.get('start_month') if degree_title or degree_type else None,
                    end_year=end_year if degree_title or degree_type else None,
                    end_month=education_degree.get('end_month') if degree_title or degree_type else None,
                    gpa_num=education_degree.get('gpa') if degree_title or degree_type else None,
                    classification_type_id=classification_type_id_from_degree_type(education_degree.get('type')),
                    start_time=education_degree.get('start_time') if degree_title or degree_type else None,
                    end_time=education_degree.get('end_time') if degree_title or degree_type else None
                )
                # Remove keys with None values
                education_degree_dict = purge_dict(education_degree_dict)

                # Prevent empty records from being inserted into db
                education_degree_bullets = education_degree.get('bullets') or []
                if not education_degree_dict and not education_degree_bullets:
                    continue

                # Update education_degree_dict with added_time
                education_degree_dict['added_time'] = added_datetime

                # Prevent duplicate entries
                candidate_education_degree_id = get_education_degree_if_exists(candidate_educations,
                                                                               education_degree_dict)
                if not candidate_education_degree_id:
                    # Update dict with candidate education ID
                    education_degree_dict['candidate_education_id'] = education_id
                    candidate_education_degree = CandidateEducationDegree(**education_degree_dict)
                    db.session.add(candidate_education_degree)  # Add CandidateEducationDegree
                    db.session.flush()
                    candidate_education_degree_id = candidate_education_degree.id

                    if is_updating:  # Track all updates
                        track_edits(update_dict=education_degree_dict, table_name='candidate_education_degree',
                                    candidate_id=candidate_id, user_id=user_id)

                # CandidateEducationDegreeBullet
                degree_bullets = education_degree.get('bullets') or []
                for degree_bullet in remove_duplicates(degree_bullets):
                    education_degree_bullet_dict = dict(
                        concentration_type=degree_bullet['major'].strip()
                        if degree_bullet.get('major') else None,
                        comments=degree_bullet['comments'].strip()
                        if degree_bullet.get('comments') else None
                    )

                    # Update education_degree_bullet_dict with candidate_education_degree_id & added_time
                    education_degree_bullet_dict['candidate_education_degree_id'] = candidate_education_degree_id
                    education_degree_bullet_dict['added_time'] = added_datetime

                    # Prevent duplicate entries
                    if not does_education_degree_bullet_exist(candidate_educations, education_degree_bullet_dict):
                        # Add CandidateEducationDegreeBullet
                        db.session.add(CandidateEducationDegreeBullet(**education_degree_bullet_dict))

                        if is_updating:  # Track all updates
                            track_edits(update_dict=education_degree_bullet_dict,
                                        table_name='candidate_education_degree_bullet',
                                        candidate_id=candidate_id, user_id=user_id)


def _add_or_update_work_experiences(candidate, work_experiences, added_time, user_id, is_updating):
    """
    Function will update CandidateExperience and CandidateExperienceBullet
    or create new ones.
    """
    # Remove identical data
    experience_items = None
    for i, experience in enumerate(work_experiences):
        if experience.items() == experience_items:
            del work_experiences[i]
        else:
            experience_items = experience.items()

    # If any of work_experiences' is_current is True, set all of candidate's experiences' is_current to False
    candidate_id, candidate_experiences = candidate.id, candidate.experiences
    current_year = datetime.datetime.utcnow().year
    if any([experience.get('is_current') for experience in work_experiences]):
        CandidateExperience.set_is_current_to_false(candidate_id=candidate_id)

    # Identify maximum start_year of all provided experiences
    latest_start_date = max(experience.get('start_year') for experience in work_experiences)
    for work_experience in work_experiences:

        start_year = work_experience.get('start_year')

        # end_year of job must be None if it's candidate's current job
        is_current, end_year = work_experience.get('is_current'), work_experience.get('end_year')
        if is_current:
            end_year = None

        if start_year:
            # if end_year is not provided, it will be set to current_year assuming it's the most recent job
            if not end_year and (start_year == latest_start_date):
                end_year = current_year
            # if end_year is not provided, and it's not the latest job, end_year will be latest job's start_year + 1
            elif not end_year and (start_year != latest_start_date):
                end_year = start_year + 1

        # Start year cannot be greater than end year
        if (start_year and end_year) and start_year > end_year:
            raise InvalidUsage('Start year ({}) cannot be greater than end year ({})'.format(start_year, end_year))

        country_code = work_experience['country_code'].upper().strip() if work_experience.get('country_code') else None
        subdivision_code = work_experience['subdivision_code'].upper().strip() \
            if work_experience.get('subdivision_code') else None
        experience_dict = dict(
            list_order=work_experience.get('list_order') or 1,
            organization=work_experience['organization'].strip() if work_experience.get('organization') else None,
            position=work_experience['position'].strip() if work_experience.get('position') else None,
            city=work_experience['city'].strip() if work_experience.get('city') else None,
            iso3166_subdivision=subdivision_code,
            state=(work_experience.get('state') or '').strip(),
            iso3166_country=country_code,
            end_month=work_experience.get('end_month') or 1,
            start_year=start_year,
            start_month=work_experience.get('start_month') or 1,
            end_year=end_year,
            is_current=is_current
        )

        experience_id = work_experience.get('id')
        if experience_id:  # Update

            # Remove keys with empty values
            experience_dict = purge_dict(experience_dict)

            # CandidateExperience must be recognized
            can_exp_obj = CandidateExperience.get(experience_id)
            if not can_exp_obj:
                raise InvalidUsage('Candidate experience not found', custom_error.EXPERIENCE_NOT_FOUND)

            # CandidateExperience must belong to Candidate
            if can_exp_obj.candidate_id != candidate_id:
                raise ForbiddenError('Unauthorized candidate experience', custom_error.EXPERIENCE_FORBIDDEN)

            # If start year needs to be updated, it must not be greater than existing end year
            if start_year and not end_year and (start_year > can_exp_obj.end_year):
                raise InvalidUsage('Start year ({}) cannot be greater than end year ({})'.format(start_year,
                                                                                                 can_exp_obj.end_year))
            # If end year needs to be updated, it must not be less than existing start year
            if end_year and not start_year and (end_year < can_exp_obj.start_year):
                raise InvalidUsage('End year ({}) cannot be less than start year ({})'.format(end_year,
                                                                                              can_exp_obj.start_year))

            # Add up candidate's total months of experience
            update_total_months_experience(candidate, experience_dict, can_exp_obj)

            # Track all changes made to CandidateExperience
            track_edits(update_dict=experience_dict, table_name='candidate_experience',
                        candidate_id=candidate_id, user_id=user_id, query_obj=can_exp_obj)

            # Update CandidateExperience
            can_exp_obj.update(**experience_dict)

            # CandidateExperienceBullet
            experience_bullets = work_experience.get('bullets') or []
            for experience_bullet in remove_duplicates(experience_bullets):

                description = (experience_bullet.get('description') or '').strip()
                experience_bullet_dict = dict(list_order=experience_bullet.get('list_order'), description=description)

                # Remove keys with None values
                experience_bullet_dict = purge_dict(experience_bullet_dict)

                # Prevent empty data from being inserted into db
                if not experience_bullet_dict:
                    continue

                experience_bullet_id = experience_bullet.get('id')
                if experience_bullet_id:  # Update

                    # CandidateExperienceBullet must be recognized
                    can_exp_bullet_obj = CandidateExperienceBullet.get(experience_bullet_id)
                    if not can_exp_bullet_obj:
                        raise InvalidUsage('Candidate experience bullet not found',
                                           error_code=custom_error.EXPERIENCE_BULLET_NOT_FOUND)

                    # CandidateExperienceBullet must belong to Candidate
                    if can_exp_bullet_obj.candidate_experience.candidate_id != candidate_id:
                        raise ForbiddenError('Unauthorized candidate experience bullet',
                                             error_code=custom_error.EXPERIENCE_BULLET_FORBIDDEN)

                    # Track all changes made to CandidateExperienceBullet
                    track_edits(update_dict=experience_bullet_dict, table_name='candidate_experience_bullet',
                                candidate_id=candidate_id, user_id=user_id, query_obj=can_exp_bullet_obj)

                    can_exp_bullet_obj.update(**experience_bullet_dict)
                else:  # Add
                    # Update experience_bullet_dict with added_time
                    experience_bullet_dict['added_time'] = added_time
                    experience_bullet_dict.update(dict(candidate_experience_id=experience_id))
                    db.session.add(CandidateExperienceBullet(**experience_bullet_dict))

                    if is_updating:  # Track all updates
                        track_edits(update_dict=experience_bullet_dict,
                                    table_name='candidate_experience_bullet',
                                    candidate_id=candidate_id, user_id=user_id)

        else:  # Add
            experience_dict.update(dict(candidate_id=candidate_id, added_time=added_time, resume_id=candidate_id))
            # Prevent duplicate entries
            experience_id = get_work_experience_if_exists(candidate_experiences, experience_dict)
            if not experience_id:
                experience = CandidateExperience(**experience_dict)
                db.session.add(experience)
                db.session.flush()
                experience_id = experience.id

                # Add up candidate's total months of experience
                update_total_months_experience(candidate, experience_dict)

                if is_updating:  # Track all updates
                    track_edits(update_dict=experience_dict, table_name='candidate_experience',
                                candidate_id=candidate_id, user_id=user_id)

            # CandidateExperienceBullet
            experience_bullets = work_experience.get('bullets') or []
            for experience_bullet in remove_duplicates(experience_bullets):

                description = (experience_bullet.get('description') or '').strip()
                experience_bullet_dict = dict(list_order=experience_bullet.get('list_order'), description=description)

                # Remove keys with None values
                experience_bullet_dict = purge_dict(experience_bullet_dict)

                # Prevent empty data from being inserted into db
                if not experience_bullet_dict:
                    continue

                # Prevent duplicate entries
                if not does_experience_bullet_exist(candidate_experiences, experience_bullet_dict):
                    # Update experience_bullet_dict with experience_id and added_time
                    experience_bullet_dict['candidate_experience_id'] = experience_id
                    experience_bullet_dict['added_time'] = added_time
                    db.session.add(CandidateExperienceBullet(**experience_bullet_dict))

                    if is_updating:  # Track all updates
                        track_edits(update_dict=experience_bullet_dict, table_name='candidate_experience_bullet',
                                    candidate_id=candidate_id, user_id=user_id)


def _add_or_update_work_preference(candidate_id, work_preference, user_id):
    """
    Function will update CandidateWorkPreference or create a new one.
    """
    work_preference_dict = dict(
        relocate=work_preference.get('relocate') or False,
        authorization=work_preference['authorization'].strip() if work_preference.get('authorization') else None,
        telecommute=work_preference.get('telecommute') or False,
        travel_percentage=work_preference.get('travel_percentage'),
        hourly_rate=work_preference.get('hourly_rate'),
        salary=work_preference.get('salary'),
        tax_terms=work_preference['employment_type'].strip() if work_preference.get('employment_type') else None,
        security_clearance=work_preference.get('security_clearance') or False,
        third_party=work_preference.get('third_party') or False
    )

    # Remove empty values from update_dict
    work_preference_dict = purge_dict(work_preference_dict)

    work_preference_id = work_preference.get('id')
    if work_preference_id:  # Update

        # CandidateWorkPreference must be recognized
        can_work_pref_obj = CandidateWorkPreference.get(work_preference_id)
        if not can_work_pref_obj:
            raise NotFoundError('Candidate work preference not found', custom_error.WORK_PREF_NOT_FOUND)

        # CandidateWorkPreference must belong to Candidate
        if can_work_pref_obj.candidate_id != candidate_id:
            raise ForbiddenError('Unauthorized candidate work preference', custom_error.WORK_PREF_FORBIDDEN)

        # Track all updates
        track_edits(update_dict=work_preference_dict, table_name='candidate_work_preference',
                    candidate_id=candidate_id, user_id=user_id, query_obj=can_work_pref_obj)

        # Update
        can_work_pref_obj.update(**work_preference_dict)

    else:  # Add
        # Only 1 CandidateWorkPreference is permitted for each Candidate
        if CandidateWorkPreference.get_by_candidate_id(candidate_id):
            raise InvalidUsage("Candidate work preference already exists", custom_error.WORK_PREF_EXISTS)

        work_preference_dict.update(dict(candidate_id=candidate_id))
        db.session.add(CandidateWorkPreference(**work_preference_dict))


def _add_or_update_emails(candidate, emails, user_id, is_updating):
    """
    Function will update CandidateEmail or create new one(s).
    """
    candidate_id = candidate.id

    # Raise an error if more than one email is set as "default"
    is_default_values = [email.get('is_default') for email in emails]
    if len(filter(None, is_default_values)) > 1:
        raise InvalidUsage('Only one email should be set as default email', custom_error.INVALID_USAGE)

    # If any of emails' is_default is True, set all of candidate's emails' is_default to False
    if any(is_default_values):
        CandidateEmail.set_is_default_to_false(candidate_id)

    # Check if any of the emails have a label
    emails_has_label = any([email.get('label') for email in emails])

    # Check if any of the emails is set as the default email
    emails_has_default = any([isinstance(email.get('is_default'), bool) for email in emails])

    # If duplicate email addresses are provided, we will only use one of them
    seen = set()
    for email in emails:
        email_address = email.get('address')
        if email_address and email_address in seen:
            emails.remove(email)
        seen.add(email_address)

    for index, email in enumerate(remove_duplicates(emails)):

        # If none of the provided emails have "is_default" set to true and none of candidate's existing emails
        #   is set to default, then the first provided email will be a default email
        is_default = index == 0 if (not emails_has_default and not CandidateEmail.has_default_email(candidate_id)) \
            else email.get('is_default')

        # If there's no label, the first email's label will be 'Primary'; rest will be 'Other'
        email_label = EmailLabel.PRIMARY_DESCRIPTION if (not emails_has_label and index == 0) \
            else (email.get('label') or '').strip().title()

        email_address = email.get('address')

        email_dict = dict(
            address=email_address,
            email_label_id=EmailLabel.email_label_id_from_email_label(email_label),
            is_default=is_default
        )

        # Remove empty values from email_dict
        email_dict = purge_dict(email_dict)

        email_id = email.get('id')
        if email_id:  # Update
            # CandidateEmail must be recognized
            candidate_email_obj = CandidateEmail.get(email_id)
            if not candidate_email_obj:
                raise NotFoundError('Candidate email not found', custom_error.EMAIL_NOT_FOUND)

            # CandidateEmail must belong to Candidate
            if candidate_email_obj.candidate_id != candidate_id:
                raise ForbiddenError('Unauthorized candidate email', custom_error.EMAIL_FORBIDDEN)

            # Email must not belong to another candidate in the same domain
            matching_email = CandidateEmail.get_email_in_users_domain(request.user.domain_id, email_address)
            if matching_email and matching_email.candidate_id != candidate_id:
                raise ForbiddenError("Email (address = {}) belongs to someone else!".
                                     format(matching_email.address), custom_error.EMAIL_FORBIDDEN)

            # Track all changes
            track_edits(update_dict=email_dict, table_name='candidate_email',
                        candidate_id=candidate_id, user_id=user_id, query_obj=candidate_email_obj)

            # Update CandidateEmail
            candidate_email_obj.update(**email_dict)

        else:  # Add
            if is_updating:  # append email to existing candidate's records

                # Email must not belong to another candidate in the same domain
                matching_email = CandidateEmail.get_email_in_users_domain(request.user.domain_id, email_address)
                if matching_email:
                    if matching_email.candidate_id != candidate_id:
                        raise ForbiddenError("Email (address = {}) belongs to someone else!".
                                             format(matching_email.address), custom_error.EMAIL_FORBIDDEN)
                    else:  # prevent adding duplicate email address(s) to candidate's records
                        continue
                # prevent adding duplicate email address(s) to candidate's records
                elif do_emails_exist(candidate.emails, email_dict):
                    continue

                email_dict.update(dict(candidate_id=candidate_id))
                db.session.add(CandidateEmail(**email_dict))

                # Track all changes
                track_edits(update_dict=email_dict, table_name='candidate_email',
                            candidate_id=candidate_id, user_id=user_id)

            else:  # add email to new candidate
                email_dict.update(dict(candidate_id=candidate_id))
                db.session.add(CandidateEmail(**email_dict))


def _add_or_update_phones(candidate, phones, user_id, is_updating):
    """
    Function will update CandidatePhone or create new one(s).
    """
    candidate_id = candidate.id

    # Raise an error if more than one email is set as "default"
    is_default_values = [phone.get('is_default') for phone in phones]
    if len(filter(None, is_default_values)) > 1:
        raise InvalidUsage('Only one phone should be set as default', custom_error.INVALID_USAGE)

    # If any of phones' is_default is True, set all of candidate's phones' is_default to False
    if any(is_default_values):
        CandidatePhone.set_is_default_to_false(candidate_id)

    # Check if phone label and default have been provided
    phones_has_label = any([phone.get('label') for phone in phones])
    phones_has_default = any([isinstance(phone.get('is_default'), bool) for phone in phones])

    # If duplicate phone numbers are provided, we will only use one of them
    seen = set()
    for phone in phones:
        phone_value = phone.get('value')
        if phone_value and phone_value in seen:
            phones.remove(phone)
        seen.add(phone_value)

    for i, phone in enumerate(remove_duplicates(phones)):

        # If there's no is_default, the first phone should be default
        is_default = i == 0 if not phones_has_default else phone.get('is_default')

        # If there's no label, the first phone's label will be 'Home', rest will be 'Other'
        phone_label = PhoneLabel.DEFAULT_LABEL if (not phones_has_label and i == 0) \
            else (phone.get('label') or '').strip().title()

        # Format phone number
        value = (phone.get('value') or '').strip()

        # Phone number must contain at least 7 digits
        # http://stackoverflow.com/questions/14894899/what-is-the-minimum-length-of-a-valid-international-phone-number
        number = re.sub('\D', '', value)
        if len(number) < 7:
            raise InvalidUsage("Phone number ({}) must be at least 7 digits".format(value), custom_error.INVALID_PHONE)

        iso3166_country_code = CachedData.country_codes[0] if CachedData.country_codes else None
        phone_number_obj = parse_phone_number(value, iso3166_country_code=iso3166_country_code) if value else None
        """
        :type phone_number_obj: PhoneNumber
        """

        # phonenumbers.format() will append "+None" if phone_number_obj.country_code is None
        if phone_number_obj:
            if not phone_number_obj.country_code:
                value = str(phone_number_obj.national_number)
            else:
                value = str(phonenumbers.format_number(phone_number_obj, phonenumbers.PhoneNumberFormat.E164))

        # Phone number must not belong to any other candidate in the same domain
        matching_phone_values = CandidatePhone.search_phone_number_in_user_domain(value, request.user)
        if matching_phone_values and matching_phone_values[0].candidate_id != candidate_id:
            # TODO: this validation should be happening much earlier. For now we need this for a hotfix but should be revisited later
            raise InvalidUsage(error_message='Candidate already exists, creation failed',
                               error_code=custom_error.CANDIDATE_ALREADY_EXISTS,
                               additional_error_info={'id': matching_phone_values[0].candidate_id})

        # Clear CachedData's country_codes to prevent aggregating unnecessary data
        CachedData.country_codes = []

        # if value:
        phone_dict = dict(
            value=value,
            extension=phone_number_obj.extension if phone_number_obj else None,
            phone_label_id=PhoneLabel.phone_label_id_from_phone_label(phone_label),
            is_default=is_default
        )

        # Remove keys with empty values
        phone_dict = purge_dict(phone_dict)

        # Prevent adding empty records to db
        if not phone_dict:
            continue

        candidate_phone_id = phone.get('id')
        if candidate_phone_id:  # Update

            # CandidatePhone must be recognized
            can_phone_obj = CandidatePhone.get(candidate_phone_id)
            if not can_phone_obj:
                raise NotFoundError(error_message='Candidate phone not found',
                                    error_code=custom_error.PHONE_NOT_FOUND,
                                    additional_error_info={'id': candidate_phone_id})

            # CandidatePhone must belong to Candidate
            if can_phone_obj.candidate_id != candidate_id:
                raise ForbiddenError('Unauthorized candidate phone', custom_error.PHONE_FORBIDDEN)

            # Track all changes
            track_edits(update_dict=phone_dict, table_name='candidate_phone',
                        candidate_id=candidate_id, user_id=user_id, query_obj=can_phone_obj)

            # Update CandidatePhone
            can_phone_obj.update(**phone_dict)

        else:  # Add
            if value:  # Value is required for creating phone
                phone_dict.update(dict(candidate_id=candidate_id))

                if is_updating:  # append phone to existing candidate's records

                    # Prevent adding duplicate phone number(s) to candidate's profile
                    if matching_phone_values and matching_phone_values[0].candidate_id == candidate_id:
                        continue
                    elif do_phones_exist(candidate.phones, phone_dict):
                        continue

                    db.session.add(CandidatePhone(**phone_dict))

                    # Track all changes
                    track_edits(update_dict=phone_dict, table_name='candidate_phone',
                                candidate_id=candidate_id, user_id=user_id)
                else:  # add phone to new candidate
                    # Prevent adding duplicate phone number(s) to candidate's profile
                    if matching_phone_values and matching_phone_values[0].candidate_id == candidate_id:
                        continue
                    elif do_phones_exist(candidate.phones, phone_dict):
                        continue

                    db.session.add(CandidatePhone(**phone_dict))


def _add_or_update_military_services(candidate, military_services, user_id, is_updating):
    """
    Function will update CandidateMilitaryService or create new one(s).
    """
    candidate_id, candidate_military_services = candidate.id, candidate.military_services
    for military_service in remove_duplicates(military_services):

        # Convert ISO 8061 date object to datetime object
        from_date, to_date = military_service.get('from_date'), military_service.get('to_date')
        if from_date:
            if isinstance(from_date, basestring):
                from_date = dateutil.parser.parse(from_date)
        if to_date:
            if isinstance(to_date, basestring):
                to_date = dateutil.parser.parse(to_date)

        military_service_dict = dict(
            iso3166_country=military_service['country_code'].upper() if military_service.get('country_code') else None,
            service_status=military_service['status'].strip() if military_service.get('status') else None,
            highest_rank=military_service['highest_rank'] if military_service.get('highest_rank') else None,
            highest_grade=military_service['highest_grade'].strip() if military_service.get('highest_grade') else None,
            branch=military_service['branch'].strip() if military_service.get('branch') else None,
            comments=military_service['comments'].strip() if military_service.get('comments') else None,
            from_date=from_date,
            to_date=to_date,
            start_year=military_service.get('start_year'),
            start_month=military_service.get('start_month'),
            end_year=military_service.get('end_year'),
            end_month=military_service.get('end_month')
        )

        # Remove keys with empty values
        military_service_dict = purge_dict(military_service_dict)

        # Prevent adding empty data to db
        if not military_service_dict:
            continue

        military_service_id = military_service.get('id')
        if military_service_id:  # Update

            # CandidateMilitaryService must be recognized
            can_military_service_obj = CandidateMilitaryService.get(military_service_id)
            if not can_military_service_obj:
                raise NotFoundError('Candidate military service not found', custom_error.MILITARY_NOT_FOUND)

            # CandidateMilitaryService must belong to Candidate
            if can_military_service_obj.candidate_id != candidate_id:
                raise ForbiddenError('Unauthorized candidate military service', custom_error.MILITARY_FORBIDDEN)

            # Track all changes
            track_edits(update_dict=military_service_dict, table_name='candidate_military_service',
                        candidate_id=candidate_id, user_id=user_id, query_obj=can_military_service_obj)

            # Update CandidateMilitaryService
            can_military_service_obj.update(**military_service_dict)

        else:  # Add
            military_service_dict.update(dict(candidate_id=candidate_id, resume_id=candidate_id))
            if not does_military_service_exist(candidate_military_services, military_service_dict):
                db.session.add(CandidateMilitaryService(**military_service_dict))

                if is_updating:  # Track all updates
                    track_edits(update_dict=military_service_dict, table_name='candidate_military_service',
                                candidate_id=candidate_id, user_id=user_id)


def _add_or_update_preferred_locations(candidate, preferred_locations, user_id, is_updating):
    """
    Function will update CandidatePreferredLocation or create a new one.
    """
    candidate_id, candidate_preferred_locations = candidate.id, candidate.preferred_locations
    for preferred_location in remove_duplicates(preferred_locations):

        country_code = preferred_location['country_code'].strip().upper() \
            if preferred_location.get('country_code') else None
        subdivision_code = preferred_location['subdivision_code'].strip().upper() \
            if preferred_location.get('subdivision_code') else None
        preferred_location_dict = dict(
            address=preferred_location['address'].strip() if preferred_location.get('address') else None,
            iso3166_country=country_code,
            iso3166_subdivision=subdivision_code,
            city=preferred_location['city'].strip() if preferred_location.get('city') else None,
            region=preferred_location['state'].strip() if preferred_location.get('state') else None,
            zip_code=sanitize_zip_code(preferred_location.get('zip_code'))
        )

        # Remove keys with empty values
        preferred_location_dict = purge_dict(preferred_location_dict)

        # Prevent inserting empty records into db
        if not preferred_location_dict:
            continue

        preferred_location_id = preferred_location.get('id')
        if preferred_location_id:  # Update
            # CandidatePreferredLocation must be recognized
            can_preferred_location_obj = CandidatePreferredLocation.get(preferred_location_id)
            if not can_preferred_location_obj:
                raise NotFoundError('Candidate preferred location not found', custom_error.PREFERRED_LOCATION_NOT_FOUND)

            # CandidatePreferredLocation must belong to Candidate
            if can_preferred_location_obj.candidate_id != candidate_id:
                raise ForbiddenError(error_message='Unauthorized candidate preferred location',
                                     error_code=custom_error.PREFERRED_LOCATION_FORBIDDEN)

            # Track all changes
            track_edits(update_dict=preferred_location_dict, table_name='candidate_preferred_location',
                        candidate_id=candidate_id, user_id=user_id, query_obj=can_preferred_location_obj)

            # Update CandidatePreferredLocation
            can_preferred_location_obj.update(**preferred_location_dict)

        else:  # Add
            preferred_location_dict.update(dict(candidate_id=candidate_id))
            # Prevent duplicate entries
            if not does_preferred_location_exist(candidate_preferred_locations, preferred_location_dict):
                db.session.add(CandidatePreferredLocation(**preferred_location_dict))

                if is_updating:  # Track all updates
                    track_edits(update_dict=preferred_location_dict, table_name='candidate_preferred_location',
                                candidate_id=candidate_id, user_id=user_id)


def _add_or_update_skills(candidate, skills, added_time, user_id, is_updating):
    """
    Function will update CandidateSkill or create new one(s).
    """
    candidate_id = candidate.id
    for skill in remove_duplicates(skills):

        # Convert ISO 8601 date format to datetime object
        last_used_date = skill.get('last_used_date')
        if last_used_date:
            last_used_date = dateutil.parser.parse(skill.get('last_used_date'))

        skill_id = skill.get('id')
        description = skill['name'].strip() if skill.get('name') else None

        # total_months & last_used will only be retrieved if skill-name (description) or skill_id is provided
        skill_dict = dict(
            list_order=skill.get('list_order'),
            description=description,
            total_months=skill.get('months_used') if (description or skill_id) else None,
            last_used=last_used_date if (description or skill_id) else None
        )

        # Remove keys with empty values
        skill_dict = purge_dict(skill_dict)

        # Prevent adding records if empty dict
        if not skill_dict:
            continue

        if skill_id:  # Update
            # CandidateSkill must be recognized
            can_skill_obj = CandidateSkill.get(skill_id)
            if not can_skill_obj:
                raise NotFoundError('Candidate skill not found', custom_error.SKILL_NOT_FOUND)

            # CandidateSkill must belong to Candidate
            if can_skill_obj.candidate_id != candidate_id:
                raise ForbiddenError('Unauthorized candidate skill', custom_error.SKILL_FORBIDDEN)

            # Track all changes
            track_edits(update_dict=skill_dict, table_name='candidate_skill',
                        candidate_id=candidate_id, user_id=user_id, query_obj=can_skill_obj)

            # Update CandidateSkill
            can_skill_obj.update(**skill_dict)

        else:  # Add
            skill_dict.update(dict(candidate_id=candidate_id, resume_id=candidate_id, added_time=added_time))
            # Prevent duplicate entries
            if not does_skill_exist(candidate.skills, skill_dict):
                db.session.add(CandidateSkill(**skill_dict))

                if is_updating:  # Track all updates
                    track_edits(update_dict=skill_dict, table_name='candidate_skill',
                                candidate_id=candidate_id, user_id=user_id)


def _add_or_update_social_networks(candidate, social_networks, user_id, is_updating):
    """
    Function will update CandidateSocialNetwork or create new one(s).
    """
    candidate_id, candidate_sns = candidate.id, candidate.social_networks
    for social_network in remove_duplicates(social_networks):

        social_network_dict = dict(
            social_network_id=social_network_id_from_name((social_network.get('name') or '').strip()),
            social_profile_url=(social_network.get('profile_url') or '').strip()
        )

        social_network_id = social_network.get('id')
        if social_network_id:  # Update

            # CandidateSocialNetwork must be recognized
            can_sn_obj = CandidateSocialNetwork.get(social_network_id)
            if not can_sn_obj:
                raise NotFoundError(error_message='Candidate social network not found',
                                    error_code=custom_error.SOCIAL_NETWORK_NOT_FOUND)

            # CandidateSocialNetwork must belong to Candidate
            if can_sn_obj.candidate_id != candidate_id:
                raise ForbiddenError(error_message='Unauthorized candidate social network: %s' % can_sn_obj.social_profile_url,
                                     error_code=custom_error.SOCIAL_NETWORK_FORBIDDEN)

            # Track all changes
            track_edits(update_dict=social_network_dict,
                        table_name='candidate_social_network',
                        candidate_id=candidate_id,
                        user_id=user_id,
                        query_obj=can_sn_obj)

            # If social network name is None, we assume the name remains the same
            if not social_network_dict['social_network_id']:
                del social_network_dict['social_network_id']

            can_sn_obj.update(**social_network_dict)

        else:  # Add
            social_network_dict.update(dict(candidate_id=candidate_id))
            # Prevent duplicate entries
            if not does_social_network_exist(candidate_sns, social_network_dict):
                db.session.add(CandidateSocialNetwork(**social_network_dict))

                if is_updating:  # Track all updates
                    track_edits(update_dict=social_network_dict,
                                table_name='candidate_social_network',
                                candidate_id=candidate_id,
                                user_id=user_id)


def _add_or_update_candidate_talent_pools(candidate_id, talent_pool_ids, is_creating, is_updating):

    talent_pools_to_be_added = talent_pool_ids.get('add')
    talent_pools_to_be_deleted = talent_pool_ids.get('delete')

    if is_creating or is_updating and talent_pools_to_be_added:
        for talent_pool_id in talent_pools_to_be_added:
            talent_pool = TalentPool.query.get(int(talent_pool_id))
            if not talent_pool:
                raise NotFoundError("TalentPool with id %s doesn't exist in database" % talent_pool_id)

            if talent_pool.domain_id != request.user.domain_id:
                raise ForbiddenError("TalentPool and logged in user belong to different domains")

            if not TalentPoolGroup.get(talent_pool_id, request.user.user_group_id):
                raise ForbiddenError("TalentPool %s doesn't belong to UserGroup %s of logged-in "
                                        "user" % (talent_pool_id, request.user.user_group_id))

            # In case candidate was web-hidden, the recreated with the same talent-pool-id
            talent_pool_candidate = TalentPoolCandidate.get(candidate_id, talent_pool_id)
            if talent_pool_candidate and is_updating:
                pass
            else:
                # Prevent duplicate entries
                if not TalentPoolCandidate.get(candidate_id, talent_pool_id):
                    db.session.add(TalentPoolCandidate(candidate_id=candidate_id, talent_pool_id=talent_pool_id))

    if is_updating and talent_pools_to_be_deleted:
        for talent_pool_id in talent_pools_to_be_deleted:
            talent_pool = TalentPool.query.get(int(talent_pool_id))
            if not talent_pool:
                raise NotFoundError("TalentPool with id %s doesn't exist in database" % talent_pool_id)

            if talent_pool.domain_id != request.user.domain_id:
                raise ForbiddenError("TalentPool and logged in user belong to different domains")

            if not TalentPoolGroup.get(talent_pool_id, request.user.user_group_id):
                raise ForbiddenError("TalentPool %s doesn't belong to UserGroup %s of logged-in "
                                        "user" % (talent_pool_id, request.user.user_group_id))

            talent_pool_candidate = TalentPoolCandidate.get(candidate_id, talent_pool_id)
            if not talent_pool_candidate:
                raise InvalidUsage("Candidate %s doesn't belong to TalentPool %s" %
                                   (candidate_id, talent_pool_id))
            else:
                db.session.delete(talent_pool_candidate)


def get_search_params_of_smartlists(smartlist_ids):
    """
    This method will return list of search_params of smartlists
    :param smartlist_ids: IDs of smartlists
    :return:
    """
    if not isinstance(smartlist_ids, list):
        smartlist_ids = [smartlist_ids]

    smartlists = Smartlist.query.with_entities(Smartlist.id, Smartlist.search_params).filter(
            Smartlist.id.in_(smartlist_ids)).all()

    search_params = []

    for smartlist_id, smartlist_search_params in smartlists:
        try:
            if smartlist_search_params and json.loads(smartlist_search_params):
                search_params.append(json.loads(smartlist_search_params))
        except Exception as e:
            raise InvalidUsage(error_message="Search params of smartlist %s are in bad format "
                                             "because: %s" % (smartlist_id, e.message))

    logger.info("Search Params for smartlist_ids %s are following: %s" % (smartlist_ids, search_params))

    return search_params


def update_total_months_experience(candidate, experience_dict=None, candidate_experience=None, deleted=False):
    """
    Function will update candidate's total months of experiences.
    Edge cases:
        i. If one of candidate's experiences is removed, its total months will be subtracted from
           candidate's current total-months-of-experience
       ii. If an existing candidate experience's dates are updated; candidate.total_months_experience
            will be updated accordingly
      iii. Candidate's total months of experience will simply be aggregated if a new experience has been added

    This function does not effect candidate's total months of experience in case all of candidate's
      experiences have been removed. That functionality is accounted for in CandidateExperienceResource/delete()
    :type candidate:  Candidate
    :type experience_dict:  dict[str]
    :type candidate_experience:  CandidateExperience
    :type deleted:  bool
    """
    # Starting point for total_months_experience
    total_months_experience = 0

    # This is to prevent code from breaking in case of experience_dict.get(key)
    if experience_dict is None:
        experience_dict = {}

    if candidate.total_months_experience is None:
        candidate.total_months_experience = 0

    start_year, end_year = experience_dict.get('start_year'), experience_dict.get('end_year')
    start_month, end_month = experience_dict.get('start_month'), experience_dict.get('end_month')

    if start_year and end_year:
        total_months_experience = (end_year - start_year) * 12 + (end_month - start_month)

    if candidate_experience:
        previous_start_year, previous_end_year = candidate_experience.start_year, candidate_experience.end_year

        # If start month and/or end month is not provided, we assume it was January
        previous_start_month = candidate_experience.start_month or 1
        previous_end_month = candidate_experience.end_month or 1

        # A CandidateExperience has been removed
        if deleted:
            if previous_end_year and previous_start_year:
                total_months_experience = - (previous_end_year - previous_start_year) * 12 + \
                                          (previous_end_month - previous_start_month)

        else:  # An existing CandidateExperience's dates have been updated

            this_total_months_experience, previous_total_months_experience = None, None
            if start_year and end_year:
                this_total_months_experience = (end_year - start_year) * 12 + (end_month - start_month)
            if previous_end_year and previous_start_year:
                previous_total_months_experience = (previous_end_year - previous_start_year) * 12 + (previous_end_month - previous_start_month)

            if this_total_months_experience and previous_total_months_experience:
                total_months_experience = this_total_months_experience - previous_total_months_experience
            elif this_total_months_experience and not previous_total_months_experience:
                total_months_experience = this_total_months_experience

    candidate.total_months_experience += total_months_experience
    return


class CachedData(object):
    """
    This class will contain data that may be required by other functions.
    Note: Should be cleared when its data is no longer needed
    """
    country_codes = []
    candidate_emails = []<|MERGE_RESOLUTION|>--- conflicted
+++ resolved
@@ -867,11 +867,8 @@
         talent_pool_ids=None,
         resume_url=None,
         resume_text=None,
-<<<<<<< HEAD
-        tags=None
-=======
+        tags=None,
         title=None
->>>>>>> 1148d7fa
 ):
     """
     Function will parse each parameter and:
@@ -923,11 +920,8 @@
     :type   delete_talent_pools:    bool
     :type   resume_url              basestring
     :type   resume_text             basestring
-<<<<<<< HEAD
     :type   tags                    list
-=======
     :type   title                   basestring
->>>>>>> 1148d7fa
     :rtype                          dict
     """
     # Format inputs
