--- conflicted
+++ resolved
@@ -22,11 +22,8 @@
     CandidateExperienceBullet, ClassificationType
 )
 from candidate_service.common.models.candidate import EmailLabel
-<<<<<<< HEAD
 from candidate_service.common.models.talent_pools_pipelines import TalentPoolCandidate, TalentPool, TalentPoolGroup
-=======
 from candidate_service.common.models.candidate_edit import CandidateEdit
->>>>>>> 660be573
 from candidate_service.common.models.candidate import PhoneLabel
 from candidate_service.common.models.associations import CandidateAreaOfInterest
 from candidate_service.common.models.email_marketing import (EmailCampaign, EmailCampaignSend)
@@ -1530,7 +1527,6 @@
             db.session.add(CandidateSocialNetwork(**social_network_dict))
 
 
-<<<<<<< HEAD
 def _add_or_update_candidate_talent_pools(candidate_id, talent_pool_ids, delete_talent_pools=False):
 
     for talent_pool_id in talent_pool_ids:
@@ -1562,7 +1558,8 @@
 
                 talent_pool_candidate = TalentPoolCandidate(candidate_id=candidate_id, talent_pool_id=talent_pool_id)
                 db.session.add(talent_pool_candidate)
-=======
+
+
 ###############################################################
 # Helper Functions For Tracking updates made to the Candidate #
 ###############################################################
@@ -1914,7 +1911,6 @@
             new_value=new_value,
             edit_datetime=edit_time
         ))
->>>>>>> 660be573
 
 
 ################################################
