"""
Helper functions for candidate CRUD operations and tracking edits made to the Candidate
"""
# Standard libraries
import datetime
import hashlib
import re
import urlparse
from datetime import date

import dateutil.parser
import phonenumbers
import pycountry
import simplejson as json
from flask import request, has_request_context
from nameparser import HumanName

from candidate_service.candidate_app import logger
from candidate_service.common.constants import HIGH
from candidate_service.common.error_handling import InvalidUsage, NotFoundError, ForbiddenError
from candidate_service.common.geo_services.geo_coordinates import get_coordinates
from candidate_service.common.models.associations import CandidateAreaOfInterest
from candidate_service.common.models.candidate import (
    Candidate, CandidateEmail, CandidatePhone, CandidateWorkPreference, CandidatePreferredLocation,
    CandidateAddress, CandidateExperience, CandidateEducation, CandidateEducationDegree,
    CandidateSkill, CandidateMilitaryService, CandidateCustomField, CandidateSocialNetwork,
    SocialNetwork, CandidateEducationDegreeBullet, CandidateExperienceBullet, ClassificationType,
    CandidatePhoto, PhoneLabel, EmailLabel, CandidateSubscriptionPreference
)
from candidate_service.modules.mergehub import MergeHub, GtDict
from candidate_service.modules.tags import create_tags, update_candidate_tags
from candidate_service.common.models.candidate_edit import CandidateView
from candidate_service.common.models.db import db
from candidate_service.common.models.email_campaign import EmailCampaign, EmailCampaignSend, \
    EmailCampaignSendUrlConversion
from candidate_service.common.models.language import CandidateLanguage
from candidate_service.common.models.misc import AreaOfInterest, UrlConversion, Product, \
    CustomFieldCategory, CustomField
from candidate_service.common.models.smartlist import Smartlist
from candidate_service.common.models.talent_pools_pipelines import TalentPoolCandidate, TalentPool, TalentPoolGroup
from candidate_service.common.models.user import User, Permission
from candidate_service.common.utils.datetime_utils import DatetimeUtils
from candidate_service.common.utils.handy_functions import purge_dict
from candidate_service.common.utils.iso_standards import get_country_name, get_subdivision_name, country_code_if_valid
from candidate_service.common.utils.talent_s3 import get_s3_url
from candidate_service.common.utils.validators import sanitize_zip_code, is_number, parse_phone_number
from candidate_service.custom_error_codes import CandidateCustomErrors as custom_error
from candidate_service.modules.validators import (
    does_address_exist, does_candidate_cf_exist, does_education_degree_bullet_exist,
    get_education_if_exists, get_work_experience_if_exists, does_experience_bullet_exist,
    do_phones_exist, does_preferred_location_exist, does_skill_exist, does_social_network_exist,
    get_education_degree_if_exists, do_emails_exist, remove_duplicates,
    validate_cf_category_and_subcategory_ids)
from track_changes import track_edits, track_areas_of_interest_edits


##################################################
# Helper Functions For Retrieving Candidate Info #
##################################################
def fetch_candidate_info(candidate, fields=None):
    """
    Fetch Candidate and candidate related objects via Candidate's id
    :type       candidate: Candidate
    :type       fields: None | str

    :return:    Candidate dict
    :rtype:     dict[str, T]
    """
    assert isinstance(candidate, Candidate)
    candidate_id = candidate.id

    get_all_fields = fields is None  # if fields is None, then get ALL the fields

    full_name = None
    if get_all_fields or 'full_name' in fields:
        full_name = format_candidate_full_name(candidate)

    created_at_datetime = None
    if get_all_fields or 'created_at_datetime' in fields:
        created_at_datetime = DatetimeUtils.utc_isoformat(candidate.added_time)

    emails = None
    if get_all_fields or 'emails' in fields:
        emails = candidate_emails(candidate=candidate)

    phones = None
    if get_all_fields or 'phones' in fields:
        phones = candidate_phones(candidate=candidate)

    addresses = None
    if get_all_fields or 'addresses' in fields:
        addresses = candidate_addresses(candidate_id=candidate_id)

    work_experiences = None
    if get_all_fields or 'work_experiences' in fields:
        work_experiences = candidate_experiences(candidate_id=candidate_id)

    work_preference = None
    if get_all_fields or 'work_preferences' in fields:
        work_preference = candidate_work_preference(candidate=candidate)

    preferred_locations = None
    if get_all_fields or 'preferred_locations' in fields:
        preferred_locations = candidate_preferred_locations(candidate=candidate)

    educations = None
    if get_all_fields or 'educations' in fields:
        educations = candidate_educations(candidate=candidate)

    skills = None
    if get_all_fields or 'skills' in fields:
        skills = candidate_skills(candidate_id=candidate_id)

    areas_of_interest = None
    if get_all_fields or 'areas_of_interest' in fields:
        areas_of_interest = candidate_areas_of_interest(candidate_id=candidate_id)

    military_services = None
    if get_all_fields or 'military_services' in fields:
        military_services = candidate_military_services(candidate_id=candidate_id)

    custom_fields = None
    if get_all_fields or 'custom_fields' in fields:
        custom_fields = candidate_custom_fields(candidate=candidate)

    social_networks = None
    if get_all_fields or 'social_networks' in fields:
        if (not has_request_context()) or Permission.PermissionNames.CAN_GET_CANDIDATE_SOCIAL_PROFILE in request.user_permissions:
            social_networks = candidate_social_networks(candidate=candidate)
        else:
            raise ForbiddenError("You are not authorized to get social networks of this candidate")

    history = None
    if get_all_fields or 'contact_history' in fields:
        if (not has_request_context()) or Permission.PermissionNames.CAN_GET_CANDIDATE_CONTACT_HISTORY in request.user_permissions:
            history = candidate_contact_history(candidate=candidate)
        else:
            raise ForbiddenError("You are not authorized to get contact history of this candidate")

    openweb_id = None
    if get_all_fields or 'openweb_id' in fields:
        openweb_id = candidate.dice_social_profile_id

    dice_profile_id = None
    if get_all_fields or 'dice_profile_id' in fields:
        dice_profile_id = candidate.dice_profile_id

    talent_pool_ids = None
    if get_all_fields or 'talent_pool_ids' in fields:
        talent_pool_ids = [talent_pool_candidate.talent_pool_id for talent_pool_candidate in
                           TalentPoolCandidate.query.filter_by(candidate_id=candidate.id).all()]

    resume_url = None
    if (get_all_fields or 'resume_url' in fields) and candidate.filename:
        resume_url = get_s3_url(folder_path="OriginalFiles", name=candidate.filename)

    # Get candidate's source product information
    source_product_info = None
    source_product_id = candidate.source_product_id
    if source_product_id:
        source_product = Product.get(source_product_id)
        source_product_info = source_product.to_json()
    return {
        'id': candidate_id,
        'owner_id': candidate.user_id,
        'status_id': candidate.candidate_status_id,
        'first_name': candidate.first_name,
        'middle_name': candidate.middle_name,
        'last_name': candidate.last_name,
        'full_name': full_name,
        'created_at_datetime': created_at_datetime,
        'updated_at_datetime': DatetimeUtils.utc_isoformat(candidate.updated_datetime),
        'emails': emails,
        'phones': phones,
        'addresses': addresses,
        'work_experiences': work_experiences,
        'work_preference': work_preference,
        'preferred_locations': preferred_locations,
        'educations': educations,
        'skills': skills,
        'areas_of_interest': areas_of_interest,
        'military_services': military_services,
        'custom_fields': custom_fields,
        'social_networks': social_networks,
        'contact_history': history,
        'openweb_id': openweb_id,
        'dice_profile_id': dice_profile_id,
        'talent_pool_ids': talent_pool_ids,
        'resume_url': resume_url,
        'source_id': candidate.source_id,
        'source_detail': candidate.source_detail,
        'source_product_id': source_product_id,
        'source_product_info': source_product_info,
        'summary': candidate.summary,
        'objective': candidate.objective,
        'title': candidate.title
    }


def format_candidate_full_name(candidate):
    """
    :type candidate:  Candidate
    :rtype:  basestring
    """
    assert isinstance(candidate, Candidate)
    first_name, middle_name, last_name = candidate.first_name, candidate.middle_name, candidate.last_name
    return get_fullname_from_name_fields(first_name or '', middle_name or '', last_name or '')


def candidate_emails(candidate):
    """
    :type candidate:    Candidate
    :rtype              [dict]
    """
    assert isinstance(candidate, Candidate)
    emails = candidate.emails
    return [{'id': email.id,
             'label': email.email_label.description,
             'address': email.address,
             'is_default': email.is_default
             } for email in emails]


def candidate_phones(candidate):
    """
    :type candidate:    Candidate
    :rtype              [dict]
    """
    assert isinstance(candidate, Candidate)
    phones = candidate.phones
    return [{'id': phone.id,
             'label': phone.phone_label.description,
             'value': phone.value,
             'extension': phone.extension,
             'is_default': phone.is_default
             } for phone in phones]


def candidate_addresses(candidate_id):
    """
    :type candidate_id:     int|long
    :rtype                  [dict]
    """
    assert isinstance(candidate_id, (int, long))
    # Default CandidateAddress must be returned first
    addresses = CandidateAddress.query.filter_by(candidate_id=candidate_id).order_by(CandidateAddress.is_default.desc())
    return [{'id': address.id,
             'address_line_1': address.address_line_1,
             'address_line_2': address.address_line_2,
             'city': address.city,
             'state': address.state,
             'subdivision': get_subdivision_name(address.iso3166_subdivision) if address.iso3166_subdivision else None,
             'zip_code': address.zip_code,
             'po_box': address.po_box,
             'country': get_country_name(address.iso3166_country),
             'latitude': address.coordinates and address.coordinates.split(',')[0],
             'longitude': address.coordinates and address.coordinates.split(',')[1],
             'is_default': address.is_default
             } for address in addresses]


def candidate_experiences(candidate_id):
    """
    :type candidate_id:     int|long
    :rtype                  [dict]
    """
    assert isinstance(candidate_id, (int, long))
    # Query CandidateExperience from db in descending order based on start_date & is_current
    experiences = db.session.query(CandidateExperience).filter_by(candidate_id=candidate_id). \
        order_by(CandidateExperience.is_current.desc(),
                 CandidateExperience.end_year.desc(),
                 CandidateExperience.start_year.desc(),
                 CandidateExperience.end_month.desc(),
                 CandidateExperience.start_month.desc())
    return [{'id': experience.id,
             'organization': experience.organization,
             'position': experience.position,
             'start_date': date_of_employment(year=experience.start_year, month=experience.start_month or 1),
             'end_date': date_of_employment(year=experience.end_year, month=experience.end_month or 1),
             'start_year': experience.start_year,
             'start_month': experience.start_month,
             'end_year': experience.end_year,
             'end_month': experience.end_month,
             'city': experience.city,
             'state': experience.state,
             'subdivision': get_subdivision_name(experience.iso3166_subdivision) if experience.iso3166_subdivision else None,
             'country': get_country_name(experience.iso3166_country),
             'is_current': experience.is_current,
             'bullets': _candidate_experience_bullets(experience=experience),
             } for experience in experiences]


def _candidate_experience_bullets(experience):
    """
    :type experience:   CandidateExperience
    :rtype              [dict]
    """
    assert isinstance(experience, CandidateExperience)
    experience_bullets = experience.bullets
    return [{'id': experience_bullet.id,
             'description': experience_bullet.description,
             'added_time': DatetimeUtils.to_utc_str(experience_bullet.added_time) if experience_bullet.added_time else None
             } for experience_bullet in experience_bullets]


def candidate_work_preference(candidate):
    """
    :type candidate:    Candidate
    :rtype              dict
    """
    assert isinstance(candidate, Candidate)
    work_preference = candidate.work_preferences
    return {'id': work_preference[0].id,
            'authorization': work_preference[0].authorization,
            'employment_type': work_preference[0].tax_terms,
            'security_clearance': work_preference[0].bool_security_clearance,
            'relocate': work_preference[0].bool_relocate,
            'telecommute': work_preference[0].bool_telecommute,
            'hourly_rate': work_preference[0].hourly_rate,
            'salary': work_preference[0].salary,
            'travel_percentage': work_preference[0].travel_percentage,
            'third_party': work_preference[0].bool_third_party
            } if work_preference else {}


def candidate_preferred_locations(candidate):
    """
    :type candidate:    Candidate
    :rtype              [dict]
    """
    assert isinstance(candidate, Candidate)
    return [{'id': preferred_location.id,
             'address': preferred_location.address,
             'city': preferred_location.city,
             'state': preferred_location.region,
             'subdivision': get_subdivision_name(preferred_location.iso3166_subdivision)
             if preferred_location.iso3166_subdivision else None,
             'country': get_country_name(preferred_location.iso3166_country)
             } for preferred_location in candidate.preferred_locations]


def candidate_educations(candidate):
    """
    :type candidate:    Candidate
    :rtype              [dict]
    """
    assert isinstance(candidate, Candidate)
    educations = candidate.educations
    return [{'id': education.id,
             'school_name': education.school_name,
             'school_type': education.school_type,
             'is_current': education.is_current,
             'degrees': _candidate_degrees(education=education),
             'city': education.city,
             'state': education.state,
             'subdivision': get_subdivision_name(education.iso3166_subdivision) if education.iso3166_subdivision else None,
             'country': get_country_name(education.iso3166_country),
             'added_time': str(education.added_time)
             } for education in educations]


def _candidate_degrees(education):
    """
    :type education:    CandidateEducation
    :rtype              [dict]
    """
    assert isinstance(education, CandidateEducation)
    degrees = education.degrees
    return [{'id': degree.id,
             'type': degree.degree_type,
             'title': degree.degree_title,
             'start_year': degree.start_year,
             'start_month': degree.start_month,
             'end_year': degree.end_year,
             'end_month': degree.end_month,
             'gpa': json.dumps(degree.gpa_num, use_decimal=True) if degree.gpa_num else None,
             'start_date': degree.start_time.date().isoformat() if degree.start_time else None,
             'end_date': degree.end_time.date().isoformat() if degree.end_time else None,
             'bullets': _candidate_degree_bullets(degree=degree),
             } for degree in degrees]


def _candidate_degree_bullets(degree):
    """
    :type degree:  CandidateEducationDegree
    :rtype          [dict]
    """
    assert isinstance(degree, CandidateEducationDegree)
    degree_bullets = degree.bullets
    return [{'id': degree_bullet.id,
             'major': degree_bullet.concentration_type,
             'comments': degree_bullet.comments,
             'added_time': str(degree_bullet.added_time)
             } for degree_bullet in degree_bullets]


def candidate_skills(candidate_id):
    """
    :type candidate_id: int
    :rtype              [dict]
    """
    assert isinstance(candidate_id, (int, long))
    # Query CandidateSkill in descending order based on last_used
    skills = db.session.query(CandidateSkill).filter_by(candidate_id=candidate_id).\
        order_by(CandidateSkill.last_used.desc())
    return [{'id': skill.id,
             'name': skill.description,
             'months_used': skill.total_months,
             'last_used_date': skill.last_used.isoformat() if skill.last_used else None,
             'added_time': str(skill.added_time)
             } for skill in skills]


def candidate_areas_of_interest(candidate_id):
    """
    :type candidate_id: int
    :rtype              [dict]
    """
    assert isinstance(candidate_id, (int, long))
    areas_of_interest = db.session.query(CandidateAreaOfInterest).filter_by(candidate_id=candidate_id)
    return [{'id': db.session.query(AreaOfInterest).get(interest.area_of_interest_id).id,
             'name': db.session.query(AreaOfInterest).get(interest.area_of_interest_id).name
             } for interest in areas_of_interest]


def candidate_military_services(candidate_id):
    """
    :type candidate_id:  int
    :rtype              [dict]
    """
    assert isinstance(candidate_id, (int, long))
    military_services = CandidateMilitaryService.query.\
        filter_by(candidate_id=candidate_id).\
        order_by(CandidateMilitaryService.to_date.desc())

    services = []
    for service in military_services:
        # format inputs
        from_date, to_date = None, None
        service_from_date = service.from_date
        service_to_date = service.to_date
        service_start_year = service.start_year
        service_start_month = service.start_month
        service_end_year = service.end_year
        service_end_month = service.end_month

        from_date_start_year, from_date_start_month = None, None
        if service_from_date:
            from_date = str(service_from_date.date())
            from_date_start_year = service_from_date.year
            from_date_start_month = service_from_date.month

        to_date_end_year, to_date_end_month = None, None
        if service_to_date:
            to_date = str(service_to_date.date())
            to_date_end_year = service_to_date.year
            to_date_end_month = service_to_date.month

        start_year = service_start_year or from_date_start_year
        start_month = service_start_month or from_date_start_month
        end_year = service_end_year or to_date_end_year
        end_month = service_end_month or to_date_end_month

        services.append(dict(
            id=service.id,
            branch=service.branch,
            status=service.service_status,
            highest_grade=service.highest_grade,
            highest_rank=service.highest_rank,
            from_date=from_date,
            to_date=to_date,
            start_year=start_year,
            start_month=start_month,
            end_year=end_year,
            end_month=end_month,
            country=get_country_name(service.iso3166_country),
            comments=service.comments
        ))

    return services


def candidate_custom_fields(candidate):
    """
    Function will return custom field information linked to the candidate, which include:
      - candidate's domain custom field ID
      - candidate's custom field value
      - candidate's domain custom field subcategory
    :type candidate:    Candidate
    :rtype              [dict]
    """

    candidate_custom_fields_data = []

    for candidate_custom_field in CandidateCustomField.query.filter_by(candidate_id=candidate.id):
        # TODO: Product has decided to punt cf-subcategories for later -Amir
        # subcategory_id = candidate_custom_field.custom_field_subcategory_id
        # if subcategory_id:
        #     sub_cat = CustomFieldSubCategory.get(subcategory_id)  # type: CustomFieldSubCategory
        #     sub_cat_data = {'id': sub_cat.id, 'name': sub_cat.name}
        # else:
        #     sub_cat_data = None

        candidate_custom_fields_data.append(
            {
                'id': candidate_custom_field.id,
                'custom_field_id': candidate_custom_field.custom_field_id,
                'value': candidate_custom_field.value,
                'created_at_datetime': candidate_custom_field.added_time.isoformat(),
                'custom_field_category_id': candidate_custom_field.custom_field_category_id
                # 'custom_field_subcategory': sub_cat_data
            }
        )

    return candidate_custom_fields_data


def candidate_social_networks(candidate):
    """
    :type candidate:    Candidate
    :rtype              [dict]
    """
    assert isinstance(candidate, Candidate)
    social_networks = candidate.social_networks
    return [{'id': soc_net.id,
             'name': soc_net.social_network.name,
             'profile_url': soc_net.social_profile_url
             } for soc_net in social_networks]


class ContactHistoryEvent(object):
    CREATED_AT = 'created_at'
    EMAIL_SEND = 'email_send'
    EMAIL_OPEN = 'email_open'  # Todo: Implement opens and clicks into timeline
    EMAIL_CLICK = 'email_click'


def candidate_contact_history(candidate):
    """
    :type candidate:    Candidate
    :rtype              dict
    """
    # Campaign sends & campaigns
    timeline = []
    for email_campaign_send in candidate.email_campaign_sends:

        if not email_campaign_send.campaign_id:
            logger.error("contact_history: email_campaign_send has no campaign_id: %s", email_campaign_send.id)
            continue

        email_campaign = EmailCampaign.get(email_campaign_send.campaign_id)
        event_datetime = email_campaign_send.sent_datetime
        event_type = ContactHistoryEvent.EMAIL_SEND

        timeline.insert(0, dict(id=hashlib.md5('{}{}{}'.format(str(event_datetime), event_type, str(email_campaign.id)))
                                .hexdigest(),
                                email_campaign_id=email_campaign.id,
                                event_datetime=email_campaign_send.sent_datetime,
                                event_type=ContactHistoryEvent.EMAIL_SEND,
                                campaign_name=email_campaign.name))

    # Get email campaign sends if its url was clicked by the candidate
    open_email_campaign_sends = EmailCampaignSend.get_candidate_open_email_campaign_send(int(candidate.id))

    for open_email_campaign_send_ in open_email_campaign_sends:
        # Get email campaign send's url conversion
        url_conversion_id = EmailCampaignSendUrlConversion.query.filter(
            EmailCampaignSendUrlConversion.email_campaign_send_id == open_email_campaign_send_.id
        ).first().url_conversion_id
        url_conversion = UrlConversion.get(url_conversion_id)

        event_datetime = url_conversion.last_hit_time
        event_type = ContactHistoryEvent.EMAIL_OPEN

        timeline.append(dict(
            id=hashlib.md5('{}{}{}'.format(str(event_datetime), event_type, str(email_campaign.id))).hexdigest(),
            email_campaign_id=email_campaign.id,
            campaign_name=email_campaign.name,
            event_type=event_type,
            event_datetime=event_datetime
        ))

    timeline_with_valid_event_datetime = filter(lambda entry: isinstance(entry['event_datetime'],
                                                                         datetime.datetime), timeline)
    timeline_with_null_event_datetime = filter(lambda entry: entry['event_datetime'] is None, timeline)

    # Sort events by datetime and convert all date-times to ISO format
    timeline = sorted(timeline_with_valid_event_datetime, key=lambda entry: entry['event_datetime'], reverse=True)
    for event in timeline:
        event['event_datetime'] = event['event_datetime'].isoformat()

    timeline += timeline_with_null_event_datetime

    return dict(timeline=timeline)


def date_of_employment(year, month, day=1):
    # Stringify datetime object to ensure it will be JSON serializable
    return str(date(year, month, day)) if year else None


def get_candidate_id_from_email_if_exists_in_domain(user, email):
    """
    Function will get the domain-candidate associated with email and return its ID.
    :type user: User
    :type email: str
    :return Candidate.id or None (if not found)
    """
    email_obj = CandidateEmail.query.join(Candidate).join(User).filter(
            User.domain_id == user.domain_id).filter(CandidateEmail.address == email).first()
    if not email_obj:
        raise NotFoundError(error_message='Candidate email not recognized: {}'.format(email),
                            error_code=custom_error.EMAIL_NOT_FOUND)
    return email_obj.candidate_id


######################################
# Helper Functions For Candidate Views
######################################
def fetch_candidate_views(candidate_id):
    """
    :return: list of candidate view information
    :rtype:  list[dict]
    """
    assert isinstance(candidate_id, (int, long))
    candidate_views = CandidateView.get_all(candidate_id=candidate_id)
    return [{'id': view.id,
             'candidate_id': view.candidate_id,
             'user_id': view.user_id,
             'view_type': view.view_type,
             'view_datetime': DatetimeUtils.to_utc_str(view.view_datetime)
             } for view in candidate_views]


def fetch_aggregated_candidate_views(domain_id, candidate_id):
    """
    Function will return a list of view objects displaying all the domain users
     that viewed the candidate, last datetime of view, and the number of times each
     user viewed the same candidate
    :type domain_id:  int|long
    :type candidate_id:  int|long
    :rtype:  list[dict[str]]
    """
    team_members = User.all_users_of_domain(domain_id)
    """
    :type team_members:  list[User]
    """
    return_obj = []
    for user in team_members:
        views = CandidateView.get_by_user_and_candidate(user_id=user.id, candidate_id=candidate_id)
        if views:
            return_obj.append(
                {
                    'user_id': user.id,
                    'last_view_datetime': DatetimeUtils.to_utc_str(views[-1].view_datetime),
                    'view_count': len(views)
                }
            )

    return return_obj


def add_candidate_view(user_id, candidate_id):
    """
    Once a Candidate has been viewed, this function should be invoked
    and add a record to CandidateView
    :type user_id: int|long
    :type candidate_id: int|long
    """
    db.session.add(CandidateView(
        user_id=user_id,
        candidate_id=candidate_id,
        view_type=3,
        view_datetime=datetime.datetime.utcnow()
    ))
    db.session.commit()


########################################################
# Helper Functions For Candidate Subscription Preference
########################################################
def fetch_candidate_subscription_preference(candidate_id):
    """
    :type candidate_id: int|long
    :rtype:  dict
    """
    assert isinstance(candidate_id, (int, long))
    candidate_subs_pref = CandidateSubscriptionPreference.get_by_candidate_id(candidate_id)
    if not candidate_subs_pref:
        return {}
    return {'id': candidate_subs_pref.id, 'frequency_id': candidate_subs_pref.frequency_id}


def add_or_update_candidate_subs_preference(candidate_id, frequency_id, is_update=False):
    """
    Function adds or updates candidate's subs preference
    :type candidate_id: int|long
    :type frequency_id: int|long
    :type is_update: bool
    """
    assert isinstance(candidate_id, (int, long))

    can_subs_pref_query = CandidateSubscriptionPreference.query.filter_by(candidate_id=candidate_id)
    if is_update:  # Update
        can_subs_pref_query.update(dict(frequency_id=frequency_id))
    else:  # Add
        db.session.add(CandidateSubscriptionPreference(candidate_id=candidate_id, frequency_id=frequency_id))
    db.session.commit()


#######################################
# Helper Functions For Candidate Photos
#######################################
def add_photos(candidate_id, photos):
    """
    Function will add a new entry into CandidatePhoto
    :type candidate_id: int|long
    :type user_id: int|long
    :type photos:  list[dict[str, T]]
    """
    # Check if any of the photo objects have is_default value
    photo_has_default = any(photo.get('is_default') for photo in photos)
    if photo_has_default:
        CandidatePhoto.set_is_default_to_false(candidate_id=candidate_id)

    for i, photo in enumerate(photos):
        # Format inputs
        is_default = i == 0 if not photo_has_default else photo['is_default']
        added_time = photo['added_datetime'] if photo.get('added_datetime') else datetime.datetime.utcnow()
        image_url = photo['image_url']

        # Prevent duplicate insertions
        if CandidatePhoto.exists(candidate_id=candidate_id, image_url=image_url):
            continue

        db.session.add(CandidatePhoto(candidate_id=candidate_id, image_url=image_url,
                                      is_default=is_default, added_datetime=added_time))
    db.session.commit()


def update_photo(candidate_id, user_id, update_dict):
    """
    Function will update CandidatePhoto data
    :type candidate_id:  int|long
    :type user_id:   int|long
    """
    photo_id = update_dict['id']
    photo_query = CandidatePhoto.query.filter_by(id=photo_id)
    photo_object = photo_query.first()

    # Photo must be recognized
    if not photo_object:
        raise NotFoundError('Candidate photo not found; photo-id: {}'.format(photo_id),
                            error_code=custom_error.PHOTO_NOT_FOUND)

    # Photo must belong to candidate
    if photo_object.candidate_id != candidate_id:
        raise ForbiddenError('Unauthorized candidate photo', error_code=custom_error.PHOTO_FORBIDDEN)

    # Format inputs
    photo_update_dict = dict(candidate_id=candidate_id,
                             image_url=update_dict.get('image_url'),
                             is_default=update_dict.get('is_default'),
                             updated_datetime=datetime.datetime.utcnow())
    photo_update_dict = dict((k, v) for k, v in photo_update_dict.iteritems() if v is not None)

    # Track all changes
    track_edits(update_dict=photo_update_dict, query_obj=photo_object, table_name='candidate_photo',
                candidate_id=candidate_id, user_id=user_id)

    # Update candidate's photo
    photo_query.update(photo_update_dict)
    return


##########################################
# Helper Functions For Candidate Languages
##########################################
def add_languages(candidate_id, data):
    """
    Function will insert candidate languages into the db
    :type candidate_id:  int|long
    :type data:  list
    :rtype:  list[dict]
    """
    for language in data:
        language_dict = dict(
            candidate_id=candidate_id,
            resume_id=candidate_id,
            iso639_language=language['language_code'].lower() if language.get('language_code') else None,
            read=language.get('read'),
            write=language.get('write'),
            speak=language.get('speak')
        )
        language_dict = dict((k, v) for k, v in language_dict.iteritems() if v is not None)
        db.session.add(CandidateLanguage(**language_dict))


def fetch_candidate_languages(candidate_id, language=None):
    """
    :type candidate_id:  int|long
    :type language:  CandidateLanguage | None
    """
    if language:
        return [{'language_code': language.iso639_language,
                 'language_name': pycountry.languages.get(iso639_1_code=language.iso639_language).name,
                 'read': language.read, 'write': language.write, 'speak': language.speak}]
    else:
        return [
            {'id': language.id, 'candidate_id': candidate_id,
             'language_code': language.iso639_language, 'read': language.read,
             'write': language.write, 'speak': language.speak,
             'language_name': pycountry.languages.get(iso639_1_code=language.iso639_language).name
             if language.iso639_language else None}
            for language in CandidateLanguage.get_by_candidate_id(candidate_id)]


def update_candidate_languages(candidate_id, update_data, user_id):
    """
    :type candidate_id:  int|long
    :type update_data:  list[dict]
    :type user_id:  int|long
    """
    current_time = datetime.datetime.utcnow()
    for update_dict in update_data:

        language_id = update_dict.get('id')
        language_query = CandidateLanguage.query.filter_by(id=language_id)
        language_obj = language_query.first()

        # CandidateLanguage must be recognized
        if not language_obj:
            raise NotFoundError('Candidate language not recognized: {}'.format(language_id),
                                error_code=custom_error.PHOTO_NOT_FOUND)

        # Photo must belong to candidate
        if language_obj.candidate_id != candidate_id:
            raise ForbiddenError('Unauthorized candidate language', custom_error.PHOTO_FORBIDDEN)

        # Format inputs
        language_update_dict = dict(
            candidate_id=candidate_id,
            read=update_dict.get('read'),
            write=update_dict.get('write'),
            speak=update_dict.get('speak'),
            iso639_language=update_dict.get('language_code'),
            updated_time=current_time
        )
        language_update_dict = dict((k, v) for k, v in language_update_dict.iteritems() if v is not None)

        # Track all changes
        track_edits(update_dict=language_update_dict, table_name='candidate_language',
                    candidate_id=candidate_id, user_id=user_id, query_obj=language_obj)

        # Update candidate's photo
        language_query.update(language_update_dict)
        return


######################################################
# Helper Functions For Creating and Updating Candidate
######################################################
def create_or_update_candidate_from_params(
        user_id,
        is_creating=False,
        is_updating=False,
        candidate_id=None,
        first_name=None,
        last_name=None,
        middle_name=None,
        formatted_name=None,
        status_id=None,
        emails=None,
        phones=None,
        addresses=None,
        educations=None,
        military_services=None,
        areas_of_interest=None,
        custom_fields=None,
        social_networks=None,
        work_experiences=None,
        work_preference=None,
        preferred_locations=None,
        skills=None,
        dice_social_profile_id=None,
        dice_profile_id=None,
        added_datetime=None,
        source_id=None,
        source_detail=None,
        source_product_id=None,
        objective=None,
        summary=None,
        talent_pool_ids=None,
        resume_url=None,
        resume_text=None,
        tags=None,
        title=None
):
    """
    Function will parse each parameter and:
        I. Creates a Candidate if posting is True
           A 400 will be returned if candidate_id is found
        Or
        II. Updates a Candidate if patching is True and candidate_id is provided/found
            Note: All Candidate fields (see objects mentioned below) require an ID
            for updating, otherwise a new field will be created to the pre-existing
            candidate.

    If all parameters are provided, function will also create or update:
        CandidateAddress, CandidateAreaOfInterest, CandidateCustomField,
        CandidateEducation, CandidateEducationDegree, CandidateEducationDegreeBullet,
        CandidateWorkPreference, CandidateEmail, CandidatePhone,
        CandidateMilitaryService, CandidatePreferredLocation,
        CandidateSkill, CandidateSocialNetwork

    :type   user_id:                int|long
    :type   is_creating:            bool
    :type   is_updating:            bool
    :type   candidate_id:           int
    :type   first_name:             basestring
    :type   last_name:              basestring
    :type   middle_name:            basestring
    :type   formatted_name:         str
    :type   status_id:              int
    :type   emails:                 list
    :type   phones:                 list
    :type   addresses:              list
    :type   educations:             list
    :type   military_services:      list
    :type   areas_of_interest:      list
    :type   custom_fields:          list
    :type   social_networks:        list
    :type   work_experiences:       list
    :type   work_preference:        dict
    :type   preferred_locations:    list
    :type   skills:                 list
    :type   dice_social_profile_id: int
    :type   dice_profile_id:        int
    :type   added_datetime:         str
    :param  source_id:              Source of candidate's intro, e.g. job-fair
    :type   source_product_id       int
    :type   source_id:              int
    :type   objective:              basestring
    :type   summary:                basestring
    :type   talent_pool_ids:        dict
    :type   resume_url              basestring
    :type   resume_text             basestring
    :type   tags                    list
    :type   title                   basestring
    :rtype                          dict
    """
    # Format inputs
    added_datetime = added_datetime or datetime.datetime.utcnow()
    edit_datetime = datetime.datetime.utcnow()  # Timestamp for tracking edits

    # Get user's domain ID
    domain_id = domain_id_from_user_id(user_id)

    # Prevent creating a candidate if candidate ID is provided or found; Parse our candidate's names
    if is_creating:

        # Cannot request candidate creation when supplying candidate's ID
        if candidate_id:
            raise InvalidUsage(error_message='Candidate already exists, creation failed',
                               error_code=custom_error.CANDIDATE_ALREADY_EXISTS,
                               additional_error_info={'id': candidate_id})

        # Raise an error if creation is requested and candidate_id is found
        candidate_id_from_dice_profile = get_candidate_id_if_found(dice_social_profile_id, dice_profile_id, domain_id)
        if candidate_id_from_dice_profile:
            raise InvalidUsage(error_message='Candidate already exists, creation failed',
                               error_code=custom_error.CANDIDATE_ALREADY_EXISTS,
                               additional_error_info={'id': candidate_id_from_dice_profile})

        # Figure out first_name, last_name, middle_name, and formatted_name from inputs
        if first_name or last_name or middle_name or formatted_name:
            if (first_name or last_name) and not formatted_name:
                # If first_name and last_name given but not formatted_name, guess it
                formatted_name = get_fullname_from_name_fields(first_name or '', middle_name or '', last_name or '')
            elif formatted_name and (not first_name or not last_name):
                # Otherwise, guess formatted_name from the other fields
                first_name, middle_name, last_name = get_name_fields_from_name(formatted_name)

    # Update is not possible without candidate ID
    if not candidate_id and is_updating:
        raise InvalidUsage('Candidate ID is required for updating', custom_error.MISSING_INPUT)

    if is_updating:  # Update Candidate
        candidate_id = _update_candidate(first_name, middle_name, last_name, formatted_name,
                                         objective, summary, candidate_id, user_id, resume_url,
                                         source_id, source_detail, source_product_id, status_id,
                                         resume_text, title)
    else:  # Add Candidate
        candidate_id = _add_candidate(first_name, middle_name, last_name, formatted_name,
                                      added_datetime, status_id, user_id, dice_profile_id,
                                      dice_social_profile_id, source_id, source_detail,
                                      source_product_id, objective, summary, resume_url,
                                      resume_text, title)

    candidate = Candidate.get_by_id(candidate_id)
    """
    :type candidate: Candidate
    """
    # Add or update Candidate's talent-pools
    if talent_pool_ids:  # TODO: track all updates
        _add_or_update_candidate_talent_pools(candidate_id, talent_pool_ids, is_creating, is_updating)

    # Add or update Candidate's address(es)
    if addresses:
        _add_or_update_candidate_addresses(candidate, addresses, user_id, is_updating)

    # Add or update Candidate's areas_of_interest
    if areas_of_interest:
        _add_or_update_candidate_areas_of_interest(candidate_id, areas_of_interest, user_id, edit_datetime,
                                                   is_updating)

    # Add or update Candidate's custom_field(s)
    if custom_fields:
        _add_or_update_candidate_custom_field_ids(candidate, custom_fields, added_datetime, user_id, is_updating)

    # Add or update Candidate's education(s)
    if educations:
        _add_or_update_educations(candidate, educations, added_datetime, user_id, is_updating)

    # Add or update Candidate's work experience(s)
    if work_experiences:
        _add_or_update_work_experiences(candidate, work_experiences, added_datetime, user_id, is_updating)

    # Add or update Candidate's work preference(s)
    if work_preference:
        _add_or_update_work_preference(candidate_id, work_preference, user_id)

    # Add or update Candidate's email(s)
    if emails:
        _add_or_update_emails(candidate, emails, user_id, is_updating)

    # Add or update Candidate's phone(s)
    if phones:
        _add_or_update_phones(candidate, phones, user_id, is_updating)

    # Add or update Candidate's military service(s)
    if military_services:
        _add_or_update_military_services(candidate, military_services, user_id, is_updating)

    # Add or update Candidate's preferred location(s)
    if preferred_locations:
        _add_or_update_preferred_locations(candidate, preferred_locations, user_id, is_updating)

    # Add or update Candidate's skill(s)
    if skills:
        _add_or_update_skills(candidate, skills, added_datetime, user_id, is_updating)

    # Add or update Candidate's social_network(s)
    if social_networks:
        if (is_creating and Permission.PermissionNames.CAN_ADD_CANDIDATE_SOCIAL_PROFILE in request.user_permissions) or (
                    is_updating and Permission.PermissionNames.CAN_EDIT_CANDIDATE_SOCIAL_PROFILE in request.user_permissions):
            _add_or_update_social_networks(candidate, social_networks, user_id, is_updating)
        else:
            raise ForbiddenError("You are not authorized to add/modify social networks of this candidate")

    if tags:
        if is_creating:
            create_tags(candidate_id, tags)
        else:
            update_candidate_tags(candidate_id, tags)

    # Commit to database after all insertions/updates are executed successfully
    db.session.commit()
    return dict(candidate_id=candidate_id)


def get_fullname_from_name_fields(first_name, middle_name, last_name):
    """
    Function will concatenate names if any, otherwise will return empty string
    :rtype: str
    """
    full_name = re.sub(' +', ' ', '%s %s %s' % (first_name, middle_name, last_name))
    # remove 'None's, get rid of double space between first and last if middle was not provided, and strip outer spaces
    return full_name.replace('None', '').replace('  ', ' ').strip()


def format_full_name(first_name=None, middle_name=None, last_name=None):
    # Figure out first_name, last_name, middle_name, and formatted_name from inputs
    if first_name or last_name or middle_name:
        if first_name or last_name:
            # If first_name and last_name given but not formatted_name, guess it
            return get_fullname_from_name_fields(first_name or '', middle_name or '', last_name or '')


def get_name_fields_from_name(formatted_name):
    names = formatted_name.split(' ') if formatted_name else []
    first_name, middle_name, last_name = '', '', ''
    if len(names) == 1:
        last_name = names[0]
    elif len(names) > 1:
        first_name, last_name = names[0], names[-1]
        # middle_name is everything between first_name and last_name
        # middle_name = '' if only first_name and last_name are provided
        middle_name = ' '.join(names[1:-1])

    return first_name, middle_name, last_name


def domain_id_from_user_id(user_id):
    """
    Function will return the domain ID of the user if found, else None
    :type   user_id:  int
    :return domain ID
    """
    assert is_number(user_id)
    user = db.session.query(User).get(user_id)
    if not user:
        logger.error('domain_id_from_user_id: Tried to find the domain ID of the user: %s',
                     user_id)
        return None
    if not user.domain_id:
        logger.error('domain_id_from_user_id: user.domain_id was None!', user_id)
        return None

    return user.domain_id


def get_candidate_id_if_found(dice_social_profile_id, dice_profile_id, domain_id):
    """
    Function will search the db for a candidate with the same parameter(s) as provided
    :type dice_social_profile_id: int|long
    :type dice_profile_id: int|long
    :type domain_id: int|long
    :return candidate_id if found, otherwise None
    """
    candidate = None
    # Check for existing dice_social_profile_id and dice_profile_id
    if dice_social_profile_id:
        candidate = db.session.query(Candidate).join(User).filter(
            Candidate.dice_social_profile_id == dice_social_profile_id,
            User.domain_id == domain_id
        ).first()

    elif dice_profile_id:
        candidate = db.session.query(Candidate).join(User).filter(
            Candidate.dice_profile_id == dice_profile_id,
            User.domain_id == domain_id
        ).first()

    # If candidate is found, return its ID
    if candidate:
        return candidate.id

    return None


def classification_type_id_from_degree_type(degree_type):
    """
    Function will return classification_type ID of the classification_type that matches
    with degree_type. E.g. degree_type = 'Masters' => classification_type_id: 5
    :return:    classification_type_id or None
    """
    matching_classification_type_id = None
    if degree_type:
        all_classification_types = db.session.query(ClassificationType).all()
        matching_classification_type_id = next((row.id for row in all_classification_types
                                                if row.code.lower() == degree_type.lower()), None)
    return matching_classification_type_id


def social_network_id_from_name(name=None):
    """
    Function gets social_network ID from social network's name
    e.g. 'Facebook' => 1
    :return: SocialNetwork.id
    """
    matching_social_network = None
    if name:
        all_social_networks = db.session.query(SocialNetwork).all()
        matching_social_network = next((row for row in all_social_networks
                                        if row.name.lower() == name.lower()), None)
    return matching_social_network.id if matching_social_network else None


def social_network_name_from_url(url):

    if url:
        parsed_url = urlparse.urlparse(url)
        url = "%s://%s" % (parsed_url.scheme, parsed_url.netloc)
        result = db.session.query(SocialNetwork.name).filter(SocialNetwork.url == url).first()
        if result:
            return result[0]
        else:
            return "Unknown"


def _update_candidate(first_name, middle_name, last_name, formatted_name, objective, summary,
                      candidate_id, user_id, resume_url, source_id, source_detail,
                      source_product_id, candidate_status_id, resume_text, title):
    """
    Function will update Candidate's primary information.
    Candidate's Primary information include:
      - first name, middle name, last name, status ID, source ID, objective, summary, and resume url

    Caveats:
        - status_id, source_id, objective, summary, and resume_url will be deleted if their
            respective values are NULL.
        - candidate's full name, first name, middle name, and/or last name will be removed
            if their respective values are an empty string. NULL values will be ignored.

    :return:  Candidate ID
    :rtype: int | long
    """
    # If formatted name is provided, must also update first name, middle name, and last name
    if formatted_name:
        parsed_names_object = HumanName(formatted_name)
        first_name = parsed_names_object.first
        middle_name = parsed_names_object.middle
        last_name = parsed_names_object.last

    update_dict = {
        'objective': objective, 'summary': summary, 'filename': resume_url,
        'source_id': source_id, 'source_detail': source_detail,
        'candidate_status_id': candidate_status_id,
        'source_product_id': source_product_id, 'resume_text': resume_text,
        'title': title
    }

    # Strip each key-value and remove keys with empty-string-values
    update_dict = purge_dict(update_dict, remove_empty_strings_only=True)

    # Update request dict with candidate names
    # Candidate name(s) will be removed if empty string is provided; None values will be ignored
    names_dict = dict(
        first_name=first_name, middle_name=middle_name, last_name=last_name,
        formatted_name=formatted_name or format_full_name(first_name, middle_name, last_name)
    )
    # Only remove keys with None values; keys with empty strings will be used for deleting
    # For example, if first_name = '', candidate's first name will be removed from db
    names_dict = {k: v for k, v in names_dict.items() if v is not None}

    # Add names' data to update_dict if at least one of name is provided
    if not all(v is None for v in names_dict.values()):
        update_dict.update(**names_dict)

    # Candidate will not be updated if update_dict is empty
    if not update_dict:
        return candidate_id

    candidate_object = Candidate.get_by_id(candidate_id)

    # Track all edits
    # TODO: some edits are delete
    track_edits(update_dict=update_dict, table_name='candidate', candidate_id=candidate_id,
                user_id=user_id, query_obj=candidate_object)

    # Update
    candidate_object.update(**update_dict)

    return candidate_id


def _add_candidate(first_name, middle_name, last_name, formatted_name,
                   added_time, candidate_status_id, user_id, dice_profile_id,
                   dice_social_profile_id, source_id, source_detail, source_product_id,
                   objective, summary, resume_url, resume_text, title):
    """
    Function will add Candidate and its primary information to db
    All empty values (None or empty strings) will be ignored
    :rtype:  int | long
    """
    # TODO: is_dirty cannot be null. This should be removed once the column is successfully removed.
    add_dict = dict(
        first_name=first_name, middle_name=middle_name, last_name=last_name,
        formatted_name=formatted_name, added_time=added_time,
        candidate_status_id=candidate_status_id, user_id=user_id,
        source_product_id=source_product_id, dice_profile_id=dice_profile_id,
        dice_social_profile_id=dice_social_profile_id, source_id=source_id,
        source_detail=source_detail,  objective=objective, summary=summary,
        filename=resume_url, resume_text=resume_text, title=title, is_dirty=0
    )

    # All empty values must be removed
    add_dict = purge_dict(add_dict)

    candidate = Candidate(**add_dict)
    db.session.add(candidate)
    db.session.flush()

    return candidate.id


def _add_or_update_candidate_addresses(candidate, addresses, user_id, is_updating):
    """
    Function will update CandidateAddress or create a new one.
    :type addresses: list[dict[str, T]]
    """
    # If any of addresses is_default, set candidate's addresses' is_default to False
    candidate_id = candidate.id
    address_has_default = any([address.get('is_default') for address in addresses])
    if address_has_default:
        CandidateAddress.set_is_default_to_false(candidate_id)
    addresses = remove_duplicates(addresses)
    validate_existing_objects(addresses, CandidateAddress, candidate_id, is_updating, 'address',
                              custom_error.ADDRESS_NOT_FOUND, custom_error.ADDRESS_FORBIDDEN)

<<<<<<< HEAD
    formatted_addresses = list(parse_addresses(addresses, candidate, has_default=address_has_default))
    if is_updating:
        mergehub = MergeHub(candidate, dict(addresses=formatted_addresses))
        formatted_addresses = mergehub.merge_addresses()
    for address in [address for address in formatted_addresses if not address.id]:
        db.session.add(CandidateAddress(**address))
        track_edits(update_dict=address, table_name='candidate_address',
                    candidate_id=candidate_id, user_id=user_id)
=======
    for i, address in enumerate(remove_duplicates(addresses)):

        # Sanitize zip code if it's provided. If zip code is empty string, we assume it should be removed
        zip_code = address.get('zip_code')
        if zip_code:
            zip_code = sanitize_zip_code(zip_code)

        city = address.get('city')
        subdivision_code = address.get('subdivision_code')
        country_code = address.get('country_code')

        if country_code:
            country_code = country_code_if_valid(country_code)

        address_dict = dict(
            address_line_1=address.get('address_line_1'),
            address_line_2=address.get('address_line_2'),
            city=city,
            state=address.get('state'),
            iso3166_subdivision=subdivision_code,
            iso3166_country=country_code,
            zip_code=zip_code,
            po_box=address.get('po_box'),
            is_default=i == 0 if address_has_default else address.get('is_default'),
            coordinates=get_coordinates(zipcode=zip_code, city=city, state=subdivision_code)
        )

        # Remove keys that have None values (keep all other falsy-values)
        if is_updating:
            address_dict = remove_nulls(address_dict)
        else:
            address_dict = remove_null_and_empty_string(address_dict)

        # Prevent adding empty records to db
        if not address_dict:
            continue

        # Cache country code
        CachedData.country_codes.append(address_dict.get('iso3166_country'))

        address_id = address.get('id')
        if address_id:  # Update

            # CandidateAddress must be recognized before updating
            candidate_address_obj = CandidateAddress.get_by_id(address_id)
            if not candidate_address_obj:
                raise InvalidUsage('Candidate address not found', custom_error.ADDRESS_NOT_FOUND)

            # CandidateAddress must belong to Candidate
            if candidate_address_obj.candidate_id != candidate_id:
                raise ForbiddenError("Unauthorized candidate address", custom_error.ADDRESS_FORBIDDEN)

            # Track all updates
            track_edits(update_dict=address_dict, table_name='candidate_address',
                        candidate_id=candidate_id, user_id=user_id, query_obj=candidate_address_obj)

            # Update
            candidate_address_obj.update(**address_dict)

        else:  # Create if not an update
            address_dict.update(dict(candidate_id=candidate_id, resume_id=candidate_id))
            # Prevent duplicate insertions
            if not does_address_exist(candidate=candidate, address_dict=address_dict):
                db.session.add(CandidateAddress(**address_dict))

                if is_updating:  # Track all updates
                    track_edits(update_dict=address_dict, table_name='candidate_address',
                                candidate_id=candidate_id, user_id=user_id)
>>>>>>> 0b796ec4


def _add_or_update_candidate_areas_of_interest(candidate_id, areas_of_interest, user_id, edit_datetime, is_updating):
    """
    Function will add CandidateAreaOfInterest
    """
    for area_of_interest in areas_of_interest:
        # AreaOfInterest object must be recognized
        aoi_id = area_of_interest['area_of_interest_id']

        # Prevent duplicate insertions
        if CandidateAreaOfInterest.get_aoi(candidate_id=candidate_id, aoi_id=aoi_id):
            continue

        db.session.add(CandidateAreaOfInterest(candidate_id=candidate_id, area_of_interest_id=aoi_id))

        if is_updating:  # Track all updates
            track_areas_of_interest_edits(aoi_id, candidate_id, user_id, edit_datetime)


def _add_or_update_candidate_custom_field_ids(candidate, custom_fields, added_time, user_id, is_updating):
    """
    Function will update CandidateCustomField or create a new one.
    """
    # Remove identical data
    custom_field_items = None
    for i, custom_field in enumerate(custom_fields):
        if custom_field.items() == custom_field_items:
            del custom_fields[i]
        else:
            custom_field_items = custom_field.items()

    candidate_id = candidate.id

    for custom_field in custom_fields:  # type: dict

        # In case a list of custom field values are provided, we must remove all white spaces and all empty/none values
        values = filter(None, [value.strip() for value in (custom_field.get('values') or []) if value])

        custom_field_dict = dict(
            values=values or [(custom_field.get('value') or '').strip()],
            custom_field_id=custom_field.get('custom_field_id'),
            custom_field_subcategory_id=custom_field.get('custom_field_subcategory_id'),
            custom_field_category_id=custom_field.get('custom_field_category_id')
        )

        # Remove empty values
        custom_field_dict = {k: v for k, v in custom_field_dict.items() if v}

        custom_field_id = custom_field_dict.get('custom_field_id')
        custom_field_category_id = custom_field_dict.get('custom_field_category_id')

        if custom_field_category_id:
            # Custom field category ID must be recognized
            cf_category = CustomFieldCategory.get(custom_field_category_id)  # type: CustomFieldCategory
            if not cf_category:
                raise NotFoundError("Custom field category ID not recognized")

            # Custom field category must belong to custom field
            if custom_field_id and cf_category.custom_field_id != custom_field_id:
                raise ForbiddenError("Custom field category does not belong to custom field")
            # Match custom field category to custom field if cf-id is not provided
            elif not custom_field_id:
                custom_field_obj = CustomField.get(cf_category.custom_field_id)
                if not custom_field_obj or (custom_field_obj and custom_field_obj.domain_id != request.user.domain_id):
                    raise ForbiddenError("Custom field category does not belong to user's domain")

        candidate_custom_field_id = custom_field.get('id')

        for value in custom_field_dict.get('values'):

            if candidate_custom_field_id:   # Update

                # Remove keys with None values
                custom_field_dict = purge_dict(custom_field_dict)

                # CandidateCustomField must be recognized
                can_custom_field_obj = CandidateCustomField.get_by_id(candidate_custom_field_id)
                if not can_custom_field_obj:
                    raise InvalidUsage(
                        error_message='Candidate custom field you are requesting to update does not exist',
                        error_code=custom_error.CUSTOM_FIELD_NOT_FOUND
                    )

                # CandidateCustomField must belong to Candidate
                if can_custom_field_obj.candidate_id != candidate_id:
                    raise ForbiddenError(error_message="Unauthorized candidate custom field",
                                         error_code=custom_error.CUSTOM_FIELD_FORBIDDEN)

                # Track all updates
                track_edits(update_dict=custom_field_dict,
                            table_name='candidate_custom_field',
                            candidate_id=candidate_id,
                            user_id=user_id,
                            query_obj=can_custom_field_obj,
                            value=value,
                            column_name='value')

                # Update CandidateCustomField
                can_custom_field_obj.update(value=value, custom_field_category_id=custom_field_category_id)

            else:  # Add
                custom_field_dict.update(dict(added_time=added_time, candidate_id=candidate_id))
                custom_field_id = custom_field_dict.get('custom_field_id')

                # Making sure no candidate_custom_field should be added without it's parent custom_field
                if not custom_field_id:
                    raise InvalidUsage(
                        error_message='No custom_field_id provided.',
                        error_code=custom_error.NO_CUSTOM_FIELD_ID_PROVIDED
                    )
                # TODO: Product decided to punt subcategory feature to a later time -Amir
                # custom_field_subcategory_id = custom_field_dict.get('custom_field_subcategory_id')

                # Prevent duplicate insertions
                if not does_candidate_cf_exist(candidate=candidate, custom_field_id=custom_field_id,
                                               value=value, custom_field_category_id=custom_field_category_id):
                    custom_field_dict['value'] = value
                    custom_field_dict.pop('values', None)
                    db.session.add(CandidateCustomField(**custom_field_dict))

                    if is_updating:  # Track all updates
                        track_edits(update_dict=custom_field_dict,
                                    table_name='candidate_custom_field',
                                    candidate_id=candidate_id,
                                    user_id=user_id,
                                    value=value,
                                    column_name='value')


def _add_or_update_educations(candidate, educations, added_datetime, user_id, is_updating):
    """
    Function will update CandidateEducation, CandidateEducationDegree, and
    CandidateEducationDegreeBullet or create new ones.
    """
    # Remove identical data
    educations = remove_duplicates(educations)

    # If any of educations is_current, set all of Candidate's educations' is_current to False
    candidate_id = candidate.id
    if is_updating and any([education.get('is_current') for education in educations]):
        CandidateEducation.set_is_current_to_false(candidate_id=candidate_id)

    validate_existing_objects(educations, CandidateEducation, candidate_id, is_updating, 'education',
                              custom_error.EDUCATION_NOT_FOUND, custom_error.EDUCATION_FORBIDDEN)

    candidate_utils = CandidateAddUpdateUtils(candidate_id, user_id, added_datetime)

    formatted_educations = []
    formatted_degrees = []
    formatted_bullets = []
    for education in educations:
        education_dict = parse_education(education)
        if not education_dict:
            continue
        education_dict.update(list_order=education.get('list_order') or 1)
        degrees = education_dict.pop('degrees', [])
        formatted_bullets.append([degree.pop('bullets', []) for degree in degrees])

        if not education_dict and not degrees:
            continue
        formatted_degrees.append(degrees)
        formatted_educations.append(education_dict)

    mergehub = MergeHub(candidate, dict(educations=formatted_educations))
    if is_updating:
        # if it is a candidate update, merge with existing education objects
        new_educations = mergehub.merge_educations()
    else:
        new_educations = [(education_dict, None) for education_dict in formatted_educations]

    """
    `new_educations` is a list of tuples where each tuple contains two items. At 0 index, there is new
    education dict object given by end-user and on index 1, there will be existing SqlAlchemy object of matching
    education or it will be None if it is not match of any existing education object.
    """
    # Iterate over all education objects and save those that are not duplicate of existing objects
    for index, (education_dict, existing_education_obj) in enumerate(new_educations):
        if not existing_education_obj:
            education_obj = candidate_utils.add_new_education(education_dict)
            track_edits(update_dict=education_dict, table_name='candidate_education',
                        candidate_id=candidate_id, user_id=user_id)
            candidate_utils.add_new_degrees_and_bullets(formatted_degrees[index], formatted_bullets[index],
                                                        education_obj)
        else:
            new_degrees = mergehub.merge_degrees(existing_education_obj.degrees, formatted_degrees[index])
            for degree_index, (degree_dict, existing_degree_obj) in enumerate(new_degrees):
                if not existing_degree_obj:
                    degree_obj = candidate_utils.add_new_degree(degree_dict, existing_education_obj.id)
                    candidate_utils.add_new_bullets(formatted_bullets[index][degree_index], degree_obj)
                else:
                    new_bullets = mergehub.merge_bullets(existing_degree_obj.bullets,
                                                         formatted_bullets[index][degree_index])
                    new_bullets = [bullet_dict for bullet_dict, bullet_obj in new_bullets if not bullet_obj]
                    candidate_utils.add_new_bullets(new_bullets, existing_degree_obj)


def _add_or_update_work_experiences(candidate, work_experiences, added_time, user_id, is_updating):
    """
    Function will update CandidateExperience and CandidateExperienceBullet
    or create new ones.
    """
    # Remove identical data
    experience_items = None
    for i, experience in enumerate(work_experiences):
        if experience.items() == experience_items:
            del work_experiences[i]
        else:
            experience_items = experience.items()

    # If any of work_experiences' is_current is True, set all of candidate's experiences' is_current to False
    candidate_id, candidate_experiences = candidate.id, candidate.experiences
    current_year = datetime.datetime.utcnow().year
    if any([experience.get('is_current') for experience in work_experiences]):
        CandidateExperience.set_is_current_to_false(candidate_id=candidate_id)

    # Identify maximum start_year of all provided experiences
    latest_start_date = max(experience.get('start_year') for experience in work_experiences)
    for work_experience in work_experiences:

        start_year = work_experience.get('start_year')

        # end_year of job must be None if it's candidate's current job
        is_current, end_year = work_experience.get('is_current'), work_experience.get('end_year')
        if is_current:
            end_year = None

        if start_year:
            # if end_year is not provided, it will be set to current_year assuming it's the most recent job
            if not end_year and (start_year == latest_start_date):
                end_year = current_year
            # if end_year is not provided, and it's not the latest job, end_year will be latest job's start_year + 1
            elif not end_year and (start_year != latest_start_date):
                end_year = start_year + 1

        # Start year cannot be greater than end year
        if (start_year and end_year) and start_year > end_year:
            raise InvalidUsage('Start year ({}) cannot be greater than end year ({})'.format(start_year, end_year))

        country_code = work_experience['country_code'].upper().strip() if work_experience.get('country_code') else None
        subdivision_code = work_experience['subdivision_code'].upper().strip() \
            if work_experience.get('subdivision_code') else None
        experience_dict = dict(
            list_order=work_experience.get('list_order') or 1,
            organization=work_experience['organization'].strip() if work_experience.get('organization') else None,
            position=work_experience['position'].strip() if work_experience.get('position') else None,
            city=work_experience['city'].strip() if work_experience.get('city') else None,
            iso3166_subdivision=subdivision_code,
            state=(work_experience.get('state') or '').strip(),
            iso3166_country=country_code,
            end_month=work_experience.get('end_month') or 1,
            start_year=start_year,
            start_month=work_experience.get('start_month') or 1,
            end_year=end_year,
            is_current=is_current
        )

        experience_id = work_experience.get('id')
        if experience_id:  # Update

            # Remove keys with empty values
            experience_dict = purge_dict(experience_dict)

            # CandidateExperience must be recognized
            can_exp_obj = CandidateExperience.get(experience_id)
            if not can_exp_obj:
                raise InvalidUsage('Candidate experience not found', custom_error.EXPERIENCE_NOT_FOUND)

            # CandidateExperience must belong to Candidate
            if can_exp_obj.candidate_id != candidate_id:
                raise ForbiddenError('Unauthorized candidate experience', custom_error.EXPERIENCE_FORBIDDEN)

            # If start year needs to be updated, it must not be greater than existing end year
            if start_year and not end_year and (start_year > can_exp_obj.end_year):
                raise InvalidUsage('Start year ({}) cannot be greater than end year ({})'.format(start_year,
                                                                                                 can_exp_obj.end_year))
            # If end year needs to be updated, it must not be less than existing start year
            if end_year and not start_year and (end_year < can_exp_obj.start_year):
                raise InvalidUsage('End year ({}) cannot be less than start year ({})'.format(end_year,
                                                                                              can_exp_obj.start_year))

            # Add up candidate's total months of experience
            update_total_months_experience(candidate, experience_dict, can_exp_obj)

            # Track all changes made to CandidateExperience
            track_edits(update_dict=experience_dict, table_name='candidate_experience',
                        candidate_id=candidate_id, user_id=user_id, query_obj=can_exp_obj)

            # Update CandidateExperience
            can_exp_obj.update(**experience_dict)

            # CandidateExperienceBullet
            experience_bullets = work_experience.get('bullets') or []
            for experience_bullet in remove_duplicates(experience_bullets):

                description = (experience_bullet.get('description') or '').strip()
                experience_bullet_dict = dict(list_order=experience_bullet.get('list_order'), description=description)

                # Remove keys with None values
                experience_bullet_dict = purge_dict(experience_bullet_dict)

                # Prevent empty data from being inserted into db
                if not experience_bullet_dict:
                    continue

                experience_bullet_id = experience_bullet.get('id')
                if experience_bullet_id:  # Update

                    # CandidateExperienceBullet must be recognized
                    can_exp_bullet_obj = CandidateExperienceBullet.get(experience_bullet_id)
                    if not can_exp_bullet_obj:
                        raise InvalidUsage('Candidate experience bullet not found',
                                           error_code=custom_error.EXPERIENCE_BULLET_NOT_FOUND)

                    # CandidateExperienceBullet must belong to Candidate
                    if can_exp_bullet_obj.candidate_experience.candidate_id != candidate_id:
                        raise ForbiddenError('Unauthorized candidate experience bullet',
                                             error_code=custom_error.EXPERIENCE_BULLET_FORBIDDEN)

                    # Track all changes made to CandidateExperienceBullet
                    track_edits(update_dict=experience_bullet_dict,
                                table_name='candidate_experience_bullet',
                                candidate_id=candidate_id,
                                user_id=user_id,
                                query_obj=can_exp_bullet_obj)

                    can_exp_bullet_obj.update(**experience_bullet_dict)
                else:  # Add
                    # Update experience_bullet_dict with added_time
                    experience_bullet_dict['added_time'] = added_time
                    experience_bullet_dict.update(dict(candidate_experience_id=experience_id))
                    db.session.add(CandidateExperienceBullet(**experience_bullet_dict))

                    if is_updating:  # Track all updates
                        track_edits(update_dict=experience_bullet_dict,
                                    table_name='candidate_experience_bullet',
                                    candidate_id=candidate_id, user_id=user_id)

        else:  # Add
            experience_dict.update(dict(candidate_id=candidate_id, added_time=added_time, resume_id=candidate_id))
            # Prevent duplicate entries
            experience_id = get_work_experience_if_exists(candidate_experiences, experience_dict)
            if not experience_id:
                experience = CandidateExperience(**experience_dict)
                db.session.add(experience)
                db.session.flush()
                experience_id = experience.id

                # Add up candidate's total months of experience
                update_total_months_experience(candidate, experience_dict)

                if is_updating:  # Track all updates
                    track_edits(update_dict=experience_dict, table_name='candidate_experience',
                                candidate_id=candidate_id, user_id=user_id)

            # CandidateExperienceBullet
            experience_bullets = work_experience.get('bullets') or []
            for experience_bullet in remove_duplicates(experience_bullets):

                description = (experience_bullet.get('description') or '').strip()
                experience_bullet_dict = dict(list_order=experience_bullet.get('list_order'), description=description)

                # Remove keys with None values
                experience_bullet_dict = purge_dict(experience_bullet_dict)

                # Prevent empty data from being inserted into db
                if not experience_bullet_dict:
                    continue

                # Prevent duplicate entries
                if not does_experience_bullet_exist(candidate_experiences, experience_bullet_dict):
                    # Update experience_bullet_dict with experience_id and added_time
                    experience_bullet_dict['candidate_experience_id'] = experience_id
                    experience_bullet_dict['added_time'] = added_time
                    db.session.add(CandidateExperienceBullet(**experience_bullet_dict))

                    if is_updating:  # Track all updates
                        track_edits(update_dict=experience_bullet_dict, table_name='candidate_experience_bullet',
                                    candidate_id=candidate_id, user_id=user_id)


def _add_or_update_work_preference(candidate_id, work_preference, user_id):
    """
    Function will update CandidateWorkPreference or create a new one.
    """
    work_preference_dict = dict(
        relocate=work_preference.get('relocate') or False,
        authorization=work_preference['authorization'].strip() if work_preference.get('authorization') else None,
        telecommute=work_preference.get('telecommute') or False,
        travel_percentage=work_preference.get('travel_percentage'),
        hourly_rate=work_preference.get('hourly_rate'),
        salary=work_preference.get('salary'),
        tax_terms=work_preference['employment_type'].strip() if work_preference.get('employment_type') else None,
        security_clearance=work_preference.get('security_clearance') or False,
        third_party=work_preference.get('third_party') or False
    )

    # Remove empty values from update_dict
    work_preference_dict = purge_dict(work_preference_dict)

    work_preference_id = work_preference.get('id')
    if work_preference_id:  # Update

        # CandidateWorkPreference must be recognized
        can_work_pref_obj = CandidateWorkPreference.get(work_preference_id)
        if not can_work_pref_obj:
            raise NotFoundError('Candidate work preference not found', custom_error.WORK_PREF_NOT_FOUND)

        # CandidateWorkPreference must belong to Candidate
        if can_work_pref_obj.candidate_id != candidate_id:
            raise ForbiddenError('Unauthorized candidate work preference', custom_error.WORK_PREF_FORBIDDEN)

        # Track all updates
        track_edits(update_dict=work_preference_dict, table_name='candidate_work_preference',
                    candidate_id=candidate_id, user_id=user_id, query_obj=can_work_pref_obj)

        # Update
        can_work_pref_obj.update(**work_preference_dict)

    else:  # Add
        # Only 1 CandidateWorkPreference is permitted for each Candidate
        if CandidateWorkPreference.get_by_candidate_id(candidate_id):
            raise InvalidUsage("Candidate work preference already exists", custom_error.WORK_PREF_EXISTS)

        work_preference_dict.update(dict(candidate_id=candidate_id))
        db.session.add(CandidateWorkPreference(**work_preference_dict))


def _add_or_update_emails(candidate, emails, user_id, is_updating):
    """
    Function will update CandidateEmail or create new one(s).
    """
    candidate_id = candidate.id

    # Raise an error if more than one email is set as "default"
    is_default_values = [email.get('is_default') for email in emails]
    if len(filter(None, is_default_values)) > 1:
        raise InvalidUsage('Only one email should be set as default email', custom_error.INVALID_USAGE)

    # If any of emails' is_default is True, set all of candidate's emails' is_default to False
    if any(is_default_values):
        CandidateEmail.set_is_default_to_false(candidate_id)

    # Check if any of the emails have a label
    emails_has_label = any([email.get('label') for email in emails])

    # Check if any of the emails is set as the default email
    emails_has_default = any([isinstance(email.get('is_default'), bool) for email in emails])

    # If duplicate email addresses are provided, we will only use one of them
    seen = set()
    for email in emails:
        email_address = email.get('address')
        if email_address and email_address in seen:
            emails.remove(email)
        seen.add(email_address)

    for index, email in enumerate(remove_duplicates(emails)):

        # If none of the provided emails have "is_default" set to true and none of candidate's existing emails
        #   is set to default, then the first provided email will be a default email
        is_default = index == 0 if (not emails_has_default and not CandidateEmail.has_default_email(candidate_id)) \
            else email.get('is_default')

        # If there's no label, the first email's label will be 'Primary'; rest will be 'Other'
        email_label = EmailLabel.PRIMARY_DESCRIPTION if (not emails_has_label and index == 0) \
            else (email.get('label') or '').strip().title()

        email_address = email.get('address')

        email_dict = dict(
            address=email_address,
            email_label_id=EmailLabel.email_label_id_from_email_label(email_label),
            is_default=is_default
        )

        # Remove empty values from email_dict
        email_dict = purge_dict(email_dict)

        email_id = email.get('id')
        if email_id:  # Update
            # CandidateEmail must be recognized
            candidate_email_obj = CandidateEmail.get(email_id)
            if not candidate_email_obj:
                raise NotFoundError('Candidate email not found', custom_error.EMAIL_NOT_FOUND)

            # CandidateEmail must belong to Candidate
            if candidate_email_obj.candidate_id != candidate_id:
                raise ForbiddenError('Unauthorized candidate email', custom_error.EMAIL_FORBIDDEN)

            # Email must not belong to another candidate in the same domain
            matching_email = CandidateEmail.get_email_in_users_domain(request.user.domain_id, email_address)
            if matching_email and matching_email.candidate_id != candidate_id:
                raise ForbiddenError("Email (address = {}) belongs to someone else!".
                                     format(matching_email.address), custom_error.EMAIL_FORBIDDEN)

            # Track all changes
            track_edits(update_dict=email_dict, table_name='candidate_email',
                        candidate_id=candidate_id, user_id=user_id, query_obj=candidate_email_obj)

            # Update CandidateEmail
            candidate_email_obj.update(**email_dict)

        else:  # Add
            if is_updating:  # append email to existing candidate's records

                # Email must not belong to another candidate in the same domain
                matching_email = CandidateEmail.get_email_in_users_domain(request.user.domain_id, email_address)
                if matching_email:
                    if matching_email.candidate_id != candidate_id:
                        raise ForbiddenError("Email (address = {}) belongs to someone else!".
                                             format(matching_email.address), custom_error.EMAIL_FORBIDDEN)
                    else:  # prevent adding duplicate email address(s) to candidate's records
                        continue
                # prevent adding duplicate email address(s) to candidate's records
                elif do_emails_exist(candidate.emails, email_dict):
                    continue

                email_dict.update(dict(candidate_id=candidate_id))
                db.session.add(CandidateEmail(**email_dict))

                # Track all changes
                track_edits(update_dict=email_dict, table_name='candidate_email',
                            candidate_id=candidate_id, user_id=user_id)

            else:  # add email to new candidate
                email_dict.update(dict(candidate_id=candidate_id))
                db.session.add(CandidateEmail(**email_dict))


def _add_or_update_phones(candidate, phones, user_id, is_updating):
    """
    Function will update CandidatePhone or create new one(s).
    """
    candidate_id = candidate.id

    # Raise an error if more than one email is set as "default"
    is_default_values = [phone.get('is_default') for phone in phones]
    if len(filter(None, is_default_values)) > 1:
        raise InvalidUsage('Only one phone should be set as default', custom_error.INVALID_USAGE)

    # If any of phones' is_default is True, set all of candidate's phones' is_default to False
    if any(is_default_values):
        CandidatePhone.set_is_default_to_false(candidate_id)

    # Check if phone label and default have been provided
    phones_has_label = any([phone.get('label') for phone in phones])
    phones_has_default = any([isinstance(phone.get('is_default'), bool) for phone in phones])

    # If duplicate phone numbers are provided, we will only use one of them
    seen = set()
    for phone in phones:
        phone_value = phone.get('value')
        if phone_value and phone_value in seen:
            phones.remove(phone)
        seen.add(phone_value)

    for i, phone in enumerate(remove_duplicates(phones)):

        # If there's no is_default, the first phone should be default
        is_default = i == 0 if not phones_has_default else phone.get('is_default')

        # If there's no label, the first phone's label will be 'Home', rest will be 'Other'
        phone_label = PhoneLabel.DEFAULT_LABEL if (not phones_has_label and i == 0) \
            else (phone.get('label') or '').strip().title()

        # Format phone number
        value = (phone.get('value') or '').strip()

        # Phone number must contain at least 7 digits
        # http://stackoverflow.com/questions/14894899/what-is-the-minimum-length-of-a-valid-international-phone-number
        number = re.sub('\D', '', value)
        if len(number) < 7:
            raise InvalidUsage("Phone number ({}) must be at least 7 digits".format(value), custom_error.INVALID_PHONE)

        iso3166_country_code = CachedData.country_codes[0] if CachedData.country_codes else None
        phone_number_obj = parse_phone_number(value, iso3166_country_code=iso3166_country_code) if value else None
        """
        :type phone_number_obj: PhoneNumber
        """

        # phonenumbers.format() will append "+None" if phone_number_obj.country_code is None
        if phone_number_obj:
            if not phone_number_obj.country_code:
                value = str(phone_number_obj.national_number)
            else:
                value = str(phonenumbers.format_number(phone_number_obj, phonenumbers.PhoneNumberFormat.E164))

        # Phone number must not belong to any other candidate in the same domain
        matching_phone_values = CandidatePhone.search_phone_number_in_user_domain(value, request.user)
        if matching_phone_values and matching_phone_values[0].candidate_id != candidate_id:
            # TODO: this validation should be happening much earlier. For now we need this for a hotfix but should be revisited later
            raise InvalidUsage(error_message='Candidate already exists, creation failed',
                               error_code=custom_error.CANDIDATE_ALREADY_EXISTS,
                               additional_error_info={'id': matching_phone_values[0].candidate_id})

        # Clear CachedData's country_codes to prevent aggregating unnecessary data
        CachedData.country_codes = []

        # if value:
        phone_dict = dict(
            value=value,
            extension=phone_number_obj.extension if phone_number_obj else None,
            phone_label_id=PhoneLabel.phone_label_id_from_phone_label(phone_label),
            is_default=is_default
        )

        # Remove keys with empty values
        phone_dict = purge_dict(phone_dict)

        # Prevent adding empty records to db
        if not phone_dict:
            continue

        candidate_phone_id = phone.get('id')
        if candidate_phone_id:  # Update

            # CandidatePhone must be recognized
            can_phone_obj = CandidatePhone.get(candidate_phone_id)
            if not can_phone_obj:
                raise NotFoundError(error_message='Candidate phone not found',
                                    error_code=custom_error.PHONE_NOT_FOUND,
                                    additional_error_info={'id': candidate_phone_id})

            # CandidatePhone must belong to Candidate
            if can_phone_obj.candidate_id != candidate_id:
                raise ForbiddenError('Unauthorized candidate phone', custom_error.PHONE_FORBIDDEN)

            # Track all changes
            track_edits(update_dict=phone_dict, table_name='candidate_phone',
                        candidate_id=candidate_id, user_id=user_id, query_obj=can_phone_obj)

            # Update CandidatePhone
            can_phone_obj.update(**phone_dict)

        else:  # Add
            if value:  # Value is required for creating phone
                phone_dict.update(dict(candidate_id=candidate_id))

                if is_updating:  # append phone to existing candidate's records

                    # Prevent adding duplicate phone number(s) to candidate's profile
                    if matching_phone_values and matching_phone_values[0].candidate_id == candidate_id:
                        continue
                    elif do_phones_exist(candidate.phones, phone_dict):
                        continue

                    db.session.add(CandidatePhone(**phone_dict))

                    # Track all changes
                    track_edits(update_dict=phone_dict, table_name='candidate_phone',
                                candidate_id=candidate_id, user_id=user_id)
                else:  # add phone to new candidate
                    # Prevent adding duplicate phone number(s) to candidate's profile
                    if matching_phone_values and matching_phone_values[0].candidate_id == candidate_id:
                        continue
                    elif do_phones_exist(candidate.phones, phone_dict):
                        continue

                    db.session.add(CandidatePhone(**phone_dict))


def _add_or_update_military_services(candidate, military_services, user_id, is_updating):
    """
    Function will update CandidateMilitaryService or create new one(s).
    """
    candidate_id = candidate.id
    for military_service in remove_duplicates(military_services):

        # Convert ISO 8061 date object to datetime object
        from_date, to_date = military_service.get('from_date'), military_service.get('to_date')
        if from_date:
            if isinstance(from_date, basestring):
                from_date = dateutil.parser.parse(from_date)
        if to_date:
            if isinstance(to_date, basestring):
                to_date = dateutil.parser.parse(to_date)

        military_service_dict = dict(
            iso3166_country=military_service['country_code'].upper() if military_service.get('country_code') else None,
            service_status=military_service['status'].strip() if military_service.get('status') else None,
            highest_rank=military_service['highest_rank'] if military_service.get('highest_rank') else None,
            highest_grade=military_service['highest_grade'].strip() if military_service.get('highest_grade') else None,
            branch=military_service['branch'].strip() if military_service.get('branch') else None,
            comments=military_service['comments'].strip() if military_service.get('comments') else None,
            from_date=from_date,
            to_date=to_date,
            start_year=military_service.get('start_year'),
            start_month=military_service.get('start_month'),
            end_year=military_service.get('end_year'),
            end_month=military_service.get('end_month')
        )

        # Remove keys with empty values
        military_service_dict = purge_dict(military_service_dict)

        # Prevent adding empty data to db
        if not military_service_dict:
            continue

        military_service_id = military_service.get('id')
        if military_service_id:  # Update

            # CandidateMilitaryService must be recognized
            can_military_service_obj = CandidateMilitaryService.get(military_service_id)
            if not can_military_service_obj:
                raise NotFoundError('Candidate military service not found', custom_error.MILITARY_NOT_FOUND)

            # CandidateMilitaryService must belong to Candidate
            if can_military_service_obj.candidate_id != candidate_id:
                raise ForbiddenError('Unauthorized candidate military service', custom_error.MILITARY_FORBIDDEN)

            # Track all changes
            track_edits(update_dict=military_service_dict, table_name='candidate_military_service',
                        candidate_id=candidate_id, user_id=user_id, query_obj=can_military_service_obj)

            # Update CandidateMilitaryService
            can_military_service_obj.update(**military_service_dict)

        else:  # Add
            military_service_dict.update(dict(candidate_id=candidate_id, resume_id=candidate_id))
            db.session.add(CandidateMilitaryService(**military_service_dict))
            if is_updating:  # Track all updates
                track_edits(update_dict=military_service_dict, table_name='candidate_military_service',
                            candidate_id=candidate_id, user_id=user_id)


def _add_or_update_preferred_locations(candidate, preferred_locations, user_id, is_updating):
    """
    Function will update CandidatePreferredLocation or create a new one.
    """
    candidate_id, candidate_preferred_locations = candidate.id, candidate.preferred_locations
    for preferred_location in remove_duplicates(preferred_locations):

        country_code = preferred_location['country_code'].strip().upper() \
            if preferred_location.get('country_code') else None
        subdivision_code = preferred_location['subdivision_code'].strip().upper() \
            if preferred_location.get('subdivision_code') else None
        preferred_location_dict = dict(
            address=preferred_location['address'].strip() if preferred_location.get('address') else None,
            iso3166_country=country_code,
            iso3166_subdivision=subdivision_code,
            city=preferred_location['city'].strip() if preferred_location.get('city') else None,
            region=preferred_location['state'].strip() if preferred_location.get('state') else None,
            zip_code=sanitize_zip_code(preferred_location.get('zip_code'))
        )

        # Remove keys with empty values
        preferred_location_dict = purge_dict(preferred_location_dict)

        # Prevent inserting empty records into db
        if not preferred_location_dict:
            continue

        preferred_location_id = preferred_location.get('id')
        if preferred_location_id:  # Update
            # CandidatePreferredLocation must be recognized
            can_preferred_location_obj = CandidatePreferredLocation.get(preferred_location_id)
            if not can_preferred_location_obj:
                raise NotFoundError('Candidate preferred location not found', custom_error.PREFERRED_LOCATION_NOT_FOUND)

            # CandidatePreferredLocation must belong to Candidate
            if can_preferred_location_obj.candidate_id != candidate_id:
                raise ForbiddenError(error_message='Unauthorized candidate preferred location',
                                     error_code=custom_error.PREFERRED_LOCATION_FORBIDDEN)

            # Track all changes
            track_edits(update_dict=preferred_location_dict, table_name='candidate_preferred_location',
                        candidate_id=candidate_id, user_id=user_id, query_obj=can_preferred_location_obj)

            # Update CandidatePreferredLocation
            can_preferred_location_obj.update(**preferred_location_dict)

        else:  # Add
            preferred_location_dict.update(dict(candidate_id=candidate_id))
            # Prevent duplicate entries
            if not does_preferred_location_exist(candidate_preferred_locations, preferred_location_dict):
                db.session.add(CandidatePreferredLocation(**preferred_location_dict))

                if is_updating:  # Track all updates
                    track_edits(update_dict=preferred_location_dict, table_name='candidate_preferred_location',
                                candidate_id=candidate_id, user_id=user_id)


def _add_or_update_skills(candidate, skills, added_time, user_id, is_updating):
    """
    Function will update CandidateSkill or create new one(s).
    """
    candidate_id = candidate.id
    for skill in remove_duplicates(skills):

        # Convert ISO 8601 date format to datetime object
        last_used_date = skill.get('last_used_date')
        if last_used_date:
            last_used_date = dateutil.parser.parse(skill.get('last_used_date'))

        skill_id = skill.get('id')
        description = skill['name'].strip() if skill.get('name') else None

        # total_months & last_used will only be retrieved if skill-name (description) or skill_id is provided
        skill_dict = dict(
            list_order=skill.get('list_order'),
            description=description,
            total_months=skill.get('months_used') if (description or skill_id) else None,
            last_used=last_used_date if (description or skill_id) else None
        )

        # Remove keys with empty values
        skill_dict = purge_dict(skill_dict)

        # Prevent adding records if empty dict
        if not skill_dict:
            continue

        if skill_id:  # Update
            # CandidateSkill must be recognized
            can_skill_obj = CandidateSkill.get(skill_id)
            if not can_skill_obj:
                raise NotFoundError('Candidate skill not found', custom_error.SKILL_NOT_FOUND)

            # CandidateSkill must belong to Candidate
            if can_skill_obj.candidate_id != candidate_id:
                raise ForbiddenError('Unauthorized candidate skill', custom_error.SKILL_FORBIDDEN)

            # Track all changes
            track_edits(update_dict=skill_dict, table_name='candidate_skill',
                        candidate_id=candidate_id, user_id=user_id, query_obj=can_skill_obj)

            # Update CandidateSkill
            can_skill_obj.update(**skill_dict)

        else:  # Add
            skill_dict.update(dict(candidate_id=candidate_id, resume_id=candidate_id, added_time=added_time))
            # Prevent duplicate entries
            if not does_skill_exist(candidate.skills, skill_dict):
                db.session.add(CandidateSkill(**skill_dict))

                if is_updating:  # Track all updates
                    track_edits(update_dict=skill_dict, table_name='candidate_skill',
                                candidate_id=candidate_id, user_id=user_id)


def _add_or_update_social_networks(candidate, social_networks, user_id, is_updating):
    """
    Function will update CandidateSocialNetwork or create new one(s).
    """
    candidate_id, candidate_sns = candidate.id, candidate.social_networks
    for social_network in remove_duplicates(social_networks):

        social_network_dict = dict(
            social_network_id=social_network_id_from_name((social_network.get('name') or '').strip()),
            social_profile_url=(social_network.get('profile_url') or '').strip()
        )

        social_network_id = social_network.get('id')
        if social_network_id:  # Update

            # CandidateSocialNetwork must be recognized
            can_sn_obj = CandidateSocialNetwork.get(social_network_id)
            if not can_sn_obj:
                raise NotFoundError(error_message='Candidate social network not found',
                                    error_code=custom_error.SOCIAL_NETWORK_NOT_FOUND)

            # CandidateSocialNetwork must belong to Candidate
            if can_sn_obj.candidate_id != candidate_id:
                raise ForbiddenError(error_message='Unauthorized candidate social network: %s' % can_sn_obj.social_profile_url,
                                     error_code=custom_error.SOCIAL_NETWORK_FORBIDDEN)

            # Track all changes
            track_edits(update_dict=social_network_dict,
                        table_name='candidate_social_network',
                        candidate_id=candidate_id,
                        user_id=user_id,
                        query_obj=can_sn_obj)

            # If social network name is None, we assume the name remains the same
            if not social_network_dict['social_network_id']:
                del social_network_dict['social_network_id']

            can_sn_obj.update(**social_network_dict)

        else:  # Add
            social_network_dict.update(dict(candidate_id=candidate_id))
            # Prevent duplicate entries
            if not does_social_network_exist(candidate_sns, social_network_dict):
                db.session.add(CandidateSocialNetwork(**social_network_dict))

                if is_updating:  # Track all updates
                    track_edits(update_dict=social_network_dict,
                                table_name='candidate_social_network',
                                candidate_id=candidate_id,
                                user_id=user_id)


def _add_or_update_candidate_talent_pools(candidate_id, talent_pool_ids, is_creating, is_updating):

    talent_pools_to_be_added = talent_pool_ids.get('add')
    talent_pools_to_be_deleted = talent_pool_ids.get('delete')

    if is_creating or is_updating and talent_pools_to_be_added:
        for talent_pool_id in talent_pools_to_be_added:
            talent_pool = TalentPool.query.get(int(talent_pool_id))
            if not talent_pool:
                raise NotFoundError("TalentPool with id %s doesn't exist in database" % talent_pool_id)

            if talent_pool.domain_id != request.user.domain_id:
                raise ForbiddenError("TalentPool and logged in user belong to different domains")

            if not TalentPoolGroup.get(talent_pool_id, request.user.user_group_id):
                raise ForbiddenError("TalentPool %s doesn't belong to UserGroup %s of logged-in "
                                        "user" % (talent_pool_id, request.user.user_group_id))

            # In case candidate was web-hidden, the recreated with the same talent-pool-id
            talent_pool_candidate = TalentPoolCandidate.get(candidate_id, talent_pool_id)
            if talent_pool_candidate and is_updating:
                pass
            else:
                # Prevent duplicate entries
                if not TalentPoolCandidate.get(candidate_id, talent_pool_id):
                    db.session.add(TalentPoolCandidate(candidate_id=candidate_id, talent_pool_id=talent_pool_id))

    if is_updating and talent_pools_to_be_deleted:
        for talent_pool_id in talent_pools_to_be_deleted:
            talent_pool = TalentPool.query.get(int(talent_pool_id))
            if not talent_pool:
                raise NotFoundError("TalentPool with id %s doesn't exist in database" % talent_pool_id)

            if talent_pool.domain_id != request.user.domain_id:
                raise ForbiddenError("TalentPool and logged in user belong to different domains")

            if not TalentPoolGroup.get(talent_pool_id, request.user.user_group_id):
                raise ForbiddenError("TalentPool %s doesn't belong to UserGroup %s of logged-in "
                                        "user" % (talent_pool_id, request.user.user_group_id))

            talent_pool_candidate = TalentPoolCandidate.get(candidate_id, talent_pool_id)
            if not talent_pool_candidate:
                raise InvalidUsage("Candidate %s doesn't belong to TalentPool %s" %
                                   (candidate_id, talent_pool_id))
            else:
                db.session.delete(talent_pool_candidate)


def get_search_params_of_smartlists(smartlist_ids):
    """
    This method will return list of search_params of smartlists
    :param smartlist_ids: IDs of smartlists
    :return:
    """
    if not isinstance(smartlist_ids, list):
        smartlist_ids = [smartlist_ids]

    smartlists = Smartlist.query.with_entities(Smartlist.id, Smartlist.search_params).filter(
            Smartlist.id.in_(smartlist_ids)).all()

    search_params = []

    for smartlist_id, smartlist_search_params in smartlists:
        try:
            if smartlist_search_params and json.loads(smartlist_search_params):
                search_params.append(json.loads(smartlist_search_params))
        except Exception as e:
            raise InvalidUsage(error_message="Search params of smartlist %s are in bad format "
                                             "because: %s" % (smartlist_id, e.message))

    logger.info("Search Params for smartlist_ids %s are following: %s" % (smartlist_ids, search_params))

    return search_params


def update_total_months_experience(candidate, experience_dict=None, candidate_experience=None, deleted=False):
    """
    Function will update candidate's total months of experiences.
    Edge cases:
        i. If one of candidate's experiences is removed, its total months will be subtracted from
           candidate's current total-months-of-experience
       ii. If an existing candidate experience's dates are updated; candidate.total_months_experience
            will be updated accordingly
      iii. Candidate's total months of experience will simply be aggregated if a new experience has been added

    This function does not effect candidate's total months of experience in case all of candidate's
      experiences have been removed. That functionality is accounted for in CandidateExperienceResource/delete()
    :type candidate:  Candidate
    :type experience_dict:  dict[str]
    :type candidate_experience:  CandidateExperience
    :type deleted:  bool
    """
    # Starting point for total_months_experience
    total_months_experience = 0

    # This is to prevent code from breaking in case of experience_dict.get(key)
    if experience_dict is None:
        experience_dict = {}

    if candidate.total_months_experience is None:
        candidate.total_months_experience = 0

    start_year, end_year = experience_dict.get('start_year'), experience_dict.get('end_year')
    start_month, end_month = experience_dict.get('start_month'), experience_dict.get('end_month')

    if start_year and end_year:
        total_months_experience = (end_year - start_year) * 12 + (end_month - start_month)

    if candidate_experience:
        previous_start_year, previous_end_year = candidate_experience.start_year, candidate_experience.end_year

        # If start month and/or end month is not provided, we assume it was January
        previous_start_month = candidate_experience.start_month or 1
        previous_end_month = candidate_experience.end_month or 1

        # A CandidateExperience has been removed
        if deleted:
            if previous_end_year and previous_start_year:
                total_months_experience = - (previous_end_year - previous_start_year) * 12 + \
                                          (previous_end_month - previous_start_month)

        else:  # An existing CandidateExperience's dates have been updated

            this_total_months_experience, previous_total_months_experience = None, None
            if start_year and end_year:
                this_total_months_experience = (end_year - start_year) * 12 + (end_month - start_month)
            if previous_end_year and previous_start_year:
                previous_total_months_experience = (previous_end_year - previous_start_year) * 12 + (previous_end_month - previous_start_month)

            if this_total_months_experience and previous_total_months_experience:
                total_months_experience = this_total_months_experience - previous_total_months_experience
            elif this_total_months_experience and not previous_total_months_experience:
                total_months_experience = this_total_months_experience

    candidate.total_months_experience += total_months_experience
    return


def most_recent_position(work_experiences):
    start_year, start_month = None, None
    end_year, end_month = None, None
    found = None

    for index, experience in enumerate(work_experiences):
        if experience.get('is_current') is True:
            return experience['position']
        else:
            experience_start_year = experience.get('start_year')
            experience_start_month = experience.get('start_month')
            experience_end_year = experience.get('end_year')
            experience_end_month = experience.get('end_month')

            if not experience_start_year and not experience_end_year:
                continue

            if experience_start_year >= start_year:
                start_year = experience_start_year
                found = index
                if experience_start_month > start_month:
                    start_month = experience_start_month
                    found = index

            if experience_end_year >= end_year:
                end_year = experience_end_year
                found = index
                if experience_end_month > end_month:
                    end_month = experience_end_month
                    found = index

    return work_experiences[found].get('position') if found is not None else None


class CandidateTitle(object):
    def __init__(self, experiences=None, candidate_id=None):
        """
        :type experiences: list
        :type title: str
        :type candidate_id: int
        """
        self.title = None
        self.experiences = list(experiences) if experiences else None

        # Extrapolate job title from experiences data ONLY if title is not provided
        # and candidate is being created
        if not candidate_id and self.experiences:
            # title will be set to current experience's position if provided, otherwise it will be
            # extrapolated from the experiences data
            self.title = self.sorted_experiences(self.experiences)[0].get('position')

        # During candidate update, only change its title if title is set to empty string
        elif candidate_id:
            candidates_most_recent_exp = self.get_candidates_most_recent_experience(candidate_id)
            # If candidate exists, we need to compare candidate's existing experiences with provided experiences
            # and set candidate's title to its most recent position
            if self.experiences and candidates_most_recent_exp:
                self.experiences.append(candidates_most_recent_exp)
                self.title = self.sorted_experiences(self.experiences)[0].get('position')

    @staticmethod
    def sorted_experiences(experiences):
        """
        Method will sort candidate's experiences in descending order, ordered by sort_keys
        :type experiences: list
        :rtype: list[dict]
        """
        def sort_keys(keys):
            def get_values(dict_):
                return [dict_[k] for k in keys if k in dict_]
            return get_values

        ordered_experiences = sorted(experiences,
                                     key=sort_keys(['start_year', 'end_year', 'start_month', 'end_month']),
                                     reverse=True)

        for exp in experiences:
            if exp.get('is_current') is True:
                ordered_experiences.insert(0, exp)

        return ordered_experiences

    @staticmethod
    def get_candidates_most_recent_experience(candidate_id):
        """
        Method will retrieve & return candidate's most recent experience from database
        :type candidate_id: int
        :rtype: dict
        """
        # Retrieve candidate's most recent experience from db
        # If title is not provided and candidate has experience, its title will be its most recent position
        most_recent_experience = CandidateExperience.query.filter_by(candidate_id=candidate_id). \
            order_by(CandidateExperience.is_current.desc(),
                     CandidateExperience.end_year.desc(),
                     CandidateExperience.start_year.desc(),
                     CandidateExperience.end_month.desc(),
                     CandidateExperience.start_month.desc()).first()  # type: CandidateExperience
        return most_recent_experience.to_json() if most_recent_experience else None


class CachedData(object):
    """
    This class will contain data that may be required by other functions.
    Note: Should be cleared when its data is no longer needed
    """
    country_codes = []
    candidate_emails = []


<<<<<<< HEAD
def get_value(dict_item, key, function_name=None, default=None):
    """
    This function takes a dictionary and a key for which we need to return a value. It retrieves that key's values
    from dict and after parsing, returns the value.
    :param sict dict_item: dictionary object
    :param str key: key name
    :param str function_name: string function which will be applied on value like `upper`, `lower`, `title` etc.
    :param type(t) default: default value to e returned
    """
    val = dict_item[key].strip() if dict_item.get(key) else default
    if function_name and val:
        val = getattr(val, function_name)()
    return val


def validate_existing_objects(dict_objects, model, candidate_id, is_updating, entity_name, not_found_code=404,
                              forbidden_code=403):
    """
    This function validates that all dict objects with id field, there must be an object in db for that id.
    """
    ids = [obj['id'] for obj in dict_objects if 'id' in obj]
    if not is_updating and ids:
        raise InvalidUsage("Can't specify {} id while creating candidate".format(entity_name))

    # Not using model.query to avoid PEP8 warning in calling function
    objects = getattr(model, 'query').filter(model.id.in_(ids)).all()
    """
    Instead of querying model objects one by one in a loop much slow and this processing is too
    fast (i.e. looping and filtering objects)
    """
    if len(objects) != len(ids):
        missing_ids = set(ids) - set([obj.id for obj in objects])
        raise InvalidUsage('Candidate {}es not found with following ids: {}'.format(entity_name, missing_ids),
                           not_found_code)

    for obj in objects:
        if obj.candidate_id != candidate_id:
            raise ForbiddenError("Unauthorized candidate {}".format(entity_name), forbidden_code)
    return {obj.id: obj for obj in objects}


def parse_addresses(addresses, candidate, has_default=False):
    """
    This function takes a list of candidate addresses and parses them.
    """
    for i, address in enumerate(addresses):

        zip_code = sanitize_zip_code(address['zip_code']) if address.get('zip_code') else None
        city = get_value(address, 'city')
        country_code = address.get('country_code')
        if country_code:
            country_code = get_country_code_from_name(country_code)
            if country_code:
                country_code = country_code.upper()
            else:
                logger.info("Country code was not found ... %s" % country_code)

        subdivision_code = address['subdivision_code'].upper() if address.get('subdivision_code') else None
        address_dict = dict(
            id=address.get('id'),
            address_line_1=get_value(address, 'address_line_1'),
            address_line_2=get_value(address, 'address_line_2'),
            city=city,
            state=(address.get('state') or '').strip(),
            iso3166_subdivision=subdivision_code,
            iso3166_country=country_code,
            zip_code=zip_code,
            po_box=get_value(address, 'po_box'),
            is_default=i == 0 if not has_default and (city or zip_code or country_code) else address.get('is_default'),
            coordinates=get_coordinates(zipcode=zip_code, city=city, state=subdivision_code)
        )

        # Remove keys that have None values
        address_dict = purge_dict(address_dict)

        # Prevent adding empty records to db
        if not address_dict or (len(address_dict) == 1 and 'is_default' in address_dict):
            # addresses.remove(address_dict)
            continue

        # Cache country code
        CachedData.country_codes.append(address_dict.get('iso3166_country'))
        address_dict.update(dict(candidate_id=candidate.id, resume_id=candidate.id))
        yield GtDict(address_dict)


def parse_education(education):
    """
    Parses education object/dict and removes None value keys
    """
    # CandidateEducation
    country_code = education['country_code'].upper() if education.get('country_code') else None
    subdivision_code = education['subdivision_code'].upper() if education.get('subdivision_code') else None
    education_dict = dict(
        school_name=(education.get('school_name') or '').strip(),
        school_type=(education.get('school_type') or '').strip(),
        city=(education.get('city') or '').strip(),
        state=(education.get('state') or '').strip(),
        iso3166_subdivision=subdivision_code,
        iso3166_country=country_code,
        is_current=education.get('is_current'),
        id=education.get('id')
    )
    education_dict = purge_dict(education_dict)
    if not education_dict:
        return education_dict

    degrees = education.get('degrees') or []
    formatted_degrees = []
    for degree in degrees:
        degree_dict = parse_degree(degree)
        if not degree_dict:
            continue
        formatted_degrees.append(degree_dict)

    education_dict['degrees'] = remove_duplicates(formatted_degrees)
    return GtDict(education_dict)


def parse_degree(education_degree):
    """
    Parses degree object (dict) and removes None value keys
    """
    # Start year must not be later than end year
    start_year, end_year = education_degree.get('start_year'), education_degree.get('end_year')
    if (start_year and end_year) and (start_year > end_year):
        raise InvalidUsage('Start year of education cannot be later than end year of education',
                           custom_error.INVALID_USAGE)

    # Degree end_time is necessary for searching. If degree's end-month is not provided, assume it's 1/jan
    end_month = education_degree.get('end_month')
    end_time = None
    if end_year:
        if end_month:
            end_time = datetime.datetime(end_year, end_month, 1)
        else:
            end_time = datetime.datetime(end_year, 1, 1)

    degree_type = education_degree['type'].strip() if education_degree.get('type') else None
    degree_title = education_degree['title'].strip() if education_degree.get('title') else None
    degree_id = education_degree.get('id')
    main_fields = degree_id or degree_title or degree_type
    education_degree_dict = dict(
        list_order=education_degree.get('list_order'),
        degree_type=degree_type,
        degree_title=degree_title,
        start_year=start_year if degree_id or degree_title or degree_type else None,
        start_month=education_degree.get('start_month') if main_fields else None,
        end_year=end_year if main_fields else None,
        end_month=end_month if main_fields else None,
        gpa_num=education_degree.get('gpa') if main_fields else None,
        classification_type_id=classification_type_id_from_degree_type(degree_type),
        start_time=education_degree.get('start_time') if main_fields else None,
        end_time=end_time if main_fields else None,
        id=degree_id
    )

    education_degree_dict = purge_dict(education_degree_dict)
    if not education_degree_dict:
        return education_degree_dict

    bullets = education_degree.get('bullets') or []
    formatted_bullets = []
    for bullet in bullets:
        bullet = parse_degree_bullet(bullet)
        if not bullet:
            continue
        formatted_bullets.append(bullet)
    education_degree_dict['bullets'] = remove_duplicates(formatted_bullets)
    return education_degree_dict


def parse_degree_bullet(degree_bullet):
    """
    Parses degree bullets and removes None value keys
    """
    degree_bullet_dict = dict(
        id=degree_bullet.get('id'),
        concentration_type=degree_bullet['major'].strip()
        if degree_bullet.get('major') else None,
        comments=degree_bullet['comments'].strip()
        if degree_bullet.get('comments') else None
    )
    # Remove keys with None values
    return purge_dict(degree_bullet_dict)


class CandidateAddUpdateUtils(object):
    """
    This class provides helper methods to add candidate related objects
    """
    def __init__(self, candidate_id, user_id, added_time):
        self.candidate_id = candidate_id
        self.user_id = user_id
        self.added_time = added_time

    def add_new_education(self, education_dict):
        """
        Update education dict with candidate info and saves in db
        """
        education_dict.update(candidate_id=self.candidate_id, resume_id=self.candidate_id, added_time=self.added_time)
        education_obj = CandidateEducation(**education_dict)
        db.session.add(education_obj)
        db.session.flush()
        return education_obj

    def add_new_degree(self, degree_dict, education_id):
        """
        Update education degree dict with candidate info and added_time and saves in db
        """
        degree_dict.update(candidate_education_id=education_id,
                           added_time=self.added_time)
        degree_obj = CandidateEducationDegree(**degree_dict)
        db.session.add(degree_obj)
        db.session.flush()
        track_edits(update_dict=degree_dict, table_name='candidate_education_degree',
                    candidate_id=self.candidate_id, user_id=self.user_id)
        return degree_obj

    def add_new_degrees_and_bullets(self, degrees, all_bullets, education):
        """
        Update education degrees and  bullets dict with candidate info and added_time save in db
        """
        for degree_index, degree_dict in enumerate(degrees):
            degree_obj = self.add_new_degree(degree_dict, education.id)
            self.add_new_bullets(all_bullets[degree_index], degree_obj)

    def add_new_bullets(self, bullets, degree):
        """
        Update education degree bullet dict with candidate info and added_time save in db
        """
        for bullet_dict in bullets:
            bullet_dict.update(candidate_education_degree_id=degree.id,
                               added_time=self.added_time)
            db.session.add(CandidateEducationDegreeBullet(**bullet_dict))
            track_edits(update_dict=bullet_dict, table_name='candidate_education_degree_bullet',
                        candidate_id=self.candidate_id, user_id=self.user_id)
=======
# TODO: Combine `remove_nulls` and `remove_null_and_empty_string` into one function/class
def remove_nulls(dict_data):
    """
    Function will create a dict object from dict_data without the None values
    :type dict_data: dict
    :rtype: dict
    """
    return {k: v.strip() if isinstance(v, basestring) else v for k, v in dict_data.items() if v is not None}


def remove_null_and_empty_string(dict_data):
    """
    Function will create a dict object form dict_data without the None values and the empty string values
    :type dict_data: dict
    :rtype: dict
    """
    r = dict()
    for k, v in dict_data.items():
        if isinstance(v, basestring):
            v = v.strip()
            if v != '':
                r[k] = v
        elif v is not None:
            r[k] = v
    return r
>>>>>>> 0b796ec4
<|MERGE_RESOLUTION|>--- conflicted
+++ resolved
@@ -14,9 +14,7 @@
 import simplejson as json
 from flask import request, has_request_context
 from nameparser import HumanName
-
 from candidate_service.candidate_app import logger
-from candidate_service.common.constants import HIGH
 from candidate_service.common.error_handling import InvalidUsage, NotFoundError, ForbiddenError
 from candidate_service.common.geo_services.geo_coordinates import get_coordinates
 from candidate_service.common.models.associations import CandidateAreaOfInterest
@@ -41,16 +39,15 @@
 from candidate_service.common.models.user import User, Permission
 from candidate_service.common.utils.datetime_utils import DatetimeUtils
 from candidate_service.common.utils.handy_functions import purge_dict
-from candidate_service.common.utils.iso_standards import get_country_name, get_subdivision_name, country_code_if_valid
+from candidate_service.common.utils.iso_standards import (get_country_name, get_subdivision_name,
+                                                          get_country_code_from_name)
 from candidate_service.common.utils.talent_s3 import get_s3_url
 from candidate_service.common.utils.validators import sanitize_zip_code, is_number, parse_phone_number
 from candidate_service.custom_error_codes import CandidateCustomErrors as custom_error
-from candidate_service.modules.validators import (
-    does_address_exist, does_candidate_cf_exist, does_education_degree_bullet_exist,
-    get_education_if_exists, get_work_experience_if_exists, does_experience_bullet_exist,
-    do_phones_exist, does_preferred_location_exist, does_skill_exist, does_social_network_exist,
-    get_education_degree_if_exists, do_emails_exist, remove_duplicates,
-    validate_cf_category_and_subcategory_ids)
+from candidate_service.modules.validators import (does_candidate_cf_exist, get_work_experience_if_exists,
+                                                  does_experience_bullet_exist,
+                                                  do_phones_exist, does_preferred_location_exist, does_skill_exist,
+                                                  does_social_network_exist, do_emails_exist, remove_duplicates)
 from track_changes import track_edits, track_areas_of_interest_edits
 
 
@@ -1299,7 +1296,6 @@
     validate_existing_objects(addresses, CandidateAddress, candidate_id, is_updating, 'address',
                               custom_error.ADDRESS_NOT_FOUND, custom_error.ADDRESS_FORBIDDEN)
 
-<<<<<<< HEAD
     formatted_addresses = list(parse_addresses(addresses, candidate, has_default=address_has_default))
     if is_updating:
         mergehub = MergeHub(candidate, dict(addresses=formatted_addresses))
@@ -1308,76 +1304,6 @@
         db.session.add(CandidateAddress(**address))
         track_edits(update_dict=address, table_name='candidate_address',
                     candidate_id=candidate_id, user_id=user_id)
-=======
-    for i, address in enumerate(remove_duplicates(addresses)):
-
-        # Sanitize zip code if it's provided. If zip code is empty string, we assume it should be removed
-        zip_code = address.get('zip_code')
-        if zip_code:
-            zip_code = sanitize_zip_code(zip_code)
-
-        city = address.get('city')
-        subdivision_code = address.get('subdivision_code')
-        country_code = address.get('country_code')
-
-        if country_code:
-            country_code = country_code_if_valid(country_code)
-
-        address_dict = dict(
-            address_line_1=address.get('address_line_1'),
-            address_line_2=address.get('address_line_2'),
-            city=city,
-            state=address.get('state'),
-            iso3166_subdivision=subdivision_code,
-            iso3166_country=country_code,
-            zip_code=zip_code,
-            po_box=address.get('po_box'),
-            is_default=i == 0 if address_has_default else address.get('is_default'),
-            coordinates=get_coordinates(zipcode=zip_code, city=city, state=subdivision_code)
-        )
-
-        # Remove keys that have None values (keep all other falsy-values)
-        if is_updating:
-            address_dict = remove_nulls(address_dict)
-        else:
-            address_dict = remove_null_and_empty_string(address_dict)
-
-        # Prevent adding empty records to db
-        if not address_dict:
-            continue
-
-        # Cache country code
-        CachedData.country_codes.append(address_dict.get('iso3166_country'))
-
-        address_id = address.get('id')
-        if address_id:  # Update
-
-            # CandidateAddress must be recognized before updating
-            candidate_address_obj = CandidateAddress.get_by_id(address_id)
-            if not candidate_address_obj:
-                raise InvalidUsage('Candidate address not found', custom_error.ADDRESS_NOT_FOUND)
-
-            # CandidateAddress must belong to Candidate
-            if candidate_address_obj.candidate_id != candidate_id:
-                raise ForbiddenError("Unauthorized candidate address", custom_error.ADDRESS_FORBIDDEN)
-
-            # Track all updates
-            track_edits(update_dict=address_dict, table_name='candidate_address',
-                        candidate_id=candidate_id, user_id=user_id, query_obj=candidate_address_obj)
-
-            # Update
-            candidate_address_obj.update(**address_dict)
-
-        else:  # Create if not an update
-            address_dict.update(dict(candidate_id=candidate_id, resume_id=candidate_id))
-            # Prevent duplicate insertions
-            if not does_address_exist(candidate=candidate, address_dict=address_dict):
-                db.session.add(CandidateAddress(**address_dict))
-
-                if is_updating:  # Track all updates
-                    track_edits(update_dict=address_dict, table_name='candidate_address',
-                                candidate_id=candidate_id, user_id=user_id)
->>>>>>> 0b796ec4
 
 
 def _add_or_update_candidate_areas_of_interest(candidate_id, areas_of_interest, user_id, edit_datetime, is_updating):
@@ -2519,7 +2445,6 @@
     candidate_emails = []
 
 
-<<<<<<< HEAD
 def get_value(dict_item, key, function_name=None, default=None):
     """
     This function takes a dictionary and a key for which we need to return a value. It retrieves that key's values
@@ -2757,7 +2682,8 @@
             db.session.add(CandidateEducationDegreeBullet(**bullet_dict))
             track_edits(update_dict=bullet_dict, table_name='candidate_education_degree_bullet',
                         candidate_id=self.candidate_id, user_id=self.user_id)
-=======
+
+
 # TODO: Combine `remove_nulls` and `remove_null_and_empty_string` into one function/class
 def remove_nulls(dict_data):
     """
@@ -2783,4 +2709,3 @@
         elif v is not None:
             r[k] = v
     return r
->>>>>>> 0b796ec4
