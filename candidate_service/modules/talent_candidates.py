--- conflicted
+++ resolved
@@ -2244,25 +2244,7 @@
             old_value=old_value,
             new_value=new_value,
             edit_datetime=edit_time
-<<<<<<< HEAD
         ))
-=======
-        ))
-
-
-def get_candidate_email_from_domain_if_exists(candidate_id, user_id, email_address):
-    """
-    Function will retrieve CandidateEmail belonging to the requested candidate
-    in the same domain if found.
-    :type candidate_id:  int|long
-    :type user_id:       int|long
-    :type email_address: basestring
-    :rtype: CandidateEmail|None
-    """
-    user_domain_id = User.get_domain_id(_id=user_id)
-    candidate_email = CandidateEmail.query.join(Candidate).join(User).filter(
-            CandidateEmail.address == email_address, User.domain_id == user_domain_id).first()
-    return candidate_email if candidate_email else None
 
 
 def get_search_params_of_smartlists(smartlist_ids):
@@ -2288,5 +2270,4 @@
             raise InvalidUsage(error_message="Search params of smartlist %s are in bad format "
                                              "because: %s" % (smartlist.id, e.message))
 
-    return search_params
->>>>>>> 2e7ceb1d
+    return search_params