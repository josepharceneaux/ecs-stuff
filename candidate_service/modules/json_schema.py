"""
JSON Schemas for validating data sent to CandidatesResource
"""
import sys
from datetime import datetime

MAX_INT = sys.maxint
CURRENT_YEAR = datetime.now().year

candidates_resource_schema_post = {
    "$schema": "http://json-schema.org/draft-04/schema#",
    "type": "object",
    "required": ["candidates"],
    "properties": {
        "candidates": {
            "type": "array",
            "minItems": 1,
            "items": {
                "type": "object",
                "required": ["talent_pool_ids"],
                "additionalProperties": False,
                "properties": {
                    "first_name": {
                        "type": ["string", "null"],
                        "maxLength": 35
                    },
                    "middle_name": {
                        "type": ["string", "null"],
                        "maxLength": 35
                    },
                    "last_name": {
                        "type": ["string", "null"],
                        "maxLength": 35
                    },
                    "full_name": {
                        "type": ["string", "null"],
                        "maxLength": 150
                    },
                    "status_id": {
                        "type": ["integer", "null"]
                    },
                    "openweb_id": {
                        "type": ["string", "null"]
                    },
                    "dice_profile_id": {
                        "type": ["string", "null"]
                    },
                    "source_id": {
                        "type": ["integer", "null"],
                        "minimum": 1,
                        "maximum": MAX_INT
                    },
                    "objective": {
                        "type": ["string", "null"]
                    },
                    "summary": {
                        "type": ["string", "null"]
                    },
                    "resume_url": {
                        "type": ["string", "null"]
                    },
                    "added_datetime": {
                        "type": ["string", "null"],
                        "format": "date-time"
                    },
                    "talent_pool_ids": {
                        "type": "object",
                        "required": ["add"],
                        "additionalProperties": False,
                        "properties": {
                            "add": {
                                "type": "array",
                                "minItems": 1,
                                "items": {
                                    "type": "integer"
                                }
                            },
                            "delete": {
                                "type": "array",
                                "items": {
                                    "type": "integer"
                                }
                            }
                        }
                    },
                    "emails": {
                        "type": ["array", "null"],
                        # "minItems": 1,
                        "items": {
                            "type": "object",
                            "required": ["address"],
                            "additionalProperties": False,
                            "properties": {
                                "label": {
                                    "type": ["string", "null"],
                                    "maxLength": 50
                                },
                                "address": {
                                    "type": ["string"],
                                    "maxLength": 255
                                },
                                "is_default": {
                                    "type": ["boolean", "null"]
                                }
                            }
                        }
                    },
                    "phones": {
                        "type": ["array", "null"],
                        "items": {
                            "type": "object",
                            "required": ["value"],
                            "additionalProperties": False,
                            "properties": {
                                "label": {
                                    "type": ["string", "null"],
                                    "maxLength": 50
                                },
                                "value": {
                                    "type": ["string"],
                                    "maxLength": 20
                                },
                                "is_default": {
                                    "type": ["boolean", "null"]
                                }
                            }
                        }
                    },
                    "areas_of_interest": {
                        "type": ["array", "null"],
                        "items": {
                            "type": "object",
                            "required": ["area_of_interest_id"],
                            "additionalProperties": False,
                            "properties": {
                                "area_of_interest_id": {
                                    "type": ["integer"]
                                }
                            }
                        }
                    },
                    "custom_fields": {
                        "type": ["array", "null"],
                        "items": {
                            "type": "object",
                            "additionalProperties": False,
                            "properties": {
                                "id": {
                                    "type": ["integer", "null"]
                                },
                                "custom_field_id": {
                                    "type": ["integer", "null"]
                                },
                                "value": {
                                    "type": ["string", "null"],
                                    "maxLength": 255
                                }
                            }
                        }
                    },
                    "text_comments": {
                        "type": ["array", "null"],
                        "additionalProperties": True,
                        "properties": {
                            "comment": {
                                "type": ["string", "null"]
                            },
                            "created_at_datetime": {
                                "type": ["string", "null"]
                            }
                        }
                    },
                    "work_preference": {
                        "type": ["object", "null"],
                        "additionalProperties": True,
                        "properties": {
                            "authorization": {
                                "type": ["string", "null"],
                                "maxLength": 250
                            },
                            "tax_terms": {
                                "type": ["string", "null"],
                                "maxLength": 250
                            },
                            "employment_type": {
                                "type": ["string", "null"],
                                "maxLength": 250
                            },
                            "relocate": {
                                "type": ["boolean", "null"]
                            },
                            "telecommute": {
                                "type": ["boolean", "null"]
                            },
                            "travel_percentage": {
                                "type": ["integer", "null"],
                                "minimum": 0, "maximum": 100
                            },
                            "security_clearance": {
                                "type": ["boolean", "null"]
                            },
                            "third_party": {
                                "type": ["boolean", "null"]
                            },
                            "hourly_rate": {
                                "type": ["string", "number", "null"],
                                "maxLength": 6,
                                "minimum": 0  # Negative values are not allowed
                            },
                            "salary": {
                                "type": ["string", "number", "integer", "null"],
                                "maxLength": 10,
                                "minimum": 0  # Negative values are not allowed
                            }
                        }
                    },
                    "addresses": {
                        "type": ["array", "null"],
                        "items": {
                            "type": "object",
                            "additionalProperties": True,
                            "properties": {
                                "address_line_1": {
                                    "type": ["string", "null"],
                                    "maxLength": 255
                                },
                                "address_line_2": {
                                    "type": ["string", "null"],
                                    "maxLength": 255
                                },
                                "city": {
                                    "type": ["string", "null"],
                                    "maxLength": 100
                                },
                                "state": {
                                    "type": ["string", "null"],
                                    "maxLength": 100
                                },
                                "subdivision_code": {
                                    "type": ["string", "null"],
                                    "maxLength": 10
                                },
                                "country": {
                                    "type": ["string", "null"],
                                    "maxLength": 100
                                },
                                "country_code": {
                                    "type": ["string", "null"],
                                    "maxLength": 2
                                },
                                "po_box": {
                                    "type": ["string", "null"],
                                    "maxLength": 100
                                },
                                "zip_code": {
                                    "type": ["string", "null"],
                                    "maxLength": 31
                                },
                                "is_default": {
                                    "type": ["boolean", "null"]
                                }
                            }
                        }
                    },
                    "social_networks": {
                        "type": ["array", "null"],
                        "items": {
                            "type": "object",
                            "required": ["name", "profile_url"],
                            "additionalProperties": True,
                            "properties": {
                                "name": {
                                    "type": ["string", "null"],
                                    "maxLength": 100
                                },
                                "profile_url": {
                                    "type": ["string", "null"],
                                    "maxLength": 255
                                }
                            }
                        }
                    },
                    "educations": {
                        "type": ["array", "null"],
                        "items": {
                            "type": "object",
                            "additionalProperties": False,
                            "properties": {
                                "school_name": {
                                    "type": ["string", "null"],
                                    "maxLength": 255
                                },
                                "school_type": {
                                    "type": ["string", "null"],
                                    "maxLength": 255
                                },
                                "city": {
                                    "type": ["string", "null"],
                                    "maxLength": 100
                                },
                                "state": {
                                    "type": ["string", "null"],
                                    "maxLength": 100
                                },
                                "subdivision_code": {
                                    "type": ["string", "null"],
                                    "maxLength": 10
                                },
                                "country": {
                                    "type": ["string", "null"],
                                    "maxLength": 100
                                },
                                "country_code": {
                                    "type": ["string", "null"],
                                    "maxLength": 2
                                },
                                "is_current": {
                                    "type": ["boolean", "null"]
                                },
                                "degrees": {
                                    "type": ["array", "null"],
                                    "items": {
                                        "type": "object",
                                        "additionalProperties": False,
                                        "properties": {
                                            "type": {
                                                "type": ["string", "null"],
                                                "maxLength": 255
                                            },
                                            "title": {
                                                "type": ["string", "null"],
                                                "maxLength": 255
                                            },
                                            "start_year": {
                                                "type": ["integer", "null"],
                                                "minimum": 1950, "maximum": CURRENT_YEAR
                                            },
                                            "start_month": {
                                                "type": ["integer", "null"],
                                                "minimum": 1, "maximum": 12
                                            },
                                            "end_year": {
                                                "type": ["integer", "null"],
                                                "minimum": 1950, "maximum": CURRENT_YEAR
                                            },
                                            "end_month": {
                                                "type": ["integer", "null"],
                                                "minimum": 1, "maximum": 12
                                            },
                                            "gpa": {
                                                "type": ["number", "null"],
                                                "minimum": 0
                                            },
                                            "gpa_num": {
                                                "type": ["number", "null"]
                                            },
                                            "bullets": {
                                                "type": ["array", "null"],
                                                "items": {
                                                    "type": "object",
                                                    "additionalProperties": False,
                                                    "properties": {
                                                        "major": {
                                                            "type": ["string", "null"],
                                                            "maxLength": 100
                                                        },
                                                        "comments": {
                                                            "type": ["string", "null"],
                                                            "maxLength": 5000
                                                        }
                                                    }
                                                }
                                            }
                                        }
                                    }
                                }
                            }
                        }
                    },
                    "preferred_locations": {
                        "type": ["array", "null"],
                        "items": {
                            "type": "object",
                            "additionalProperties": False,
                            "properties": {
                                "address": {
                                    "type": ["string", "null"],
                                    "maxLength": 255
                                },
                                "city": {
                                    "type": ["string", "null"],
                                    "maxLength": 100
                                },
                                "state": {
                                    "type": ["string", "null"],
                                    "maxLength": 100
                                },
                                "subdivision_code": {
                                    "type": ["string", "null"],
                                    "maxLength": 10
                                },
                                "region": {
                                    "type": ["string", "null"],
                                    "maxLength": 100
                                },
                                "country": {
                                    "type": ["string", "null"],
                                    "maxLength": 100
                                },
                                "country_code": {
                                    "type": ["string", "null"],
                                    "maxLength": 2
                                },
                                "zip_code": {
                                    "type": ["string", "null"],
                                    "maxLength": 31
                                }
                            }
                        }
                    },
                    "work_experiences": {
                        "type": ["array", "null"],
                        "items": {
                            "type": "object",
                            "additionalProperties": True,
                            "properties": {
                                "position": {
                                    "type": ["string", "null"],
                                    "maxLength": 100
                                },
                                "organization": {
                                    "type": ["string", "null"],
                                    "maxLength": 100
                                },
                                "city": {
                                    "type": ["string", "null"],
                                    "maxLength": 100
                                },
                                "state": {
                                    "type": ["string", "null"],
                                    "maxLength": 100
                                },
                                "subdivision_code": {
                                    "type": ["string", "null"],
                                    "maxLength": 10
                                },
                                "country": {
                                    "type": ["string", "null"],
                                    "maxLength": 100
                                },
                                "country_code": {
                                    "type": ["string", "null"],
                                    "maxLength": 2
                                },
                                "start_year": {
                                    "type": ["integer", "null"],
                                    "minimum": 1950, "maximum": CURRENT_YEAR
                                },
                                "end_year": {
                                    "type": ["integer", "null"],
                                    "minimum": 1950, "maximum": CURRENT_YEAR
                                },
                                "start_month": {
                                    "type": ["integer", "null"],
                                    "minimum": 1, "maximum": 12
                                },
                                "end_month": {
                                    "type": ["integer", "null"],
                                    "minimum": 1, "maximum": 12
                                },
                                "is_current": {
                                    "type": ["boolean", "null"]
                                },
                                "bullets": {
                                    "type": ["array", "null"],
                                    "items": {
                                        "type": "object",
                                        "additionalProperties": False,
                                        "properties": {
                                            "description": {
                                                "type": ["string", "null"],
                                                "maxLength": 10000
                                            }
                                        }
                                    }
                                }
                            }
                        }
                    },
                    "military_services": {
                        "type": ["array", "null"],
                        "items": {
                            "type": "object",
                            "additionalProperties": False,
                            "properties": {
                                "country": {
                                    "type": ["string", "null"],
                                    "maxLength": 100
                                },
                                "country_code": {
                                    "type": ["string", "null"],
                                    "maxLength": 2
                                },
                                "highest_rank": {
                                    "type": ["string", "null"],
                                    "maxLength": 255
                                },
                                "branch": {
                                    "type": ["string", "null"],
                                    "maxLength": 200
                                },
                                "status": {
                                    "type": ["string", "null"],
                                    "maxLength": 200
                                },
                                "highest_grade": {
                                    "type": ["string", "null"],
                                    "maxLength": 7
                                },
                                "from_date": {
                                    "type": ["string", "null"]
                                },
                                "to_date": {
                                    "type": ["string", "null"],
                                    # "format": "date-time"
                                },
                                "comments": {
                                    "type": ["string", "null"],
                                    "maxLength": 5000
                                }
                            }
                        }
                    },
                    "skills": {
                        "type": ["array", "null"],
                        "items": {
                            "type": "object",
                            "additionalProperties": False,
                            "properties": {
                                "name": {
                                    "type": ["string", "null"],
                                    "maxLength": 255
                                },
                                "months_used": {
                                    "type": ["integer", "null"],
                                    "minimum": 1, "maximum": 720
                                },
                                "last_used_date": {
                                    "type": ["string", "null"],
                                    # "format": "date-time"
                                }
                            }
                        }
                    },
                    "image_url": {
                        "type": ["string", "null"]
                    }
                }
            }
        }
    }
}

candidates_resource_schema_patch = {
    "$schema": "http://json-schema.org/draft-04/schema#",
    "type": "object",
    "required": ["candidates"],
    "properties": {
        "candidates": {
            "type": "array",
            "minItems": 1,
            "items": {
                "type": "object",
                "additionalProperties": False,
                "properties": {
                    "id": {
                        "type": ["integer", "null"]
                    },
                    "first_name": {
                        "type": ["string", "null"],
                        "maxLength": 35
                    },
                    "middle_name": {
                        "type": ["string", "null"],
                        "maxLength": 35
                    },
                    "last_name": {
                        "type": ["string", "null"],
                        "maxLength": 35
                    },
                    "full_name": {
                        "type": ["string", "null"],
                        "maxLength": 150
                    },
                    "status_id": {
                        "type": ["integer", "null"]
                    },
                    "openweb_id": {
                        "type": ["string", "null"]
                    },
                    "dice_profile_id": {
                        "type": ["string", "null"]
                    },
                    "source_id": {
                        "type": ["integer", "null"],
                        "minimum": 1,
                        "maximum": MAX_INT
                    },
                    "objective": {
                        "type": ["string", "null"]
                    },
                    "summary": {
                        "type": ["string", "null"]
                    },
                    "resume_url": {
                        "type": ["string", "null"]
                    },
                    "hide": {
                        "type": "boolean"
                    },
                    "added_datetime": {
                        "type": ["string", "null"],
                        "format": "date-time"
                    },
                    "talent_pool_ids": {
                        "type": ["object", "null"],
                        "additionalProperties": False,
                        "properties": {
                            "add": {
                                "type": "array",
                                "items": {
                                    "type": "integer"
                                }
                            },
                            "delete": {
                                "type": "array",
                                "items": {
                                    "type": "integer"
                                }
                            }
                        }
                    },
                    "emails": {
                        "type": ["array", "null"],
                        "items": {
                            "type": ["object", "null"],
                            "additionalProperties": False,
                            "properties": {
                                "id": {
                                    "type": ["integer", "null"]
                                },
                                "label": {
                                    "type": ["string", "null"],
                                    "maxLength": 50
                                },
                                "address": {
                                    "type": ["string", "null"],
                                    "maxLength": 255
                                },
                                "is_default": {
                                    "type": ["boolean", "null"]
                                }
                            }
                        }
                    },
                    "phones": {
                        "type": ["array", "null"],
                        "items": {
                            "type": "object",
                            "required": ["value"],
                            "additionalProperties": False,
                            "properties": {
                                "id": {
                                    "type": ["integer", "null"]
                                },
                                "label": {
                                    "type": ["string", "null"],
                                    "maxLength": 50
                                },
                                "value": {
                                    "type": ["string", "null"],
                                    "maxLength": 20
                                },
                                "is_default": {
                                    "type": ["boolean", "null"]
                                }
                            }
                        }
                    },
                    "areas_of_interest": {
                        "type": ["array", "null"],
                        "items": {
                            "type": "object",
                            "additionalProperties": False,
                            "properties": {
                                "area_of_interest_id": {
                                    "type": ["integer", "null"]
                                }
                            }
                        }
                    },
                    "custom_fields": {
                        "type": ["array", "null"],
                        "items": {
                            "type": "object",
                            "additionalProperties": False,
                            "properties": {
                                "id": {
                                    "type": ["integer", "null"]
                                },
                                "custom_field_id": {
                                    "type": ["integer", "null"]
                                },
                                "value": {
                                    "type": ["string", "null"],
                                    "maxLength": 255
                                }
                            }
                        }
                    },
                    "work_preference": {
                        "type": ["object", "null"],
                        "additionalProperties": False,
                        "properties": {
                            "id": {
                                "type": ["integer"]
                            },
                            "authorization": {
                                "type": ["string", "null"],
                                "maxLength": 50
                            },
                            "tax_terms": {
                                "type": ["string", "null"],
                                "maxLength": 50
                            },
                            "employment_type": {
                                "type": ["string", "null"],
                                "maxLength": 50
                            },
                            "relocate": {
                                "type": ["boolean", "null"]
                            },
                            "telecommute": {
                                "type": ["boolean", "null"]
                            },
                            "travel_percentage": {
                                "type": ["integer", "null"],
                                "minimum": 0, "maximum": 100
                            },
                            "security_clearance": {
                                "type": ["boolean", "null"]
                            },
                            "third_party": {
                                "type": ["boolean", "null"]
                            },
                            "hourly_rate": {
                                "type": ["string", "number", "null"],
                                "maxLength": 6,
                                "minimum": 0  # Negative values are not permitted
                            },
                            "salary": {
                                "type": ["string", "number", "null"],
                                "maxLength": 10,
                                "minimum": 0  # Negative values are not permitted
                            }
                        }
                    },
                    "addresses": {
                        "type": ["array", "null"],
                        "items": {
                            "type": "object",
                            "additionalProperties": False,
                            "properties": {
                                "id": {
                                    "type": ["integer"]
                                },
                                "address_line_1": {
                                    "type": ["string", "null"],
                                    "maxLength": 255
                                },
                                "address_line_2": {
                                    "type": ["string", "null"],
                                    "maxLength": 255
                                },
                                "city": {
                                    "type": ["string", "null"],
                                    "maxLength": 100
                                },
                                "state": {
                                    "type": ["string", "null"],
                                    "maxLength": 100
                                },
                                "subdivision_code": {
                                    "type": ["string", "null"],
                                    "maxLength": 10
                                },
                                "country": {
                                    "type": ["string", "null"],
                                    "maxLength": 100
                                },
                                "country_code": {
                                    "type": ["string", "null"],
                                    "maxLength": 2
                                },
                                "po_box": {
                                    "type": ["string", "null"],
                                    "maxLength": 100
                                },
                                "zip_code": {
                                    "type": ["string", "null"],
                                    "maxLength": 31
                                },
                                "is_default": {
                                    "type": ["boolean", "null"]
                                }
                            }
                        }
                    },
                    "social_networks": {
                        "type": ["array", "null"],
                        "items": {
                            "type": "object",
                            "additionalProperties": False,
                            "properties": {
                                "id": {
                                    "type": ["integer"]
                                },
                                "name": {
                                    "type": ["string", "null"],
                                    "maxLength": 100
                                },
                                "profile_url": {
                                    "type": ["string", "null"],
                                    "maxLength": 255
                                }
                            }
                        }
                    },
                    "educations": {
                        "type": ["array", "null"],
                        "items": {
                            "type": "object",
                            "additionalProperties": True,
                            "properties": {
                                "id": {
                                    "type": ["integer"]
                                },
                                "school_name": {
                                    "type": ["string", "null"],
                                    "maxLength": 255
                                },
                                "school_type": {
                                    "type": ["string", "null"],
                                    "maxLength": 255
                                },
                                "city": {
                                    "type": ["string", "null"],
                                    "maxLength": 100
                                },
                                "state": {
                                    "type": ["string", "null"],
                                    "maxLength": 100
                                },
                                "country": {
                                    "type": ["string", "null"],
                                    "maxLength": 100
                                },
                                "country_code": {
                                    "type": ["string", "null"],
                                    "maxLength": 2
                                },
                                "is_current": {
                                    "type": ["boolean", "null"]
                                },
                                "degrees": {
                                    "type": ["array", "null"],
                                    "items": {
                                        "type": "object",
                                        "additionalProperties": True,
                                        "properties": {
                                            "id": {
                                                "type": ["integer"]
                                            },
                                            "type": {
                                                "type": ["string", "null"],
                                                "maxLength": 255
                                            },
                                            "title": {
                                                "type": ["string", "null"],
                                                "maxLength": 255
                                            },
                                            "start_year": {
                                                "type": ["integer", "null"],
                                                "minimum": 1950, "maximum": CURRENT_YEAR
                                            },
                                            "start_month": {
                                                "type": ["integer", "null"],
                                                "minimum": 1, "maximum": 12
                                            },
                                            "end_year": {
                                                "type": ["integer", "null"],
                                                "minimum": 1950, "maximum": CURRENT_YEAR
                                            },
                                            "end_month": {
                                                "type": ["integer", "null"],
                                                "minimum": 1, "maximum": 12
                                            },
                                            "gpa": {
                                                "type": ["number", "null"]
                                            },
                                            "bullets": {
                                                "type": ["array", "null"],
                                                "items": {
                                                    "type": "object",
                                                    "additionalProperties": False,
                                                    "properties": {
                                                        "id": {
                                                            "type": ["integer"]
                                                        },
                                                        "major": {
                                                            "type": ["string", "null"],
                                                            "maxLength": 100
                                                        },
                                                        "comments": {
                                                            "type": ["string", "null"],
                                                            "maxLength": 5000
                                                        }
                                                    }
                                                }
                                            }
                                        }
                                    }
                                }
                            }
                        }
                    },
                    "preferred_locations": {
                        "type": ["array", "null"],
                        "items": {
                            "type": "object",
                            "additionalProperties": False,
                            "properties": {
                                "id": {
                                    "type": ["integer"]
                                },
                                "address": {
                                    "type": ["string", "null"],
                                    "maxLength": 255
                                },
                                "city": {
                                    "type": ["string", "null"],
                                    "maxLength": 100
                                },
                                "state": {
                                    "type": ["string", "null"],
                                    "maxLength": 100
                                },
                                "region": {
                                    "type": ["string", "null"],
                                    "maxLength": 100
                                },
                                "subdivision_code": {
                                    "type": ["string", "null"],
                                    "maxLength": 10
                                },
                                "country": {
                                    "type": ["string", "null"],
                                    "maxLength": 100
                                },
                                "country_code": {
                                    "type": ["string", "null"],
                                    "maxLength": 2
                                },
                                "zip_code": {
                                    "type": ["string", "null"],
                                    "maxLength": 31
                                }
                            }
                        }
                    },
                    "work_experiences": {
                        "type": ["array", "null"],
                        "items": {
                            "type": "object",
                            "properties": {
                                "id": {
                                    "type": ["integer"]
                                },
                                "position": {
                                    "type": ["string", "null"],
                                    "maxLength": 100
                                },
                                "organization": {
                                    "type": ["string", "null"],
                                    "maxLength": 100
                                },
                                "city": {
                                    "type": ["string", "null"],
                                    "maxLength": 100
                                },
                                "state": {
                                    "type": ["string", "null"],
                                    "maxLength": 100
                                },
                                "subdivision_code": {
                                    "type": ["string", "null"],
                                    "maxLength": 10
                                },
                                "country": {
                                    "type": ["string", "null"],
                                    "maxLength": 100
                                },
                                "country_code": {
                                    "type": ["string", "null"],
                                    "maxLength": 2
                                },
                                "start_year": {
                                    "type": ["integer", "null"],
                                    "minimum": 1950, "maximum": CURRENT_YEAR
                                },
                                "end_year": {
                                    "type": ["integer", "null"],
                                    "minimum": 1950, "maximum": CURRENT_YEAR
                                },
                                "start_month": {
                                    "type": ["integer", "null"],
                                    "minimum": 1, "maximum": 12
                                },
                                "end_month": {
                                    "type": ["integer", "null"],
                                    "minimum": 1, "maximum": 12
                                },
                                "is_current": {
                                    "type": ["boolean", "null"]
                                },
                                "bullets": {
                                    "type": ["array", "null"],
                                    "items": {
                                        "type": "object",
                                        "additionalProperties": False,
                                        "properties": {
                                            "id": {
                                                "type": ["integer"]
                                            },
                                            "description": {
                                                "type": ["string", "null"],
                                                "maxLength": 10000
                                            }
                                        }
                                    }
                                }
                            }
                        }
                    },
                    "military_services": {
                        "type": ["array", "null"],
                        "items": {
                            "type": "object",
                            "additionalProperties": False,
                            "properties": {
                                "id": {
                                    "type": ["integer"]
                                },
                                "country": {
                                    "type": ["string", "null"],
                                    "maxLength": 100
                                },
                                "country_code": {
                                    "type": ["string", "null"],
                                    "maxLength": 2
                                },
                                "highest_rank": {
                                    "type": ["string", "null"],
                                    "maxLength": 255
                                },
                                "branch": {
                                    "type": ["string", "null"],
                                    "maxLength": 200
                                },
                                "status": {
                                    "type": ["string", "null"],
                                    "maxLength": 200
                                },
                                "highest_grade": {
                                    "type": ["string", "null"],
                                    "maxLength": 7
                                },
                                "from_date": {
                                    "type": ["string", "null"]
                                },
                                "to_date": {
                                    "type": ["string", "null"]
                                },
                                "comments": {
                                    "type": ["string", "null"],
                                    "maxLength": 5000
                                }
                            }
                        }
                    },
                    "skills": {
                        "type": ["array", "null"],
                        "items": {
                            "type": "object",
                            "additionalProperties": False,
                            "properties": {
                                "id": {
                                    "type": ["integer"]
                                },
                                "name": {
                                    "type": ["string", "null"],
                                    "maxLength": 255
                                },
                                "months_used": {
                                    "type": ["integer", "null"],
                                    "minimum": 1, "maximum": 720
                                },
                                "last_used_date": {
                                    "type": ["string", "null"]
                                }
                            }
                        }
                    }
                }
            }
        }
    }
}

candidates_resource_schema_get = {
    "$schema": "http://json-schema.org/draft-04/schema#",
    "type": ["object", "null"],
    "additionalProperties": False,
    "properties": {
        "candidate_ids": {
            "type": "array",
            "minItems": 1,
            "items": {
                "type": "integer"
            }
        }
    }
}

resource_schema_preferences = {
    "$schema": "http://json-schema.org/draft-04/schema#",
    "type": "object",
    "additionalProperties": False,
    "required": ["frequency_id"],
    "properties": {
        "frequency_id": {
            "type": "integer"
        }
    }
}

resource_schema_photos_post = {
    "$schema": "http://json-schema.org/draft-04/schema#",
    "type": "object",
    "additionalProperties": False,
    "required": ["photos"],
    "properties": {
        "photos": {
            "type": "array",
            "minItems": 1,
            "items": {
                "type": "object",
                "required": ["image_url"],
                # "additionalProperties": False,
                "properties": {
                    "image_url": {"type": "string"},
                    "is_default": {"type": ["boolean", "null"]},
                    "added_datetime": {
                        "type": ["string", "null"]
                        # "format": "date-time" #TODO uncomment this when we can get datetime.isoformat() to comply with 'date-time' format
                    }
                }
            }
        }
    }
}

resource_schema_photos_patch = {
    "$schema": "http://json-schema.org/draft-04/schema#",
    "type": "object",
    "additionalProperties": False,
    "properties": {
        "photos": {
            "type": "array",
            "minItems": 1,
            "items": {
                "type": "object",
                "required": ["id"],
                # "additionalProperties": False,
                "properties": {
                    "id": {
                        "type": "integer"
                    },
                    "image_url": {
                        "type": "string"
                    },
                    "is_default": {
                        "type": ["boolean", "null"]
                    },
                    "added_datetime": {
                        "type": ["string", "null"]
                        # "format": "date-time" #TODO uncomment this when we can get datetime.isoformat() to comply with 'date-time' format
                    }
                }
            }
        }
    }
}

notes_schema = {
    "$schema": "http://json-schema.org/draft-04/schema#",
    "type": "object",
    "additionalProperties": False,
    "required": ["notes"],
    "properties": {
        "notes": {
            "type": "array",
            "minItems": 1,
            "items": {
                "type": "object",
                "required": ["comment"],
                "properties": {
                    "comment": {"type": "string"}
                }
            }
        }
    }
}

<<<<<<< HEAD

resource_schema_source_post = {
    "$schema": "http://json-schema.org/draft-04/schema#",
    "type": "object",
    "additionalProperties": False,
    "required": ["sources"],
    "properties": {
        "sources": {
=======
language_schema = {
    "$schema": "http://json-schema.org/draft-04/schema#",
    "type": "object",
    # "additionalProperties": False,
    "required": ["candidate_languages"],
    "properties": {
        "notes": {
>>>>>>> 2b508cba
            "type": "array",
            "minItems": 1,
            "items": {
                "type": "object",
<<<<<<< HEAD
                "required": ["domain_id", "description"],
                # "additionalProperties": False,
                "properties": {
                    "domain_id": {"type": "integer"},
                    "description": {"type": "string"},
                    "notes": {"type": ["string", "null"]}
                }
            }
        }
    }
}

resource_schema_source_update = {
    "$schema": "http://json-schema.org/draft-04/schema#",
    "type": "object",
    "additionalProperties": False,
    "required": ["sources"],
    "properties": {
        "sources": {
            "type": "array",
            "minItems": 1,
            "items": {
                "type": "object",
                "required": ["id"],
                # "additionalProperties": False,
                "properties": {
                    "id": {"type": "integer"},
                    "domain_id": {"type": "integer"},
                    "description": {"type": "string"},
                    "notes": {"type": ["string", "null"]}
=======
                "properties": {
                    "id": {"type": ["integer", "null"]},
                    "language_code": {"type": ["string", "null"]},
                    "read": {"type": ["boolean", "null"]},
                    "write": {"type": ["boolean", "null"]},
                    "speak": {"type": ["boolean", "null"]}
                }
            }
        }
    }
}

tag_schema = {
    "$schema": "http://json-schema.org/draft-04/schema#",
    "type": "object",
    "additionalProperties": False,
    "required": ["tags"],
    "properties": {
        "tags": {
            "type": ["array"],
            "items": {
                "type": "object",
                "additionalProperties": False,
                "required": ["name"],
                "properties": {
                    "id": {
                        "type": ["integer", "null"]
                    },
                    "name": {
                        "type": "string",
                        "minLength": 1,
                        "maxLength": 12
                    }
>>>>>>> 2b508cba
                }
            }
        }
    }
}<|MERGE_RESOLUTION|>--- conflicted
+++ resolved
@@ -1232,16 +1232,6 @@
     }
 }
 
-<<<<<<< HEAD
-
-resource_schema_source_post = {
-    "$schema": "http://json-schema.org/draft-04/schema#",
-    "type": "object",
-    "additionalProperties": False,
-    "required": ["sources"],
-    "properties": {
-        "sources": {
-=======
 language_schema = {
     "$schema": "http://json-schema.org/draft-04/schema#",
     "type": "object",
@@ -1249,43 +1239,10 @@
     "required": ["candidate_languages"],
     "properties": {
         "notes": {
->>>>>>> 2b508cba
             "type": "array",
             "minItems": 1,
             "items": {
                 "type": "object",
-<<<<<<< HEAD
-                "required": ["domain_id", "description"],
-                # "additionalProperties": False,
-                "properties": {
-                    "domain_id": {"type": "integer"},
-                    "description": {"type": "string"},
-                    "notes": {"type": ["string", "null"]}
-                }
-            }
-        }
-    }
-}
-
-resource_schema_source_update = {
-    "$schema": "http://json-schema.org/draft-04/schema#",
-    "type": "object",
-    "additionalProperties": False,
-    "required": ["sources"],
-    "properties": {
-        "sources": {
-            "type": "array",
-            "minItems": 1,
-            "items": {
-                "type": "object",
-                "required": ["id"],
-                # "additionalProperties": False,
-                "properties": {
-                    "id": {"type": "integer"},
-                    "domain_id": {"type": "integer"},
-                    "description": {"type": "string"},
-                    "notes": {"type": ["string", "null"]}
-=======
                 "properties": {
                     "id": {"type": ["integer", "null"]},
                     "language_code": {"type": ["string", "null"]},
@@ -1319,7 +1276,6 @@
                         "minLength": 1,
                         "maxLength": 12
                     }
->>>>>>> 2b508cba
                 }
             }
         }
