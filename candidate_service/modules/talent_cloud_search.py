--- conflicted
+++ resolved
@@ -821,18 +821,16 @@
     else:
         filter_query = "(and %s %s %s)" % (filter_query, domain_filter, talent_pool_filter)
 
-<<<<<<< HEAD
     if added_talent_pipelines_filter_query_string:
         filter_query = "(or %s %s)" % (filter_query, added_talent_pipelines_filter_query_string)
 
     if removed_talent_pipelines_filter_query_string:
         filter_query = "(and %s (not %s))" % (filter_query, removed_talent_pipelines_filter_query_string)
-=======
+
     # Candidate's title
     title = request_vars.get('title')
     if title:
         filter_query = "(term field=title '%s')" % title
->>>>>>> b7c612b2
 
     params = dict(query=search_query, sort=sort, size=search_limit, query_parser='lucene', query_options={'fields': QUERY_OPTIONS})
     if offset:
