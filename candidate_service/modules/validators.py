--- conflicted
+++ resolved
@@ -2,7 +2,7 @@
 Functions related to candidate_service/candidate_app/api validations
 """
 from candidate_service.common.models.db import db
-from candidate_service.common.models.candidate import Candidate, CandidateAddress
+from candidate_service.common.models.candidate import Candidate
 from candidate_service.common.models.user import User
 from candidate_service.common.models.misc import (AreaOfInterest, CustomField)
 from candidate_service.common.models.email_marketing import EmailCampaign
@@ -81,14 +81,3 @@
 
     return True if email_campaign_rows else False
 
-<<<<<<< HEAD
-
-def does_address_belong_to_candidate(candidate_id, address_id):
-    """
-    :rtype  bool
-    """
-    assert isinstance(candidate_id, (int, long))
-    if CandidateAddress.get_by_id(_id=address_id).candidate_id != candidate_id:
-        raise
-=======
->>>>>>> f443e58b
