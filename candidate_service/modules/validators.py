--- conflicted
+++ resolved
@@ -1,23 +1,17 @@
 """
 Functions related to candidate_service/candidate_app/api validations
 """
-from sqlalchemy import and_
 from candidate_service.common.models.db import db
 from candidate_service.candidate_app import logger
 from candidate_service.common.models.candidate import Candidate
 from candidate_service.common.models.user import User
 from candidate_service.common.models.misc import (AreaOfInterest, CustomField)
 from candidate_service.common.models.email_marketing import EmailCampaign
-<<<<<<< HEAD
-from candidate_service.common.error_handling import InvalidUsage, ForbiddenError
-
-=======
 from candidate_service.cloudsearch_constants import (RETURN_FIELDS_AND_CORRESPONDING_VALUES_IN_CLOUDSEARCH,
                                                      SORTING_FIELDS_AND_CORRESPONDING_VALUES_IN_CLOUDSEARCH)
 from candidate_service.common.error_handling import InvalidUsage
 from candidate_service.common.utils.validators import is_number
 from datetime import datetime
->>>>>>> 3f5e17fb
 
 def does_candidate_belong_to_user(user_row, candidate_id):
     """
@@ -93,85 +87,6 @@
     return True if email_campaign_rows else False
 
 
-<<<<<<< HEAD
-def validate_and_parse_request_data(data):
-    return_fields = data.get('fields').split(',') if data.get('fields') else []
-    candidate_ids_only = False
-    count_only = False
-    if 'candidate_ids_only' in return_fields:
-        candidate_ids_only = True
-    if 'count_only' in return_fields:
-        count_only = True
-
-    return {'candidate_ids_only': candidate_ids_only,
-            'count_only': count_only}
-
-
-def validate_list_belongs_to_domain(smartlist, user_id):
-    """
-    Validates if given list belongs to user's domain
-    :param smartlist: smart list database row
-    :param user_id:
-    :return:False, if list does not belongs to current user's domain else True
-    """
-    if smartlist.user_id == user_id:
-        # if user id is same then smart list belongs to user
-        return True
-    user = User.query.get(user_id)
-    # TODO: Revisit; check for alternate query.
-    domain_users = User.query.with_entities(User.id).filter_by(domain_id=user.domain_id).all()
-    domain_user_ids = [row[0] for row in domain_users]
-    if user_id in domain_user_ids:
-        # if user belongs to same domain i.e. smartlist belongs to domain
-        return True
-    return False
-
-
-def _validate_and_format_smartlist_post_data(data, user_id):
-    """Validates request.form data against required parameters
-    strips unwanted whitespaces (if present)
-    creates list of candidate ids (if present)
-    returns list of candidate ids or search params
-    """
-    smartlist_name = data.get('name')
-    candidate_ids = data.get('candidate_ids')  # comma separated ids
-    search_params = data.get('search_params')
-    if not smartlist_name or not smartlist_name.strip():
-        raise InvalidUsage(error_message="Missing input: `name` is required for creating list", error_code=400)
-    # any of the parameters "search_params" or "candidate_ids" should be present
-    if not candidate_ids and not search_params:
-        raise InvalidUsage(error_message="Missing input: Either `search_params` or `candidate_ids` are required",
-                           error_code=400)
-    # Both the parameters will create a confusion, so only one parameter should be present. Its better to notify user.
-    if candidate_ids and search_params:
-        raise InvalidUsage(
-            error_message="Bad input: `search_params` and `candidate_ids` both are present. Service accepts only one",
-            error_code=400)
-
-    formatted_request_data = {'name': smartlist_name.strip(),
-                              'candidate_ids': None,
-                              'search_params': None}
-    if candidate_ids:
-        try:
-            # Remove duplicate ids, in case user accidentally added duplicates
-            # remove unwanted whitespaces and convert unicode to long
-            candidate_ids = [long(candidate_id.strip()) for candidate_id in set(candidate_ids.split(',')) if candidate_id]
-        except ValueError:
-            raise InvalidUsage("Incorrect input: Candidate ids must be numeric value and separated by comma")
-        # Check if provided candidate ids are present in our database and also belongs to auth user's domain
-        if not validate_candidate_ids_belongs_to_user_domain(candidate_ids, user_id):
-            raise ForbiddenError("Provided list of candidates does not belong to user's domain")
-        formatted_request_data['candidate_ids'] = candidate_ids
-    else:  # if not candidate_ids then it is search_params
-        formatted_request_data['search_params'] = search_params.strip()
-    return formatted_request_data
-
-
-def validate_candidate_ids_belongs_to_user_domain(candidate_ids, user_id):
-    user = User.query.get(user_id)
-    return db.session.query(Candidate.id).join(User, Candidate.user_id == User.id).filter(
-        and_(User.domain_id == user.domain_id, Candidate.id.in_(candidate_ids))).count() == len(candidate_ids)
-=======
 def validate_is_digit(key, value):
     if not value.isdigit():
         raise InvalidUsage("`%s` should be a whole number" % key, 400)
@@ -295,5 +210,4 @@
         # Custom fields. Add custom fields to request_vars.
         if key.startswith('cf-'):
             request_vars[key] = value
-    return request_vars
->>>>>>> 3f5e17fb
+    return request_vars