"""
Functions related to candidate_service/candidate_app/api validations
"""
from candidate_service.common.models.db import db
from candidate_service.candidate_app import logger
from candidate_service.common.models.candidate import Candidate
from candidate_service.common.models.user import User
from candidate_service.common.models.misc import (AreaOfInterest, CustomField)
from candidate_service.common.models.email_marketing import EmailCampaign
<<<<<<< HEAD
from candidate_service.common.models.smart_list import SmartList
from candidate_service.common.error_handling import InvalidUsage
=======
from candidate_service.cloudsearch_constants import (RETURN_FIELDS_AND_CORRESPONDING_VALUES_IN_CLOUDSEARCH,
                                                     SORTING_FIELDS_AND_CORRESPONDING_VALUES_IN_CLOUDSEARCH)
from candidate_service.common.error_handling import InvalidUsage
from candidate_service.common.utils.validators import is_number
from datetime import datetime
>>>>>>> 3f5e17fb

def does_candidate_belong_to_user(user_row, candidate_id):
    """
    Function checks if:
        1. Candidate belongs to user AND
        2. Candidate is in the same domain as the user
    :type   candidate_id: int
    :type   user_row: User
    :rtype: bool
    """
    assert isinstance(candidate_id, (int, long))
    candidate_row = db.session.query(Candidate).join(User).filter(
        Candidate.id == candidate_id, Candidate.user_id == user_row.id,
        User.domain_id == user_row.domain_id
    ).first()

    return True if candidate_row else False


def do_candidates_belong_to_user(user_row, candidate_ids):
    """
    Function checks if:
        1. Candidates belong to user AND
        2. Candidates are in the same domain as the user
    :type user_row:         User
    :type candidate_ids:    list
    :rtype  bool
    """
    assert isinstance(candidate_ids, list)
    exists = db.session.query(Candidate).join(User).\
                 filter(Candidate.id.in_(candidate_ids),
                        User.domain_id != user_row.domain_id).count() == 0
    return exists


def is_custom_field_authorized(user_domain_id, custom_field_ids):
    """
    Function checks if custom_field_ids belong to the logged-in-user's domain
    :type   user_domain_id:   int
    :type   custom_field_ids: [int]
    :rtype: bool
    """
    assert isinstance(custom_field_ids, list)
    exists = db.session.query(CustomField).\
                 filter(CustomField.id.in_(custom_field_ids),
                        CustomField.domain_id != user_domain_id).count() == 0
    return exists


def is_area_of_interest_authorized(user_domain_id, area_of_interest_ids):
    """
    Function checks if area_of_interest_ids belong to the logged-in-user's domain
    :type   user_domain_id:       int
    :type   area_of_interest_ids: [int]
    :rtype: bool
    """
    assert isinstance(area_of_interest_ids, list)
    exists = db.session.query(AreaOfInterest).\
                 filter(AreaOfInterest.id.in_(area_of_interest_ids),
                        AreaOfInterest.domain_id != user_domain_id).count() == 0
    return exists


def does_email_campaign_belong_to_domain(user):
    """
    Function retrieves all email campaigns belonging to user's domain
    :rtype: bool
    """
    assert isinstance(user, User)
    email_campaign_rows = db.session.query(EmailCampaign).join(User).\
        filter(User.domain_id == user.domain_id).first()

    return True if email_campaign_rows else False


<<<<<<< HEAD
def validate_and_parse_request_data(data):
    list_id = data.get('id')
    return_fields = data.get('return').split(',') if data.get('return') else []
    candidate_ids_only = False
    count_only = False
    if 'candidate_ids_only' in return_fields:
        candidate_ids_only = True
    if 'count_only' in return_fields:
        count_only = True
    if not list_id or list_id.strip() == '':
        raise InvalidUsage('list_id is required')

    return {'list_id': long(list_id.strip() if list_id else list_id),
            'candidate_ids_only': candidate_ids_only,
            'count_only': count_only
            }


def validate_list_belongs_to_domain(smart_list, user_id):
    """
    Validates if given list belongs to user's domain
    :param smart_list: smart list database row
    :param user_id:
    :return:False, if list does not belongs to current user's domain else True
    """
    if smart_list.user_id == user_id:
        # if user id is same then smart list belongs to user
        return True
    user = User.query.get(user_id)
    domain_id = user.domain_id
    # TODO: Revisit; check for alternate query.
    domain_users = db.session.query(User.id).filter_by(domain_id=user.domain_id).all()
    domain_user_ids = [row[0] for row in domain_users]
    if user_id in domain_user_ids:
        # if user belongs to same domain i.e. smartlist belongs to domain
        return True
    return False
=======
def validate_is_digit(key, value):
    if not value.isdigit():
        raise InvalidUsage("`%s` should be a whole number" % key, 400)
    return value


def validate_is_number(key, value):
    if not is_number(value):
        raise InvalidUsage("`%s` should be a numeric value" % key, 400)


def validate_id_list(key, values):
    if ',' in values:
        values = values.split(',')
        for value in values:
            if not value.strip().isdigit():
                raise InvalidUsage("`%s` must be comma separated ids" % key)
        # if multiple values then return as list else single value.
        return values[0] if values.__len__() == 1 else values
    else:
        return values.strip()


def string_list(key, values):
    if ',' in values:
        values = [value.strip() for value in values.split(',') if value.strip()]
        return values[0] if values.__len__() == 1 else values


def validate_sort_by(key, value):
    # If sorting is present, modify it according to cloudsearch sorting variables.
    try:
        sort_by = SORTING_FIELDS_AND_CORRESPONDING_VALUES_IN_CLOUDSEARCH[value]
    except KeyError:
        raise InvalidUsage(error_message="sort_by `%s` is not correct input for sorting." % value, error_code=400)
    return sort_by


def validate_fields(key, value):
    # If `fields` are present, validate and modify `fields` values according to cloudsearch supported return field names.
    fields = [field.strip() for field in value.split(',') if field.strip()]
    try:
        fields = ','.join([RETURN_FIELDS_AND_CORRESPONDING_VALUES_IN_CLOUDSEARCH[field] for field in fields])
    except KeyError:
        raise InvalidUsage(error_message="Field name `%s` is not correct `return field` name", error_code=400)
    return fields


def convert_date(key, value):
    """
    Convert the given date into cloudsearch's desired format and return.
    Raise error if input date string is not matching the "MM/DD/YYYY" format.
    """
    if value:
        try:
            formatted_date = datetime.strptime(value, '%m/%d/%Y')
        except ValueError:
            raise InvalidUsage("Field `%s` contains incorrect date format. "
                               "Date format should be MM/DD/YYYY (eg. 12/31/2015)" % key)
        return formatted_date.isoformat() + 'Z'  # format it as required by cloudsearch.


SEARCH_INPUT_AND_VALIDATIONS = {
    "sort_by": 'sorting',
    "limit": 'digit',
    "page": 'digit',
    "query": '',
    # Facets
    "date_from": 'date_range',
    "date_to": 'date_range',
    "user_ids": 'id_list',
    "location": '',
    "radius": 'number',
    "area_of_interest_ids": 'id_list',
    "status_ids": 'id_list',
    "source_ids": 'id_list',
    "minimum_years_experience": 'number',
    "maximum_years_experience": 'number',
    "skills": 'string_list',
    "job_title": 'string_list',
    "school_name": 'string_list',
    "degree_type": 'string_list',
    "major": 'string_list',
    "degree_end_year_from": 'digit',
    "degree_end_year_to": 'digit',
    "military_service_status": 'string_list',
    "military_branch": 'string_list',
    "military_highest_grade": 'string_list',
    "military_end_date_from": 'digit',
    "military_end_date_to": 'digit',
    # return fields
    "fields": 'return_fields',
    # candidate id : to check if candidate is present in smartlist.
    "id": 'digit'
}


def validate_and_format_data(request_data):
    request_vars = {}
    for key, value in request_data.iteritems():
        if key not in SEARCH_INPUT_AND_VALIDATIONS:
            raise InvalidUsage("`%s` is an invalid input" % key, 400)
        if value.strip():
            if SEARCH_INPUT_AND_VALIDATIONS[key] == '':
                request_vars[key] = value
            if SEARCH_INPUT_AND_VALIDATIONS[key] == 'digit':
                request_vars[key] = validate_is_digit(key, value)
            if SEARCH_INPUT_AND_VALIDATIONS[key] == 'number':
                request_vars[key] = validate_is_number(key, value)
            if SEARCH_INPUT_AND_VALIDATIONS[key] == "id_list":
                request_vars[key] = validate_id_list(key, value)
            if SEARCH_INPUT_AND_VALIDATIONS[key] == "sorting":
                request_vars[key] = validate_sort_by(key, value)
            if SEARCH_INPUT_AND_VALIDATIONS[key] == "string_list":
                request_vars[key] = string_list(key, value)
            if SEARCH_INPUT_AND_VALIDATIONS[key] == "return_fields":
                request_vars[key] = validate_fields(key, value)
            if SEARCH_INPUT_AND_VALIDATIONS[key] == "date_range":
                request_vars[key] = convert_date(key, value)

        # Custom fields. Add custom fields to request_vars.
        if key.startswith('cf-'):
            request_vars[key] = value
    return request_vars
>>>>>>> 3f5e17fb
<|MERGE_RESOLUTION|>--- conflicted
+++ resolved
@@ -7,16 +7,14 @@
 from candidate_service.common.models.user import User
 from candidate_service.common.models.misc import (AreaOfInterest, CustomField)
 from candidate_service.common.models.email_marketing import EmailCampaign
-<<<<<<< HEAD
 from candidate_service.common.models.smart_list import SmartList
 from candidate_service.common.error_handling import InvalidUsage
-=======
+
 from candidate_service.cloudsearch_constants import (RETURN_FIELDS_AND_CORRESPONDING_VALUES_IN_CLOUDSEARCH,
                                                      SORTING_FIELDS_AND_CORRESPONDING_VALUES_IN_CLOUDSEARCH)
 from candidate_service.common.error_handling import InvalidUsage
 from candidate_service.common.utils.validators import is_number
 from datetime import datetime
->>>>>>> 3f5e17fb
 
 def does_candidate_belong_to_user(user_row, candidate_id):
     """
@@ -92,7 +90,6 @@
     return True if email_campaign_rows else False
 
 
-<<<<<<< HEAD
 def validate_and_parse_request_data(data):
     list_id = data.get('id')
     return_fields = data.get('return').split(',') if data.get('return') else []
@@ -130,7 +127,8 @@
         # if user belongs to same domain i.e. smartlist belongs to domain
         return True
     return False
-=======
+
+
 def validate_is_digit(key, value):
     if not value.isdigit():
         raise InvalidUsage("`%s` should be a whole number" % key, 400)
@@ -255,4 +253,3 @@
         if key.startswith('cf-'):
             request_vars[key] = value
     return request_vars
->>>>>>> 3f5e17fb
