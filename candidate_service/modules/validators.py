"""
Functions related to candidate_service/candidate_app/api validations
"""
from candidate_service.common.models.db import db
from candidate_service.common.models.candidate import Candidate
from candidate_service.common.models.user import User
from candidate_service.common.models.misc import (AreaOfInterest, CustomField)
from candidate_service.common.models.email_marketing import EmailCampaign
from candidate_service.common.models.smart_list import SmartList
from candidate_service.common.error_handling import InvalidUsage

def does_candidate_belong_to_user(user_row, candidate_id):
    """
    Function checks if:
        1. Candidate belongs to user AND
        2. Candidate is in the same domain as the user
    :type   candidate_id: int
    :type   user_row: User
    :rtype: bool
    """
    assert isinstance(candidate_id, (int, long))
    candidate_row = db.session.query(Candidate).join(User).filter(
        Candidate.id == candidate_id, Candidate.user_id == user_row.id,
        User.domain_id == user_row.domain_id
    ).first()

    return True if candidate_row else False


def do_candidates_belong_to_user(user_row, candidate_ids):
    """
    Function checks if:
        1. Candidates belong to user AND
        2. Candidates are in the same domain as the user
    :type user_row:         User
    :type candidate_ids:    list
    :rtype  bool
    """
    assert isinstance(candidate_ids, list)
    exists = db.session.query(Candidate).join(User).\
                 filter(Candidate.id.in_(candidate_ids),
                        User.domain_id != user_row.domain_id).count() == 0
    return exists


def is_custom_field_authorized(user_domain_id, custom_field_ids):
    """
    Function checks if custom_field_ids belong to the logged-in-user's domain
    :type   user_domain_id:   int
    :type   custom_field_ids: [int]
    :rtype: bool
    """
    assert isinstance(custom_field_ids, list)
    exists = db.session.query(CustomField).\
                 filter(CustomField.id.in_(custom_field_ids),
                        CustomField.domain_id != user_domain_id).count() == 0
    return exists


def is_area_of_interest_authorized(user_domain_id, area_of_interest_ids):
    """
    Function checks if area_of_interest_ids belong to the logged-in-user's domain
    :type   user_domain_id:       int
    :type   area_of_interest_ids: [int]
    :rtype: bool
    """
    assert isinstance(area_of_interest_ids, list)
    exists = db.session.query(AreaOfInterest).\
                 filter(AreaOfInterest.id.in_(area_of_interest_ids),
                        AreaOfInterest.domain_id != user_domain_id).count() == 0
    return exists


def does_email_campaign_belong_to_domain(user):
    """
    Function retrieves all email campaigns belonging to user's domain
    :rtype: bool
    """
    assert isinstance(user, User)
    email_campaign_rows = db.session.query(EmailCampaign).join(User).\
        filter(User.domain_id == user.domain_id).first()

    return True if email_campaign_rows else False

<<<<<<< HEAD

def validate_and_parse_request_data(data):
    list_id = data.get('id')
    return_fields = data.get('return').split(',') if data.get('return') else []
    candidate_ids_only = False
    count_only = False
    if 'candidate_ids_only' in return_fields:
        candidate_ids_only = True
    if 'count_only' in return_fields:
        count_only = True
    if not list_id or list_id.strip() == '':
        raise InvalidUsage('list_id is required')

    return {'list_id': long(list_id.strip() if list_id else list_id),
            'candidate_ids_only': candidate_ids_only,
            'count_only': count_only
            }


def validate_list_belongs_to_domain(smart_list, user_id):
    """
    Validates if given list belongs to user's domain
    :param smart_list: smart list database row
    :param user_id:
    :return:False, if list does not belongs to current user's domain else True
    """
    if smart_list.user_id == user_id:
        # if user id is same then smart list belongs to user
        return True
    user = User.query.get(user_id)
    domain_id = user.domain_id
    # TODO: Revisit; check for alternate query.
    domain_users = db.session.query(User.id).filter_by(domain_id=user.domain_id).all()
    domain_user_ids = [row[0] for row in domain_users]
    if user_id in domain_user_ids:
        # if user belongs to same domain i.e. smartlist belongs to domain
        return True
    return False
=======
>>>>>>> cb64bfce
<|MERGE_RESOLUTION|>--- conflicted
+++ resolved
@@ -6,8 +6,7 @@
 from candidate_service.common.models.user import User
 from candidate_service.common.models.misc import (AreaOfInterest, CustomField)
 from candidate_service.common.models.email_marketing import EmailCampaign
-from candidate_service.common.models.smart_list import SmartList
-from candidate_service.common.error_handling import InvalidUsage
+
 
 def does_candidate_belong_to_user(user_row, candidate_id):
     """
@@ -82,44 +81,3 @@
 
     return True if email_campaign_rows else False
 
-<<<<<<< HEAD
-
-def validate_and_parse_request_data(data):
-    list_id = data.get('id')
-    return_fields = data.get('return').split(',') if data.get('return') else []
-    candidate_ids_only = False
-    count_only = False
-    if 'candidate_ids_only' in return_fields:
-        candidate_ids_only = True
-    if 'count_only' in return_fields:
-        count_only = True
-    if not list_id or list_id.strip() == '':
-        raise InvalidUsage('list_id is required')
-
-    return {'list_id': long(list_id.strip() if list_id else list_id),
-            'candidate_ids_only': candidate_ids_only,
-            'count_only': count_only
-            }
-
-
-def validate_list_belongs_to_domain(smart_list, user_id):
-    """
-    Validates if given list belongs to user's domain
-    :param smart_list: smart list database row
-    :param user_id:
-    :return:False, if list does not belongs to current user's domain else True
-    """
-    if smart_list.user_id == user_id:
-        # if user id is same then smart list belongs to user
-        return True
-    user = User.query.get(user_id)
-    domain_id = user.domain_id
-    # TODO: Revisit; check for alternate query.
-    domain_users = db.session.query(User.id).filter_by(domain_id=user.domain_id).all()
-    domain_user_ids = [row[0] for row in domain_users]
-    if user_id in domain_user_ids:
-        # if user belongs to same domain i.e. smartlist belongs to domain
-        return True
-    return False
-=======
->>>>>>> cb64bfce
