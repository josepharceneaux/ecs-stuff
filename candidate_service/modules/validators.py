"""
Functions related to candidate_service/candidate_app/api validations
"""
import json
from candidate_service.common.models.db import db
from candidate_service.candidate_app import logger
from candidate_service.common.models.candidate import Candidate
from candidate_service.common.models.user import User
from candidate_service.common.models.misc import (AreaOfInterest, CustomField)
from candidate_service.common.models.email_marketing import EmailCampaign
from candidate_service.cloudsearch_constants import (RETURN_FIELDS_AND_CORRESPONDING_VALUES_IN_CLOUDSEARCH,
                                                     SORTING_FIELDS_AND_CORRESPONDING_VALUES_IN_CLOUDSEARCH)
from candidate_service.common.error_handling import InvalidUsage
from candidate_service.common.utils.validators import is_number
<<<<<<< HEAD
=======
from datetime import datetime
>>>>>>> e02e0506

def does_candidate_belong_to_user(user_row, candidate_id):
    """
    Function checks if:
        1. Candidate belongs to user AND
        2. Candidate is in the same domain as the user
    :type   candidate_id: int
    :type   user_row: User
    :rtype: bool
    """
    assert isinstance(candidate_id, (int, long))
    candidate_row = db.session.query(Candidate).join(User).filter(
        Candidate.id == candidate_id, Candidate.user_id == user_row.id,
        User.domain_id == user_row.domain_id
    ).first()

    return True if candidate_row else False


def do_candidates_belong_to_user(user_row, candidate_ids):
    """
    Function checks if:
        1. Candidates belong to user AND
        2. Candidates are in the same domain as the user
    :type user_row:         User
    :type candidate_ids:    list
    :rtype  bool
    """
    assert isinstance(candidate_ids, list)
    exists = db.session.query(Candidate).join(User).\
                 filter(Candidate.id.in_(candidate_ids),
                        User.domain_id != user_row.domain_id).count() == 0
    return exists


def is_custom_field_authorized(user_domain_id, custom_field_ids):
    """
    Function checks if custom_field_ids belong to the logged-in-user's domain
    :type   user_domain_id:   int
    :type   custom_field_ids: [int]
    :rtype: bool
    """
    assert isinstance(custom_field_ids, list)
    exists = db.session.query(CustomField).\
                 filter(CustomField.id.in_(custom_field_ids),
                        CustomField.domain_id != user_domain_id).count() == 0
    return exists


def is_area_of_interest_authorized(user_domain_id, area_of_interest_ids):
    """
    Function checks if area_of_interest_ids belong to the logged-in-user's domain
    :type   user_domain_id:       int
    :type   area_of_interest_ids: [int]
    :rtype: bool
    """
    assert isinstance(area_of_interest_ids, list)
    exists = db.session.query(AreaOfInterest).\
                 filter(AreaOfInterest.id.in_(area_of_interest_ids),
                        AreaOfInterest.domain_id != user_domain_id).count() == 0
    return exists


def does_email_campaign_belong_to_domain(user):
    """
    Function retrieves all email campaigns belonging to user's domain
    :rtype: bool
    """
    assert isinstance(user, User)
    email_campaign_rows = db.session.query(EmailCampaign).join(User).\
        filter(User.domain_id == user.domain_id).first()

    return True if email_campaign_rows else False


def validate_is_digit(key, value):
    if not value.isdigit():
        raise InvalidUsage("`%s` should be a whole number" % key, 400)
    return value


def validate_is_number(key, value):
    if not is_number(value):
        raise InvalidUsage("`%s` should be a numeric value" % key, 400)


def validate_id_list(key, values):
    if ',' in values:
        values = values.split(',')
        for value in values:
            if not value.strip().isdigit():
                raise InvalidUsage("`%s` must be comma separated ids" % key)
        # if multiple values then return as list else single value.
        return values[0] if values.__len__() == 1 else values
    else:
        return values.strip()


def string_list(key, values):
    if ',' in values:
        values = [value.strip() for value in values.split(',') if value.strip()]
        return values[0] if values.__len__() == 1 else values


def validate_sort_by(key, value):
    # If sorting is present, modify it according to cloudsearch sorting variables.
    try:
        sort_by = SORTING_FIELDS_AND_CORRESPONDING_VALUES_IN_CLOUDSEARCH[value]
    except KeyError:
        raise InvalidUsage(error_message="sort_by `%s` is not correct input for sorting." % value, error_code=400)
    return sort_by


<<<<<<< HEAD
def validate_encoded_json(value):
    """ This function will validate and decodes a encoded json string """
    try:
        return json.loads(value)
    except Exception as e:
        raise InvalidUsage(error_message="Encoded JSON %s couldn't be decoded because: %s" % (value, e.message))


=======
>>>>>>> e02e0506
def validate_fields(key, value):
    # If `fields` are present, validate and modify `fields` values according to cloudsearch supported return field names.
    fields = [field.strip() for field in value.split(',') if field.strip()]
    try:
        fields = ','.join([RETURN_FIELDS_AND_CORRESPONDING_VALUES_IN_CLOUDSEARCH[field] for field in fields])
    except KeyError:
        raise InvalidUsage(error_message="Field name `%s` is not correct `return field` name", error_code=400)
    return fields


<<<<<<< HEAD
=======
def convert_date(key, value):
    """
    Convert the given date into cloudsearch's desired format and return.
    Raise error if input date string is not matching the "MM/DD/YYYY" format.
    """
    if value:
        try:
            formatted_date = datetime.strptime(value, '%m/%d/%Y')
        except ValueError:
            raise InvalidUsage("Field `%s` contains incorrect date format. "
                               "Date format should be MM/DD/YYYY (eg. 12/31/2015)" % key)
        return formatted_date.isoformat() + 'Z'  # format it as required by cloudsearch.


>>>>>>> e02e0506
SEARCH_INPUT_AND_VALIDATIONS = {
    "sort_by": 'sorting',
    "limit": 'digit',
    "page": 'digit',
<<<<<<< HEAD
    "query": 'strip',
    # Facets
    # TODO: added_time facet search. Not visible in most domains. Required?
    "user_ids": 'id_list',
    "location": 'strip',
=======
    "query": '',
    # Facets
    "date_from": 'date_range',
    "date_to": 'date_range',
    "user_ids": 'id_list',
    "location": '',
>>>>>>> e02e0506
    "radius": 'number',
    "area_of_interest_ids": 'id_list',
    "status_ids": 'id_list',
    "source_ids": 'id_list',
    "minimum_years_experience": 'number',
    "maximum_years_experience": 'number',
    "skills": 'string_list',
    "job_title": 'string_list',
    "school_name": 'string_list',
    "degree_type": 'string_list',
    "major": 'string_list',
    "degree_end_year_from": 'digit',
    "degree_end_year_to": 'digit',
    "military_service_status": 'string_list',
    "military_branch": 'string_list',
    "military_highest_grade": 'string_list',
    "military_end_date_from": 'digit',
    "military_end_date_to": 'digit',
<<<<<<< HEAD
    "search_params": 'json_encoded',
    # return fields
    "fields": 'return_fields',
    # Id of a talent_pool from where to search candidates
    "talent_pool_id": 'digit',
=======
    # return fields
    "fields": 'return_fields',
>>>>>>> e02e0506
    # candidate id : to check if candidate is present in smartlist.
    "id": 'digit'
}


def validate_and_format_data(request_data):
    request_vars = {}
    for key, value in request_data.iteritems():
        if key not in SEARCH_INPUT_AND_VALIDATIONS:
            raise InvalidUsage("`%s` is an invalid input" % key, 400)
        if value.strip():
<<<<<<< HEAD
            if SEARCH_INPUT_AND_VALIDATIONS[key] == 'strip':
                request_vars[key] = value.strip()
=======
            if SEARCH_INPUT_AND_VALIDATIONS[key] == '':
                request_vars[key] = value
>>>>>>> e02e0506
            if SEARCH_INPUT_AND_VALIDATIONS[key] == 'digit':
                request_vars[key] = validate_is_digit(key, value)
            if SEARCH_INPUT_AND_VALIDATIONS[key] == 'number':
                request_vars[key] = validate_is_number(key, value)
            if SEARCH_INPUT_AND_VALIDATIONS[key] == "id_list":
                request_vars[key] = validate_id_list(key, value)
            if SEARCH_INPUT_AND_VALIDATIONS[key] == "sorting":
                request_vars[key] = validate_sort_by(key, value)
            if SEARCH_INPUT_AND_VALIDATIONS[key] == "string_list":
                request_vars[key] = string_list(key, value)
            if SEARCH_INPUT_AND_VALIDATIONS[key] == "return_fields":
                request_vars[key] = validate_fields(key, value)
<<<<<<< HEAD
            if SEARCH_INPUT_AND_VALIDATIONS[key] == 'json_encoded':
                request_vars[key] = validate_encoded_json(value)
        # TODO: handling of custom fields
    return request_vars


def format_search_request_data(request_data):
    request_vars = {}
    sort_by = request_data.get("sort_by")  # Sorting
    if sort_by:
        # If sorting is present, modify it according to cloudsearch sorting variables.
        try:
            request_vars['sort_by'] = SORTING_FIELDS_AND_CORRESPONDING_VALUES_IN_CLOUDSEARCH[sort_by]
        except KeyError:
            raise InvalidUsage(error_message="sort_by `%s` is not correct input for sorting.", error_code=400)

    limit = request_data.get("limit")
    if limit:
        if not limit.isdigit():
            raise InvalidUsage("`limit` should be a whole number", 400)
        request_vars["limit"] = limit

    page = request_data.get("page")
    if page:
        if not page.isdigit():
            raise InvalidUsage("`page` should be a whole number", 400)
        request_vars['page'] = page

    query = request_data.get("query") or request_data.get("q")  # Keyword search

    # Facets
    user_ids = request_data.get('user_ids')
    if user_ids.strip():
        if ',' in user_ids:
            user_ids = user_ids.split(',')
            for user_id in user_ids:
                if not user_id.strip().isdigit():
                    raise InvalidUsage("`user_ids` must be comma separated ids")
            # if multiple values then return as list else single value.
            user_ids[0] if user_ids.__len__() == 1 else user_ids

    location = request_data.get('location')
    if location and location.strip():
        request_vars['location'] = location.strip()
    radius = request_data.get('radius')
    area_of_interest_ids = request_data.get('area_of_interest_ids')
    status_ids = request_data.get("status_ids")
    source_ids = request_data.get('source_ids')
    min_exp = request_data.get('minimum_years_experience')
    max_exp = request_data.get('maximum_years_experience')
    skills = request_data.get('skills')
    position = request_data.get('job_title')
    school = request_data.get('school_name')
    degree = request_data.get('degree')
    concentration = request_data.get('major')  # Electrical Engineering or Concentration on your major
    degree_end_year_from = request_data.get('degree_end_year_from')
    degree_end_year_to = request_data.get('degree_end_year_to')
    service_status = request_data.get('military_service_status')
    branch = request_data.get('military_branch')
    grade = request_data.get('military_highest_grade')
    military_end_date_from = request_data.get('military_end_date_from')
    military_end_date_to = request_data.get('military_end_date_to')
    fields = request_data.get("fields")
    candidate_id = request_data.get("id")

    if fields:
        # If `fields` are present, validate and modify `fields` values according to cloudsearch supported return field names.
        fields = [field.strip() for field in fields.split(',') if field.strip()]
        try:
            fields = ','.join([RETURN_FIELDS_AND_CORRESPONDING_VALUES_IN_CLOUDSEARCH[field] for field in fields])
        except KeyError:
            raise InvalidUsage(error_message="Field name `%s` is not correct `return field` name", error_code=400)


    # Handling custom fields
    custom_field_with_id = None
    cf_id = None
    for value in request_data.keys():
        cf_str = [cf for cf in value if 'cf-' in cf]
        if cf_str:
            cf_id = int(cf_str[0].split('-')[1])
            custom_field_with_id = request_data.get("cf-%d" % cf_id)

    # Dictionary with all searchable filters
    request_vars_dict = {"location": location, "skills": skills,
                         "areaOfInterestIdFacet": area_of_interest_ids, "statusFacet": status_ids,
                         "sourceFacet": source_ids, "minimum_years_experience": min_exp,
                         "maximum_years_experience": max_exp, "positionFacet": position, "degreeTypeFacet": degree,
                         "schoolNameFacet": school, "concentrationTypeFacet": concentration,
                         "degree_end_year_from": degree_end_year_from, "degree_end_year_to": degree_end_year_to,
                         "serviceStatus": service_status, "branch": branch, "highestGrade": grade,
                         "military_end_date_from": military_end_date_from, "military_end_date_to": military_end_date_to,
                         "user_ids": owner_ids, "q": query, "limit": limit, "fields": fields, "page": pages,
                         "sort_by": sort_by, 'radius': radius, "id": candidate_id}
    if custom_field_with_id:
        request_vars_dict["cf-%d" % cf_id] = custom_field_with_id

    # Shortlist all the params passed in url
    request_vars = {}
    for key, value in request_vars_dict.iteritems():
        if value is not None:
            request_vars[key] = value

    return request_vars

=======
            if SEARCH_INPUT_AND_VALIDATIONS[key] == "date_range":
                request_vars[key] = convert_date(key, value)

        # Custom fields. Add custom fields to request_vars.
        if key.startswith('cf-'):
            request_vars[key] = value
    return request_vars
>>>>>>> e02e0506
<|MERGE_RESOLUTION|>--- conflicted
+++ resolved
@@ -12,10 +12,7 @@
                                                      SORTING_FIELDS_AND_CORRESPONDING_VALUES_IN_CLOUDSEARCH)
 from candidate_service.common.error_handling import InvalidUsage
 from candidate_service.common.utils.validators import is_number
-<<<<<<< HEAD
-=======
 from datetime import datetime
->>>>>>> e02e0506
 
 def does_candidate_belong_to_user(user_row, candidate_id):
     """
@@ -129,7 +126,6 @@
     return sort_by
 
 
-<<<<<<< HEAD
 def validate_encoded_json(value):
     """ This function will validate and decodes a encoded json string """
     try:
@@ -138,8 +134,6 @@
         raise InvalidUsage(error_message="Encoded JSON %s couldn't be decoded because: %s" % (value, e.message))
 
 
-=======
->>>>>>> e02e0506
 def validate_fields(key, value):
     # If `fields` are present, validate and modify `fields` values according to cloudsearch supported return field names.
     fields = [field.strip() for field in value.split(',') if field.strip()]
@@ -150,8 +144,6 @@
     return fields
 
 
-<<<<<<< HEAD
-=======
 def convert_date(key, value):
     """
     Convert the given date into cloudsearch's desired format and return.
@@ -166,25 +158,16 @@
         return formatted_date.isoformat() + 'Z'  # format it as required by cloudsearch.
 
 
->>>>>>> e02e0506
 SEARCH_INPUT_AND_VALIDATIONS = {
     "sort_by": 'sorting',
     "limit": 'digit',
     "page": 'digit',
-<<<<<<< HEAD
-    "query": 'strip',
-    # Facets
-    # TODO: added_time facet search. Not visible in most domains. Required?
-    "user_ids": 'id_list',
-    "location": 'strip',
-=======
     "query": '',
     # Facets
     "date_from": 'date_range',
     "date_to": 'date_range',
     "user_ids": 'id_list',
     "location": '',
->>>>>>> e02e0506
     "radius": 'number',
     "area_of_interest_ids": 'id_list',
     "status_ids": 'id_list',
@@ -203,16 +186,11 @@
     "military_highest_grade": 'string_list',
     "military_end_date_from": 'digit',
     "military_end_date_to": 'digit',
-<<<<<<< HEAD
     "search_params": 'json_encoded',
     # return fields
     "fields": 'return_fields',
     # Id of a talent_pool from where to search candidates
     "talent_pool_id": 'digit',
-=======
-    # return fields
-    "fields": 'return_fields',
->>>>>>> e02e0506
     # candidate id : to check if candidate is present in smartlist.
     "id": 'digit'
 }
@@ -224,13 +202,8 @@
         if key not in SEARCH_INPUT_AND_VALIDATIONS:
             raise InvalidUsage("`%s` is an invalid input" % key, 400)
         if value.strip():
-<<<<<<< HEAD
-            if SEARCH_INPUT_AND_VALIDATIONS[key] == 'strip':
-                request_vars[key] = value.strip()
-=======
             if SEARCH_INPUT_AND_VALIDATIONS[key] == '':
                 request_vars[key] = value
->>>>>>> e02e0506
             if SEARCH_INPUT_AND_VALIDATIONS[key] == 'digit':
                 request_vars[key] = validate_is_digit(key, value)
             if SEARCH_INPUT_AND_VALIDATIONS[key] == 'number':
@@ -243,118 +216,11 @@
                 request_vars[key] = string_list(key, value)
             if SEARCH_INPUT_AND_VALIDATIONS[key] == "return_fields":
                 request_vars[key] = validate_fields(key, value)
-<<<<<<< HEAD
+            if SEARCH_INPUT_AND_VALIDATIONS[key] == "date_range":
+                request_vars[key] = convert_date(key, value)
             if SEARCH_INPUT_AND_VALIDATIONS[key] == 'json_encoded':
                 request_vars[key] = validate_encoded_json(value)
-        # TODO: handling of custom fields
-    return request_vars
-
-
-def format_search_request_data(request_data):
-    request_vars = {}
-    sort_by = request_data.get("sort_by")  # Sorting
-    if sort_by:
-        # If sorting is present, modify it according to cloudsearch sorting variables.
-        try:
-            request_vars['sort_by'] = SORTING_FIELDS_AND_CORRESPONDING_VALUES_IN_CLOUDSEARCH[sort_by]
-        except KeyError:
-            raise InvalidUsage(error_message="sort_by `%s` is not correct input for sorting.", error_code=400)
-
-    limit = request_data.get("limit")
-    if limit:
-        if not limit.isdigit():
-            raise InvalidUsage("`limit` should be a whole number", 400)
-        request_vars["limit"] = limit
-
-    page = request_data.get("page")
-    if page:
-        if not page.isdigit():
-            raise InvalidUsage("`page` should be a whole number", 400)
-        request_vars['page'] = page
-
-    query = request_data.get("query") or request_data.get("q")  # Keyword search
-
-    # Facets
-    user_ids = request_data.get('user_ids')
-    if user_ids.strip():
-        if ',' in user_ids:
-            user_ids = user_ids.split(',')
-            for user_id in user_ids:
-                if not user_id.strip().isdigit():
-                    raise InvalidUsage("`user_ids` must be comma separated ids")
-            # if multiple values then return as list else single value.
-            user_ids[0] if user_ids.__len__() == 1 else user_ids
-
-    location = request_data.get('location')
-    if location and location.strip():
-        request_vars['location'] = location.strip()
-    radius = request_data.get('radius')
-    area_of_interest_ids = request_data.get('area_of_interest_ids')
-    status_ids = request_data.get("status_ids")
-    source_ids = request_data.get('source_ids')
-    min_exp = request_data.get('minimum_years_experience')
-    max_exp = request_data.get('maximum_years_experience')
-    skills = request_data.get('skills')
-    position = request_data.get('job_title')
-    school = request_data.get('school_name')
-    degree = request_data.get('degree')
-    concentration = request_data.get('major')  # Electrical Engineering or Concentration on your major
-    degree_end_year_from = request_data.get('degree_end_year_from')
-    degree_end_year_to = request_data.get('degree_end_year_to')
-    service_status = request_data.get('military_service_status')
-    branch = request_data.get('military_branch')
-    grade = request_data.get('military_highest_grade')
-    military_end_date_from = request_data.get('military_end_date_from')
-    military_end_date_to = request_data.get('military_end_date_to')
-    fields = request_data.get("fields")
-    candidate_id = request_data.get("id")
-
-    if fields:
-        # If `fields` are present, validate and modify `fields` values according to cloudsearch supported return field names.
-        fields = [field.strip() for field in fields.split(',') if field.strip()]
-        try:
-            fields = ','.join([RETURN_FIELDS_AND_CORRESPONDING_VALUES_IN_CLOUDSEARCH[field] for field in fields])
-        except KeyError:
-            raise InvalidUsage(error_message="Field name `%s` is not correct `return field` name", error_code=400)
-
-
-    # Handling custom fields
-    custom_field_with_id = None
-    cf_id = None
-    for value in request_data.keys():
-        cf_str = [cf for cf in value if 'cf-' in cf]
-        if cf_str:
-            cf_id = int(cf_str[0].split('-')[1])
-            custom_field_with_id = request_data.get("cf-%d" % cf_id)
-
-    # Dictionary with all searchable filters
-    request_vars_dict = {"location": location, "skills": skills,
-                         "areaOfInterestIdFacet": area_of_interest_ids, "statusFacet": status_ids,
-                         "sourceFacet": source_ids, "minimum_years_experience": min_exp,
-                         "maximum_years_experience": max_exp, "positionFacet": position, "degreeTypeFacet": degree,
-                         "schoolNameFacet": school, "concentrationTypeFacet": concentration,
-                         "degree_end_year_from": degree_end_year_from, "degree_end_year_to": degree_end_year_to,
-                         "serviceStatus": service_status, "branch": branch, "highestGrade": grade,
-                         "military_end_date_from": military_end_date_from, "military_end_date_to": military_end_date_to,
-                         "user_ids": owner_ids, "q": query, "limit": limit, "fields": fields, "page": pages,
-                         "sort_by": sort_by, 'radius': radius, "id": candidate_id}
-    if custom_field_with_id:
-        request_vars_dict["cf-%d" % cf_id] = custom_field_with_id
-
-    # Shortlist all the params passed in url
-    request_vars = {}
-    for key, value in request_vars_dict.iteritems():
-        if value is not None:
-            request_vars[key] = value
-
-    return request_vars
-
-=======
-            if SEARCH_INPUT_AND_VALIDATIONS[key] == "date_range":
-                request_vars[key] = convert_date(key, value)
-
         # Custom fields. Add custom fields to request_vars.
         if key.startswith('cf-'):
             request_vars[key] = value
-    return request_vars
->>>>>>> e02e0506
+    return request_vars