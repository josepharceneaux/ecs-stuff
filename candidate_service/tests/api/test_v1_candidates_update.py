--- conflicted
+++ resolved
@@ -503,11 +503,6 @@
                 must remain unchanged.
         Expect: 200
         """
-<<<<<<< HEAD
-=======
-        AddUserRoles.add_get_edit(user_first)
-
->>>>>>> 1821f1cc
         # Create Candidate
         data = generate_single_candidate_data([talent_pool.id])
         create_resp = send_request('post', CandidateApiUrl.CANDIDATES, access_token_first, data)
@@ -592,237 +587,6 @@
         assert work_preference_dict['travel_percentage'] == work_pref_from_data['travel_percentage']
 
 
-<<<<<<< HEAD
-class TestUpdateCandidateEmails(object):
-    def test_add_eamils(self, access_token_first, user_first, talent_pool):
-        """
-        Test:   Add an email to an existing Candidate. Number of candidate's emails must increase by 1.
-        Expect: 200
-        """
-        # Create Candidate
-        data = generate_single_candidate_data([talent_pool.id])
-        create_resp = send_request('post', CandidateApiUrl.CANDIDATES, access_token_first, data)
-
-        # Retrieve Candidate
-        candidate_id = create_resp.json()['candidates'][0]['id']
-        get_resp = send_request('get', CandidateApiUrl.CANDIDATE % candidate_id, access_token_first)
-        emails = get_resp.json()['candidate']['emails']
-        emails_count = len(emails)
-
-        # Add new email
-        data = GenerateCandidateData.emails(candidate_id=candidate_id)
-        updated_resp = send_request('patch', CandidateApiUrl.CANDIDATES, access_token_first, data)
-        print response_info(updated_resp)
-
-        # Retrieve Candidate after update
-        get_resp = send_request('get', CandidateApiUrl.CANDIDATE % candidate_id, access_token_first)
-        candidate_dict = get_resp.json()['candidate']
-
-        emails = candidate_dict['emails']
-        email_from_data = data['candidates'][0]['emails'][0]
-
-        assert candidate_id == candidate_dict['id']
-        assert emails[-1]['label'] == email_from_data['label'].capitalize()
-        assert emails[-1]['address'] == email_from_data['address']
-        assert len(emails) == emails_count + 1
-
-    def test_multiple_is_default_emails(self, access_token_first, user_first, talent_pool):
-        """
-        Test:   Add more than one CandidateEmail with is_default set to True
-        Expect: 200, but only one CandidateEmail must have is_current True, the rest must be False
-        """
-        # Create Candidate
-        data = generate_single_candidate_data([talent_pool.id])
-        create_resp = send_request('post', CandidateApiUrl.CANDIDATES, access_token_first, data)
-
-        # Add a new email to the existing Candidate with is_current set to True
-        candidate_id = create_resp.json()['candidates'][0]['id']
-        send_request('patch', CandidateApiUrl.CANDIDATES, access_token_first, data)
-
-        # Retrieve Candidate after update
-        get_resp = send_request('get', CandidateApiUrl.CANDIDATE % candidate_id, access_token_first)
-        updated_candidate_dict = get_resp.json()['candidate']
-        updated_can_emails = updated_candidate_dict['emails']
-
-        # Only one of the emails must be default!
-        assert sum([1 for email in updated_can_emails if email['is_default']]) == 1
-
-    def test_update_existing_email(self, access_token_first, user_first, talent_pool):
-        """
-        Test:   Update an existing CandidateEmail. Number of candidate's emails must remain unchanged
-        Expect: 200
-        """
-        # Create Candidate
-        data = generate_single_candidate_data([talent_pool.id])
-        create_resp = send_request('post', CandidateApiUrl.CANDIDATES, access_token_first, data)
-
-        # Retrieve Candidate
-        candidate_id = create_resp.json()['candidates'][0]['id']
-        get_resp = send_request('get', CandidateApiUrl.CANDIDATE % candidate_id, access_token_first)
-        emails_before_update = get_resp.json()['candidate']['emails']
-        emails_count_before_update = len(emails_before_update)
-
-        # Update first email
-        data = GenerateCandidateData.emails(candidate_id=candidate_id, email_id=emails_before_update[0]['id'])
-        updated_resp = send_request('patch', CandidateApiUrl.CANDIDATES, access_token_first, data)
-        print response_info(updated_resp)
-
-        # Retrieve Candidate after update
-        get_resp = send_request('get', CandidateApiUrl.CANDIDATE % candidate_id, access_token_first)
-        candidate_dict = get_resp.json()['candidate']
-
-        emails_after_update = candidate_dict['emails']
-
-        assert candidate_id == candidate_dict['id']
-        assert emails_before_update[0]['id'] == emails_after_update[0]['id']
-        assert emails_before_update[0]['address'] != emails_after_update[0]['address']
-        assert emails_after_update[0]['address'] == data['candidates'][0]['emails'][0]['address']
-        assert emails_count_before_update == len(emails_after_update)
-
-    def test_update_existing_email_with_bad_email_address(self, access_token_first, user_first, talent_pool):
-        """
-        Test:   Use a bad email address to update and existing CandidateEmail
-        Expect: 400
-        """
-        # Create Candidate
-        data = generate_single_candidate_data([talent_pool.id])
-        create_resp = send_request('post', CandidateApiUrl.CANDIDATES, access_token_first, data)
-
-        # Retrieve Candidate
-        candidate_id = create_resp.json()['candidates'][0]['id']
-        get_resp = send_request('get', CandidateApiUrl.CANDIDATE % candidate_id, access_token_first)
-        emails_before_update = get_resp.json()['candidate']['emails']
-        emails_count_before_update = len(emails_before_update)
-
-        # Update first email with an invalid email address
-        data = {'candidates': [{'id': candidate_id, 'emails': [
-            {'id': emails_before_update[0]['id'], 'label': 'primary', 'address': 'bad_email.com'}
-        ]}]}
-        updated_resp = send_request('patch', CandidateApiUrl.CANDIDATES, access_token_first, data)
-        print response_info(updated_resp)
-
-        # Retrieve Candidate after update
-        get_resp = send_request('get', CandidateApiUrl.CANDIDATE % candidate_id, access_token_first)
-        candidate_dict = get_resp.json()['candidate']
-
-        emails_after_update = candidate_dict['emails']
-        assert updated_resp.status_code == 400
-        assert candidate_id == candidate_dict['id']
-        assert emails_count_before_update == len(emails_after_update)
-        assert emails_before_update[0]['address'] == emails_after_update[0]['address']
-
-    def test_add_forbidden_email_to_candidate(self, access_token_first, user_first, talent_pool):
-        """
-        Test: Add two candidates. Then add another email to candidate 2 using candidate's 1 email
-        """
-
-        # Define email address
-        first_candidates_email = fake.safe_email()
-
-        # Create both candidates
-        data = {'candidates': [
-            {'talent_pool_ids': {'add': [talent_pool.id]}, 'emails': [{'address': first_candidates_email}]},
-            {'talent_pool_ids': {'add': [talent_pool.id]}}
-        ]}
-        create_resp = send_request('post', CandidateApiUrl.CANDIDATES, access_token_first, data)
-        print response_info(create_resp)
-        assert create_resp.status_code == requests.codes.CREATED
-
-        # Add a second email to the second candidate using first-candidate's email address
-        candidate_2_id = create_resp.json()['candidates'][1]['id']
-        update_data = {'candidates': [{'id': candidate_2_id, 'emails': [{'address': first_candidates_email}]}]}
-        update_resp = send_request('patch', CandidateApiUrl.CANDIDATES, access_token_first, update_data)
-        print response_info(update_resp)
-        assert update_resp.status_code == requests.codes.FORBIDDEN
-        assert update_resp.json()['error']['code'] == custom_error.EMAIL_FORBIDDEN
-
-
-class TestUpdateCandidatePhones(object):
-    def test_add_candidate_phones(self, access_token_first, user_first, talent_pool):
-        """
-        Test:   Add CandidatePhone to an existing Candidate. Number of candidate's phones must increase by 1.
-        Expect: 200
-        """
-        # Create Candidate
-        data = generate_single_candidate_data([talent_pool.id])
-        create_resp = send_request('post', CandidateApiUrl.CANDIDATES, access_token_first, data)
-
-        # Retrieve Candidate
-        candidate_id = create_resp.json()['candidates'][0]['id']
-        get_resp = send_request('get', CandidateApiUrl.CANDIDATE % candidate_id, access_token_first)
-        phones_before_update = get_resp.json()['candidate']['phones']
-        phones_count_before_update = len(phones_before_update)
-
-        # Add new phone
-        data = GenerateCandidateData.phones([talent_pool.id], candidate_id, internationalize=True)
-        updated_resp = send_request('patch', CandidateApiUrl.CANDIDATES, access_token_first, data)
-        print response_info(updated_resp)
-
-        # Retrieve Candidate after update
-        get_resp = send_request('get', CandidateApiUrl.CANDIDATE % candidate_id, access_token_first)
-        candidate_dict = get_resp.json()['candidate']
-
-        phones_after_update = candidate_dict['phones']
-        phones_from_data = data['candidates'][0]['phones']
-
-        assert candidate_id == candidate_dict['id']
-        assert phones_after_update[-1]['label'] == phones_from_data[0]['label'].capitalize()
-        assert len(phones_after_update) == phones_count_before_update + 1
-
-    def test_multiple_is_default_phones(self, access_token_first, user_first, talent_pool):
-        """
-        Test:   Add more than one CandidatePhone with is_default set to True
-        Expect: 200, but only one CandidatePhone must have is_current True, the rest must be False
-        """
-        # Create Candidate
-        data = generate_single_candidate_data([talent_pool.id])
-        create_resp = send_request('post', CandidateApiUrl.CANDIDATES, access_token_first, data)
-
-        # Add a new email to the existing Candidate with is_current set to True
-        candidate_id = create_resp.json()['candidates'][0]['id']
-        send_request('patch', CandidateApiUrl.CANDIDATES, access_token_first, data)
-
-        # Retrieve Candidate after update
-        get_resp = send_request('get', CandidateApiUrl.CANDIDATE % candidate_id, access_token_first)
-        updated_candidate_dict = get_resp.json()['candidate']
-        updated_can_phones = updated_candidate_dict['phones']
-
-        # Only one of the phones must be default!
-        assert sum([1 for phone in updated_can_phones if phone['is_default']]) == 1
-
-    def test_update_existing_phone(self, access_token_first, user_first, talent_pool):
-        """
-        Test:   Update an existing CandidatePhone. Number of candidate's phones must remain unchanged.
-        Expect: 200
-        """
-        # Create Candidate
-        data = generate_single_candidate_data([talent_pool.id])
-        create_resp = send_request('post', CandidateApiUrl.CANDIDATES, access_token_first, data)
-
-        # Retrieve Candidate
-        candidate_id = create_resp.json()['candidates'][0]['id']
-        get_resp = send_request('get', CandidateApiUrl.CANDIDATE % candidate_id, access_token_first)
-        phones_before_update = get_resp.json()['candidate']['phones']
-        phones_count_before_update = len(phones_before_update)
-
-        # Update first phone
-        data = GenerateCandidateData.phones([talent_pool.id], candidate_id, phones_before_update[0]['id'])
-        updated_resp = send_request('patch', CandidateApiUrl.CANDIDATES, access_token_first, data)
-        print response_info(updated_resp)
-
-        # Retrieve Candidate after update
-        get_resp = send_request('get', CandidateApiUrl.CANDIDATE % candidate_id, access_token_first)
-        candidate_dict = get_resp.json()['candidate']
-
-        phones_after_update = candidate_dict['phones']
-        assert candidate_id == candidate_dict['id']
-        assert phones_before_update[0]['id'] == phones_after_update[0]['id']
-        assert phones_before_update[0]['value'] != phones_after_update[0]['value']
-        assert phones_count_before_update == len(phones_after_update)
-
-
-=======
->>>>>>> 1821f1cc
 class TestUpdateCandidateMilitaryService(object):
     def test_add_military_service_with_incorrect_date_format(self, access_token_first, user_first, talent_pool):
         """
