"""
Test cases for CandidateResource/delete()
"""
# Candidate Service app instance
from candidate_service.candidate_app import app

# Models
from candidate_service.common.models.user import User

# Conftest
from candidate_service.common.tests.conftest import UserAuthentication
from candidate_service.common.tests.conftest import *

# Helper functions
from helpers import (
    response_info, post_to_candidate_resource, get_from_candidate_resource,
    request_to_candidate_resource, request_to_candidate_address_resource,
    request_to_candidate_aoi_resource, request_to_candidate_education_resource,
    request_to_candidate_education_degree_resource, request_to_candidate_education_degree_bullet_resource,
<<<<<<< HEAD
    request_to_candidate_experience_resource, request_to_candidate_experience_bullet_resource,
    request_to_candidate_work_preference_resource, request_to_candidate_email_resource,
    request_to_candidate_phone_resource, request_to_candidate_military_service,
    request_to_candidate_preferred_location_resource, request_to_candidate_skill_resource,
    request_to_candidate_social_network_resource, request_to_candidate_custom_field_resource
=======
    request_to_candidate_custom_field_resource
>>>>>>> f443e58b
)


######################## Candidate ########################
def test_delete_candidate(sample_user, user_auth):
    """
    Test:   "Delete" a Candidate by setting is_web_hidden to True, and then retrieve Candidate
    Expect: 404, Not Found error
    :type sample_user:  User
    :type user_auth:    UserAuthentication
    """
    # Get access token
    token = user_auth.get_auth_token(sample_user, True)['access_token']

    # Create Candidate
    create_resp = post_to_candidate_resource(token)

    # Delete (hide) Candidate
    candidate_id = create_resp.json()['candidates'][0]['id']
    resp = request_to_candidate_resource(token, 'delete', candidate_id)
    print response_info(resp)

    # Retrieve Candidate
    get_resp = get_from_candidate_resource(token, candidate_id)
    print response_info(get_resp)
    assert get_resp.status_code == 404


def test_delete_candidate_without_id(sample_user, user_auth):
    """
    Test:   Attempt to delete a Candidate without providing its ID
    Expect: 400
    :type sample_user:  User
    :type user_auth:    UserAuthentication
    """
    # Get access token
    token = user_auth.get_auth_token(sample_user, True)['access_token']

    # Delete Candidate
    resp = request_to_candidate_resource(token, 'delete')
    print response_info(resp)
    assert resp.status_code == 400


def test_delete_candidate_via_email(sample_user, user_auth):
    """
    Test:   "Delete" a Candidate via candidate's email
    Expect: 200
    :type sample_user:  User
    :type user_auth:    UserAuthentication
    """
    # Get access token
    token = user_auth.get_auth_token(sample_user, True)['access_token']

    # Create Candidate
    create_resp = post_to_candidate_resource(token)

    # Retrieve Candidate
    candidate_id = create_resp.json()['candidates'][0]['id']
    can_emails = get_from_candidate_resource(token, candidate_id).json()['candidate']['emails']

    # Delete (hide) Candidate
    resp = request_to_candidate_resource(token, 'delete', candidate_email=can_emails[0]['address'])
    print response_info(resp)


def test_delete_candidate_via_unrecognized_email(sample_user, user_auth):
    """
    Test:   "Delete" a Candidate via an email that does not exist in db
    Expect: 404
    :type sample_user:  User
    :type user_auth:    UserAuthentication
    """
    # Get access token
    token = user_auth.get_auth_token(sample_user, True)['access_token']

    # Delete (hide) Candidate
    resp = request_to_candidate_resource(token, 'delete', candidate_email='email_not_found_45623@simple.com')
    print response_info(resp)
    assert resp.status_code == 404


def test_delete_someone_elses_candidate(sample_user, sample_user_2, user_auth):
    """
    Test:   "Delete" a Candidate via candidate's email
    Expect: 200
    :type sample_user:  User
    :type sample_user_2:  User
    :type user_auth:    UserAuthentication
    """
    # Get access token_1 and token_2
    token_1 = user_auth.get_auth_token(sample_user, True)['access_token']
    token_2 = user_auth.get_auth_token(sample_user_2, True)['access_token']

    # Create Candidate with token_1 (belonging to sample_user)
    candidate_1_id = post_to_candidate_resource(token_1).json()['candidates'][0]['id']

    # Retrieve Candidate
    candidate_dict = get_from_candidate_resource(token_1, candidate_1_id).json()['candidate']

    # Delete (hide) Candidate with token_2 (sample_user_2)
    resp = request_to_candidate_resource(token_2, 'delete', candidate_dict['id'])
    print response_info(resp)
    assert resp.status_code == 403


######################## CandidateAddress ########################
def test_non_logged_in_user_delete_can_address():
    """
    Test:   Delete candidate's address without logging in
    Expect: 401
    :type sample_user:  User
    :type user_auth:    UserAuthentication
    """
    # Delete Candidate's addresses
    resp = request_to_candidate_address_resource(None, 'delete', 5, True)
    print response_info(resp)
    assert resp.status_code == 401


def test_delete_candidate_address_with_bad_input():
    """
    Test:   Attempt to delete candidate address with non integer values for candidate_id & address_id
    Expect: 404
    """
    # Delete Candidate's addresses
    resp = request_to_candidate_address_resource(None, 'delete', candidate_id='x', all_addresses=True)
    print response_info(resp)
    assert resp.status_code == 404

    # Delete Candidate's address
    resp = request_to_candidate_address_resource(None, 'delete', candidate_id=5, address_id='x')
    print response_info(resp)
    assert resp.status_code == 404


def test_delete_address_of_a_candidate_belonging_to_a_diff_user(sample_user, sample_user_2, user_auth):
    """
    Test:   Attempt to delete the address of a Candidate that belongs to a different user
    Expect: 403, deletion must be prevented
    :type sample_user:  User
    :type sampl_user_2: User
    :type user_auth:   UserAuthentication
    """
    # Get access token_1 & token_2 for sample_user & sample_user_2, respectively
    token_1 = user_auth.get_auth_token(sample_user, True)['access_token']
    token_2 = user_auth.get_auth_token(sample_user_2, True)['access_token']

    # Create candidate_1 & candidate_2 with sample_user & sample_user_2
    create_resp_1 = post_to_candidate_resource(token_1)

    # Retrieve candidate_1
    candidate_1_id = create_resp_1.json()['candidates'][0]['id']

    # Delete candidate_1's address with sample_user_2 logged in
    updated_resp = request_to_candidate_address_resource(token_2, 'delete', candidate_1_id, all_addresses=True)
    print response_info(updated_resp)
    assert updated_resp.status_code == 403


<<<<<<< HEAD
def test_delete_address_of_a_different_candidate(sample_user, user_auth):
=======
def test_delete_address_of_a_diff_candidate(sample_user, user_auth):
>>>>>>> f443e58b
    """
    Test:   Attempt to delete the address of a different Candidate
    Expect: 403
    :type sample_user:  User
    :type user_auth:    UserAuthentication
    """
    # Get access token
    token = user_auth.get_auth_token(sample_user, True)['access_token']

    # Create candidate_1 and candidate_2
    candidate_1_id = post_to_candidate_resource(token).json()['candidates'][0]['id']
    candidate_2_id = post_to_candidate_resource(token).json()['candidates'][0]['id']

    # Retrieve candidate_2's addresses
    can_2_addresses = get_from_candidate_resource(token, candidate_2_id).json()['candidate']['addresses']

    # Delete candidate_2's id using candidate_1_id
    updated_resp = request_to_candidate_address_resource(token, 'delete', candidate_1_id,
                                                         address_id=can_2_addresses[0]['id'])
    print response_info(updated_resp)
    assert updated_resp.status_code == 403


def test_delete_candidate_address_with_no_id(sample_user, user_auth):
    """
    Test:   Attempt to delete Candidate's address without providing address_id
    Expect: 404
    :type sample_user:  User
    :type user_auth:    UserAuthentication
    """
    # Get access token
    token = user_auth.get_auth_token(sample_user, True)['access_token']

    # Remove one of Candidate's addresses without an id
    candidate_id = 5 # This is arbitrary since a 404 is expected
    updated_resp = request_to_candidate_address_resource(token, 'delete', candidate_id)
    print response_info(updated_resp)
    assert updated_resp.status_code == 404


def test_delete_candidate_addresses_without_candidate_id(sample_user, user_auth):
    """
    Test:   Attempt to delete Candidate's address without providing candidate_id
    Expect: 404
    :type sample_user:  User
    :type user_auth:    UserAuthentication
    """
    # Get access token
    token = user_auth.get_auth_token(sample_user, True)['access_token']

    # Remove one of Candidate's addresses without an id
    updated_resp = request_to_candidate_address_resource(token, 'delete', all_addresses=True)
    print response_info(updated_resp)
    assert updated_resp.status_code == 404


<<<<<<< HEAD
def test_delete_candidate_address(sample_user, user_auth):
=======
def test_delete_can_address(sample_user, user_auth):
>>>>>>> f443e58b
    """
    Test:   Remove Candidate's address from db
    Expect: 204, Candidate's addresses must be less 1
    :type sample_user:  User
    :type user_auth:    UserAuthentication
    """
    # Get access token
    token = user_auth.get_auth_token(sample_user, True)['access_token']

    # Create Candidate
    create_resp = post_to_candidate_resource(token)

    # Retrieve Candidate
    candidate_id = create_resp.json()['candidates'][0]['id']
    can_addresses = get_from_candidate_resource(token, candidate_id).json()['candidate']['addresses']

    # Number of Candidate's addresses
    can_addresses_count = len(can_addresses)

    # Remove one of Candidate's addresses
    updated_resp = request_to_candidate_address_resource(token, 'delete', candidate_id,
                                                         address_id=can_addresses[0]['id'])
    print response_info(updated_resp)

    # Retrieve Candidate after update
    can_dict_after_update = get_from_candidate_resource(token, candidate_id).json()['candidate']

    assert updated_resp.status_code == 204
    assert len(can_dict_after_update['addresses']) == can_addresses_count - 1


def test_delete_all_of_candidates_addresses(sample_user, user_auth):
    """
    Test:   Remove all of candidate's addresses from db
    Expect: 204, Candidate should not have any addresses left
    :type sample_user:  User
    :type user_auth:    UserAuthentication
    """
    # Get access token
    token = user_auth.get_auth_token(sample_user, True)['access_token']

    # Create Candidate
    create_resp = post_to_candidate_resource(token)

    # Remove all of Candidate's addresses
    candidate_id = create_resp.json()['candidates'][0]['id']
    updated_resp = request_to_candidate_address_resource(token, 'delete', candidate_id, True)
    print response_info(updated_resp)

    # Retrieve Candidate after update
    can_dict_after_update = get_from_candidate_resource(token, candidate_id).json()['candidate']

    assert updated_resp.status_code == 204
    assert len(can_dict_after_update['addresses']) == 0


######################## CandidateAreaOfInterest ########################
def test_non_logged_in_user_delete_can_aoi():
    """
    Test:   Delete candidate's aoi without logging in
    Expect: 401
    :type sample_user:  User
    :type user_auth:    UserAuthentication
    """
    # Delete Candidate's areas of interest
    resp = request_to_candidate_aoi_resource(None, 'delete', 5, True)
    print response_info(resp)
    assert resp.status_code == 401


def test_delete_candidate_aoi_with_bad_input():
    """
    Test:   Attempt to delete candidate aoi with non integer values for candidate_id & aoi_id
    Expect: 404
    """
    # Delete Candidate's areas of interest
    resp = request_to_candidate_aoi_resource(None, 'delete', candidate_id='x', all_aois=True)
    print response_info(resp)
    assert resp.status_code == 404

    # Delete Candidate's area of interest
    resp = request_to_candidate_aoi_resource(None, 'delete', candidate_id=5, aoi_id='x')
    print response_info(resp)
    assert resp.status_code == 404


def test_delete_can_aoi_of_a_candidate_belonging_to_a_diff_user(sample_user, sample_user_2, user_auth):
    """
    Test:   Attempt to delete the candidate aois of a Candidate that belongs to a different user
    Expect: 403, deletion must be prevented
    :type sample_user:  User
    :type sampl_user_2: User
    :type user_auth:   UserAuthentication
    """
    # Get access token_1 & token_2 for sample_user & sample_user_2, respectively
    token_1 = user_auth.get_auth_token(sample_user, True)['access_token']
    token_2 = user_auth.get_auth_token(sample_user_2, True)['access_token']

    # Create candidate_1 & candidate_2 with sample_user & sample_user_2
    create_resp_1 = post_to_candidate_resource(token_1)

    # Retrieve candidate_1
    candidate_1_id = create_resp_1.json()['candidates'][0]['id']

    # Delete candidate_1's areas of interest with sample_user_2 logged in
    updated_resp = request_to_candidate_aoi_resource(token_2, 'delete', candidate_1_id, all_aois=True)
    print response_info(updated_resp)
    assert updated_resp.status_code == 403


def test_delete_candidate_aoi_with_no_id(sample_user, user_auth):
    """
    Test:   Attempt to delete Candidate's aoi without providing area_of_interest_id
    Expect: 404
    :type sample_user:  User
    :type user_auth:    UserAuthentication
    """
    # Get access token
    token = user_auth.get_auth_token(sample_user, True)['access_token']

    # Remove one of Candidate's areas of interest without an id
    candidate_id = 5 # This is arbitrary since a 404 is expected
    updated_resp = request_to_candidate_aoi_resource(token, 'delete', candidate_id)
    print response_info(updated_resp)
    assert updated_resp.status_code == 404


def test_delete_candidate_aois_without_candidate_id(sample_user, user_auth):
    """
    Test:   Attempt to delete Candidate's areas of interest without providing candidate_id
    Expect: 404
    :type sample_user:  User
    :type user_auth:    UserAuthentication
    """
    # Get access token
    token = user_auth.get_auth_token(sample_user, True)['access_token']

    # Remove one of Candidate's areas of interest without an id
    updated_resp = request_to_candidate_aoi_resource(token, 'delete', all_aois=True)
    print response_info(updated_resp)
    assert updated_resp.status_code == 404


def test_delete_all_of_candidates_areas_of_interest(sample_user, user_auth):
    """
    Test:   Remove all of candidate's aois from db
    Expect: 204, Candidate should not have any aois left
    :type sample_user:  User
    :type user_auth:    UserAuthentication
    """
    # Get access token
    token = user_auth.get_auth_token(sample_user, True)['access_token']

    # Create Candidate
    create_resp = post_to_candidate_resource(token, domain_id=sample_user.domain_id)

    # Retrieve Candidate's aois
    candidate_id = create_resp.json()['candidates'][0]['id']
    can_aois = get_from_candidate_resource(token, candidate_id).json()['candidate']['areas_of_interest']

    # Remove all of Candidate's areas of interest
    updated_resp = request_to_candidate_aoi_resource(token, 'delete', candidate_id, True)
    print response_info(updated_resp)

    # Retrieve Candidate after update
    can_dict_after_update = get_from_candidate_resource(token, candidate_id).json()['candidate']

    assert updated_resp.status_code == 204
    assert len(can_dict_after_update['areas_of_interest']) == 0
    assert db.session.query(AreaOfInterest).get(can_aois[0]['id']) # AreaOfInterest should still be in db
    assert db.session.query(AreaOfInterest).get(can_aois[1]['id']) # AreaOfInterest should still be in db


def test_delete_can_area_of_interest(sample_user, user_auth):
    """
    Test:   Remove Candidate's area of interest from db
    Expect: 204, Candidate's aois must be less 1 AND no AreaOfInterest should be deleted
    :type sample_user:  User
    :type user_auth:    UserAuthentication
    """
    # Get access token
    token = user_auth.get_auth_token(sample_user, True)['access_token']

    # Create Candidate
    create_resp = post_to_candidate_resource(token, domain_id=sample_user.domain_id)

    # Retrieve Candidate areas of interest
    candidate_id = create_resp.json()['candidates'][0]['id']
    can_aois = get_from_candidate_resource(token, candidate_id).json()['candidate']['areas_of_interest']

    # Current number of Candidate's areas of interest
    candidate_aois_count = len(can_aois)

    # Remove one of Candidate's area of interest
    updated_resp = request_to_candidate_aoi_resource(token, 'delete', candidate_id, aoi_id=can_aois[0]['id'])
    print response_info(updated_resp)

    # Retrieve Candidate after update
    can_dict_after_update = get_from_candidate_resource(token, candidate_id).json()['candidate']

    assert updated_resp.status_code == 204
    assert len(can_dict_after_update['areas_of_interest']) == candidate_aois_count - 1
    assert db.session.query(AreaOfInterest).get(can_aois[0]['id']) # AreaOfInterest should still be in db
    assert db.session.query(AreaOfInterest).get(can_aois[1]['id']) # AreaOfInterest should still be in db


######################## CandidateCustomFields ########################
def test_non_logged_in_user_delete_can_custom_field():
    """
    Test:   Delete candidate's custom fields without logging in
    Expect: 401
    :type sample_user:  User
    :type user_auth:    UserAuthentication
    """
    # Delete Candidate's custom fields
    resp = request_to_candidate_custom_field_resource(None, 'delete', 5, True)
    print response_info(resp)
    assert resp.status_code == 401


def test_delete_candidate_custom_field_with_bad_input():
    """
    Test:   Attempt to delete candidate custom_field with non integer values for candidate_id & custom_field_id
    Expect: 404
    """
    # Delete Candidate's custom fields
    resp = request_to_candidate_custom_field_resource(None, 'delete', 'x', True)
    print response_info(resp)
    assert resp.status_code == 404

    # Delete Candidate's custom field
    resp = request_to_candidate_custom_field_resource(None, 'delete', 5, custom_field_id='x')
    print response_info(resp)
    assert resp.status_code == 404


def test_delete_custom_fields_of_a_candidate_belonging_to_a_diff_user(sample_user, sample_user_2, user_auth):
    """
    Test:   Attempt to delete custom fields of a Candidate that belongs to a different user
    Expect: 403, deletion must be prevented
    :type sample_user:  User
    :type sampl_user_2: User
    :type user_auth:   UserAuthentication
    """
    # Get access token_1 & token_2 for sample_user & sample_user_2, respectively
    token_1 = user_auth.get_auth_token(sample_user, True)['access_token']
    token_2 = user_auth.get_auth_token(sample_user_2, True)['access_token']

    # Create candidate_1 & candidate_2 with sample_user & sample_user_2
    create_resp_1 = post_to_candidate_resource(token_1)

    # Retrieve candidate_1
    candidate_1_id = create_resp_1.json()['candidates'][0]['id']

    # Delete candidate_1's custom fields with sample_user_2 logged in
    updated_resp = request_to_candidate_custom_field_resource(token_2, 'delete', candidate_1_id,
                                                              all_custom_fields=True)
    print response_info(updated_resp)
    assert updated_resp.status_code == 403


def test_delete_candidate_custom_fields_with_no_id(sample_user, user_auth):
    """
    Test:   Attempt to delete Candidate's custom fields without providing custom_field_id
    Expect: 404
    :type sample_user:  User
    :type user_auth:    UserAuthentication
    """
    # Get access token
    token = user_auth.get_auth_token(sample_user, True)['access_token']

    # Remove one of Candidate's custom fields without a custom_field_id
    candidate_id = 5 # This is arbitrary since a 404 is expected
    updated_resp = request_to_candidate_custom_field_resource(token, 'delete', candidate_id)
    print response_info(updated_resp)
    assert updated_resp.status_code == 404


def test_delete_candidate_custom_fields_without_candidate_id(sample_user, user_auth):
    """
    Test:   Attempt to delete Candidate's custom fields without providing candidate_id
    Expect: 404
    :type sample_user:  User
    :type user_auth:    UserAuthentication
    """
    # Get access token
    token = user_auth.get_auth_token(sample_user, True)['access_token']

    # Remove one of Candidate's custom fields without candidate_id
    updated_resp = request_to_candidate_custom_field_resource(token, 'delete', all_custom_fields=True)
    print response_info(updated_resp)
    assert updated_resp.status_code == 404


def test_delete_candidates_custom_fields(sample_user, user_auth):
    """
    Test:   Remove all of candidate's custom fields from db
    Expect: 204, Candidate should not have any custom fields left AND no CustomField should be deleted
    :type sample_user:  User
    :type user_auth:    UserAuthentication
    """
    # Get access token
    token = user_auth.get_auth_token(sample_user, True)['access_token']

    # Create Candidate
    create_resp = post_to_candidate_resource(token, domain_id=sample_user.domain_id)

    # Retrieve Candidate's custom fields
    candidate_id = create_resp.json()['candidates'][0]['id']
    can_custom_fields = get_from_candidate_resource(token, candidate_id).json()['candidate']['custom_fields']

    # Remove all of Candidate's custom fields
    updated_resp = request_to_candidate_custom_field_resource(token, 'delete', candidate_id, True)
    print response_info(updated_resp)

    # Retrieve Candidate after update
    can_dict_after_update = get_from_candidate_resource(token, candidate_id).json()['candidate']

    assert updated_resp.status_code == 204
    assert len(can_dict_after_update['custom_fields']) == 0
    assert db.session.query(CustomField).get(can_custom_fields[0]['id']) # CustomField should still be in db
    assert db.session.query(CustomField).get(can_custom_fields[1]['id']) # CustomField should still be in db


def test_delete_can_custom_field(sample_user, user_auth):
    """
    Test:   Remove Candidate's custom field from db
    Expect: 204, Candidate's custom fields must be less 1 AND no CustomField should be deleted
    :type sample_user:  User
    :type user_auth:    UserAuthentication
    """
    # Get access token
    token = user_auth.get_auth_token(sample_user, True)['access_token']

    # Create Candidate
    create_resp = post_to_candidate_resource(token, domain_id=sample_user.domain_id)

    # Retrieve Candidate custom fields
    candidate_id = create_resp.json()['candidates'][0]['id']
    can_custom_fields = get_from_candidate_resource(token, candidate_id).json()['candidate']['custom_fields']

    # Current number of Candidate's custom fields
    can_custom_fields_count = len(can_custom_fields)

    # Remove one of Candidate's custom field
    updated_resp = request_to_candidate_custom_field_resource(token, 'delete', candidate_id,
                                                              custom_field_id=can_custom_fields[0]['id'])
    print response_info(updated_resp)

    # Retrieve Candidate after update
    can_dict_after_update = get_from_candidate_resource(token, candidate_id).json()['candidate']

    assert updated_resp.status_code == 204
    assert len(can_dict_after_update['custom_fields']) == can_custom_fields_count - 1
    assert db.session.query(CustomField).get(can_custom_fields[0]['id']) # CustomField should still be in db
    assert db.session.query(CustomField).get(can_custom_fields[1]['id']) # CustomField should still be in db


######################## CandidateEducation ########################
def test_non_logged_in_user_delete_can_education():
    """
    Test:   Delete candidate's education without logging in
    Expect: 401
    :type sample_user:  User
    :type user_auth:    UserAuthentication
    """
    # Delete Candidate's educations
    resp = request_to_candidate_education_resource(None, 'delete', 5, True)
    print response_info(resp)
    assert resp.status_code == 401


def test_delete_candidate_education_with_bad_input():
    """
    Test:   Attempt to delete candidate education with non integer values for candidate_id & education_id
    Expect: 404
    """
    # Delete Candidate's educations
    resp = request_to_candidate_education_resource(None, 'delete', candidate_id='x', all_educations=True)
    print response_info(resp)
    assert resp.status_code == 404

    # Delete Candidate's education
    resp = request_to_candidate_education_resource(None, 'delete', candidate_id=5, education_id='x')
    print response_info(resp)
    assert resp.status_code == 404


def test_delete_education_of_a_candidate_belonging_to_a_diff_user(sample_user, sample_user_2, user_auth):
    """
    Test:   Attempt to delete the education of a Candidate that belongs to a different user
    Expect: 403, deletion must be prevented
    :type sample_user:  User
    :type sampl_user_2: User
    :type user_auth:   UserAuthentication
    """
    # Get access token_1 & token_2 for sample_user & sample_user_2, respectively
    token_1 = user_auth.get_auth_token(sample_user, True)['access_token']
    token_2 = user_auth.get_auth_token(sample_user_2, True)['access_token']

    # Create candidate_1 & candidate_2 with sample_user & sample_user_2
    create_resp_1 = post_to_candidate_resource(token_1)

    # Retrieve candidate_1
    candidate_1_id = create_resp_1.json()['candidates'][0]['id']

    # Delete candidate_1's education with sample_user_2 logged in
    updated_resp = request_to_candidate_education_resource(token_2, 'delete', candidate_1_id, all_educations=True)
    print response_info(updated_resp)
    assert updated_resp.status_code == 403


def test_delete_education_of_a_different_candidate(sample_user, user_auth):
    """
    Test:   Attempt to delete the education of a different Candidate
    Expect: 403
    :type sample_user:  User
    :type user_auth:    UserAuthentication
    """
    # Get access token
    token = user_auth.get_auth_token(sample_user, True)['access_token']

    # Create candidate_1 and candidate_2
    candidate_1_id = post_to_candidate_resource(token).json()['candidates'][0]['id']
    candidate_2_id = post_to_candidate_resource(token).json()['candidates'][0]['id']

    # Retrieve candidate_2's educations
    can_2_educations = get_from_candidate_resource(token, candidate_2_id).json()['candidate']['educations']

    # Delete candidate_2's id using candidate_1_id
    updated_resp = request_to_candidate_education_resource(token, 'delete', candidate_1_id,
                                                           education_id=can_2_educations[0]['id'])
    print response_info(updated_resp)
    assert updated_resp.status_code == 403


def test_delete_candidate_education_with_no_id(sample_user, user_auth):
    """
    Test:   Attempt to delete Candidate's education without providing education_id
    Expect: 404
    :type sample_user:  User
    :type user_auth:    UserAuthentication
    """
    # Get access token
    token = user_auth.get_auth_token(sample_user, True)['access_token']

    # Remove one of Candidate's educations without an id
    candidate_id = 5 # This is arbitrary since a 404 is expected
    updated_resp = request_to_candidate_education_resource(token, 'delete', candidate_id)
    print response_info(updated_resp)
    assert updated_resp.status_code == 404


def test_delete_candidate_educations_without_candidate_id(sample_user, user_auth):
    """
    Test:   Attempt to delete Candidate's educations without providing candidate_id
    Expect: 404
    :type sample_user:  User
    :type user_auth:    UserAuthentication
    """
    # Get access token
    token = user_auth.get_auth_token(sample_user, True)['access_token']

    # Remove one of Candidate's educations without an id
    updated_resp = request_to_candidate_education_resource(token, 'delete', all_educations=True)
    print response_info(updated_resp)
    assert updated_resp.status_code == 404


def test_delete_candidate_educations(sample_user, user_auth):
    """
    Test:   Remove all of candidate's educations from db
    Expect: 204, Candidate should not have any educations left
    :type sample_user:  User
    :type user_auth:    UserAuthentication
    """
    # Get access token
    token = user_auth.get_auth_token(sample_user, True)['access_token']

    # Create Candidate
    create_resp = post_to_candidate_resource(token)

    # Remove all of Candidate's educations
    candidate_id = create_resp.json()['candidates'][0]['id']
    updated_resp = request_to_candidate_education_resource(token, 'delete', candidate_id, True)
    print response_info(updated_resp)

    # Retrieve Candidate after update
    can_dict_after_update = get_from_candidate_resource(token, candidate_id).json()['candidate']

    assert updated_resp.status_code == 204
    assert len(can_dict_after_update['educations']) == 0


def test_delete_candidates_education(sample_user, user_auth):
    """
    Test:   Remove Candidate's education from db
    Expect: 204, Candidate's education must be less 1
    :type sample_user:  User
    :type user_auth:    UserAuthentication
    """
    # Get access token
    token = user_auth.get_auth_token(sample_user, True)['access_token']

    # Create Candidate
    create_resp = post_to_candidate_resource(token, domain_id=sample_user.domain_id)

    # Retrieve Candidate
    candidate_id = create_resp.json()['candidates'][0]['id']
    candidate_dict = get_from_candidate_resource(token, candidate_id).json()['candidate']
    candidate_educations = candidate_dict['educations']

    # Current number of Candidate's educations
    candidate_educations_count = len(candidate_educations)

    # Remove one of Candidate's education
    updated_resp = request_to_candidate_education_resource(token, 'delete', candidate_id,
                                                           education_id=candidate_educations[0]['id'])
    print response_info(updated_resp)

    # Retrieve Candidate after update
    can_dict_after_update = get_from_candidate_resource(token, candidate_id).json()['candidate']

    assert updated_resp.status_code == 204
    assert len(can_dict_after_update['educations']) == candidate_educations_count - 1


######################## CandidateEducationDegree ########################
def test_non_logged_in_user_delete_can_edu_degree():
    """
    Test:   Delete Candidate's education degree without logging in
    Expect: 401
    :type sample_user:  User
    :type user_auth:    UserAuthentication
    """
    # Delete Candidate's education degrees
    resp = request_to_candidate_education_degree_resource(None, 'delete', 5, 5, True)
    print response_info(resp)
    assert resp.status_code == 401


def test_delete_candidate_education_degrees_with_bad_input():
    """
    Test:   Attempt to delete Candidate's education-degree with non integer values
            for candidate_id & degree_id
    Expect: 404
    """
    # Delete Candidate's education degrees
    resp = request_to_candidate_education_degree_resource(None, 'delete', candidate_id='x',
                                                          education_id=5, all_degrees=True)
    print response_info(resp)
    assert resp.status_code == 404

    # Delete Candidate's education degree
    resp = request_to_candidate_education_degree_resource(None, 'delete', candidate_id=5,
                                                          education_id=5, degree_id='x')
    print response_info(resp)
    assert resp.status_code == 404


def test_delete_edu_degree_of_a_candidate_belonging_to_a_diff_user(sample_user, sample_user_2, user_auth):
    """
    Test:   Attempt to delete the education-degrees of a Candidate that belongs to a different user
    Expect: 403, deletion must be prevented
    :type sample_user:  User
    :type sampl_user_2: User
    :type user_auth:   UserAuthentication
    """
    # Get access token_1 & token_2 for sample_user & sample_user_2, respectively
    token_1 = user_auth.get_auth_token(sample_user, True)['access_token']
    token_2 = user_auth.get_auth_token(sample_user_2, True)['access_token']

    # Create candidate_1 & candidate_2 with sample_user & sample_user_2
    create_resp_1 = post_to_candidate_resource(token_1)

    # Retrieve candidate_1
    candidate_1_id = create_resp_1.json()['candidates'][0]['id']
    can_1_edu_id = get_from_candidate_resource(token_1, candidate_1_id).json()['candidate']['educations'][0]['id']

    # Delete candidate_1's education degree with sample_user_2 logged in
    updated_resp = request_to_candidate_education_degree_resource(token_2, 'delete', candidate_1_id,
                                                                  education_id=can_1_edu_id, all_degrees=True)
    print response_info(updated_resp)
    assert updated_resp.status_code == 403


def test_delete_education_degree_of_a_different_candidate(sample_user, user_auth):
    """
    Test:   Attempt to delete the education-degrees of a different Candidate
    Expect: 403
    :type sample_user:  User
    :type user_auth:    UserAuthentication
    """
    # Get access token
    token = user_auth.get_auth_token(sample_user, True)['access_token']

    # Create candidate_1 and candidate_2
    candidate_1_id = post_to_candidate_resource(token).json()['candidates'][0]['id']
    candidate_2_id = post_to_candidate_resource(token).json()['candidates'][0]['id']

    # Retrieve candidate_2's education degrees
    can_2_educations = get_from_candidate_resource(token, candidate_2_id).json()['candidate']['educations']

    # Delete candidate_2's id using candidate_1_id
    updated_resp = request_to_candidate_education_degree_resource(token, 'delete', candidate_1_id,
                                                                  can_2_educations[0]['id'], all_degrees=True)
    print response_info(updated_resp)
    assert updated_resp.status_code == 403


def test_delete_candidate_edu_degree_with_no_id(sample_user, user_auth):
    """
    Test:   Attempt to delete Candidate's education-degree without providing degree_id
    Expect: 404
    :type sample_user:  User
    :type user_auth:    UserAuthentication
    """
    # Get access token
    token = user_auth.get_auth_token(sample_user, True)['access_token']

    # Remove one of Candidate's education-degrees without an id
    candidate_id, education_id = 5, 6 # These are arbitrary since a 404 is expected
    updated_resp = request_to_candidate_education_degree_resource(token, 'delete', candidate_id, education_id)
    print response_info(updated_resp)
    assert updated_resp.status_code == 404


def test_delete_can_edu_degree_without_candidate_id(sample_user, user_auth):
    """
    Test:   Attempt to delete Candidate's education-degrees without providing candidate_id
    Expect: 404
    :type sample_user:  User
    :type user_auth:    UserAuthentication
    """
    # Get access token
    token = user_auth.get_auth_token(sample_user, True)['access_token']

    # Remove one of Candidate's education degrees without an id
    updated_resp = request_to_candidate_education_degree_resource(token, 'delete', all_degrees=True)
    print response_info(updated_resp)
    assert updated_resp.status_code == 404


def test_delete_candidate_education_degrees(sample_user, user_auth):
    """
    Test:   Remove all of candidate's degrees from db
    Expect: 204; Candidate should not have any degrees left; Candidate's Education should not be removed
    :type sample_user:  User
    :type user_auth:    UserAuthentication
    """
    # Get access token
    token = user_auth.get_auth_token(sample_user, True)['access_token']

    # Create Candidate
    create_resp = post_to_candidate_resource(token)

    # Retrieve Candidate
    candidate_id = create_resp.json()['candidates'][0]['id']
    can_educations = get_from_candidate_resource(token, candidate_id).json()['candidate']['educations']

    # Current number of candidate educations
    count_of_edu_degrees_before_deleting = len(can_educations[0])

    # Remove all of Candidate's degrees
    updated_resp = request_to_candidate_education_degree_resource(token, 'delete', candidate_id,
                                                                  can_educations[0]['id'], True)
    print response_info(updated_resp)

    # Retrieve Candidate after update
    can_dict_after_update = get_from_candidate_resource(token, candidate_id).json()['candidate']

    assert updated_resp.status_code == 204
    assert len(can_dict_after_update['educations'][0]['degrees']) == 0
    assert len(can_dict_after_update['educations'][0]) == count_of_edu_degrees_before_deleting


def test_delete_candidates_education_degree(sample_user, user_auth):
    """
    Test:   Remove Candidate's education from db
    Expect: 204, Candidate's education must be less 1
    :type sample_user:  User
    :type user_auth:    UserAuthentication
    """
    # Get access token
    token = user_auth.get_auth_token(sample_user, True)['access_token']

    # Create Candidate
    create_resp = post_to_candidate_resource(token, domain_id=sample_user.domain_id)

    # Retrieve Candidate
    candidate_id = create_resp.json()['candidates'][0]['id']
    candidate_dict = get_from_candidate_resource(token, candidate_id).json()['candidate']
    candidate_educations = candidate_dict['educations']

    # Current number of Candidate's educations
    candidate_educations_count = len(candidate_educations)

    # Remove one of Candidate's education
    updated_resp = request_to_candidate_education_resource(token, 'delete', candidate_id,
                                                           education_id=candidate_educations[0]['id'])
    print response_info(updated_resp)

    # Retrieve Candidate after update
    can_dict_after_update = get_from_candidate_resource(token, candidate_id).json()['candidate']

    assert updated_resp.status_code == 204
    assert len(can_dict_after_update['educations']) == candidate_educations_count - 1


######################## CandidateEducationDegreeBullet ########################
def test_non_logged_in_user_delete_can_edu_degree_bullets():
    """
    Test:   Delete candidate's degree-bullets without logging in
    Expect: 401
    :type sample_user:  User
    :type user_auth:    UserAuthentication
    """
    # Delete Candidate's degree-bullets
    resp = request_to_candidate_education_degree_bullet_resource(None, 'delete', 5, 5, 5, all_bullets=True)
    print response_info(resp)
    assert resp.status_code == 401


def test_delete_candidate_edu_degree_bullets_with_bad_input():
    """
    Test:   Attempt to delete candidate degree-bullets with non integer values for candidate_id & education_id
    Expect: 404
    """
    # Delete Candidate's degree-bullets
    resp = request_to_candidate_education_degree_bullet_resource(None, 'delete',
                                                                 candidate_id='x', all_bullets=True)
    print response_info(resp)
    assert resp.status_code == 404

    # Delete Candidate's degree-bullets
    resp = request_to_candidate_education_degree_bullet_resource(None, 'delete',
                                                                 candidate_id=5, bullet_id='x')
    print response_info(resp)
    assert resp.status_code == 404


def test_delete_degree_bullets_of_a_candidate_belonging_to_a_diff_user(sample_user, sample_user_2, user_auth):
    """
    Test:   Attempt to delete degree-bullets of a Candidate that belongs to a different user
    Expect: 403, deletion must be prevented
    :type sample_user:  User
    :type sampl_user_2: User
    :type user_auth:   UserAuthentication
    """
    # Get access token_1 & token_2 for sample_user & sample_user_2, respectively
    token_1 = user_auth.get_auth_token(sample_user, True)['access_token']
    token_2 = user_auth.get_auth_token(sample_user_2, True)['access_token']

    # Create candidate_1 & candidate_2 with sample_user & sample_user_2
    create_resp_1 = post_to_candidate_resource(token_1)

    # Retrieve candidate_1
    candidate_1_id = create_resp_1.json()['candidates'][0]['id']
    can_1_educations = get_from_candidate_resource(token_1, candidate_1_id).json()['candidate']['educations']

    # Delete candidate_1's degree-bullets with sample_user_2 logged in
    updated_resp = request_to_candidate_education_degree_bullet_resource(token_2, 'delete', candidate_1_id,
                                                                         can_1_educations[0]['id'],
                                                                         can_1_educations[0]['degrees'][0]['id'],
                                                                         all_bullets=True)
    print response_info(updated_resp)
    assert updated_resp.status_code == 403


def test_delete_can_edu_degree_bullets_of_a_different_candidate(sample_user, user_auth):
    """
    Test:   Attempt to delete degree-bullets of a different Candidate
    Expect: 403
    :type sample_user:  User
    :type user_auth:    UserAuthentication
    """
    # Get access token
    token = user_auth.get_auth_token(sample_user, True)['access_token']

    # Create candidate_1 and candidate_2
    candidate_1_id = post_to_candidate_resource(token).json()['candidates'][0]['id']
    candidate_2_id = post_to_candidate_resource(token).json()['candidates'][0]['id']

    # Retrieve candidate_2's degree-bullets
    can_2_edu = get_from_candidate_resource(token, candidate_2_id).json()['candidate']['educations'][0]
    can_2_edu_degree = can_2_edu['degrees'][0]
    can_2_edu_degree_bullet = can_2_edu['degrees'][0]['bullets'][0]

    # Delete candidate_2's id using candidate_1_id
    updated_resp = request_to_candidate_education_degree_bullet_resource(token, 'delete', candidate_1_id,
                                                                         can_2_edu['id'],
                                                                         can_2_edu_degree['id'],
                                                                         bullet_id=can_2_edu_degree_bullet['id'])
    print response_info(updated_resp)
    assert updated_resp.status_code == 404


def test_delete_candidate_edu_degree_bullet_with_no_id(sample_user, user_auth):
    """
    Test:   Attempt to delete Candidate's degree-bullet without providing bullet_id
    Expect: 404
    :type sample_user:  User
    :type user_auth:    UserAuthentication
    """
    # Get access token
    token = user_auth.get_auth_token(sample_user, True)['access_token']

    # Remove one of Candidate's degree-bullets without an id
    candidate_id, education_id, degree_id = 5, 5, 5 # This is arbitrary since a 404 is expected
    updated_resp = request_to_candidate_education_degree_bullet_resource(token, 'delete', candidate_id,
                                                                         education_id, degree_id)
    print response_info(updated_resp)
    assert updated_resp.status_code == 404


def test_delete_candidate_degree_bullets_without_candidate_id(sample_user, user_auth):
    """
    Test:   Attempt to delete Candidate's degree-bullets without providing candidate_id
    Expect: 404
    :type sample_user:  User
    :type user_auth:    UserAuthentication
    """
    # Get access token
    token = user_auth.get_auth_token(sample_user, True)['access_token']

    # Remove one of Candidate's degree-bullets without providing candidate_id
    updated_resp = request_to_candidate_education_degree_bullet_resource(token, 'delete', all_bullets=True)
    print response_info(updated_resp)
    assert updated_resp.status_code == 404


def test_delete_candidate_education_degree_bullets(sample_user, user_auth):
    """
    Test:   Remove all of candidate's degree_bullets from db
    Expect: 204; Candidate should not have any degrees left; Candidate's
    Education and degrees should not be removed
    :type sample_user:  User
    :type user_auth:    UserAuthentication
    """
    # Get access token
    token = user_auth.get_auth_token(sample_user, True)['access_token']

    # Create Candidate
    create_resp = post_to_candidate_resource(token)

    # Retrieve Candidate
    candidate_id = create_resp.json()['candidates'][0]['id']
    can_educations = get_from_candidate_resource(token, candidate_id).json()['candidate']['educations']

    # Current number of candidate educations & degrees
    count_of_educations_before_deleting = len(can_educations[0])
    count_of_edu_degrees_before_deleting = len(can_educations[0]['degrees'])

    # Remove all of Candidate's degree_bullets
    updated_resp = request_to_candidate_education_degree_bullet_resource(
        token, 'delete', candidate_id, can_educations[0]['id'], can_educations[0]['degrees'][0]['id'],
        True
    )
    print response_info(updated_resp)

    # Retrieve Candidate after update
    can_dict_after_update = get_from_candidate_resource(token, candidate_id).json()['candidate']

    assert updated_resp.status_code == 204
    assert len(can_dict_after_update['educations'][0]['degrees'][0]['bullets']) == 0
    assert len(can_dict_after_update['educations'][0]) == count_of_educations_before_deleting
    assert len(can_dict_after_update['educations'][0]['degrees']) == count_of_edu_degrees_before_deleting


def test_delete_candidates_education_degree_bullet(sample_user, user_auth):
    """
    Test:   Remove Candidate's degree_bullet from db
    Expect: 204, Candidate's degree_bullet must be less 1. Candidate's education and degrees
            should not be removed
    :type sample_user:  User
    :type user_auth:    UserAuthentication
    """
    # Get access token
    token = user_auth.get_auth_token(sample_user, True)['access_token']

    # Create Candidate
    create_resp = post_to_candidate_resource(token)

    # Retrieve Candidate
    candidate_id = create_resp.json()['candidates'][0]['id']
    candidate_dict = get_from_candidate_resource(token, candidate_id).json()['candidate']
    candidate_educations = candidate_dict['educations']

    # Current number of Candidate's educations, degrees, and bullets
    educations_count_before_delete = len(candidate_educations)
    degrees_count_before_delete = len(candidate_educations[0]['degrees'])
    degree_bullets_count_before_delete = len(candidate_educations[0]['degrees'][0]['bullets'])

    # Remove one of Candidate's education
    updated_resp = request_to_candidate_education_degree_bullet_resource(
        access_token=token, request='delete', candidate_id=candidate_id,
        education_id=candidate_educations[0]['id'],
        degree_id=candidate_educations[0]['degrees'][0]['id'],
        bullet_id=candidate_educations[0]['degrees'][0]['bullets'][0]['id']
    )
    print response_info(updated_resp)

    # Retrieve Candidate after update
    can_dict_after_update = get_from_candidate_resource(token, candidate_id).json()['candidate']

    assert updated_resp.status_code == 204
    assert len(can_dict_after_update['educations']) == educations_count_before_delete
    assert len(can_dict_after_update['educations'][0]['degrees']) == degrees_count_before_delete
    assert len(can_dict_after_update['educations'][0]['degrees'][0]['bullets']) == degree_bullets_count_before_delete - 1


<<<<<<< HEAD
######################## CandidateExperience ########################
def test_non_logged_in_user_delete_can_experience():
    """
    Test:   Delete candidate's experiences without logging in
    Expect: 401
    :type sample_user:  User
    :type user_auth:    UserAuthentication
    """
    # Delete Candidate's experiences
    resp = request_to_candidate_experience_resource(None, 'delete', 5, True)
    print response_info(resp)
    assert resp.status_code == 401


def test_delete_candidate_experience_with_bad_input():
    """
    Test:   Attempt to delete candidate experience with non integer values for candidate_id & experience_id
    Expect: 404
    """
    # Delete Candidate's experiences
    resp = request_to_candidate_experience_resource(None, 'delete', candidate_id='x', all_experiences=True)
    print response_info(resp)
    assert resp.status_code == 404

    # Delete Candidate's experience
    resp = request_to_candidate_experience_resource(None, 'delete', candidate_id=5, experience_id='x')
    print response_info(resp)
    assert resp.status_code == 404


def test_delete_experience_of_a_candidate_belonging_to_a_diff_user(sample_user, sample_user_2, user_auth):
    """
    Test:   Attempt to delete the experience of a Candidate that belongs to a different user
    Expect: 403, deletion must be prevented
    :type sample_user:  User
    :type sampl_user_2: User
    :type user_auth:   UserAuthentication
    """
    # Get access token_1 & token_2 for sample_user & sample_user_2, respectively
    token_1 = user_auth.get_auth_token(sample_user, True)['access_token']
    token_2 = user_auth.get_auth_token(sample_user_2, True)['access_token']

    # Create candidate_1 & candidate_2 with sample_user & sample_user_2
    create_resp_1 = post_to_candidate_resource(token_1)

    # Retrieve candidate_1
    candidate_1_id = create_resp_1.json()['candidates'][0]['id']

    # Delete candidate_1's experience with sample_user_2 logged in
    updated_resp = request_to_candidate_experience_resource(token_2, 'delete',
                                                            candidate_1_id, all_experiences=True)
    print response_info(updated_resp)
    assert updated_resp.status_code == 403


def test_delete_experience_of_a_different_candidate(sample_user, user_auth):
    """
    Test:   Attempt to delete the experience of a different Candidate
    Expect: 403
    :type sample_user:  User
    :type user_auth:    UserAuthentication
    """
    # Get access token
    token = user_auth.get_auth_token(sample_user, True)['access_token']

    # Create candidate_1 and candidate_2
    candidate_1_id = post_to_candidate_resource(token).json()['candidates'][0]['id']
    candidate_2_id = post_to_candidate_resource(token).json()['candidates'][0]['id']

    # Retrieve candidate_2's experiences
    can_2_experiences = get_from_candidate_resource(token, candidate_2_id).json()['candidate']['work_experiences']

    # Delete candidate_2's id using candidate_1_id
    updated_resp = request_to_candidate_experience_resource(token, 'delete', candidate_1_id,
                                                         experience_id=can_2_experiences[0]['id'])
    print response_info(updated_resp)
    assert updated_resp.status_code == 403


def test_delete_candidate_experience_with_no_id(sample_user, user_auth):
    """
    Test:   Attempt to delete Candidate's experience without providing experience_id
    Expect: 404
    :type sample_user:  User
    :type user_auth:    UserAuthentication
    """
    # Get access token
    token = user_auth.get_auth_token(sample_user, True)['access_token']

    # Remove one of Candidate's experiences without experience_id
    candidate_id = 5 # This is arbitrary since a 404 is expected
    updated_resp = request_to_candidate_experience_resource(token, 'delete', candidate_id)
    print response_info(updated_resp)
    assert updated_resp.status_code == 404


def test_delete_candidate_experiences_without_candidate_id(sample_user, user_auth):
    """
    Test:   Attempt to delete Candidate's experiences without providing candidate_id
    Expect: 404
    :type sample_user:  User
    :type user_auth:    UserAuthentication
    """
    # Get access token
    token = user_auth.get_auth_token(sample_user, True)['access_token']

    # Remove one of Candidate's experiences without candidate_id
    updated_resp = request_to_candidate_experience_resource(token, 'delete', all_experiences=True)
    print response_info(updated_resp)
    assert updated_resp.status_code == 404


def test_delete_candidate_experiences(sample_user, user_auth):
    """
    Test:   Remove all of candidate's experiences from db
    Expect: 204; Candidate should not have any experience left
    :type sample_user:  User
    :type user_auth:    UserAuthentication
    """
    # Get access token
    token = user_auth.get_auth_token(sample_user, True)['access_token']

    # Create Candidate
    create_resp = post_to_candidate_resource(token)

    # Retrieve Candidate
    candidate_id = create_resp.json()['candidates'][0]['id']

    # Remove all of Candidate's experiences
    updated_resp = request_to_candidate_experience_resource(token, 'delete', candidate_id, True)
    print response_info(updated_resp)

    # Retrieve Candidate after update
    can_dict_after_update = get_from_candidate_resource(token, candidate_id).json()['candidate']

    assert updated_resp.status_code == 204
    assert len(can_dict_after_update['work_experiences']) == 0


def test_delete_candidates_experience(sample_user, user_auth):
    """
    Test:   Remove Candidate's experience from db
    Expect: 204, Candidate's experience must be less 1.
    :type sample_user:  User
    :type user_auth:    UserAuthentication
    """
    # Get access token
    token = user_auth.get_auth_token(sample_user, True)['access_token']

    # Create Candidate
    create_resp = post_to_candidate_resource(token)

    # Retrieve Candidate
    candidate_id = create_resp.json()['candidates'][0]['id']
    candidate_dict = get_from_candidate_resource(token, candidate_id).json()['candidate']
    candidate_experiences = candidate_dict['work_experiences']

    # Current number of Candidate's experiences
    experiences_count_before_delete = len(candidate_experiences)

    # Remove one of Candidate's education
    updated_resp = request_to_candidate_experience_resource(token, 'delete', candidate_id,
                                                            experience_id=candidate_experiences[0]['id'])
    print response_info(updated_resp)

    # Retrieve Candidate after update
    can_dict_after_update = get_from_candidate_resource(token, candidate_id).json()['candidate']

    assert updated_resp.status_code == 204
    assert len(can_dict_after_update['work_experiences']) == experiences_count_before_delete - 1


######################## CandidateExperienceBullet ########################
def test_non_logged_in_user_delete_can_experience_bullets():
    """
    Test:   Delete candidate's experience-bullets without logging in
    Expect: 401
    :type sample_user:  User
    :type user_auth:    UserAuthentication
    """
    # Delete Candidate's experience-bullets
    resp = request_to_candidate_experience_bullet_resource(None, 'delete', 5, 5, True)
    print response_info(resp)
    assert resp.status_code == 401


def test_delete_candidate_experience_bullet_with_bad_input():
    """
    Test:   Attempt to delete candidate experience-bullet with non integer values
            for candidate_id & experience_id
    Expect: 404
    """
    # Delete Candidate's experience-bullets
    resp = request_to_candidate_experience_bullet_resource(None, 'delete', candidate_id='x',
                                                           experience_id=5, all_bullets=True)
    print response_info(resp)
    assert resp.status_code == 404

    # Delete Candidate's experience-bullet
    resp = request_to_candidate_experience_bullet_resource(None, 'delete', candidate_id=5,
                                                           experience_id=5, bullet_id='x')
    print response_info(resp)
    assert resp.status_code == 404


def test_delete_exp_bullets_of_a_candidate_belonging_to_a_diff_user(sample_user, sample_user_2, user_auth):
    """
    Test:   Attempt to delete exp-bullets of a Candidate that belongs to a different user
    Expect: 403, deletion must be prevented
    :type sample_user:  User
    :type sampl_user_2: User
    :type user_auth:   UserAuthentication
    """
    # Get access token_1 & token_2 for sample_user & sample_user_2, respectively
    token_1 = user_auth.get_auth_token(sample_user, True)['access_token']
    token_2 = user_auth.get_auth_token(sample_user_2, True)['access_token']

    # Create candidate_1 & candidate_2 with sample_user & sample_user_2
    create_resp_1 = post_to_candidate_resource(token_1)

    # Retrieve candidate_1's experiences
    candidate_1_id = create_resp_1.json()['candidates'][0]['id']
    experience = get_from_candidate_resource(token_1, candidate_1_id).json()['candidate']['work_experiences'][0]

    # Delete candidate_1's exp-bullets with sample_user_2 logged in
    updated_resp = request_to_candidate_experience_bullet_resource(token_2, 'delete', candidate_1_id,
                                                                   experience_id=experience['id'],
                                                                   all_bullets=True)
    print response_info(updated_resp)
    assert updated_resp.status_code == 403


def test_delete_exp_bullets_of_a_different_candidate(sample_user, user_auth):
    """
    Test:   Attempt to delete the exp-bullets of a different Candidate
    Expect: 403
    :type sample_user:  User
    :type user_auth:    UserAuthentication
    """
    # Get access token
    token = user_auth.get_auth_token(sample_user, True)['access_token']

    # Create candidate_1 and candidate_2
    candidate_1_id = post_to_candidate_resource(token).json()['candidates'][0]['id']
    candidate_2_id = post_to_candidate_resource(token).json()['candidates'][0]['id']

    # Retrieve candidate_2's experiences
    can_2_experiences = get_from_candidate_resource(token, candidate_2_id).json()['candidate']['work_experiences']

    # Delete candidate_2's id using candidate_1_id
    updated_resp = request_to_candidate_experience_bullet_resource(token, 'delete', candidate_1_id,
                                                                   experience_id=can_2_experiences[0]['id'],
                                                                   all_bullets=True)
    print response_info(updated_resp)
    assert updated_resp.status_code == 403


def test_delete_candidate_exp_bullets_with_no_id(sample_user, user_auth):
    """
    Test:   Attempt to delete Candidate's exp-bullets without providing bullet_id
    Expect: 404
    :type sample_user:  User
    :type user_auth:    UserAuthentication
    """
    # Get access token
    token = user_auth.get_auth_token(sample_user, True)['access_token']

    # Remove one of Candidate's exp-bullets without an id
    candidate_id, experience_id = 5, 5 # These are arbitrary since a 404 is expected
    updated_resp = request_to_candidate_experience_bullet_resource(token, 'delete', candidate_id, experience_id)
    print response_info(updated_resp)
    assert updated_resp.status_code == 404


def test_delete_candidate_exp_bullets_without_candidate_id(sample_user, user_auth):
    """
    Test:   Attempt to delete Candidate's exp-bullets without providing candidate_id
    Expect: 404
    :type sample_user:  User
    :type user_auth:    UserAuthentication
    """
    # Get access token
    token = user_auth.get_auth_token(sample_user, True)['access_token']

    # Remove one of Candidate's exp-bullets without candidate_id
    updated_resp = request_to_candidate_experience_bullet_resource(token, 'delete', experience_id=5, bullet_id=5)
    print response_info(updated_resp)
    assert updated_resp.status_code == 404


def test_delete_candidate_experience_bullets(sample_user, user_auth):
    """
    Test:   Remove all of Candidate's experience-bullets from db
    Expect: 204; Candidate should not have any experience bullets left.
            No experiences should be removed
    :type sample_user:  User
    :type user_auth:    UserAuthentication
    """
    # Get access token
    token = user_auth.get_auth_token(sample_user, True)['access_token']

    # Create Candidate
    create_resp = post_to_candidate_resource(token)

    # Retrieve Candidate Experiences
    candidate_id = create_resp.json()['candidates'][0]['id']
    can_experiences = get_from_candidate_resource(token, candidate_id).json()['candidate']['work_experiences']

    # Current Number of can_experiences
    experience_count_before_deleting_bullets = len(can_experiences)

    # Remove all of Candidate's experiences
    updated_resp = request_to_candidate_experience_bullet_resource(token, 'delete', candidate_id,
                                                                   can_experiences[0]['id'], True)
    print response_info(updated_resp)

    # Retrieve Candidate after update
    can_dict_after_update = get_from_candidate_resource(token, candidate_id).json()['candidate']

    assert updated_resp.status_code == 204
    assert len(can_dict_after_update['work_experiences'][0]['bullets']) == 0
    assert len(can_dict_after_update['work_experiences']) == experience_count_before_deleting_bullets


def test_delete_candidates_experience_bullet(sample_user, user_auth):
    """
    Test:   Remove Candidate's experience-bullet from db
    Expect: 204, Candidate's experience-bullet must be less 1; no experiences must be removed
    :type sample_user:  User
    :type user_auth:    UserAuthentication
    """
    # Get access token
    token = user_auth.get_auth_token(sample_user, True)['access_token']

    # Create Candidate
    create_resp = post_to_candidate_resource(token)

    # Retrieve Candidate Experiences
    candidate_id = create_resp.json()['candidates'][0]['id']
    can_experiences = get_from_candidate_resource(token, candidate_id).json()['candidate']['work_experiences']

    # Current Number of can_experiences, and can_experiences' first bullets
    experience_count_before_deleting_bullets = len(can_experiences)
    experience_bullet_count_before_deleting = len(can_experiences[0]['bullets'])

    # Remove all of Candidate's experiences
    updated_resp = request_to_candidate_experience_bullet_resource(token, 'delete', candidate_id,
                                                                   can_experiences[0]['id'],
                                                                   bullet_id=can_experiences[0]['bullets'][0]['id'])
    print response_info(updated_resp)

    # Retrieve Candidate after update
    can_dict_after_update = get_from_candidate_resource(token, candidate_id).json()['candidate']

    assert updated_resp.status_code == 204
    assert len(can_dict_after_update['work_experiences'][0]['bullets']) == experience_bullet_count_before_deleting - 1
    assert len(can_dict_after_update['work_experiences']) == experience_count_before_deleting_bullets


######################## CandidateEmail ########################
def test_non_logged_in_user_delete_can_emails():
    """
    Test:   Delete candidate's emails without logging in
    Expect: 401
    :type sample_user:  User
    :type user_auth:    UserAuthentication
    """
    # Delete Candidate's emails
    resp = request_to_candidate_email_resource(None, 'delete', 5, True)
    print response_info(resp)
    assert resp.status_code == 401


def test_delete_candidate_email_with_bad_input():
    """
    Test:   Attempt to delete candidate email with non integer values for candidate_id & email_id
    Expect: 404
    """
    # Delete Candidate's emails
    resp = request_to_candidate_email_resource(None, 'delete', candidate_id='x', all_emails=True)
    print response_info(resp)
    assert resp.status_code == 404

    # Delete Candidate's email
    resp = request_to_candidate_email_resource(None, 'delete', candidate_id=5, email_id='x')
    print response_info(resp)
    assert resp.status_code == 404


def test_delete_email_of_a_candidate_belonging_to_a_diff_user(sample_user, sample_user_2, user_auth):
    """
    Test:   Attempt to delete the email of a Candidate that belongs to a different user
    Expect: 403, deletion must be prevented
    :type sample_user:  User
    :type sampl_user_2: User
    :type user_auth:   UserAuthentication
    """
    # Get access token_1 & token_2 for sample_user & sample_user_2, respectively
    token_1 = user_auth.get_auth_token(sample_user, True)['access_token']
    token_2 = user_auth.get_auth_token(sample_user_2, True)['access_token']

    # Create candidate_1 & candidate_2 with sample_user & sample_user_2
    create_resp_1 = post_to_candidate_resource(token_1)

    # Retrieve candidate_1
    candidate_1_id = create_resp_1.json()['candidates'][0]['id']

    # Delete candidate_1's email with sample_user_2 logged in
    updated_resp = request_to_candidate_email_resource(token_2, 'delete', candidate_1_id, all_emails=True)
    print response_info(updated_resp)
    assert updated_resp.status_code == 403


def test_delete_email_of_a_different_candidate(sample_user, user_auth):
    """
    Test:   Attempt to delete the email of a different Candidate
    Expect: 403
    :type sample_user:  User
    :type user_auth:    UserAuthentication
    """
    # Get access token
    token = user_auth.get_auth_token(sample_user, True)['access_token']

    # Create candidate_1 and candidate_2
    candidate_1_id = post_to_candidate_resource(token).json()['candidates'][0]['id']
    candidate_2_id = post_to_candidate_resource(token).json()['candidates'][0]['id']

    # Retrieve candidate_2's emails
    can_2_emails = get_from_candidate_resource(token, candidate_2_id).json()['candidate']['emails']

    # Delete candidate_2's id using candidate_1_id
    updated_resp = request_to_candidate_email_resource(token, 'delete', candidate_1_id,
                                                         email_id=can_2_emails[0]['id'])
    print response_info(updated_resp)
    assert updated_resp.status_code == 403


def test_delete_candidate_email_with_no_id(sample_user, user_auth):
    """
    Test:   Attempt to delete Candidate's email without providing email_id
    Expect: 404
    :type sample_user:  User
    :type user_auth:    UserAuthentication
    """
    # Get access token
    token = user_auth.get_auth_token(sample_user, True)['access_token']

    # Remove one of Candidate's emails without an id
    candidate_id = 5 # This is arbitrary since a 404 is expected
    updated_resp = request_to_candidate_email_resource(token, 'delete', candidate_id)
    print response_info(updated_resp)
    assert updated_resp.status_code == 404


def test_delete_candidate_emails_without_candidate_id(sample_user, user_auth):
    """
    Test:   Attempt to delete Candidate's email without providing candidate_id
    Expect: 404
    :type sample_user:  User
    :type user_auth:    UserAuthentication
    """
    # Get access token
    token = user_auth.get_auth_token(sample_user, True)['access_token']

    # Remove one of Candidate's emails without candidate_id
    updated_resp = request_to_candidate_email_resource(token, 'delete', all_emails=True)
    print response_info(updated_resp)
    assert updated_resp.status_code == 404


def test_delete_candidate_emails(sample_user, user_auth):
    """
    Test:   Remove Candidate's emails from db
    Expect: 204, Candidate must not have any emails left
    :type sample_user:  User
    :type user_auth:    UserAuthentication
    """
    # Get access token
    token = user_auth.get_auth_token(sample_user, True)['access_token']

    # Create Candidate
    create_resp = post_to_candidate_resource(token)

    # Delete Candidate's emails
    candidate_id = create_resp.json()['candidates'][0]['id']
    updated_resp = request_to_candidate_email_resource(token, 'delete', candidate_id, True)
    print response_info(updated_resp)

    # Retrieve Candidate after update
    can_dict_after_update = get_from_candidate_resource(token, candidate_id).json()['candidate']

    assert updated_resp.status_code == 204
    assert len(can_dict_after_update['emails']) == 0


def test_delete_candidate_email(sample_user, user_auth):
    """
    Test:   Remove Candidate's email from db
    Expect: 204, Candidate's emails must be less 1
    :type sample_user:  User
    :type user_auth:    UserAuthentication
    """
    # Get access token
    token = user_auth.get_auth_token(sample_user, True)['access_token']

    # Create Candidate
    create_resp = post_to_candidate_resource(token)

    # Retrieve Candidate's emails
    candidate_id = create_resp.json()['candidates'][0]['id']
    can_emails = get_from_candidate_resource(token, candidate_id).json()['candidate']['emails']

    # Current number of candidate's emails
    emails_count_before_delete = len(can_emails)

    # Delete Candidate's email
    updated_resp = request_to_candidate_email_resource(token, 'delete', candidate_id,
                                                       email_id=can_emails[0]['id'])
    print response_info(updated_resp)

    # Retrieve Candidate's emails after update
    can_emails_after_delete = get_from_candidate_resource(token, candidate_id).json()['candidate']['emails']

    assert updated_resp.status_code == 204
    assert len(can_emails_after_delete) == emails_count_before_delete - 1


######################## CandidateMilitaryService ########################
def test_non_logged_in_user_delete_can_military_service():
    """
    Test:   Delete candidate's military_services without logging in
    Expect: 401
    :type sample_user:  User
    :type user_auth:    UserAuthentication
    """
    # Delete Candidate's military_services
    resp = request_to_candidate_military_service(None, 'delete', 5, True)
    print response_info(resp)
    assert resp.status_code == 401


def test_delete_candidate_military_service_with_bad_input():
    """
    Test:   Attempt to delete candidate military_services with non integer values
            for candidate_id & military_service_id
    Expect: 404
    """
    # Delete Candidate's military_services
    resp = request_to_candidate_military_service(None, 'delete', candidate_id='x', all_military_services=True)
    print response_info(resp)
    assert resp.status_code == 404

    # Delete Candidate's military_service
    resp = request_to_candidate_military_service(None, 'delete', candidate_id=5, military_service_id='x')
    print response_info(resp)
    assert resp.status_code == 404


def test_delete_military_service_of_a_candidate_belonging_to_a_diff_user(sample_user, sample_user_2, user_auth):
    """
    Test:   Attempt to delete the military_services of a Candidate that belongs to a different user
    Expect: 403, deletion must be prevented
    :type sample_user:  User
    :type sampl_user_2: User
    :type user_auth:   UserAuthentication
    """
    # Get access token_1 & token_2 for sample_user & sample_user_2, respectively
    token_1 = user_auth.get_auth_token(sample_user, True)['access_token']
    token_2 = user_auth.get_auth_token(sample_user_2, True)['access_token']

    # Create candidate_1 & candidate_2 with sample_user & sample_user_2
    create_resp_1 = post_to_candidate_resource(token_1)

    # Retrieve candidate_1
    candidate_1_id = create_resp_1.json()['candidates'][0]['id']

    # Delete candidate_1's military_services with sample_user_2 logged in
    updated_resp = request_to_candidate_military_service(token_2, 'delete', candidate_1_id,
                                                         all_military_services=True)
    print response_info(updated_resp)
    assert updated_resp.status_code == 403


def test_delete_military_service_of_a_different_candidate(sample_user, user_auth):
    """
    Test:   Attempt to delete the military_service of a different Candidate
    Expect: 403
    :type sample_user:  User
    :type user_auth:    UserAuthentication
    """
    # Get access token
    token = user_auth.get_auth_token(sample_user, True)['access_token']

    # Create candidate_1 and candidate_2
    candidate_1_id = post_to_candidate_resource(token).json()['candidates'][0]['id']
    candidate_2_id = post_to_candidate_resource(token).json()['candidates'][0]['id']

    # Retrieve candidate_2's military_services
    can_2_military_services = get_from_candidate_resource(token, candidate_2_id).\
        json()['candidate']['military_services']

    # Delete candidate_2's id using candidate_1_id
    updated_resp = request_to_candidate_military_service(token, 'delete', candidate_1_id,
                                                         military_service_id=can_2_military_services[0]['id'])
    print response_info(updated_resp)
    assert updated_resp.status_code == 403


def test_delete_candidate_military_service_with_no_id(sample_user, user_auth):
    """
    Test:   Attempt to delete Candidate's military_service without providing military_service_id
    Expect: 404
    :type sample_user:  User
    :type user_auth:    UserAuthentication
    """
    # Get access token
    token = user_auth.get_auth_token(sample_user, True)['access_token']

    # Remove one of Candidate's military_services without an id
    candidate_id = 5 # This is arbitrary since a 404 is expected
    updated_resp = request_to_candidate_military_service(token, 'delete', candidate_id)
    print response_info(updated_resp)
    assert updated_resp.status_code == 404


def test_delete_candidate_military_services_without_candidate_id(sample_user, user_auth):
    """
    Test:   Attempt to delete Candidate's military_services without providing candidate_id
    Expect: 404
    :type sample_user:  User
    :type user_auth:    UserAuthentication
    """
    # Get access token
    token = user_auth.get_auth_token(sample_user, True)['access_token']

    # Remove one of Candidate's military_services without candidate_id
    updated_resp = request_to_candidate_military_service(token, 'delete', all_military_services=True)
    print response_info(updated_resp)
    assert updated_resp.status_code == 404


def test_delete_candidate_military_services(sample_user, user_auth):
    """
    Test:   Remove Candidate's military services from db
    Expect: 204, Candidate must not have any military services left
    :type sample_user:  User
    :type user_auth:    UserAuthentication
    """
    # Get access token
    token = user_auth.get_auth_token(sample_user, True)['access_token']

    # Create Candidate
    create_resp = post_to_candidate_resource(token)

    # Delete Candidate's military services
    candidate_id = create_resp.json()['candidates'][0]['id']
    updated_resp = request_to_candidate_military_service(token, 'delete', candidate_id, True)
    print response_info(updated_resp)

    # Retrieve Candidate after update
    can_dict_after_update = get_from_candidate_resource(token, candidate_id).json()['candidate']

    assert updated_resp.status_code == 204
    assert len(can_dict_after_update['military_services']) == 0


def test_delete_can_military_service(sample_user, user_auth):
    """
    Test:   Remove Candidate's military service from db
    Expect: 204, Candidate's military services must be less 1
    :type sample_user:  User
    :type user_auth:    UserAuthentication
    """
    # Get access token
    token = user_auth.get_auth_token(sample_user, True)['access_token']

    # Create Candidate
    create_resp = post_to_candidate_resource(token)

    # Retrieve Candidate's military services
    candidate_id = create_resp.json()['candidates'][0]['id']
    can_military_services = get_from_candidate_resource(token, candidate_id).\
        json()['candidate']['military_services']

    # Current number of candidate's military services
    military_services_count_before_delete = len(can_military_services)

    # Delete Candidate's military service
    updated_resp = request_to_candidate_military_service(token, 'delete', candidate_id,
                                                         military_service_id=can_military_services[0]['id'])
    print response_info(updated_resp)

    # Retrieve Candidate's military services after update
    can_military_services_after_delete = get_from_candidate_resource(token, candidate_id).\
        json()['candidate']['military_services']

    assert updated_resp.status_code == 204
    assert len(can_military_services_after_delete) == military_services_count_before_delete - 1


######################## CandidatePhone ########################
def test_non_logged_in_user_delete_can_phone():
    """
    Test:   Delete candidate's phone without logging in
    Expect: 401
    :type sample_user:  User
    :type user_auth:    UserAuthentication
    """
    # Delete Candidate's phones
    resp = request_to_candidate_phone_resource(None, 'delete', 5, True)
    print response_info(resp)
    assert resp.status_code == 401


def test_delete_candidate_phone_with_bad_input():
    """
    Test:   Attempt to delete candidate phone with non integer values for candidate_id & phone_id
    Expect: 404
    """
    # Delete Candidate's phones
    resp = request_to_candidate_phone_resource(None, 'delete', candidate_id='x', all_phones=True)
    print response_info(resp)
    assert resp.status_code == 404

    # Delete Candidate's phone
    resp = request_to_candidate_phone_resource(None, 'delete', candidate_id=5, phone_id='x')
    print response_info(resp)
    assert resp.status_code == 404


def test_delete_phone_of_a_candidate_belonging_to_a_diff_user(sample_user, sample_user_2, user_auth):
    """
    Test:   Attempt to delete the phone of a Candidate that belongs to a different user
    Expect: 403, deletion must be prevented
    :type sample_user:  User
    :type sampl_user_2: User
    :type user_auth:   UserAuthentication
    """
    # Get access token_1 & token_2 for sample_user & sample_user_2, respectively
    token_1 = user_auth.get_auth_token(sample_user, True)['access_token']
    token_2 = user_auth.get_auth_token(sample_user_2, True)['access_token']

    # Create candidate_1 & candidate_2 with sample_user & sample_user_2
    create_resp_1 = post_to_candidate_resource(token_1)

    # Retrieve candidate_1
    candidate_1_id = create_resp_1.json()['candidates'][0]['id']

    # Delete candidate_1's phone with sample_user_2 logged in
    updated_resp = request_to_candidate_phone_resource(token_2, 'delete', candidate_1_id, all_phones=True)
    print response_info(updated_resp)
    assert updated_resp.status_code == 403


def test_delete_phone_of_a_different_candidate(sample_user, user_auth):
    """
    Test:   Attempt to delete the phone of a different Candidate
    Expect: 403
    :type sample_user:  User
    :type user_auth:    UserAuthentication
    """
    # Get access token
    token = user_auth.get_auth_token(sample_user, True)['access_token']

    # Create candidate_1 and candidate_2
    candidate_1_id = post_to_candidate_resource(token).json()['candidates'][0]['id']
    candidate_2_id = post_to_candidate_resource(token).json()['candidates'][0]['id']

    # Retrieve candidate_2's phones
    can_2_phonees = get_from_candidate_resource(token, candidate_2_id).json()['candidate']['phones']

    # Delete candidate_2's id using candidate_1_id
    updated_resp = request_to_candidate_phone_resource(token, 'delete', candidate_1_id,
                                                         phone_id=can_2_phonees[0]['id'])
    print response_info(updated_resp)
    assert updated_resp.status_code == 403


def test_delete_candidate_phone_with_no_id(sample_user, user_auth):
    """
    Test:   Attempt to delete Candidate's phone without providing phone_id
    Expect: 404
    :type sample_user:  User
    :type user_auth:    UserAuthentication
    """
    # Get access token
    token = user_auth.get_auth_token(sample_user, True)['access_token']

    # Remove one of Candidate's phones without an id
    candidate_id = 5 # This is arbitrary since a 404 is expected
    updated_resp = request_to_candidate_phone_resource(token, 'delete', candidate_id)
    print response_info(updated_resp)
    assert updated_resp.status_code == 404


def test_delete_candidate_phones_without_candidate_id(sample_user, user_auth):
    """
    Test:   Attempt to delete Candidate's phone without providing candidate_id
    Expect: 404
    :type sample_user:  User
    :type user_auth:    UserAuthentication
    """
    # Get access token
    token = user_auth.get_auth_token(sample_user, True)['access_token']

    # Remove one of Candidate's phones without an id
    updated_resp = request_to_candidate_phone_resource(token, 'delete', all_phones=True)
    print response_info(updated_resp)
    assert updated_resp.status_code == 404


def test_delete_candidate_phones(sample_user, user_auth):
    """
    Test:   Remove Candidate's phones from db
    Expect: 204, Candidate must not have any phones left
    :type sample_user:  User
    :type user_auth:    UserAuthentication
    """
    # Get access token
    token = user_auth.get_auth_token(sample_user, True)['access_token']

    # Create Candidate
    create_resp = post_to_candidate_resource(token)

    # Delete Candidate's phones
    candidate_id = create_resp.json()['candidates'][0]['id']
    updated_resp = request_to_candidate_phone_resource(token, 'delete', candidate_id, True)
    print response_info(updated_resp)

    # Retrieve Candidate after update
    can_dict_after_update = get_from_candidate_resource(token, candidate_id).json()['candidate']

    assert updated_resp.status_code == 204
    assert len(can_dict_after_update['phones']) == 0


def test_delete_candidate_phone(sample_user, user_auth):
    """
    Test:   Remove Candidate's phone from db
    Expect: 204, Candidate's phones must be less 1
    :type sample_user:  User
    :type user_auth:    UserAuthentication
    """
    # Get access token
    token = user_auth.get_auth_token(sample_user, True)['access_token']

    # Create Candidate
    create_resp = post_to_candidate_resource(token)

    # Retrieve Candidate's phones
    candidate_id = create_resp.json()['candidates'][0]['id']
    can_phones = get_from_candidate_resource(token, candidate_id).json()['candidate']['phones']

    # Current number of candidate's phones
    phones_count_before_delete = len(can_phones)

    # Delete Candidate's phone
    updated_resp = request_to_candidate_phone_resource(token, 'delete', candidate_id,
                                                       phone_id=can_phones[0]['id'])
    print response_info(updated_resp)

    # Retrieve Candidate's phones after update
    can_phones_after_delete = get_from_candidate_resource(token, candidate_id).json()['candidate']['phones']

    assert updated_resp.status_code == 204
    assert len(can_phones_after_delete) == phones_count_before_delete - 1


######################## CandidatePreferredLocation ########################
def test_non_logged_in_user_delete_can_preferred_location():
    """
    Test:   Delete candidate's preferred location without logging in
    Expect: 401
    :type sample_user:  User
    :type user_auth:    UserAuthentication
    """
    # Delete Candidate's preferred locations
    resp = request_to_candidate_preferred_location_resource(None, 'delete', 5, True)
    print response_info(resp)
    assert resp.status_code == 401


def test_delete_candidate_preferred_location_with_bad_input():
    """
    Test:   Attempt to delete candidate preferred location with non integer values
            for candidate_id & preferred_location_id
    Expect: 404
    """
    # Delete Candidate's preferred locations
    resp = request_to_candidate_preferred_location_resource(None, 'delete', candidate_id='x',
                                                            all_preferred_locations=True)
    print response_info(resp)
    assert resp.status_code == 404

    # Delete Candidate's preferred location
    resp = request_to_candidate_preferred_location_resource(None, 'delete', candidate_id=5,
                                                            preferred_location_id='x')
    print response_info(resp)
    assert resp.status_code == 404


def test_delete_preferred_location_of_a_candidate_belonging_to_a_diff_user(sample_user, sample_user_2, user_auth):
    """
    Test:   Attempt to delete preferred locations of a Candidate that belongs to a different user
    Expect: 403, deletion must be prevented
    :type sample_user:  User
    :type sampl_user_2: User
    :type user_auth:   UserAuthentication
    """
    # Get access token_1 & token_2 for sample_user & sample_user_2, respectively
    token_1 = user_auth.get_auth_token(sample_user, True)['access_token']
    token_2 = user_auth.get_auth_token(sample_user_2, True)['access_token']

    # Create candidate_1 & candidate_2 with sample_user & sample_user_2
    create_resp_1 = post_to_candidate_resource(token_1)

    # Retrieve candidate_1
    candidate_1_id = create_resp_1.json()['candidates'][0]['id']

    # Delete candidate_1's preferred locations with sample_user_2 logged in
    updated_resp = request_to_candidate_preferred_location_resource(token_2, 'delete', candidate_1_id,
                                                                    all_preferred_locations=True)
    print response_info(updated_resp)
    assert updated_resp.status_code == 403


def test_delete_preferred_location_of_a_different_candidate(sample_user, user_auth):
    """
    Test:   Attempt to delete the preferred location of a different Candidate
    Expect: 403
    :type sample_user:  User
    :type user_auth:    UserAuthentication
    """
    # Get access token
    token = user_auth.get_auth_token(sample_user, True)['access_token']

    # Create candidate_1 and candidate_2
    candidate_1_id = post_to_candidate_resource(token).json()['candidates'][0]['id']
    candidate_2_id = post_to_candidate_resource(token).json()['candidates'][0]['id']

    # Retrieve candidate_2's preferred locations
    can_2_preferred_locationes = get_from_candidate_resource(token, candidate_2_id).\
        json()['candidate']['preferred_locations']

    # Delete candidate_2's id using candidate_1_id
    updated_resp = request_to_candidate_preferred_location_resource(token, 'delete', candidate_1_id,
                                                         preferred_location_id=can_2_preferred_locationes[0]['id'])
    print response_info(updated_resp)
    assert updated_resp.status_code == 403


def test_delete_candidate_preferred_location_with_no_id(sample_user, user_auth):
    """
    Test:   Attempt to delete Candidate's preferred location without providing preferred_location_id
    Expect: 404
    :type sample_user:  User
    :type user_auth:    UserAuthentication
    """
    # Get access token
    token = user_auth.get_auth_token(sample_user, True)['access_token']

    # Remove one of Candidate's preferred location without preferred location ID
    candidate_id = 5 # This is arbitrary since a 404 is expected
    updated_resp = request_to_candidate_preferred_location_resource(token, 'delete', candidate_id)
    print response_info(updated_resp)
    assert updated_resp.status_code == 404


def test_delete_candidate_preferred_locations_without_candidate_id(sample_user, user_auth):
    """
    Test:   Attempt to delete Candidate's preferred locations without providing candidate_id
    Expect: 404
    :type sample_user:  User
    :type user_auth:    UserAuthentication
    """
    # Get access token
    token = user_auth.get_auth_token(sample_user, True)['access_token']

    # Remove one of Candidate's preferred locations without an id
    updated_resp = request_to_candidate_preferred_location_resource(token, 'delete', all_preferred_locations=True)
    print response_info(updated_resp)
    assert updated_resp.status_code == 404


def test_delete_candidate_preferred_locations(sample_user, user_auth):
    """
    Test:   Remove Candidate's preferred locations from db
    Expect: 204, Candidate must not have any preferred locations left
    :type sample_user:  User
    :type user_auth:    UserAuthentication
    """
    # Get access token
    token = user_auth.get_auth_token(sample_user, True)['access_token']

    # Create Candidate
    create_resp = post_to_candidate_resource(token)

    # Delete Candidate's preferred locations
    candidate_id = create_resp.json()['candidates'][0]['id']
    updated_resp = request_to_candidate_preferred_location_resource(token, 'delete', candidate_id, True)
    print response_info(updated_resp)

    # Retrieve Candidate after update
    can_dict_after_update = get_from_candidate_resource(token, candidate_id).json()['candidate']

    assert updated_resp.status_code == 204
    assert len(can_dict_after_update['preferred_locations']) == 0


def test_delete_candidate_preferred_location(sample_user, user_auth):
    """
    Test:   Remove Candidate's preferred location from db
    Expect: 204, Candidate's preferred locations must be less 1
    :type sample_user:  User
    :type user_auth:    UserAuthentication
    """
    # Get access token
    token = user_auth.get_auth_token(sample_user, True)['access_token']

    # Create Candidate
    create_resp = post_to_candidate_resource(token)

    # Retrieve Candidate's preferred locations
    candidate_id = create_resp.json()['candidates'][0]['id']
    can_preferred_locations = get_from_candidate_resource(token, candidate_id).\
        json()['candidate']['preferred_locations']

    # Current number of candidate's preferred locations
    preferred_locations_count_before_delete = len(can_preferred_locations)

    # Delete Candidate's preferred location
    updated_resp = request_to_candidate_preferred_location_resource(
        token, 'delete', candidate_id, preferred_location_id=can_preferred_locations[0]['id']
    )
    print response_info(updated_resp)

    # Retrieve Candidate's preferred locations after update
    can_preferred_locations_after_delete = get_from_candidate_resource(token, candidate_id).\
        json()['candidate']['preferred_locations']

    assert updated_resp.status_code == 204
    assert len(can_preferred_locations_after_delete) == preferred_locations_count_before_delete - 1


######################## CandidateSkill ########################
def test_non_logged_in_user_delete_can_skill():
    """
    Test:   Delete candidate's skills without logging in
    Expect: 401
    :type sample_user:  User
    :type user_auth:    UserAuthentication
    """
    # Delete Candidate's skills
    resp = request_to_candidate_skill_resource(None, 'delete', 5, True)
    print response_info(resp)
    assert resp.status_code == 401


def test_delete_candidate_skill_with_bad_input():
    """
    Test:   Attempt to delete candidate skill with non integer values for candidate_id & skill_id
    Expect: 404
    """
    # Delete Candidate's skills
    resp = request_to_candidate_skill_resource(None, 'delete', candidate_id='x', all_skills=True)
    print response_info(resp)
    assert resp.status_code == 404

    # Delete Candidate's skill
    resp = request_to_candidate_skill_resource(None, 'delete', candidate_id=5, skill_id='x')
    print response_info(resp)
    assert resp.status_code == 404


def test_delete_skill_of_a_candidate_belonging_to_a_diff_user(sample_user, sample_user_2, user_auth):
    """
    Test:   Attempt to delete the skill of a Candidate that belongs to a different user
    Expect: 403, deletion must be prevented
    :type sample_user:  User
    :type sampl_user_2: User
    :type user_auth:   UserAuthentication
    """
    # Get access token_1 & token_2 for sample_user & sample_user_2, respectively
    token_1 = user_auth.get_auth_token(sample_user, True)['access_token']
    token_2 = user_auth.get_auth_token(sample_user_2, True)['access_token']

    # Create candidate_1 & candidate_2 with sample_user & sample_user_2
    create_resp_1 = post_to_candidate_resource(token_1)

    # Retrieve candidate_1
    candidate_1_id = create_resp_1.json()['candidates'][0]['id']

    # Delete candidate_1's skills with sample_user_2 logged in
    updated_resp = request_to_candidate_skill_resource(token_2, 'delete', candidate_1_id, all_skills=True)
    print response_info(updated_resp)
    assert updated_resp.status_code == 403


def test_delete_skill_of_a_different_candidate(sample_user, user_auth):
    """
    Test:   Attempt to delete skill of a different Candidate
    Expect: 403
    :type sample_user:  User
    :type user_auth:    UserAuthentication
    """
    # Get access token
    token = user_auth.get_auth_token(sample_user, True)['access_token']

    # Create candidate_1 and candidate_2
    candidate_1_id = post_to_candidate_resource(token).json()['candidates'][0]['id']
    candidate_2_id = post_to_candidate_resource(token).json()['candidates'][0]['id']

    # Retrieve candidate_2's skills
    can_2_skills = get_from_candidate_resource(token, candidate_2_id).json()['candidate']['skills']

    # Delete candidate_2's id using candidate_1_id
    updated_resp = request_to_candidate_skill_resource(token, 'delete', candidate_1_id,
                                                         skill_id=can_2_skills[0]['id'])
    print response_info(updated_resp)
    assert updated_resp.status_code == 403


def test_delete_candidate_skill_with_no_id(sample_user, user_auth):
    """
    Test:   Attempt to delete Candidate's skill without providing skill_id
    Expect: 404
    :type sample_user:  User
    :type user_auth:    UserAuthentication
    """
    # Get access token
    token = user_auth.get_auth_token(sample_user, True)['access_token']

    # Remove one of Candidate's skills without an id
    candidate_id = 5 # This is arbitrary since a 404 is expected
    updated_resp = request_to_candidate_skill_resource(token, 'delete', candidate_id)
    print response_info(updated_resp)
    assert updated_resp.status_code == 404


def test_delete_candidate_skills_without_candidate_id(sample_user, user_auth):
    """
    Test:   Attempt to delete Candidate's skills without providing candidate_id
    Expect: 404
    :type sample_user:  User
    :type user_auth:    UserAuthentication
    """
    # Get access token
    token = user_auth.get_auth_token(sample_user, True)['access_token']

    # Remove one of Candidate's skills without candidate_id
    updated_resp = request_to_candidate_skill_resource(token, 'delete', all_skills=True)
    print response_info(updated_resp)
    assert updated_resp.status_code == 404


def test_delete_candidate_skills(sample_user, user_auth):
    """
    Test:   Remove Candidate's skills from db
    Expect: 204, Candidate must not have any skills left
    :type sample_user:  User
    :type user_auth:    UserAuthentication
    """
    # Get access token
    token = user_auth.get_auth_token(sample_user, True)['access_token']

    # Create Candidate
    create_resp = post_to_candidate_resource(token)

    # Delete Candidate's skills
    candidate_id = create_resp.json()['candidates'][0]['id']
    updated_resp = request_to_candidate_skill_resource(token, 'delete', candidate_id, True)
    print response_info(updated_resp)

    # Retrieve Candidate after update
    can_dict_after_update = get_from_candidate_resource(token, candidate_id).json()['candidate']

    assert updated_resp.status_code == 204
    assert len(can_dict_after_update['skills']) == 0


def test_delete_cand_skill(sample_user, user_auth):
    """
    Test:   Remove Candidate's skill from db
    Expect: 204, Candidate's skills must be less 1
    :type sample_user:  User
    :type user_auth:    UserAuthentication
    """
    # Get access token
    token = user_auth.get_auth_token(sample_user, True)['access_token']

    # Create Candidate
    create_resp = post_to_candidate_resource(token)

    # Retrieve Candidate's skills
    candidate_id = create_resp.json()['candidates'][0]['id']
    can_skills = get_from_candidate_resource(token, candidate_id).json()['candidate']['skills']

    # Current number of candidate's phones
    skills_count_before_delete = len(can_skills)

    # Delete Candidate's skill
    updated_resp = request_to_candidate_skill_resource(token, 'delete', candidate_id,
                                                       skill_id=can_skills[0]['id'])
    print response_info(updated_resp)

    # Retrieve Candidate's skills after update
    can_skills_after_delete = get_from_candidate_resource(token, candidate_id).json()['candidate']['skills']

    assert updated_resp.status_code == 204
    assert len(can_skills_after_delete) == skills_count_before_delete - 1


######################## CandidateSocialNetwork ########################
def test_non_logged_in_user_delete_can_social_network():
    """
    Test:   Delete candidate's social nerwork without logging in
    Expect: 401
    :type sample_user:  User
    :type user_auth:    UserAuthentication
    """
    # Delete Candidate's social networks
    resp = request_to_candidate_social_network_resource(None, 'delete', 5, True)
    print response_info(resp)
    assert resp.status_code == 401


def test_delete_candidate_social_network_with_bad_input():
    """
    Test:   Attempt to delete candidate social network with non integer values
            for candidate_id & social_network_id
    Expect: 404
    """
    # Delete Candidate's social networks
    resp = request_to_candidate_social_network_resource(None, 'delete', candidate_id='x', all_sn=True)
    print response_info(resp)
    assert resp.status_code == 404

    # Delete Candidate's social network
    resp = request_to_candidate_social_network_resource(None, 'delete', candidate_id=5, sn_id='x')
    print response_info(resp)
    assert resp.status_code == 404


def test_delete_social_network_of_a_candidate_belonging_to_a_diff_user(sample_user, sample_user_2, user_auth):
    """
    Test:   Attempt to delete the social networks of a Candidate that belongs to a different user
    Expect: 403, deletion must be prevented
    :type sample_user:  User
    :type sampl_user_2: User
    :type user_auth:   UserAuthentication
    """
    # Get access token_1 & token_2 for sample_user & sample_user_2, respectively
    token_1 = user_auth.get_auth_token(sample_user, True)['access_token']
    token_2 = user_auth.get_auth_token(sample_user_2, True)['access_token']

    # Create candidate_1 & candidate_2 with sample_user & sample_user_2
    create_resp_1 = post_to_candidate_resource(token_1)

    # Retrieve candidate_1
    candidate_1_id = create_resp_1.json()['candidates'][0]['id']

    # Delete candidate_1's social networks with sample_user_2 logged in
    updated_resp = request_to_candidate_social_network_resource(token_2, 'delete', candidate_1_id, all_sn=True)
    print response_info(updated_resp)
    assert updated_resp.status_code == 403


def test_delete_social_network_of_a_different_candidate(sample_user, user_auth):
    """
    Test:   Attempt to delete the social network of a different Candidate
    Expect: 403
    :type sample_user:  User
    :type user_auth:    UserAuthentication
    """
    # Get access token
    token = user_auth.get_auth_token(sample_user, True)['access_token']

    # Create candidate_1 and candidate_2
    candidate_1_id = post_to_candidate_resource(token).json()['candidates'][0]['id']
    candidate_2_id = post_to_candidate_resource(token).json()['candidates'][0]['id']

    # Retrieve candidate_2's social networks
    can_2_social_networkes = get_from_candidate_resource(token, candidate_2_id).\
        json()['candidate']['social_networks']

    # Delete candidate_2's id using candidate_1_id
    updated_resp = request_to_candidate_social_network_resource(token, 'delete', candidate_1_id,
                                                         sn_id=can_2_social_networkes[0]['id'])
    print response_info(updated_resp)
    assert updated_resp.status_code == 403


def test_delete_candidate_social_network_with_no_id(sample_user, user_auth):
    """
    Test:   Attempt to delete Candidate's social network without providing social_network_id
    Expect: 404
    :type sample_user:  User
    :type user_auth:    UserAuthentication
    """
    # Get access token
    token = user_auth.get_auth_token(sample_user, True)['access_token']

    # Remove one of Candidate's social network without social network ID
    candidate_id = 5 # This is arbitrary since a 404 is expected
    updated_resp = request_to_candidate_social_network_resource(token, 'delete', candidate_id)
    print response_info(updated_resp)
    assert updated_resp.status_code == 404


def test_delete_candidate_social_networks_without_candidate_id(sample_user, user_auth):
    """
    Test:   Attempt to delete Candidate's social network without providing candidate_id
    Expect: 404
    :type sample_user:  User
    :type user_auth:    UserAuthentication
    """
    # Get access token
    token = user_auth.get_auth_token(sample_user, True)['access_token']

    # Remove one of Candidate's social networks without candidate ID
    updated_resp = request_to_candidate_social_network_resource(token, 'delete', all_sn=True)
    print response_info(updated_resp)
    assert updated_resp.status_code == 404


def test_delete_candidate_social_networks(sample_user, user_auth):
    """
    Test:   Remove Candidate's social networks from db
    Expect: 204, Candidate must not have any social networks left
    :type sample_user:  User
    :type user_auth:    UserAuthentication
    """
    # Get access token
    token = user_auth.get_auth_token(sample_user, True)['access_token']

    # Create Candidate
    create_resp = post_to_candidate_resource(token)

    # Delete Candidate's social networks
    candidate_id = create_resp.json()['candidates'][0]['id']
    updated_resp = request_to_candidate_social_network_resource(token, 'delete', candidate_id, True)
    print response_info(updated_resp)

    # Retrieve Candidate after update
    can_dict_after_update = get_from_candidate_resource(token, candidate_id).json()['candidate']

    assert updated_resp.status_code == 204
    assert len(can_dict_after_update['social_networks']) == 0


def test_delete_candidate_social_network(sample_user, user_auth):
    """
    Test:   Remove Candidate's social network from db
    Expect: 204, Candidate's social networks must be less 1
    :type sample_user:  User
    :type user_auth:    UserAuthentication
    """
    # Get access token
    token = user_auth.get_auth_token(sample_user, True)['access_token']

    # Create Candidate
    create_resp = post_to_candidate_resource(token)

    # Retrieve Candidate's social networks
    candidate_id = create_resp.json()['candidates'][0]['id']
    can_sn = get_from_candidate_resource(token, candidate_id).json()['candidate']['social_networks']

    # Current number of candidate's social networks
    sn_count_before_delete = len(can_sn)

    # Delete Candidate's skill
    updated_resp = request_to_candidate_social_network_resource(token, 'delete',
                                                                candidate_id, sn_id=can_sn[0]['id'])
    print response_info(updated_resp)

    # Retrieve Candidate's social networks after update
    can_sn_after_delete = get_from_candidate_resource(token, candidate_id).\
        json()['candidate']['social_networks']

    assert updated_resp.status_code == 204
    assert len(can_sn_after_delete) == sn_count_before_delete - 1


######################## CandidateWorkPreference ########################
def test_non_logged_in_user_delete_can_work_preference():
    """
    Test:   Delete candidate's work preference without logging in
    Expect: 401
    :type sample_user:  User
    :type user_auth:    UserAuthentication
    """
    # Delete Candidate's work preference
    candidate_id, work_preference_id = 5, 5 # These are arbitrary since a 401 is expected
    resp = request_to_candidate_work_preference_resource(None, 'delete', candidate_id, work_preference_id)
    print response_info(resp)
    assert resp.status_code == 401


def test_delete_candidate_work_preference_with_bad_input():
    """
    Test:   Attempt to delete candidate work preference with non integer values
            for candidate_id & work_preference_id
    Expect: 404
    """
    # Delete Candidate's work preference
    resp = request_to_candidate_work_preference_resource(None, 'delete', candidate_id='x', work_preference_id=5)
    print response_info(resp)
    assert resp.status_code == 404

    # Delete Candidate's work preference
    resp = request_to_candidate_work_preference_resource(None, 'delete', candidate_id=5, work_preference_id='x')
    print response_info(resp)
    assert resp.status_code == 404


def test_delete_work_preference_of_a_candidate_belonging_to_a_diff_user(sample_user, sample_user_2, user_auth):
    """
    Test:   Attempt to delete the work preference of a Candidate that belongs to a different user
    Expect: 403, deletion must be prevented
    :type sample_user:  User
    :type sampl_user_2: User
    :type user_auth:   UserAuthentication
    """
    # Get access token_1 & token_2 for sample_user & sample_user_2, respectively
    token_1 = user_auth.get_auth_token(sample_user, True)['access_token']
    token_2 = user_auth.get_auth_token(sample_user_2, True)['access_token']

    # Create candidate_1 & candidate_2 with sample_user & sample_user_2
    create_resp_1 = post_to_candidate_resource(token_1)

    # Retrieve candidate_1's work preference
    candidate_1_id = create_resp_1.json()['candidates'][0]['id']
    can_1_work_preference = get_from_candidate_resource(token_1, candidate_1_id).\
        json()['candidate']['work_preference']

    # Delete candidate_1's work preference with sample_user_2 logged in
    updated_resp = request_to_candidate_work_preference_resource(token_2, 'delete', candidate_1_id,
                                                                 can_1_work_preference['id'])
    print response_info(updated_resp)
    assert updated_resp.status_code == 403


def test_delete_work_preference_of_a_different_candidate(sample_user, user_auth):
    """
    Test:   Attempt to delete the work preference of a different Candidate
    Expect: 403
    :type sample_user:  User
    :type user_auth:    UserAuthentication
    """
    # Get access token
    token = user_auth.get_auth_token(sample_user, True)['access_token']

    # Create candidate_1 and candidate_2
    candidate_1_id = post_to_candidate_resource(token).json()['candidates'][0]['id']
    candidate_2_id = post_to_candidate_resource(token).json()['candidates'][0]['id']

    # Retrieve candidate_2's work preference
    can_2_work_preference = get_from_candidate_resource(token, candidate_2_id).\
        json()['candidate']['work_preference']

    # Delete candidate_2's id using candidate_1_id
    updated_resp = request_to_candidate_work_preference_resource(token, 'delete', candidate_1_id,
                                                         work_preference_id=can_2_work_preference['id'])
    print response_info(updated_resp)
    assert updated_resp.status_code == 403


def test_delete_candidate_work_preference_with_no_id(sample_user, user_auth):
    """
    Test:   Attempt to delete Candidate's work preference without providing work_preference_id
    Expect: 404
    :type sample_user:  User
    :type user_auth:    UserAuthentication
    """
    # Get access token
    token = user_auth.get_auth_token(sample_user, True)['access_token']

    # Remove one of Candidate's work preference without work preference ID
    candidate_id = 5 # This is arbitrary since a 404 is expected
    updated_resp = request_to_candidate_work_preference_resource(token, 'delete', candidate_id)
    print response_info(updated_resp)
    assert updated_resp.status_code == 404


def test_delete_candidate_work_preferences_without_candidate_id(sample_user, user_auth):
    """
    Test:   Attempt to delete Candidate's work preference without providing candidate_id
    Expect: 404
    :type sample_user:  User
    :type user_auth:    UserAuthentication
    """
    # Get access token
    token = user_auth.get_auth_token(sample_user, True)['access_token']

    # Remove one of Candidate's work preference without candidate ID
    updated_resp = request_to_candidate_work_preference_resource(token, 'delete')
    print response_info(updated_resp)
    assert updated_resp.status_code == 404


def test_delete_candidate_work_preference(sample_user, user_auth):
    """
    Test:   Remove Candidate's work-preference from db
    Expect: 204, Candidate must not have any work-preference left
    :type sample_user:  User
    :type user_auth:    UserAuthentication
    """
    # Get access token
    token = user_auth.get_auth_token(sample_user, True)['access_token']

    # Create Candidate
    create_resp = post_to_candidate_resource(token)

    # Retrieve Candidate's work preference
    candidate_id = create_resp.json()['candidates'][0]['id']
    work_pref_dict = get_from_candidate_resource(token, candidate_id).json()['candidate']['work_preference']

    # Delete Candidate's work preference
    updated_resp = request_to_candidate_work_preference_resource(token, 'delete', candidate_id,
                                                                 work_pref_dict['id'])
    print response_info(updated_resp)

    # Retrieve Candidate after update
    can_dict_after_update = get_from_candidate_resource(token, candidate_id).json()['candidate']

    assert updated_resp.status_code == 204
    assert len(can_dict_after_update['work_preference']) == 0
=======
>>>>>>> f443e58b
<|MERGE_RESOLUTION|>--- conflicted
+++ resolved
@@ -17,15 +17,7 @@
     request_to_candidate_resource, request_to_candidate_address_resource,
     request_to_candidate_aoi_resource, request_to_candidate_education_resource,
     request_to_candidate_education_degree_resource, request_to_candidate_education_degree_bullet_resource,
-<<<<<<< HEAD
-    request_to_candidate_experience_resource, request_to_candidate_experience_bullet_resource,
-    request_to_candidate_work_preference_resource, request_to_candidate_email_resource,
-    request_to_candidate_phone_resource, request_to_candidate_military_service,
-    request_to_candidate_preferred_location_resource, request_to_candidate_skill_resource,
-    request_to_candidate_social_network_resource, request_to_candidate_custom_field_resource
-=======
     request_to_candidate_custom_field_resource
->>>>>>> f443e58b
 )
 
 
@@ -186,11 +178,7 @@
     assert updated_resp.status_code == 403
 
 
-<<<<<<< HEAD
-def test_delete_address_of_a_different_candidate(sample_user, user_auth):
-=======
 def test_delete_address_of_a_diff_candidate(sample_user, user_auth):
->>>>>>> f443e58b
     """
     Test:   Attempt to delete the address of a different Candidate
     Expect: 403
@@ -247,11 +235,7 @@
     assert updated_resp.status_code == 404
 
 
-<<<<<<< HEAD
-def test_delete_candidate_address(sample_user, user_auth):
-=======
 def test_delete_can_address(sample_user, user_auth):
->>>>>>> f443e58b
     """
     Test:   Remove Candidate's address from db
     Expect: 204, Candidate's addresses must be less 1
@@ -1163,1533 +1147,3 @@
     assert len(can_dict_after_update['educations'][0]['degrees'][0]['bullets']) == degree_bullets_count_before_delete - 1
 
 
-<<<<<<< HEAD
-######################## CandidateExperience ########################
-def test_non_logged_in_user_delete_can_experience():
-    """
-    Test:   Delete candidate's experiences without logging in
-    Expect: 401
-    :type sample_user:  User
-    :type user_auth:    UserAuthentication
-    """
-    # Delete Candidate's experiences
-    resp = request_to_candidate_experience_resource(None, 'delete', 5, True)
-    print response_info(resp)
-    assert resp.status_code == 401
-
-
-def test_delete_candidate_experience_with_bad_input():
-    """
-    Test:   Attempt to delete candidate experience with non integer values for candidate_id & experience_id
-    Expect: 404
-    """
-    # Delete Candidate's experiences
-    resp = request_to_candidate_experience_resource(None, 'delete', candidate_id='x', all_experiences=True)
-    print response_info(resp)
-    assert resp.status_code == 404
-
-    # Delete Candidate's experience
-    resp = request_to_candidate_experience_resource(None, 'delete', candidate_id=5, experience_id='x')
-    print response_info(resp)
-    assert resp.status_code == 404
-
-
-def test_delete_experience_of_a_candidate_belonging_to_a_diff_user(sample_user, sample_user_2, user_auth):
-    """
-    Test:   Attempt to delete the experience of a Candidate that belongs to a different user
-    Expect: 403, deletion must be prevented
-    :type sample_user:  User
-    :type sampl_user_2: User
-    :type user_auth:   UserAuthentication
-    """
-    # Get access token_1 & token_2 for sample_user & sample_user_2, respectively
-    token_1 = user_auth.get_auth_token(sample_user, True)['access_token']
-    token_2 = user_auth.get_auth_token(sample_user_2, True)['access_token']
-
-    # Create candidate_1 & candidate_2 with sample_user & sample_user_2
-    create_resp_1 = post_to_candidate_resource(token_1)
-
-    # Retrieve candidate_1
-    candidate_1_id = create_resp_1.json()['candidates'][0]['id']
-
-    # Delete candidate_1's experience with sample_user_2 logged in
-    updated_resp = request_to_candidate_experience_resource(token_2, 'delete',
-                                                            candidate_1_id, all_experiences=True)
-    print response_info(updated_resp)
-    assert updated_resp.status_code == 403
-
-
-def test_delete_experience_of_a_different_candidate(sample_user, user_auth):
-    """
-    Test:   Attempt to delete the experience of a different Candidate
-    Expect: 403
-    :type sample_user:  User
-    :type user_auth:    UserAuthentication
-    """
-    # Get access token
-    token = user_auth.get_auth_token(sample_user, True)['access_token']
-
-    # Create candidate_1 and candidate_2
-    candidate_1_id = post_to_candidate_resource(token).json()['candidates'][0]['id']
-    candidate_2_id = post_to_candidate_resource(token).json()['candidates'][0]['id']
-
-    # Retrieve candidate_2's experiences
-    can_2_experiences = get_from_candidate_resource(token, candidate_2_id).json()['candidate']['work_experiences']
-
-    # Delete candidate_2's id using candidate_1_id
-    updated_resp = request_to_candidate_experience_resource(token, 'delete', candidate_1_id,
-                                                         experience_id=can_2_experiences[0]['id'])
-    print response_info(updated_resp)
-    assert updated_resp.status_code == 403
-
-
-def test_delete_candidate_experience_with_no_id(sample_user, user_auth):
-    """
-    Test:   Attempt to delete Candidate's experience without providing experience_id
-    Expect: 404
-    :type sample_user:  User
-    :type user_auth:    UserAuthentication
-    """
-    # Get access token
-    token = user_auth.get_auth_token(sample_user, True)['access_token']
-
-    # Remove one of Candidate's experiences without experience_id
-    candidate_id = 5 # This is arbitrary since a 404 is expected
-    updated_resp = request_to_candidate_experience_resource(token, 'delete', candidate_id)
-    print response_info(updated_resp)
-    assert updated_resp.status_code == 404
-
-
-def test_delete_candidate_experiences_without_candidate_id(sample_user, user_auth):
-    """
-    Test:   Attempt to delete Candidate's experiences without providing candidate_id
-    Expect: 404
-    :type sample_user:  User
-    :type user_auth:    UserAuthentication
-    """
-    # Get access token
-    token = user_auth.get_auth_token(sample_user, True)['access_token']
-
-    # Remove one of Candidate's experiences without candidate_id
-    updated_resp = request_to_candidate_experience_resource(token, 'delete', all_experiences=True)
-    print response_info(updated_resp)
-    assert updated_resp.status_code == 404
-
-
-def test_delete_candidate_experiences(sample_user, user_auth):
-    """
-    Test:   Remove all of candidate's experiences from db
-    Expect: 204; Candidate should not have any experience left
-    :type sample_user:  User
-    :type user_auth:    UserAuthentication
-    """
-    # Get access token
-    token = user_auth.get_auth_token(sample_user, True)['access_token']
-
-    # Create Candidate
-    create_resp = post_to_candidate_resource(token)
-
-    # Retrieve Candidate
-    candidate_id = create_resp.json()['candidates'][0]['id']
-
-    # Remove all of Candidate's experiences
-    updated_resp = request_to_candidate_experience_resource(token, 'delete', candidate_id, True)
-    print response_info(updated_resp)
-
-    # Retrieve Candidate after update
-    can_dict_after_update = get_from_candidate_resource(token, candidate_id).json()['candidate']
-
-    assert updated_resp.status_code == 204
-    assert len(can_dict_after_update['work_experiences']) == 0
-
-
-def test_delete_candidates_experience(sample_user, user_auth):
-    """
-    Test:   Remove Candidate's experience from db
-    Expect: 204, Candidate's experience must be less 1.
-    :type sample_user:  User
-    :type user_auth:    UserAuthentication
-    """
-    # Get access token
-    token = user_auth.get_auth_token(sample_user, True)['access_token']
-
-    # Create Candidate
-    create_resp = post_to_candidate_resource(token)
-
-    # Retrieve Candidate
-    candidate_id = create_resp.json()['candidates'][0]['id']
-    candidate_dict = get_from_candidate_resource(token, candidate_id).json()['candidate']
-    candidate_experiences = candidate_dict['work_experiences']
-
-    # Current number of Candidate's experiences
-    experiences_count_before_delete = len(candidate_experiences)
-
-    # Remove one of Candidate's education
-    updated_resp = request_to_candidate_experience_resource(token, 'delete', candidate_id,
-                                                            experience_id=candidate_experiences[0]['id'])
-    print response_info(updated_resp)
-
-    # Retrieve Candidate after update
-    can_dict_after_update = get_from_candidate_resource(token, candidate_id).json()['candidate']
-
-    assert updated_resp.status_code == 204
-    assert len(can_dict_after_update['work_experiences']) == experiences_count_before_delete - 1
-
-
-######################## CandidateExperienceBullet ########################
-def test_non_logged_in_user_delete_can_experience_bullets():
-    """
-    Test:   Delete candidate's experience-bullets without logging in
-    Expect: 401
-    :type sample_user:  User
-    :type user_auth:    UserAuthentication
-    """
-    # Delete Candidate's experience-bullets
-    resp = request_to_candidate_experience_bullet_resource(None, 'delete', 5, 5, True)
-    print response_info(resp)
-    assert resp.status_code == 401
-
-
-def test_delete_candidate_experience_bullet_with_bad_input():
-    """
-    Test:   Attempt to delete candidate experience-bullet with non integer values
-            for candidate_id & experience_id
-    Expect: 404
-    """
-    # Delete Candidate's experience-bullets
-    resp = request_to_candidate_experience_bullet_resource(None, 'delete', candidate_id='x',
-                                                           experience_id=5, all_bullets=True)
-    print response_info(resp)
-    assert resp.status_code == 404
-
-    # Delete Candidate's experience-bullet
-    resp = request_to_candidate_experience_bullet_resource(None, 'delete', candidate_id=5,
-                                                           experience_id=5, bullet_id='x')
-    print response_info(resp)
-    assert resp.status_code == 404
-
-
-def test_delete_exp_bullets_of_a_candidate_belonging_to_a_diff_user(sample_user, sample_user_2, user_auth):
-    """
-    Test:   Attempt to delete exp-bullets of a Candidate that belongs to a different user
-    Expect: 403, deletion must be prevented
-    :type sample_user:  User
-    :type sampl_user_2: User
-    :type user_auth:   UserAuthentication
-    """
-    # Get access token_1 & token_2 for sample_user & sample_user_2, respectively
-    token_1 = user_auth.get_auth_token(sample_user, True)['access_token']
-    token_2 = user_auth.get_auth_token(sample_user_2, True)['access_token']
-
-    # Create candidate_1 & candidate_2 with sample_user & sample_user_2
-    create_resp_1 = post_to_candidate_resource(token_1)
-
-    # Retrieve candidate_1's experiences
-    candidate_1_id = create_resp_1.json()['candidates'][0]['id']
-    experience = get_from_candidate_resource(token_1, candidate_1_id).json()['candidate']['work_experiences'][0]
-
-    # Delete candidate_1's exp-bullets with sample_user_2 logged in
-    updated_resp = request_to_candidate_experience_bullet_resource(token_2, 'delete', candidate_1_id,
-                                                                   experience_id=experience['id'],
-                                                                   all_bullets=True)
-    print response_info(updated_resp)
-    assert updated_resp.status_code == 403
-
-
-def test_delete_exp_bullets_of_a_different_candidate(sample_user, user_auth):
-    """
-    Test:   Attempt to delete the exp-bullets of a different Candidate
-    Expect: 403
-    :type sample_user:  User
-    :type user_auth:    UserAuthentication
-    """
-    # Get access token
-    token = user_auth.get_auth_token(sample_user, True)['access_token']
-
-    # Create candidate_1 and candidate_2
-    candidate_1_id = post_to_candidate_resource(token).json()['candidates'][0]['id']
-    candidate_2_id = post_to_candidate_resource(token).json()['candidates'][0]['id']
-
-    # Retrieve candidate_2's experiences
-    can_2_experiences = get_from_candidate_resource(token, candidate_2_id).json()['candidate']['work_experiences']
-
-    # Delete candidate_2's id using candidate_1_id
-    updated_resp = request_to_candidate_experience_bullet_resource(token, 'delete', candidate_1_id,
-                                                                   experience_id=can_2_experiences[0]['id'],
-                                                                   all_bullets=True)
-    print response_info(updated_resp)
-    assert updated_resp.status_code == 403
-
-
-def test_delete_candidate_exp_bullets_with_no_id(sample_user, user_auth):
-    """
-    Test:   Attempt to delete Candidate's exp-bullets without providing bullet_id
-    Expect: 404
-    :type sample_user:  User
-    :type user_auth:    UserAuthentication
-    """
-    # Get access token
-    token = user_auth.get_auth_token(sample_user, True)['access_token']
-
-    # Remove one of Candidate's exp-bullets without an id
-    candidate_id, experience_id = 5, 5 # These are arbitrary since a 404 is expected
-    updated_resp = request_to_candidate_experience_bullet_resource(token, 'delete', candidate_id, experience_id)
-    print response_info(updated_resp)
-    assert updated_resp.status_code == 404
-
-
-def test_delete_candidate_exp_bullets_without_candidate_id(sample_user, user_auth):
-    """
-    Test:   Attempt to delete Candidate's exp-bullets without providing candidate_id
-    Expect: 404
-    :type sample_user:  User
-    :type user_auth:    UserAuthentication
-    """
-    # Get access token
-    token = user_auth.get_auth_token(sample_user, True)['access_token']
-
-    # Remove one of Candidate's exp-bullets without candidate_id
-    updated_resp = request_to_candidate_experience_bullet_resource(token, 'delete', experience_id=5, bullet_id=5)
-    print response_info(updated_resp)
-    assert updated_resp.status_code == 404
-
-
-def test_delete_candidate_experience_bullets(sample_user, user_auth):
-    """
-    Test:   Remove all of Candidate's experience-bullets from db
-    Expect: 204; Candidate should not have any experience bullets left.
-            No experiences should be removed
-    :type sample_user:  User
-    :type user_auth:    UserAuthentication
-    """
-    # Get access token
-    token = user_auth.get_auth_token(sample_user, True)['access_token']
-
-    # Create Candidate
-    create_resp = post_to_candidate_resource(token)
-
-    # Retrieve Candidate Experiences
-    candidate_id = create_resp.json()['candidates'][0]['id']
-    can_experiences = get_from_candidate_resource(token, candidate_id).json()['candidate']['work_experiences']
-
-    # Current Number of can_experiences
-    experience_count_before_deleting_bullets = len(can_experiences)
-
-    # Remove all of Candidate's experiences
-    updated_resp = request_to_candidate_experience_bullet_resource(token, 'delete', candidate_id,
-                                                                   can_experiences[0]['id'], True)
-    print response_info(updated_resp)
-
-    # Retrieve Candidate after update
-    can_dict_after_update = get_from_candidate_resource(token, candidate_id).json()['candidate']
-
-    assert updated_resp.status_code == 204
-    assert len(can_dict_after_update['work_experiences'][0]['bullets']) == 0
-    assert len(can_dict_after_update['work_experiences']) == experience_count_before_deleting_bullets
-
-
-def test_delete_candidates_experience_bullet(sample_user, user_auth):
-    """
-    Test:   Remove Candidate's experience-bullet from db
-    Expect: 204, Candidate's experience-bullet must be less 1; no experiences must be removed
-    :type sample_user:  User
-    :type user_auth:    UserAuthentication
-    """
-    # Get access token
-    token = user_auth.get_auth_token(sample_user, True)['access_token']
-
-    # Create Candidate
-    create_resp = post_to_candidate_resource(token)
-
-    # Retrieve Candidate Experiences
-    candidate_id = create_resp.json()['candidates'][0]['id']
-    can_experiences = get_from_candidate_resource(token, candidate_id).json()['candidate']['work_experiences']
-
-    # Current Number of can_experiences, and can_experiences' first bullets
-    experience_count_before_deleting_bullets = len(can_experiences)
-    experience_bullet_count_before_deleting = len(can_experiences[0]['bullets'])
-
-    # Remove all of Candidate's experiences
-    updated_resp = request_to_candidate_experience_bullet_resource(token, 'delete', candidate_id,
-                                                                   can_experiences[0]['id'],
-                                                                   bullet_id=can_experiences[0]['bullets'][0]['id'])
-    print response_info(updated_resp)
-
-    # Retrieve Candidate after update
-    can_dict_after_update = get_from_candidate_resource(token, candidate_id).json()['candidate']
-
-    assert updated_resp.status_code == 204
-    assert len(can_dict_after_update['work_experiences'][0]['bullets']) == experience_bullet_count_before_deleting - 1
-    assert len(can_dict_after_update['work_experiences']) == experience_count_before_deleting_bullets
-
-
-######################## CandidateEmail ########################
-def test_non_logged_in_user_delete_can_emails():
-    """
-    Test:   Delete candidate's emails without logging in
-    Expect: 401
-    :type sample_user:  User
-    :type user_auth:    UserAuthentication
-    """
-    # Delete Candidate's emails
-    resp = request_to_candidate_email_resource(None, 'delete', 5, True)
-    print response_info(resp)
-    assert resp.status_code == 401
-
-
-def test_delete_candidate_email_with_bad_input():
-    """
-    Test:   Attempt to delete candidate email with non integer values for candidate_id & email_id
-    Expect: 404
-    """
-    # Delete Candidate's emails
-    resp = request_to_candidate_email_resource(None, 'delete', candidate_id='x', all_emails=True)
-    print response_info(resp)
-    assert resp.status_code == 404
-
-    # Delete Candidate's email
-    resp = request_to_candidate_email_resource(None, 'delete', candidate_id=5, email_id='x')
-    print response_info(resp)
-    assert resp.status_code == 404
-
-
-def test_delete_email_of_a_candidate_belonging_to_a_diff_user(sample_user, sample_user_2, user_auth):
-    """
-    Test:   Attempt to delete the email of a Candidate that belongs to a different user
-    Expect: 403, deletion must be prevented
-    :type sample_user:  User
-    :type sampl_user_2: User
-    :type user_auth:   UserAuthentication
-    """
-    # Get access token_1 & token_2 for sample_user & sample_user_2, respectively
-    token_1 = user_auth.get_auth_token(sample_user, True)['access_token']
-    token_2 = user_auth.get_auth_token(sample_user_2, True)['access_token']
-
-    # Create candidate_1 & candidate_2 with sample_user & sample_user_2
-    create_resp_1 = post_to_candidate_resource(token_1)
-
-    # Retrieve candidate_1
-    candidate_1_id = create_resp_1.json()['candidates'][0]['id']
-
-    # Delete candidate_1's email with sample_user_2 logged in
-    updated_resp = request_to_candidate_email_resource(token_2, 'delete', candidate_1_id, all_emails=True)
-    print response_info(updated_resp)
-    assert updated_resp.status_code == 403
-
-
-def test_delete_email_of_a_different_candidate(sample_user, user_auth):
-    """
-    Test:   Attempt to delete the email of a different Candidate
-    Expect: 403
-    :type sample_user:  User
-    :type user_auth:    UserAuthentication
-    """
-    # Get access token
-    token = user_auth.get_auth_token(sample_user, True)['access_token']
-
-    # Create candidate_1 and candidate_2
-    candidate_1_id = post_to_candidate_resource(token).json()['candidates'][0]['id']
-    candidate_2_id = post_to_candidate_resource(token).json()['candidates'][0]['id']
-
-    # Retrieve candidate_2's emails
-    can_2_emails = get_from_candidate_resource(token, candidate_2_id).json()['candidate']['emails']
-
-    # Delete candidate_2's id using candidate_1_id
-    updated_resp = request_to_candidate_email_resource(token, 'delete', candidate_1_id,
-                                                         email_id=can_2_emails[0]['id'])
-    print response_info(updated_resp)
-    assert updated_resp.status_code == 403
-
-
-def test_delete_candidate_email_with_no_id(sample_user, user_auth):
-    """
-    Test:   Attempt to delete Candidate's email without providing email_id
-    Expect: 404
-    :type sample_user:  User
-    :type user_auth:    UserAuthentication
-    """
-    # Get access token
-    token = user_auth.get_auth_token(sample_user, True)['access_token']
-
-    # Remove one of Candidate's emails without an id
-    candidate_id = 5 # This is arbitrary since a 404 is expected
-    updated_resp = request_to_candidate_email_resource(token, 'delete', candidate_id)
-    print response_info(updated_resp)
-    assert updated_resp.status_code == 404
-
-
-def test_delete_candidate_emails_without_candidate_id(sample_user, user_auth):
-    """
-    Test:   Attempt to delete Candidate's email without providing candidate_id
-    Expect: 404
-    :type sample_user:  User
-    :type user_auth:    UserAuthentication
-    """
-    # Get access token
-    token = user_auth.get_auth_token(sample_user, True)['access_token']
-
-    # Remove one of Candidate's emails without candidate_id
-    updated_resp = request_to_candidate_email_resource(token, 'delete', all_emails=True)
-    print response_info(updated_resp)
-    assert updated_resp.status_code == 404
-
-
-def test_delete_candidate_emails(sample_user, user_auth):
-    """
-    Test:   Remove Candidate's emails from db
-    Expect: 204, Candidate must not have any emails left
-    :type sample_user:  User
-    :type user_auth:    UserAuthentication
-    """
-    # Get access token
-    token = user_auth.get_auth_token(sample_user, True)['access_token']
-
-    # Create Candidate
-    create_resp = post_to_candidate_resource(token)
-
-    # Delete Candidate's emails
-    candidate_id = create_resp.json()['candidates'][0]['id']
-    updated_resp = request_to_candidate_email_resource(token, 'delete', candidate_id, True)
-    print response_info(updated_resp)
-
-    # Retrieve Candidate after update
-    can_dict_after_update = get_from_candidate_resource(token, candidate_id).json()['candidate']
-
-    assert updated_resp.status_code == 204
-    assert len(can_dict_after_update['emails']) == 0
-
-
-def test_delete_candidate_email(sample_user, user_auth):
-    """
-    Test:   Remove Candidate's email from db
-    Expect: 204, Candidate's emails must be less 1
-    :type sample_user:  User
-    :type user_auth:    UserAuthentication
-    """
-    # Get access token
-    token = user_auth.get_auth_token(sample_user, True)['access_token']
-
-    # Create Candidate
-    create_resp = post_to_candidate_resource(token)
-
-    # Retrieve Candidate's emails
-    candidate_id = create_resp.json()['candidates'][0]['id']
-    can_emails = get_from_candidate_resource(token, candidate_id).json()['candidate']['emails']
-
-    # Current number of candidate's emails
-    emails_count_before_delete = len(can_emails)
-
-    # Delete Candidate's email
-    updated_resp = request_to_candidate_email_resource(token, 'delete', candidate_id,
-                                                       email_id=can_emails[0]['id'])
-    print response_info(updated_resp)
-
-    # Retrieve Candidate's emails after update
-    can_emails_after_delete = get_from_candidate_resource(token, candidate_id).json()['candidate']['emails']
-
-    assert updated_resp.status_code == 204
-    assert len(can_emails_after_delete) == emails_count_before_delete - 1
-
-
-######################## CandidateMilitaryService ########################
-def test_non_logged_in_user_delete_can_military_service():
-    """
-    Test:   Delete candidate's military_services without logging in
-    Expect: 401
-    :type sample_user:  User
-    :type user_auth:    UserAuthentication
-    """
-    # Delete Candidate's military_services
-    resp = request_to_candidate_military_service(None, 'delete', 5, True)
-    print response_info(resp)
-    assert resp.status_code == 401
-
-
-def test_delete_candidate_military_service_with_bad_input():
-    """
-    Test:   Attempt to delete candidate military_services with non integer values
-            for candidate_id & military_service_id
-    Expect: 404
-    """
-    # Delete Candidate's military_services
-    resp = request_to_candidate_military_service(None, 'delete', candidate_id='x', all_military_services=True)
-    print response_info(resp)
-    assert resp.status_code == 404
-
-    # Delete Candidate's military_service
-    resp = request_to_candidate_military_service(None, 'delete', candidate_id=5, military_service_id='x')
-    print response_info(resp)
-    assert resp.status_code == 404
-
-
-def test_delete_military_service_of_a_candidate_belonging_to_a_diff_user(sample_user, sample_user_2, user_auth):
-    """
-    Test:   Attempt to delete the military_services of a Candidate that belongs to a different user
-    Expect: 403, deletion must be prevented
-    :type sample_user:  User
-    :type sampl_user_2: User
-    :type user_auth:   UserAuthentication
-    """
-    # Get access token_1 & token_2 for sample_user & sample_user_2, respectively
-    token_1 = user_auth.get_auth_token(sample_user, True)['access_token']
-    token_2 = user_auth.get_auth_token(sample_user_2, True)['access_token']
-
-    # Create candidate_1 & candidate_2 with sample_user & sample_user_2
-    create_resp_1 = post_to_candidate_resource(token_1)
-
-    # Retrieve candidate_1
-    candidate_1_id = create_resp_1.json()['candidates'][0]['id']
-
-    # Delete candidate_1's military_services with sample_user_2 logged in
-    updated_resp = request_to_candidate_military_service(token_2, 'delete', candidate_1_id,
-                                                         all_military_services=True)
-    print response_info(updated_resp)
-    assert updated_resp.status_code == 403
-
-
-def test_delete_military_service_of_a_different_candidate(sample_user, user_auth):
-    """
-    Test:   Attempt to delete the military_service of a different Candidate
-    Expect: 403
-    :type sample_user:  User
-    :type user_auth:    UserAuthentication
-    """
-    # Get access token
-    token = user_auth.get_auth_token(sample_user, True)['access_token']
-
-    # Create candidate_1 and candidate_2
-    candidate_1_id = post_to_candidate_resource(token).json()['candidates'][0]['id']
-    candidate_2_id = post_to_candidate_resource(token).json()['candidates'][0]['id']
-
-    # Retrieve candidate_2's military_services
-    can_2_military_services = get_from_candidate_resource(token, candidate_2_id).\
-        json()['candidate']['military_services']
-
-    # Delete candidate_2's id using candidate_1_id
-    updated_resp = request_to_candidate_military_service(token, 'delete', candidate_1_id,
-                                                         military_service_id=can_2_military_services[0]['id'])
-    print response_info(updated_resp)
-    assert updated_resp.status_code == 403
-
-
-def test_delete_candidate_military_service_with_no_id(sample_user, user_auth):
-    """
-    Test:   Attempt to delete Candidate's military_service without providing military_service_id
-    Expect: 404
-    :type sample_user:  User
-    :type user_auth:    UserAuthentication
-    """
-    # Get access token
-    token = user_auth.get_auth_token(sample_user, True)['access_token']
-
-    # Remove one of Candidate's military_services without an id
-    candidate_id = 5 # This is arbitrary since a 404 is expected
-    updated_resp = request_to_candidate_military_service(token, 'delete', candidate_id)
-    print response_info(updated_resp)
-    assert updated_resp.status_code == 404
-
-
-def test_delete_candidate_military_services_without_candidate_id(sample_user, user_auth):
-    """
-    Test:   Attempt to delete Candidate's military_services without providing candidate_id
-    Expect: 404
-    :type sample_user:  User
-    :type user_auth:    UserAuthentication
-    """
-    # Get access token
-    token = user_auth.get_auth_token(sample_user, True)['access_token']
-
-    # Remove one of Candidate's military_services without candidate_id
-    updated_resp = request_to_candidate_military_service(token, 'delete', all_military_services=True)
-    print response_info(updated_resp)
-    assert updated_resp.status_code == 404
-
-
-def test_delete_candidate_military_services(sample_user, user_auth):
-    """
-    Test:   Remove Candidate's military services from db
-    Expect: 204, Candidate must not have any military services left
-    :type sample_user:  User
-    :type user_auth:    UserAuthentication
-    """
-    # Get access token
-    token = user_auth.get_auth_token(sample_user, True)['access_token']
-
-    # Create Candidate
-    create_resp = post_to_candidate_resource(token)
-
-    # Delete Candidate's military services
-    candidate_id = create_resp.json()['candidates'][0]['id']
-    updated_resp = request_to_candidate_military_service(token, 'delete', candidate_id, True)
-    print response_info(updated_resp)
-
-    # Retrieve Candidate after update
-    can_dict_after_update = get_from_candidate_resource(token, candidate_id).json()['candidate']
-
-    assert updated_resp.status_code == 204
-    assert len(can_dict_after_update['military_services']) == 0
-
-
-def test_delete_can_military_service(sample_user, user_auth):
-    """
-    Test:   Remove Candidate's military service from db
-    Expect: 204, Candidate's military services must be less 1
-    :type sample_user:  User
-    :type user_auth:    UserAuthentication
-    """
-    # Get access token
-    token = user_auth.get_auth_token(sample_user, True)['access_token']
-
-    # Create Candidate
-    create_resp = post_to_candidate_resource(token)
-
-    # Retrieve Candidate's military services
-    candidate_id = create_resp.json()['candidates'][0]['id']
-    can_military_services = get_from_candidate_resource(token, candidate_id).\
-        json()['candidate']['military_services']
-
-    # Current number of candidate's military services
-    military_services_count_before_delete = len(can_military_services)
-
-    # Delete Candidate's military service
-    updated_resp = request_to_candidate_military_service(token, 'delete', candidate_id,
-                                                         military_service_id=can_military_services[0]['id'])
-    print response_info(updated_resp)
-
-    # Retrieve Candidate's military services after update
-    can_military_services_after_delete = get_from_candidate_resource(token, candidate_id).\
-        json()['candidate']['military_services']
-
-    assert updated_resp.status_code == 204
-    assert len(can_military_services_after_delete) == military_services_count_before_delete - 1
-
-
-######################## CandidatePhone ########################
-def test_non_logged_in_user_delete_can_phone():
-    """
-    Test:   Delete candidate's phone without logging in
-    Expect: 401
-    :type sample_user:  User
-    :type user_auth:    UserAuthentication
-    """
-    # Delete Candidate's phones
-    resp = request_to_candidate_phone_resource(None, 'delete', 5, True)
-    print response_info(resp)
-    assert resp.status_code == 401
-
-
-def test_delete_candidate_phone_with_bad_input():
-    """
-    Test:   Attempt to delete candidate phone with non integer values for candidate_id & phone_id
-    Expect: 404
-    """
-    # Delete Candidate's phones
-    resp = request_to_candidate_phone_resource(None, 'delete', candidate_id='x', all_phones=True)
-    print response_info(resp)
-    assert resp.status_code == 404
-
-    # Delete Candidate's phone
-    resp = request_to_candidate_phone_resource(None, 'delete', candidate_id=5, phone_id='x')
-    print response_info(resp)
-    assert resp.status_code == 404
-
-
-def test_delete_phone_of_a_candidate_belonging_to_a_diff_user(sample_user, sample_user_2, user_auth):
-    """
-    Test:   Attempt to delete the phone of a Candidate that belongs to a different user
-    Expect: 403, deletion must be prevented
-    :type sample_user:  User
-    :type sampl_user_2: User
-    :type user_auth:   UserAuthentication
-    """
-    # Get access token_1 & token_2 for sample_user & sample_user_2, respectively
-    token_1 = user_auth.get_auth_token(sample_user, True)['access_token']
-    token_2 = user_auth.get_auth_token(sample_user_2, True)['access_token']
-
-    # Create candidate_1 & candidate_2 with sample_user & sample_user_2
-    create_resp_1 = post_to_candidate_resource(token_1)
-
-    # Retrieve candidate_1
-    candidate_1_id = create_resp_1.json()['candidates'][0]['id']
-
-    # Delete candidate_1's phone with sample_user_2 logged in
-    updated_resp = request_to_candidate_phone_resource(token_2, 'delete', candidate_1_id, all_phones=True)
-    print response_info(updated_resp)
-    assert updated_resp.status_code == 403
-
-
-def test_delete_phone_of_a_different_candidate(sample_user, user_auth):
-    """
-    Test:   Attempt to delete the phone of a different Candidate
-    Expect: 403
-    :type sample_user:  User
-    :type user_auth:    UserAuthentication
-    """
-    # Get access token
-    token = user_auth.get_auth_token(sample_user, True)['access_token']
-
-    # Create candidate_1 and candidate_2
-    candidate_1_id = post_to_candidate_resource(token).json()['candidates'][0]['id']
-    candidate_2_id = post_to_candidate_resource(token).json()['candidates'][0]['id']
-
-    # Retrieve candidate_2's phones
-    can_2_phonees = get_from_candidate_resource(token, candidate_2_id).json()['candidate']['phones']
-
-    # Delete candidate_2's id using candidate_1_id
-    updated_resp = request_to_candidate_phone_resource(token, 'delete', candidate_1_id,
-                                                         phone_id=can_2_phonees[0]['id'])
-    print response_info(updated_resp)
-    assert updated_resp.status_code == 403
-
-
-def test_delete_candidate_phone_with_no_id(sample_user, user_auth):
-    """
-    Test:   Attempt to delete Candidate's phone without providing phone_id
-    Expect: 404
-    :type sample_user:  User
-    :type user_auth:    UserAuthentication
-    """
-    # Get access token
-    token = user_auth.get_auth_token(sample_user, True)['access_token']
-
-    # Remove one of Candidate's phones without an id
-    candidate_id = 5 # This is arbitrary since a 404 is expected
-    updated_resp = request_to_candidate_phone_resource(token, 'delete', candidate_id)
-    print response_info(updated_resp)
-    assert updated_resp.status_code == 404
-
-
-def test_delete_candidate_phones_without_candidate_id(sample_user, user_auth):
-    """
-    Test:   Attempt to delete Candidate's phone without providing candidate_id
-    Expect: 404
-    :type sample_user:  User
-    :type user_auth:    UserAuthentication
-    """
-    # Get access token
-    token = user_auth.get_auth_token(sample_user, True)['access_token']
-
-    # Remove one of Candidate's phones without an id
-    updated_resp = request_to_candidate_phone_resource(token, 'delete', all_phones=True)
-    print response_info(updated_resp)
-    assert updated_resp.status_code == 404
-
-
-def test_delete_candidate_phones(sample_user, user_auth):
-    """
-    Test:   Remove Candidate's phones from db
-    Expect: 204, Candidate must not have any phones left
-    :type sample_user:  User
-    :type user_auth:    UserAuthentication
-    """
-    # Get access token
-    token = user_auth.get_auth_token(sample_user, True)['access_token']
-
-    # Create Candidate
-    create_resp = post_to_candidate_resource(token)
-
-    # Delete Candidate's phones
-    candidate_id = create_resp.json()['candidates'][0]['id']
-    updated_resp = request_to_candidate_phone_resource(token, 'delete', candidate_id, True)
-    print response_info(updated_resp)
-
-    # Retrieve Candidate after update
-    can_dict_after_update = get_from_candidate_resource(token, candidate_id).json()['candidate']
-
-    assert updated_resp.status_code == 204
-    assert len(can_dict_after_update['phones']) == 0
-
-
-def test_delete_candidate_phone(sample_user, user_auth):
-    """
-    Test:   Remove Candidate's phone from db
-    Expect: 204, Candidate's phones must be less 1
-    :type sample_user:  User
-    :type user_auth:    UserAuthentication
-    """
-    # Get access token
-    token = user_auth.get_auth_token(sample_user, True)['access_token']
-
-    # Create Candidate
-    create_resp = post_to_candidate_resource(token)
-
-    # Retrieve Candidate's phones
-    candidate_id = create_resp.json()['candidates'][0]['id']
-    can_phones = get_from_candidate_resource(token, candidate_id).json()['candidate']['phones']
-
-    # Current number of candidate's phones
-    phones_count_before_delete = len(can_phones)
-
-    # Delete Candidate's phone
-    updated_resp = request_to_candidate_phone_resource(token, 'delete', candidate_id,
-                                                       phone_id=can_phones[0]['id'])
-    print response_info(updated_resp)
-
-    # Retrieve Candidate's phones after update
-    can_phones_after_delete = get_from_candidate_resource(token, candidate_id).json()['candidate']['phones']
-
-    assert updated_resp.status_code == 204
-    assert len(can_phones_after_delete) == phones_count_before_delete - 1
-
-
-######################## CandidatePreferredLocation ########################
-def test_non_logged_in_user_delete_can_preferred_location():
-    """
-    Test:   Delete candidate's preferred location without logging in
-    Expect: 401
-    :type sample_user:  User
-    :type user_auth:    UserAuthentication
-    """
-    # Delete Candidate's preferred locations
-    resp = request_to_candidate_preferred_location_resource(None, 'delete', 5, True)
-    print response_info(resp)
-    assert resp.status_code == 401
-
-
-def test_delete_candidate_preferred_location_with_bad_input():
-    """
-    Test:   Attempt to delete candidate preferred location with non integer values
-            for candidate_id & preferred_location_id
-    Expect: 404
-    """
-    # Delete Candidate's preferred locations
-    resp = request_to_candidate_preferred_location_resource(None, 'delete', candidate_id='x',
-                                                            all_preferred_locations=True)
-    print response_info(resp)
-    assert resp.status_code == 404
-
-    # Delete Candidate's preferred location
-    resp = request_to_candidate_preferred_location_resource(None, 'delete', candidate_id=5,
-                                                            preferred_location_id='x')
-    print response_info(resp)
-    assert resp.status_code == 404
-
-
-def test_delete_preferred_location_of_a_candidate_belonging_to_a_diff_user(sample_user, sample_user_2, user_auth):
-    """
-    Test:   Attempt to delete preferred locations of a Candidate that belongs to a different user
-    Expect: 403, deletion must be prevented
-    :type sample_user:  User
-    :type sampl_user_2: User
-    :type user_auth:   UserAuthentication
-    """
-    # Get access token_1 & token_2 for sample_user & sample_user_2, respectively
-    token_1 = user_auth.get_auth_token(sample_user, True)['access_token']
-    token_2 = user_auth.get_auth_token(sample_user_2, True)['access_token']
-
-    # Create candidate_1 & candidate_2 with sample_user & sample_user_2
-    create_resp_1 = post_to_candidate_resource(token_1)
-
-    # Retrieve candidate_1
-    candidate_1_id = create_resp_1.json()['candidates'][0]['id']
-
-    # Delete candidate_1's preferred locations with sample_user_2 logged in
-    updated_resp = request_to_candidate_preferred_location_resource(token_2, 'delete', candidate_1_id,
-                                                                    all_preferred_locations=True)
-    print response_info(updated_resp)
-    assert updated_resp.status_code == 403
-
-
-def test_delete_preferred_location_of_a_different_candidate(sample_user, user_auth):
-    """
-    Test:   Attempt to delete the preferred location of a different Candidate
-    Expect: 403
-    :type sample_user:  User
-    :type user_auth:    UserAuthentication
-    """
-    # Get access token
-    token = user_auth.get_auth_token(sample_user, True)['access_token']
-
-    # Create candidate_1 and candidate_2
-    candidate_1_id = post_to_candidate_resource(token).json()['candidates'][0]['id']
-    candidate_2_id = post_to_candidate_resource(token).json()['candidates'][0]['id']
-
-    # Retrieve candidate_2's preferred locations
-    can_2_preferred_locationes = get_from_candidate_resource(token, candidate_2_id).\
-        json()['candidate']['preferred_locations']
-
-    # Delete candidate_2's id using candidate_1_id
-    updated_resp = request_to_candidate_preferred_location_resource(token, 'delete', candidate_1_id,
-                                                         preferred_location_id=can_2_preferred_locationes[0]['id'])
-    print response_info(updated_resp)
-    assert updated_resp.status_code == 403
-
-
-def test_delete_candidate_preferred_location_with_no_id(sample_user, user_auth):
-    """
-    Test:   Attempt to delete Candidate's preferred location without providing preferred_location_id
-    Expect: 404
-    :type sample_user:  User
-    :type user_auth:    UserAuthentication
-    """
-    # Get access token
-    token = user_auth.get_auth_token(sample_user, True)['access_token']
-
-    # Remove one of Candidate's preferred location without preferred location ID
-    candidate_id = 5 # This is arbitrary since a 404 is expected
-    updated_resp = request_to_candidate_preferred_location_resource(token, 'delete', candidate_id)
-    print response_info(updated_resp)
-    assert updated_resp.status_code == 404
-
-
-def test_delete_candidate_preferred_locations_without_candidate_id(sample_user, user_auth):
-    """
-    Test:   Attempt to delete Candidate's preferred locations without providing candidate_id
-    Expect: 404
-    :type sample_user:  User
-    :type user_auth:    UserAuthentication
-    """
-    # Get access token
-    token = user_auth.get_auth_token(sample_user, True)['access_token']
-
-    # Remove one of Candidate's preferred locations without an id
-    updated_resp = request_to_candidate_preferred_location_resource(token, 'delete', all_preferred_locations=True)
-    print response_info(updated_resp)
-    assert updated_resp.status_code == 404
-
-
-def test_delete_candidate_preferred_locations(sample_user, user_auth):
-    """
-    Test:   Remove Candidate's preferred locations from db
-    Expect: 204, Candidate must not have any preferred locations left
-    :type sample_user:  User
-    :type user_auth:    UserAuthentication
-    """
-    # Get access token
-    token = user_auth.get_auth_token(sample_user, True)['access_token']
-
-    # Create Candidate
-    create_resp = post_to_candidate_resource(token)
-
-    # Delete Candidate's preferred locations
-    candidate_id = create_resp.json()['candidates'][0]['id']
-    updated_resp = request_to_candidate_preferred_location_resource(token, 'delete', candidate_id, True)
-    print response_info(updated_resp)
-
-    # Retrieve Candidate after update
-    can_dict_after_update = get_from_candidate_resource(token, candidate_id).json()['candidate']
-
-    assert updated_resp.status_code == 204
-    assert len(can_dict_after_update['preferred_locations']) == 0
-
-
-def test_delete_candidate_preferred_location(sample_user, user_auth):
-    """
-    Test:   Remove Candidate's preferred location from db
-    Expect: 204, Candidate's preferred locations must be less 1
-    :type sample_user:  User
-    :type user_auth:    UserAuthentication
-    """
-    # Get access token
-    token = user_auth.get_auth_token(sample_user, True)['access_token']
-
-    # Create Candidate
-    create_resp = post_to_candidate_resource(token)
-
-    # Retrieve Candidate's preferred locations
-    candidate_id = create_resp.json()['candidates'][0]['id']
-    can_preferred_locations = get_from_candidate_resource(token, candidate_id).\
-        json()['candidate']['preferred_locations']
-
-    # Current number of candidate's preferred locations
-    preferred_locations_count_before_delete = len(can_preferred_locations)
-
-    # Delete Candidate's preferred location
-    updated_resp = request_to_candidate_preferred_location_resource(
-        token, 'delete', candidate_id, preferred_location_id=can_preferred_locations[0]['id']
-    )
-    print response_info(updated_resp)
-
-    # Retrieve Candidate's preferred locations after update
-    can_preferred_locations_after_delete = get_from_candidate_resource(token, candidate_id).\
-        json()['candidate']['preferred_locations']
-
-    assert updated_resp.status_code == 204
-    assert len(can_preferred_locations_after_delete) == preferred_locations_count_before_delete - 1
-
-
-######################## CandidateSkill ########################
-def test_non_logged_in_user_delete_can_skill():
-    """
-    Test:   Delete candidate's skills without logging in
-    Expect: 401
-    :type sample_user:  User
-    :type user_auth:    UserAuthentication
-    """
-    # Delete Candidate's skills
-    resp = request_to_candidate_skill_resource(None, 'delete', 5, True)
-    print response_info(resp)
-    assert resp.status_code == 401
-
-
-def test_delete_candidate_skill_with_bad_input():
-    """
-    Test:   Attempt to delete candidate skill with non integer values for candidate_id & skill_id
-    Expect: 404
-    """
-    # Delete Candidate's skills
-    resp = request_to_candidate_skill_resource(None, 'delete', candidate_id='x', all_skills=True)
-    print response_info(resp)
-    assert resp.status_code == 404
-
-    # Delete Candidate's skill
-    resp = request_to_candidate_skill_resource(None, 'delete', candidate_id=5, skill_id='x')
-    print response_info(resp)
-    assert resp.status_code == 404
-
-
-def test_delete_skill_of_a_candidate_belonging_to_a_diff_user(sample_user, sample_user_2, user_auth):
-    """
-    Test:   Attempt to delete the skill of a Candidate that belongs to a different user
-    Expect: 403, deletion must be prevented
-    :type sample_user:  User
-    :type sampl_user_2: User
-    :type user_auth:   UserAuthentication
-    """
-    # Get access token_1 & token_2 for sample_user & sample_user_2, respectively
-    token_1 = user_auth.get_auth_token(sample_user, True)['access_token']
-    token_2 = user_auth.get_auth_token(sample_user_2, True)['access_token']
-
-    # Create candidate_1 & candidate_2 with sample_user & sample_user_2
-    create_resp_1 = post_to_candidate_resource(token_1)
-
-    # Retrieve candidate_1
-    candidate_1_id = create_resp_1.json()['candidates'][0]['id']
-
-    # Delete candidate_1's skills with sample_user_2 logged in
-    updated_resp = request_to_candidate_skill_resource(token_2, 'delete', candidate_1_id, all_skills=True)
-    print response_info(updated_resp)
-    assert updated_resp.status_code == 403
-
-
-def test_delete_skill_of_a_different_candidate(sample_user, user_auth):
-    """
-    Test:   Attempt to delete skill of a different Candidate
-    Expect: 403
-    :type sample_user:  User
-    :type user_auth:    UserAuthentication
-    """
-    # Get access token
-    token = user_auth.get_auth_token(sample_user, True)['access_token']
-
-    # Create candidate_1 and candidate_2
-    candidate_1_id = post_to_candidate_resource(token).json()['candidates'][0]['id']
-    candidate_2_id = post_to_candidate_resource(token).json()['candidates'][0]['id']
-
-    # Retrieve candidate_2's skills
-    can_2_skills = get_from_candidate_resource(token, candidate_2_id).json()['candidate']['skills']
-
-    # Delete candidate_2's id using candidate_1_id
-    updated_resp = request_to_candidate_skill_resource(token, 'delete', candidate_1_id,
-                                                         skill_id=can_2_skills[0]['id'])
-    print response_info(updated_resp)
-    assert updated_resp.status_code == 403
-
-
-def test_delete_candidate_skill_with_no_id(sample_user, user_auth):
-    """
-    Test:   Attempt to delete Candidate's skill without providing skill_id
-    Expect: 404
-    :type sample_user:  User
-    :type user_auth:    UserAuthentication
-    """
-    # Get access token
-    token = user_auth.get_auth_token(sample_user, True)['access_token']
-
-    # Remove one of Candidate's skills without an id
-    candidate_id = 5 # This is arbitrary since a 404 is expected
-    updated_resp = request_to_candidate_skill_resource(token, 'delete', candidate_id)
-    print response_info(updated_resp)
-    assert updated_resp.status_code == 404
-
-
-def test_delete_candidate_skills_without_candidate_id(sample_user, user_auth):
-    """
-    Test:   Attempt to delete Candidate's skills without providing candidate_id
-    Expect: 404
-    :type sample_user:  User
-    :type user_auth:    UserAuthentication
-    """
-    # Get access token
-    token = user_auth.get_auth_token(sample_user, True)['access_token']
-
-    # Remove one of Candidate's skills without candidate_id
-    updated_resp = request_to_candidate_skill_resource(token, 'delete', all_skills=True)
-    print response_info(updated_resp)
-    assert updated_resp.status_code == 404
-
-
-def test_delete_candidate_skills(sample_user, user_auth):
-    """
-    Test:   Remove Candidate's skills from db
-    Expect: 204, Candidate must not have any skills left
-    :type sample_user:  User
-    :type user_auth:    UserAuthentication
-    """
-    # Get access token
-    token = user_auth.get_auth_token(sample_user, True)['access_token']
-
-    # Create Candidate
-    create_resp = post_to_candidate_resource(token)
-
-    # Delete Candidate's skills
-    candidate_id = create_resp.json()['candidates'][0]['id']
-    updated_resp = request_to_candidate_skill_resource(token, 'delete', candidate_id, True)
-    print response_info(updated_resp)
-
-    # Retrieve Candidate after update
-    can_dict_after_update = get_from_candidate_resource(token, candidate_id).json()['candidate']
-
-    assert updated_resp.status_code == 204
-    assert len(can_dict_after_update['skills']) == 0
-
-
-def test_delete_cand_skill(sample_user, user_auth):
-    """
-    Test:   Remove Candidate's skill from db
-    Expect: 204, Candidate's skills must be less 1
-    :type sample_user:  User
-    :type user_auth:    UserAuthentication
-    """
-    # Get access token
-    token = user_auth.get_auth_token(sample_user, True)['access_token']
-
-    # Create Candidate
-    create_resp = post_to_candidate_resource(token)
-
-    # Retrieve Candidate's skills
-    candidate_id = create_resp.json()['candidates'][0]['id']
-    can_skills = get_from_candidate_resource(token, candidate_id).json()['candidate']['skills']
-
-    # Current number of candidate's phones
-    skills_count_before_delete = len(can_skills)
-
-    # Delete Candidate's skill
-    updated_resp = request_to_candidate_skill_resource(token, 'delete', candidate_id,
-                                                       skill_id=can_skills[0]['id'])
-    print response_info(updated_resp)
-
-    # Retrieve Candidate's skills after update
-    can_skills_after_delete = get_from_candidate_resource(token, candidate_id).json()['candidate']['skills']
-
-    assert updated_resp.status_code == 204
-    assert len(can_skills_after_delete) == skills_count_before_delete - 1
-
-
-######################## CandidateSocialNetwork ########################
-def test_non_logged_in_user_delete_can_social_network():
-    """
-    Test:   Delete candidate's social nerwork without logging in
-    Expect: 401
-    :type sample_user:  User
-    :type user_auth:    UserAuthentication
-    """
-    # Delete Candidate's social networks
-    resp = request_to_candidate_social_network_resource(None, 'delete', 5, True)
-    print response_info(resp)
-    assert resp.status_code == 401
-
-
-def test_delete_candidate_social_network_with_bad_input():
-    """
-    Test:   Attempt to delete candidate social network with non integer values
-            for candidate_id & social_network_id
-    Expect: 404
-    """
-    # Delete Candidate's social networks
-    resp = request_to_candidate_social_network_resource(None, 'delete', candidate_id='x', all_sn=True)
-    print response_info(resp)
-    assert resp.status_code == 404
-
-    # Delete Candidate's social network
-    resp = request_to_candidate_social_network_resource(None, 'delete', candidate_id=5, sn_id='x')
-    print response_info(resp)
-    assert resp.status_code == 404
-
-
-def test_delete_social_network_of_a_candidate_belonging_to_a_diff_user(sample_user, sample_user_2, user_auth):
-    """
-    Test:   Attempt to delete the social networks of a Candidate that belongs to a different user
-    Expect: 403, deletion must be prevented
-    :type sample_user:  User
-    :type sampl_user_2: User
-    :type user_auth:   UserAuthentication
-    """
-    # Get access token_1 & token_2 for sample_user & sample_user_2, respectively
-    token_1 = user_auth.get_auth_token(sample_user, True)['access_token']
-    token_2 = user_auth.get_auth_token(sample_user_2, True)['access_token']
-
-    # Create candidate_1 & candidate_2 with sample_user & sample_user_2
-    create_resp_1 = post_to_candidate_resource(token_1)
-
-    # Retrieve candidate_1
-    candidate_1_id = create_resp_1.json()['candidates'][0]['id']
-
-    # Delete candidate_1's social networks with sample_user_2 logged in
-    updated_resp = request_to_candidate_social_network_resource(token_2, 'delete', candidate_1_id, all_sn=True)
-    print response_info(updated_resp)
-    assert updated_resp.status_code == 403
-
-
-def test_delete_social_network_of_a_different_candidate(sample_user, user_auth):
-    """
-    Test:   Attempt to delete the social network of a different Candidate
-    Expect: 403
-    :type sample_user:  User
-    :type user_auth:    UserAuthentication
-    """
-    # Get access token
-    token = user_auth.get_auth_token(sample_user, True)['access_token']
-
-    # Create candidate_1 and candidate_2
-    candidate_1_id = post_to_candidate_resource(token).json()['candidates'][0]['id']
-    candidate_2_id = post_to_candidate_resource(token).json()['candidates'][0]['id']
-
-    # Retrieve candidate_2's social networks
-    can_2_social_networkes = get_from_candidate_resource(token, candidate_2_id).\
-        json()['candidate']['social_networks']
-
-    # Delete candidate_2's id using candidate_1_id
-    updated_resp = request_to_candidate_social_network_resource(token, 'delete', candidate_1_id,
-                                                         sn_id=can_2_social_networkes[0]['id'])
-    print response_info(updated_resp)
-    assert updated_resp.status_code == 403
-
-
-def test_delete_candidate_social_network_with_no_id(sample_user, user_auth):
-    """
-    Test:   Attempt to delete Candidate's social network without providing social_network_id
-    Expect: 404
-    :type sample_user:  User
-    :type user_auth:    UserAuthentication
-    """
-    # Get access token
-    token = user_auth.get_auth_token(sample_user, True)['access_token']
-
-    # Remove one of Candidate's social network without social network ID
-    candidate_id = 5 # This is arbitrary since a 404 is expected
-    updated_resp = request_to_candidate_social_network_resource(token, 'delete', candidate_id)
-    print response_info(updated_resp)
-    assert updated_resp.status_code == 404
-
-
-def test_delete_candidate_social_networks_without_candidate_id(sample_user, user_auth):
-    """
-    Test:   Attempt to delete Candidate's social network without providing candidate_id
-    Expect: 404
-    :type sample_user:  User
-    :type user_auth:    UserAuthentication
-    """
-    # Get access token
-    token = user_auth.get_auth_token(sample_user, True)['access_token']
-
-    # Remove one of Candidate's social networks without candidate ID
-    updated_resp = request_to_candidate_social_network_resource(token, 'delete', all_sn=True)
-    print response_info(updated_resp)
-    assert updated_resp.status_code == 404
-
-
-def test_delete_candidate_social_networks(sample_user, user_auth):
-    """
-    Test:   Remove Candidate's social networks from db
-    Expect: 204, Candidate must not have any social networks left
-    :type sample_user:  User
-    :type user_auth:    UserAuthentication
-    """
-    # Get access token
-    token = user_auth.get_auth_token(sample_user, True)['access_token']
-
-    # Create Candidate
-    create_resp = post_to_candidate_resource(token)
-
-    # Delete Candidate's social networks
-    candidate_id = create_resp.json()['candidates'][0]['id']
-    updated_resp = request_to_candidate_social_network_resource(token, 'delete', candidate_id, True)
-    print response_info(updated_resp)
-
-    # Retrieve Candidate after update
-    can_dict_after_update = get_from_candidate_resource(token, candidate_id).json()['candidate']
-
-    assert updated_resp.status_code == 204
-    assert len(can_dict_after_update['social_networks']) == 0
-
-
-def test_delete_candidate_social_network(sample_user, user_auth):
-    """
-    Test:   Remove Candidate's social network from db
-    Expect: 204, Candidate's social networks must be less 1
-    :type sample_user:  User
-    :type user_auth:    UserAuthentication
-    """
-    # Get access token
-    token = user_auth.get_auth_token(sample_user, True)['access_token']
-
-    # Create Candidate
-    create_resp = post_to_candidate_resource(token)
-
-    # Retrieve Candidate's social networks
-    candidate_id = create_resp.json()['candidates'][0]['id']
-    can_sn = get_from_candidate_resource(token, candidate_id).json()['candidate']['social_networks']
-
-    # Current number of candidate's social networks
-    sn_count_before_delete = len(can_sn)
-
-    # Delete Candidate's skill
-    updated_resp = request_to_candidate_social_network_resource(token, 'delete',
-                                                                candidate_id, sn_id=can_sn[0]['id'])
-    print response_info(updated_resp)
-
-    # Retrieve Candidate's social networks after update
-    can_sn_after_delete = get_from_candidate_resource(token, candidate_id).\
-        json()['candidate']['social_networks']
-
-    assert updated_resp.status_code == 204
-    assert len(can_sn_after_delete) == sn_count_before_delete - 1
-
-
-######################## CandidateWorkPreference ########################
-def test_non_logged_in_user_delete_can_work_preference():
-    """
-    Test:   Delete candidate's work preference without logging in
-    Expect: 401
-    :type sample_user:  User
-    :type user_auth:    UserAuthentication
-    """
-    # Delete Candidate's work preference
-    candidate_id, work_preference_id = 5, 5 # These are arbitrary since a 401 is expected
-    resp = request_to_candidate_work_preference_resource(None, 'delete', candidate_id, work_preference_id)
-    print response_info(resp)
-    assert resp.status_code == 401
-
-
-def test_delete_candidate_work_preference_with_bad_input():
-    """
-    Test:   Attempt to delete candidate work preference with non integer values
-            for candidate_id & work_preference_id
-    Expect: 404
-    """
-    # Delete Candidate's work preference
-    resp = request_to_candidate_work_preference_resource(None, 'delete', candidate_id='x', work_preference_id=5)
-    print response_info(resp)
-    assert resp.status_code == 404
-
-    # Delete Candidate's work preference
-    resp = request_to_candidate_work_preference_resource(None, 'delete', candidate_id=5, work_preference_id='x')
-    print response_info(resp)
-    assert resp.status_code == 404
-
-
-def test_delete_work_preference_of_a_candidate_belonging_to_a_diff_user(sample_user, sample_user_2, user_auth):
-    """
-    Test:   Attempt to delete the work preference of a Candidate that belongs to a different user
-    Expect: 403, deletion must be prevented
-    :type sample_user:  User
-    :type sampl_user_2: User
-    :type user_auth:   UserAuthentication
-    """
-    # Get access token_1 & token_2 for sample_user & sample_user_2, respectively
-    token_1 = user_auth.get_auth_token(sample_user, True)['access_token']
-    token_2 = user_auth.get_auth_token(sample_user_2, True)['access_token']
-
-    # Create candidate_1 & candidate_2 with sample_user & sample_user_2
-    create_resp_1 = post_to_candidate_resource(token_1)
-
-    # Retrieve candidate_1's work preference
-    candidate_1_id = create_resp_1.json()['candidates'][0]['id']
-    can_1_work_preference = get_from_candidate_resource(token_1, candidate_1_id).\
-        json()['candidate']['work_preference']
-
-    # Delete candidate_1's work preference with sample_user_2 logged in
-    updated_resp = request_to_candidate_work_preference_resource(token_2, 'delete', candidate_1_id,
-                                                                 can_1_work_preference['id'])
-    print response_info(updated_resp)
-    assert updated_resp.status_code == 403
-
-
-def test_delete_work_preference_of_a_different_candidate(sample_user, user_auth):
-    """
-    Test:   Attempt to delete the work preference of a different Candidate
-    Expect: 403
-    :type sample_user:  User
-    :type user_auth:    UserAuthentication
-    """
-    # Get access token
-    token = user_auth.get_auth_token(sample_user, True)['access_token']
-
-    # Create candidate_1 and candidate_2
-    candidate_1_id = post_to_candidate_resource(token).json()['candidates'][0]['id']
-    candidate_2_id = post_to_candidate_resource(token).json()['candidates'][0]['id']
-
-    # Retrieve candidate_2's work preference
-    can_2_work_preference = get_from_candidate_resource(token, candidate_2_id).\
-        json()['candidate']['work_preference']
-
-    # Delete candidate_2's id using candidate_1_id
-    updated_resp = request_to_candidate_work_preference_resource(token, 'delete', candidate_1_id,
-                                                         work_preference_id=can_2_work_preference['id'])
-    print response_info(updated_resp)
-    assert updated_resp.status_code == 403
-
-
-def test_delete_candidate_work_preference_with_no_id(sample_user, user_auth):
-    """
-    Test:   Attempt to delete Candidate's work preference without providing work_preference_id
-    Expect: 404
-    :type sample_user:  User
-    :type user_auth:    UserAuthentication
-    """
-    # Get access token
-    token = user_auth.get_auth_token(sample_user, True)['access_token']
-
-    # Remove one of Candidate's work preference without work preference ID
-    candidate_id = 5 # This is arbitrary since a 404 is expected
-    updated_resp = request_to_candidate_work_preference_resource(token, 'delete', candidate_id)
-    print response_info(updated_resp)
-    assert updated_resp.status_code == 404
-
-
-def test_delete_candidate_work_preferences_without_candidate_id(sample_user, user_auth):
-    """
-    Test:   Attempt to delete Candidate's work preference without providing candidate_id
-    Expect: 404
-    :type sample_user:  User
-    :type user_auth:    UserAuthentication
-    """
-    # Get access token
-    token = user_auth.get_auth_token(sample_user, True)['access_token']
-
-    # Remove one of Candidate's work preference without candidate ID
-    updated_resp = request_to_candidate_work_preference_resource(token, 'delete')
-    print response_info(updated_resp)
-    assert updated_resp.status_code == 404
-
-
-def test_delete_candidate_work_preference(sample_user, user_auth):
-    """
-    Test:   Remove Candidate's work-preference from db
-    Expect: 204, Candidate must not have any work-preference left
-    :type sample_user:  User
-    :type user_auth:    UserAuthentication
-    """
-    # Get access token
-    token = user_auth.get_auth_token(sample_user, True)['access_token']
-
-    # Create Candidate
-    create_resp = post_to_candidate_resource(token)
-
-    # Retrieve Candidate's work preference
-    candidate_id = create_resp.json()['candidates'][0]['id']
-    work_pref_dict = get_from_candidate_resource(token, candidate_id).json()['candidate']['work_preference']
-
-    # Delete Candidate's work preference
-    updated_resp = request_to_candidate_work_preference_resource(token, 'delete', candidate_id,
-                                                                 work_pref_dict['id'])
-    print response_info(updated_resp)
-
-    # Retrieve Candidate after update
-    can_dict_after_update = get_from_candidate_resource(token, candidate_id).json()['candidate']
-
-    assert updated_resp.status_code == 204
-    assert len(can_dict_after_update['work_preference']) == 0
-=======
->>>>>>> f443e58b
