--- conflicted
+++ resolved
@@ -146,25 +146,6 @@
         candidate_created_phones = get_resp.json()['candidate']['phones']
         assert len(candidate_created_phones) == 1
 
-<<<<<<< HEAD
-    # TODO: @amir. This test is flaky (builds: 5210, 5204)
-    # def test_add_candidate_using_an_existing_number(self, access_token_first, talent_pool):
-    #     """
-    #     Test: Add a candidate using a phone number that already exists in candidate's domain
-    #     """
-    #
-    #     # Create candidate with phone number
-    #     phone_number = fake.phone_number()
-    #     data = {'candidates': [{'talent_pool_ids': {'add': [talent_pool.id]}, 'phones': [{'value': phone_number}]}]}
-    #     send_request('post', CandidateApiUrl.CANDIDATES, access_token_first, data)
-    #
-    #     # Create another candidate using the same phone number as above
-    #     create_resp = send_request('post', CandidateApiUrl.CANDIDATES, access_token_first, data)
-    #     print response_info(create_resp)
-    #     assert create_resp.status_code == requests.codes.BAD
-    #     assert create_resp.json()['error']['code'] == custom_error.CANDIDATE_ALREADY_EXISTS
-    #     assert 'id' in create_resp.json()['error']
-=======
     def test_add_candidate_using_an_existing_number(self, access_token_first, talent_pool):
         """
         Test: Add a candidate using a phone number that already exists in candidate's domain
@@ -181,7 +162,6 @@
         assert create_resp.status_code == requests.codes.BAD
         assert create_resp.json()['error']['code'] == custom_error.CANDIDATE_ALREADY_EXISTS
         assert 'id' in create_resp.json()['error']
->>>>>>> 14fbc539
 
     def test_add_multiple_default_phones(self, access_token_first, talent_pool):
         """
