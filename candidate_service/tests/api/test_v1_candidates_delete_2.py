--- conflicted
+++ resolved
@@ -18,54 +18,57 @@
 from candidate_service.custom_error_codes import CandidateCustomErrors as custom_error
 
 
-<<<<<<< HEAD
-class TestDeleteCandidateEmail(object):
-    def test_non_logged_in_user_delete_can_emails(self):
-        """
-        Test:   Delete candidate's emails without logging in
+class TestDeleteCandidateMilitaryService(object):
+    def test_non_logged_in_user_delete_can_military_service(self):
+        """
+        Test:   Delete candidate's military_services without logging in
         Expect: 401
         """
-        # Delete Candidate's emails
-        resp = send_request('delete', CandidateApiUrl.EMAILS % 5, None)
+        # Delete Candidate's military_services
+        resp = send_request('delete', CandidateApiUrl.MILITARY_SERVICES % 5, None)
         print response_info(resp)
         assert resp.status_code == 401
 
-    def test_delete_candidate_email_with_bad_input(self, access_token_first):
-        """
-        Test:   Attempt to delete candidate email with non integer values for candidate_id & email_id
+    def test_delete_candidate_military_service_with_bad_input(self):
+        """
+        Test:   Attempt to delete candidate military_services with non integer values
+                for candidate_id & military_service_id
         Expect: 404
         """
-        # Delete Candidate's emails
-        resp = send_request('delete', CandidateApiUrl.EMAILS % 'x', access_token_first)
-        print response_info(resp)
-        assert resp.status_code == 404
-
-        # Delete Candidate's email
-        resp = send_request('delete', CandidateApiUrl.EMAIL % (5, 'x'), access_token_first)
-        print response_info(resp)
-        assert resp.status_code == 404
-
-    def test_delete_email_of_a_candidate_belonging_to_a_diff_user(self, user_first, access_token_first, talent_pool,
-                                                                  user_second, access_token_second):
-        """
-        Test:   Attempt to delete the email of a Candidate that belongs
+        # Delete Candidate's military_services
+        resp = resp = send_request('delete', CandidateApiUrl.MILITARY_SERVICES % 'x', None)
+        print response_info(resp)
+        assert resp.status_code == 404
+
+        # Delete Candidate's military_service
+        resp = send_request('delete', CandidateApiUrl.MILITARY_SERVICE % (5, 'x'), None)
+        print response_info(resp)
+        assert resp.status_code == 404
+
+    def test_delete_military_service_of_a_candidate_belonging_to_a_diff_user(self, user_first, access_token_first,
+                                                                             talent_pool, user_second,
+                                                                             access_token_second):
+        """
+        Test:   Attempt to delete the military_services of a Candidate that belongs
                 to a different user from a different domain
         Expect: 403
         """
         # Create candidate_1 & candidate_2 with sample_user & sample_user_2
         data = generate_single_candidate_data([talent_pool.id])
         create_resp_1 = send_request('post', CandidateApiUrl.CANDIDATES, access_token_first, data)
+
+        # Retrieve candidate_1
         candidate_1_id = create_resp_1.json()['candidates'][0]['id']
 
-        # Delete candidate_1's email with sample_user_2 logged in
-        updated_resp = send_request('delete', CandidateApiUrl.EMAILS % candidate_1_id, access_token_second)
+        # Delete candidate_1's military_services with sample_user_2 logged in
+        updated_resp = send_request('delete', CandidateApiUrl.MILITARY_SERVICES % candidate_1_id, access_token_second)
         print response_info(updated_resp)
         assert updated_resp.status_code == 403
         assert updated_resp.json()['error']['code'] == custom_error.CANDIDATE_FORBIDDEN
 
-    def test_delete_email_of_a_different_candidate(self, user_first, access_token_first, talent_pool):
-        """
-        Test:   Attempt to delete the email of a different Candidate
+    def test_delete_military_service_of_a_different_candidate(self, user_first, access_token_first, talent_pool):
+        """
+        Test:   Attempt to delete the military_service of a different Candidate
         Expect: 403
         """
         # Create candidate_1 and candidate_2
@@ -76,101 +79,99 @@
         create_resp = send_request('post', CandidateApiUrl.CANDIDATES, access_token_first, data_2)
         candidate_2_id = create_resp.json()['candidates'][0]['id']
 
-        # Retrieve candidate_2's emails
+        # Retrieve candidate_2's military_services
         get_resp = send_request('get', CandidateApiUrl.CANDIDATE % candidate_2_id, access_token_first)
-        can_2_emails = get_resp.json()['candidate']['emails']
-
-        # Delete candidate_2's id using candidate_1_id
-        url = CandidateApiUrl.EMAIL % (candidate_1_id, can_2_emails[0]['id'])
-        updated_resp = send_request('delete', url, access_token_first)
-        print response_info(updated_resp)
-        assert updated_resp.status_code == 403
-        assert updated_resp.json()['error']['code'] == custom_error.EMAIL_FORBIDDEN
-
-    def test_delete_candidate_emails(self, user_first, access_token_first, talent_pool):
-        """
-        Test:   Remove Candidate's emails from db
-        Expect: 204, Candidate must not have any emails left
-        """
-        # Create Candidate
-        data = generate_single_candidate_data([talent_pool.id])
-        create_resp = send_request('post', CandidateApiUrl.CANDIDATES, access_token_first, data)
-
-        # Delete Candidate's emails
-        candidate_id = create_resp.json()['candidates'][0]['id']
-        updated_resp = send_request('delete', CandidateApiUrl.EMAILS % candidate_id, access_token_first)
+        can_2_military_services = get_resp.json()['candidate']['military_services']
+
+        # Delete candidate_2's military service using candidate_1_id
+        url = CandidateApiUrl.MILITARY_SERVICE % (candidate_1_id, can_2_military_services[0]['id'])
+        updated_resp = send_request('delete', url, access_token_first)
+        print response_info(updated_resp)
+        assert updated_resp.status_code == 403
+        assert updated_resp.json()['error']['code'] == custom_error.MILITARY_FORBIDDEN
+
+    def test_delete_candidate_military_services(self, user_first, access_token_first, talent_pool):
+        """
+        Test:   Remove Candidate's military services from db
+        Expect: 204, Candidate must not have any military services left
+        """
+        # Create Candidate
+        data = generate_single_candidate_data([talent_pool.id])
+        create_resp = send_request('post', CandidateApiUrl.CANDIDATES, access_token_first, data)
+
+        # Delete Candidate's military services
+        candidate_id = create_resp.json()['candidates'][0]['id']
+        updated_resp = send_request('delete', CandidateApiUrl.MILITARY_SERVICES % candidate_id, access_token_first)
         print response_info(updated_resp)
 
         # Retrieve Candidate after update
         get_resp = send_request('get', CandidateApiUrl.CANDIDATE % candidate_id, access_token_first)
         can_dict_after_update = get_resp.json()['candidate']
         assert updated_resp.status_code == 204
-        assert len(can_dict_after_update['emails']) == 0
-
-    def test_delete_candidate_email(self, user_first, access_token_first, talent_pool):
-        """
-        Test:   Remove Candidate's email from db
-        Expect: 204, Candidate's emails must be less 1
-        """
-        # Create Candidate
-        data = generate_single_candidate_data([talent_pool.id])
-        create_resp = send_request('post', CandidateApiUrl.CANDIDATES, access_token_first, data)
-
-        # Retrieve Candidate's emails
-        candidate_id = create_resp.json()['candidates'][0]['id']
-        get_resp = send_request('get', CandidateApiUrl.CANDIDATE % candidate_id, access_token_first)
-        can_emails = get_resp.json()['candidate']['emails']
-
-        # Current number of candidate's emails
-        emails_count_before_delete = len(can_emails)
-
-        # Delete Candidate's email
-        url = CandidateApiUrl.EMAIL % (candidate_id, can_emails[0]['id'])
-        updated_resp = send_request('delete', url, access_token_first)
-        print response_info(updated_resp)
-
-        # Retrieve Candidate's emails after update
-        get_resp = send_request('get', CandidateApiUrl.CANDIDATE % candidate_id, access_token_first)
-        can_emails_after_delete = get_resp.json()['candidate']['emails']
-        assert updated_resp.status_code == 204
-        assert len(can_emails_after_delete) == emails_count_before_delete - 1
-
-
-=======
->>>>>>> 1821f1cc
-class TestDeleteCandidateMilitaryService(object):
-    def test_non_logged_in_user_delete_can_military_service(self):
-        """
-        Test:   Delete candidate's military_services without logging in
+        assert len(can_dict_after_update['military_services']) == 0
+
+    def test_delete_can_military_service(self, user_first, access_token_first, talent_pool):
+        """
+        Test:   Remove Candidate's military service from db
+        Expect: 204, Candidate's military services must be less 1
+        """
+        # Create Candidate
+        data = generate_single_candidate_data([talent_pool.id])
+        create_resp = send_request('post', CandidateApiUrl.CANDIDATES, access_token_first, data)
+
+        # Retrieve Candidate's military services
+        candidate_id = create_resp.json()['candidates'][0]['id']
+        get_resp = send_request('get', CandidateApiUrl.CANDIDATE % candidate_id, access_token_first)
+        can_military_services = get_resp.json()['candidate']['military_services']
+
+        # Current number of candidate's military services
+        military_services_count_before_delete = len(can_military_services)
+
+        # Delete Candidate's military service
+        url = CandidateApiUrl.MILITARY_SERVICE % (candidate_id, can_military_services[0]['id'])
+        updated_resp = send_request('delete', url, access_token_first)
+        print response_info(updated_resp)
+
+        # Retrieve Candidate's military services after update
+        get_resp = send_request('get', CandidateApiUrl.CANDIDATE % candidate_id, access_token_first)
+        can_military_services_after_delete = get_resp.json()['candidate']['military_services']
+        assert updated_resp.status_code == 204
+        assert len(can_military_services_after_delete) == military_services_count_before_delete - 1
+
+
+class TestDeleteCandidatePreferredLocation(object):
+    def test_non_logged_in_user_delete_can_preferred_location(self):
+        """
+        Test:   Delete candidate's preferred location without logging in
         Expect: 401
         """
-        # Delete Candidate's military_services
-        resp = send_request('delete', CandidateApiUrl.MILITARY_SERVICES % 5, None)
+        # Delete Candidate's preferred locations
+        resp = send_request('delete', CandidateApiUrl.PREFERRED_LOCATIONS % 5, None)
         print response_info(resp)
         assert resp.status_code == 401
 
-    def test_delete_candidate_military_service_with_bad_input(self):
-        """
-        Test:   Attempt to delete candidate military_services with non integer values
-                for candidate_id & military_service_id
+    def test_delete_candidate_preferred_location_with_bad_input(self):
+        """
+        Test:   Attempt to delete candidate preferred location with non integer values
+                for candidate_id & preferred_location_id
         Expect: 404
         """
-        # Delete Candidate's military_services
-        resp = resp = send_request('delete', CandidateApiUrl.MILITARY_SERVICES % 'x', None)
-        print response_info(resp)
-        assert resp.status_code == 404
-
-        # Delete Candidate's military_service
-        resp = send_request('delete', CandidateApiUrl.MILITARY_SERVICE % (5, 'x'), None)
-        print response_info(resp)
-        assert resp.status_code == 404
-
-    def test_delete_military_service_of_a_candidate_belonging_to_a_diff_user(self, user_first, access_token_first,
-                                                                             talent_pool, user_second,
-                                                                             access_token_second):
-        """
-        Test:   Attempt to delete the military_services of a Candidate that belongs
-                to a different user from a different domain
+        # Delete Candidate's preferred locations
+        resp = send_request('delete', CandidateApiUrl.PREFERRED_LOCATIONS % 'x', None)
+        print response_info(resp)
+        assert resp.status_code == 404
+
+        # Delete Candidate's preferred location
+        resp = send_request('delete', CandidateApiUrl.PREFERRED_LOCATION % (5, 'x'), None)
+        print response_info(resp)
+        assert resp.status_code == 404
+
+    def test_delete_preferred_location_of_a_candidate_belonging_to_a_diff_user(self, user_first, access_token_first,
+                                                                               talent_pool, user_second,
+                                                                               access_token_second):
+        """
+        Test:   Attempt to delete preferred locations of a Candidate that belongs
+                to a user from a different domain
         Expect: 403
         """
         # Create candidate_1 & candidate_2 with sample_user & sample_user_2
@@ -180,17 +181,18 @@
         # Retrieve candidate_1
         candidate_1_id = create_resp_1.json()['candidates'][0]['id']
 
-        # Delete candidate_1's military_services with sample_user_2 logged in
-        updated_resp = send_request('delete', CandidateApiUrl.MILITARY_SERVICES % candidate_1_id, access_token_second)
-        print response_info(updated_resp)
-        assert updated_resp.status_code == 403
-        assert updated_resp.json()['error']['code'] == custom_error.CANDIDATE_FORBIDDEN
-
-    def test_delete_military_service_of_a_different_candidate(self, user_first, access_token_first, talent_pool):
-        """
-        Test:   Attempt to delete the military_service of a different Candidate
-        Expect: 403
-        """
+        # Delete candidate_1's preferred locations with sample_user_2 logged in
+        url = CandidateApiUrl.PREFERRED_LOCATIONS % candidate_1_id
+        updated_resp = send_request('delete', url, access_token_second)
+        print response_info(updated_resp)
+        assert updated_resp.status_code == 403
+
+    def test_delete_preferred_location_of_a_different_candidate(self, user_first, access_token_first, talent_pool):
+        """
+        Test:   Attempt to delete the preferred location of a different Candidate
+        Expect: 403
+        """
+
         # Create candidate_1 and candidate_2
         data_1 = generate_single_candidate_data([talent_pool.id])
         data_2 = generate_single_candidate_data([talent_pool.id])
@@ -199,117 +201,116 @@
         create_resp = send_request('post', CandidateApiUrl.CANDIDATES, access_token_first, data_2)
         candidate_2_id = create_resp.json()['candidates'][0]['id']
 
-        # Retrieve candidate_2's military_services
+        # Retrieve candidate_2's preferred locations
         get_resp = send_request('get', CandidateApiUrl.CANDIDATE % candidate_2_id, access_token_first)
-        can_2_military_services = get_resp.json()['candidate']['military_services']
-
-        # Delete candidate_2's military service using candidate_1_id
-        url = CandidateApiUrl.MILITARY_SERVICE % (candidate_1_id, can_2_military_services[0]['id'])
-        updated_resp = send_request('delete', url, access_token_first)
-        print response_info(updated_resp)
-        assert updated_resp.status_code == 403
-        assert updated_resp.json()['error']['code'] == custom_error.MILITARY_FORBIDDEN
-
-    def test_delete_candidate_military_services(self, user_first, access_token_first, talent_pool):
-        """
-        Test:   Remove Candidate's military services from db
-        Expect: 204, Candidate must not have any military services left
-        """
-        # Create Candidate
-        data = generate_single_candidate_data([talent_pool.id])
-        create_resp = send_request('post', CandidateApiUrl.CANDIDATES, access_token_first, data)
-
-        # Delete Candidate's military services
-        candidate_id = create_resp.json()['candidates'][0]['id']
-        updated_resp = send_request('delete', CandidateApiUrl.MILITARY_SERVICES % candidate_id, access_token_first)
+        can_2_preferred_locationes = get_resp.json()['candidate']['preferred_locations']
+
+        # Delete candidate_2's id using candidate_1_id
+        url = CandidateApiUrl.PREFERRED_LOCATION % (candidate_1_id, can_2_preferred_locationes[0]['id'])
+        updated_resp = send_request('delete', url, access_token_first)
+        print response_info(updated_resp)
+        assert updated_resp.status_code == 403
+
+    def test_delete_candidate_preferred_locations(self, user_first, access_token_first, talent_pool):
+        """
+        Test:   Remove Candidate's preferred locations from db
+        Expect: 204, Candidate must not have any preferred locations left
+        """
+        # Create Candidate
+        data = generate_single_candidate_data([talent_pool.id])
+        create_resp = send_request('post', CandidateApiUrl.CANDIDATES, access_token_first, data)
+
+        # Delete Candidate's preferred locations
+        candidate_id = create_resp.json()['candidates'][0]['id']
+        updated_resp = send_request('delete', CandidateApiUrl.PREFERRED_LOCATIONS % candidate_id, access_token_first)
         print response_info(updated_resp)
 
         # Retrieve Candidate after update
         get_resp = send_request('get', CandidateApiUrl.CANDIDATE % candidate_id, access_token_first)
         can_dict_after_update = get_resp.json()['candidate']
         assert updated_resp.status_code == 204
-        assert len(can_dict_after_update['military_services']) == 0
-
-    def test_delete_can_military_service(self, user_first, access_token_first, talent_pool):
-        """
-        Test:   Remove Candidate's military service from db
-        Expect: 204, Candidate's military services must be less 1
-        """
-        # Create Candidate
-        data = generate_single_candidate_data([talent_pool.id])
-        create_resp = send_request('post', CandidateApiUrl.CANDIDATES, access_token_first, data)
-
-        # Retrieve Candidate's military services
-        candidate_id = create_resp.json()['candidates'][0]['id']
-        get_resp = send_request('get', CandidateApiUrl.CANDIDATE % candidate_id, access_token_first)
-        can_military_services = get_resp.json()['candidate']['military_services']
-
-        # Current number of candidate's military services
-        military_services_count_before_delete = len(can_military_services)
-
-        # Delete Candidate's military service
-        url = CandidateApiUrl.MILITARY_SERVICE % (candidate_id, can_military_services[0]['id'])
-        updated_resp = send_request('delete', url, access_token_first)
-        print response_info(updated_resp)
-
-        # Retrieve Candidate's military services after update
-        get_resp = send_request('get', CandidateApiUrl.CANDIDATE % candidate_id, access_token_first)
-        can_military_services_after_delete = get_resp.json()['candidate']['military_services']
-        assert updated_resp.status_code == 204
-        assert len(can_military_services_after_delete) == military_services_count_before_delete - 1
-
-
-<<<<<<< HEAD
-class TestDeleteCandidatePhone(object):
-    def test_non_logged_in_user_delete_can_phone(self):
-        """
-        Test:   Delete candidate's phone without logging in
+        assert len(can_dict_after_update['preferred_locations']) == 0
+
+    def test_delete_candidate_preferred_location(self, user_first, access_token_first, talent_pool):
+        """
+        Test:   Remove Candidate's preferred location from db
+        Expect: 204, Candidate's preferred locations must be less 1
+        """
+        # Create Candidate
+        data = generate_single_candidate_data([talent_pool.id])
+        create_resp = send_request('post', CandidateApiUrl.CANDIDATES, access_token_first, data)
+
+        # Retrieve Candidate's preferred locations
+        candidate_id = create_resp.json()['candidates'][0]['id']
+        get_resp = send_request('get', CandidateApiUrl.CANDIDATE % candidate_id, access_token_first)
+        can_preferred_locations = get_resp.json()['candidate']['preferred_locations']
+
+        # Current number of candidate's preferred locations
+        preferred_locations_count_before_delete = len(can_preferred_locations)
+
+        # Delete Candidate's preferred location
+        url = CandidateApiUrl.PREFERRED_LOCATION % (candidate_id, can_preferred_locations[0]['id'])
+        updated_resp = send_request('delete', url, access_token_first)
+        print response_info(updated_resp)
+
+        # Retrieve Candidate's preferred locations after update
+        get_resp = send_request('get', CandidateApiUrl.CANDIDATE % candidate_id, access_token_first)
+        can_preferred_locations_after_delete = get_resp.json()['candidate']['preferred_locations']
+        assert updated_resp.status_code == 204
+        assert len(can_preferred_locations_after_delete) == preferred_locations_count_before_delete - 1
+
+
+class TestDeleteCandidateSkill(object):
+    def test_non_logged_in_user_delete_can_skill(self):
+        """
+        Test:   Delete candidate's skills without logging in
         Expect: 401
         """
-        # Delete Candidate's phones
-        resp = send_request('delete', CandidateApiUrl.PHONES % 5, None)
+        # Delete Candidate's skills
+        resp = send_request('delete', CandidateApiUrl.SKILLS % 5, None)
         print response_info(resp)
         assert resp.status_code == 401
 
-    def test_delete_candidate_phone_with_bad_input(self):
-        """
-        Test:   Attempt to delete candidate phone with non integer values for candidate_id & phone_id
+    def test_delete_candidate_skill_with_bad_input(self):
+        """
+        Test:   Attempt to delete candidate skill with non integer values for candidate_id & skill_id
         Expect: 404
         """
-        # Delete Candidate's phones
-        resp = send_request('delete', CandidateApiUrl.PHONES % 'x', None)
-        print response_info(resp)
-        assert resp.status_code == 404
-
-        # Delete Candidate's phone
-        resp = send_request('delete', CandidateApiUrl.PHONE % (5, 'x'), None)
-        print response_info(resp)
-        assert resp.status_code == 404
-
-    def test_delete_phone_of_a_candidate_belonging_to_a_diff_user(self, user_first, access_token_first,
+        # Delete Candidate's skills
+        resp = send_request('delete', CandidateApiUrl.SKILLS % 'x', None)
+        print response_info(resp)
+        assert resp.status_code == 404
+
+        # Delete Candidate's skill
+        resp = send_request('delete', CandidateApiUrl.SKILL % (5, 'x'), None)
+        print response_info(resp)
+        assert resp.status_code == 404
+
+    def test_delete_skill_of_a_candidate_belonging_to_a_diff_user(self, user_first, access_token_first,
                                                                   talent_pool, user_second,
                                                                   access_token_second):
         """
-        Test:   Attempt to delete the phone of a Candidate that belongs
+        Test:   Attempt to delete the skill of a Candidate that belongs
                 to a different user from a different domain
         Expect: 403
         """
-        # Create candidate_1 & candidate_2 with sample_user & sample_user_2
+        # Create candidate_1 & candidate_2
         data = generate_single_candidate_data([talent_pool.id])
         create_resp_1 = send_request('post', CandidateApiUrl.CANDIDATES, access_token_first, data)
+        print response_info(create_resp_1)
 
         # Retrieve candidate_1
         candidate_1_id = create_resp_1.json()['candidates'][0]['id']
 
-        # Delete candidate_1's phone with sample_user_2 logged in
-        updated_resp = send_request('delete', CandidateApiUrl.PHONES % candidate_1_id, access_token_second)
+        # Delete candidate_1's skills with user_second logged in
+        updated_resp = send_request('delete', CandidateApiUrl.SKILLS % candidate_1_id, access_token_second)
         print response_info(updated_resp)
         assert updated_resp.status_code == 403
         assert updated_resp.json()['error']['code'] == custom_error.CANDIDATE_FORBIDDEN
 
-    def test_delete_phone_of_a_different_candidate(self, user_first, access_token_first, talent_pool):
-        """
-        Test:   Attempt to delete the phone of a different Candidate
+    def test_delete_skill_of_a_different_candidate(self, user_first, access_token_first, talent_pool):
+        """
+        Test:   Attempt to delete skill of a different Candidate
         Expect: 403
         """
         # Create candidate_1 and candidate_2
@@ -320,101 +321,99 @@
         create_resp = send_request('post', CandidateApiUrl.CANDIDATES, access_token_first, data_2)
         candidate_2_id = create_resp.json()['candidates'][0]['id']
 
-        # Retrieve candidate_2's phones
+        # Retrieve candidate_2's skills
         get_resp = send_request('get', CandidateApiUrl.CANDIDATE % candidate_2_id, access_token_first)
-        can_2_phones = get_resp.json()['candidate']['phones']
+        can_2_skills = get_resp.json()['candidate']['skills']
 
         # Delete candidate_2's id using candidate_1_id
-        url = CandidateApiUrl.PHONE % (candidate_1_id, can_2_phones[0]['id'])
-        updated_resp = send_request('delete', url, access_token_first)
-        print response_info(updated_resp)
-        assert updated_resp.status_code == 403
-        assert updated_resp.json()['error']['code'] == custom_error.PHONE_FORBIDDEN
-
-    def test_delete_candidate_phones(self, user_first, access_token_first, talent_pool):
-        """
-        Test:   Remove Candidate's phones from db
-        Expect: 204, Candidate must not have any phones left
-        """
-        # Create Candidate
-        data = generate_single_candidate_data([talent_pool.id])
-        create_resp = send_request('post', CandidateApiUrl.CANDIDATES, access_token_first, data)
-
-        # Delete Candidate's phones
-        candidate_id = create_resp.json()['candidates'][0]['id']
-        updated_resp = send_request('delete', CandidateApiUrl.PHONES % candidate_id, access_token_first)
+        url = CandidateApiUrl.SKILL % (candidate_1_id, can_2_skills[0]['id'])
+        updated_resp = send_request('delete', url, access_token_first)
+        print response_info(updated_resp)
+        assert updated_resp.status_code == 403
+        assert updated_resp.json()['error']['code'] == custom_error.SKILL_FORBIDDEN
+
+    def test_delete_candidate_skills(self, user_first, access_token_first, talent_pool):
+        """
+        Test:   Remove Candidate's skills from db
+        Expect: 204, Candidate must not have any skills left
+        """
+        # Create Candidate
+        data = generate_single_candidate_data([talent_pool.id])
+        create_resp = send_request('post', CandidateApiUrl.CANDIDATES, access_token_first, data)
+
+        # Delete Candidate's skills
+        candidate_id = create_resp.json()['candidates'][0]['id']
+        updated_resp = send_request('delete', CandidateApiUrl.SKILLS % candidate_id, access_token_first)
         print response_info(updated_resp)
 
         # Retrieve Candidate after update
         get_resp = send_request('get', CandidateApiUrl.CANDIDATE % candidate_id, access_token_first)
         can_dict_after_update = get_resp.json()['candidate']
         assert updated_resp.status_code == 204
-        assert len(can_dict_after_update['phones']) == 0
-
-    def test_delete_candidate_phone(self, user_first, access_token_first, talent_pool):
-        """
-        Test:   Remove Candidate's phone from db
-        Expect: 204, Candidate's phones must be less 1
-        """
-        # Create Candidate
-        data = generate_single_candidate_data([talent_pool.id])
-        create_resp = send_request('post', CandidateApiUrl.CANDIDATES, access_token_first, data)
-
-        # Retrieve Candidate's phones
-        candidate_id = create_resp.json()['candidates'][0]['id']
-        get_resp = send_request('get', CandidateApiUrl.CANDIDATE % candidate_id, access_token_first)
-        can_phones = get_resp.json()['candidate']['phones']
+        assert len(can_dict_after_update['skills']) == 0
+
+    def test_delete_candidate_skill(self, user_first, access_token_first, talent_pool):
+        """
+        Test:   Remove Candidate's skill from db
+        Expect: 204, Candidate's skills must be less 1
+        """
+        # Create Candidate
+        data = generate_single_candidate_data([talent_pool.id])
+        create_resp = send_request('post', CandidateApiUrl.CANDIDATES, access_token_first, data)
+
+        # Retrieve Candidate's skills
+        candidate_id = create_resp.json()['candidates'][0]['id']
+        get_resp = send_request('get', CandidateApiUrl.CANDIDATE % candidate_id, access_token_first)
+        can_skills = get_resp.json()['candidate']['skills']
 
         # Current number of candidate's phones
-        phones_count_before_delete = len(can_phones)
-
-        # Delete Candidate's phone
-        url = CandidateApiUrl.PHONE % (candidate_id, can_phones[0]['id'])
-        updated_resp = send_request('delete', url, access_token_first)
-        print response_info(updated_resp)
-
-        # Retrieve Candidate's phones after update
-        get_resp = send_request('get', CandidateApiUrl.CANDIDATE % candidate_id, access_token_first)
-        can_phones_after_delete = get_resp.json()['candidate']['phones']
-        assert updated_resp.status_code == 204
-        assert len(can_phones_after_delete) == phones_count_before_delete - 1
-
-
-=======
->>>>>>> 1821f1cc
-class TestDeleteCandidatePreferredLocation(object):
-    def test_non_logged_in_user_delete_can_preferred_location(self):
-        """
-        Test:   Delete candidate's preferred location without logging in
+        skills_count_before_delete = len(can_skills)
+
+        # Delete Candidate's skill
+        url = CandidateApiUrl.SKILL % (candidate_id, can_skills[0]['id'])
+        updated_resp = send_request('delete', url, access_token_first)
+        print response_info(updated_resp)
+
+        # Retrieve Candidate's skills after update
+        get_resp = send_request('get', CandidateApiUrl.CANDIDATE % candidate_id, access_token_first)
+        can_skills_after_delete = get_resp.json()['candidate']['skills']
+        assert updated_resp.status_code == 204
+        assert len(can_skills_after_delete) == skills_count_before_delete - 1
+
+
+class TestDeleteCandidateSocialNetwork(object):
+    def test_non_logged_in_user_delete_can_social_network(self):
+        """
+        Test:   Delete candidate's social network without logging in
         Expect: 401
         """
-        # Delete Candidate's preferred locations
-        resp = send_request('delete', CandidateApiUrl.PREFERRED_LOCATIONS % 5, None)
+        # Delete Candidate's social networks
+        resp = send_request('delete', CandidateApiUrl.SOCIAL_NETWORKS % 5, None)
         print response_info(resp)
         assert resp.status_code == 401
 
-    def test_delete_candidate_preferred_location_with_bad_input(self):
-        """
-        Test:   Attempt to delete candidate preferred location with non integer values
-                for candidate_id & preferred_location_id
+    def test_delete_candidate_social_network_with_bad_input(self):
+        """
+        Test:   Attempt to delete candidate social network with non integer values
+                for candidate_id & social_network_id
         Expect: 404
         """
-        # Delete Candidate's preferred locations
-        resp = send_request('delete', CandidateApiUrl.PREFERRED_LOCATIONS % 'x', None)
-        print response_info(resp)
-        assert resp.status_code == 404
-
-        # Delete Candidate's preferred location
-        resp = send_request('delete', CandidateApiUrl.PREFERRED_LOCATION % (5, 'x'), None)
-        print response_info(resp)
-        assert resp.status_code == 404
-
-    def test_delete_preferred_location_of_a_candidate_belonging_to_a_diff_user(self, user_first, access_token_first,
-                                                                               talent_pool, user_second,
-                                                                               access_token_second):
-        """
-        Test:   Attempt to delete preferred locations of a Candidate that belongs
-                to a user from a different domain
+        # Delete Candidate's social networks
+        resp = send_request('delete', CandidateApiUrl.SOCIAL_NETWORKS % 'x', None)
+        print response_info(resp)
+        assert resp.status_code == 404
+
+        # Delete Candidate's social network
+        resp = send_request('delete', CandidateApiUrl.SOCIAL_NETWORK % (5, 'x'), None)
+        print response_info(resp)
+        assert resp.status_code == 404
+
+    def test_delete_social_network_of_a_candidate_belonging_to_a_diff_user(self, user_first, access_token_first,
+                                                                           talent_pool, user_second,
+                                                                           access_token_second):
+        """
+        Test:   Attempt to delete the social networks of a Candidate that belongs
+                to a different user from a different domain
         Expect: 403
         """
         # Create candidate_1 & candidate_2 with sample_user & sample_user_2
@@ -424,18 +423,17 @@
         # Retrieve candidate_1
         candidate_1_id = create_resp_1.json()['candidates'][0]['id']
 
-        # Delete candidate_1's preferred locations with sample_user_2 logged in
-        url = CandidateApiUrl.PREFERRED_LOCATIONS % candidate_1_id
-        updated_resp = send_request('delete', url, access_token_second)
-        print response_info(updated_resp)
-        assert updated_resp.status_code == 403
-
-    def test_delete_preferred_location_of_a_different_candidate(self, user_first, access_token_first, talent_pool):
-        """
-        Test:   Attempt to delete the preferred location of a different Candidate
-        Expect: 403
-        """
-
+        # Delete candidate_1's social networks with sample_user_2 logged in
+        updated_resp = send_request('delete', CandidateApiUrl.SOCIAL_NETWORKS % candidate_1_id, access_token_second)
+        print response_info(updated_resp)
+        assert updated_resp.status_code == 403
+        assert updated_resp.json()['error']['code'] == custom_error.CANDIDATE_FORBIDDEN
+
+    def test_delete_social_network_of_a_different_candidate(self, user_first, access_token_first, talent_pool):
+        """
+        Test:   Attempt to delete the social network of a different Candidate
+        Expect: 403
+        """
         # Create candidate_1 and candidate_2
         data_1 = generate_single_candidate_data([talent_pool.id])
         data_2 = generate_single_candidate_data([talent_pool.id])
@@ -444,247 +442,6 @@
         create_resp = send_request('post', CandidateApiUrl.CANDIDATES, access_token_first, data_2)
         candidate_2_id = create_resp.json()['candidates'][0]['id']
 
-        # Retrieve candidate_2's preferred locations
-        get_resp = send_request('get', CandidateApiUrl.CANDIDATE % candidate_2_id, access_token_first)
-        can_2_preferred_locationes = get_resp.json()['candidate']['preferred_locations']
-
-        # Delete candidate_2's id using candidate_1_id
-        url = CandidateApiUrl.PREFERRED_LOCATION % (candidate_1_id, can_2_preferred_locationes[0]['id'])
-        updated_resp = send_request('delete', url, access_token_first)
-        print response_info(updated_resp)
-        assert updated_resp.status_code == 403
-
-    def test_delete_candidate_preferred_locations(self, user_first, access_token_first, talent_pool):
-        """
-        Test:   Remove Candidate's preferred locations from db
-        Expect: 204, Candidate must not have any preferred locations left
-        """
-        # Create Candidate
-        data = generate_single_candidate_data([talent_pool.id])
-        create_resp = send_request('post', CandidateApiUrl.CANDIDATES, access_token_first, data)
-
-        # Delete Candidate's preferred locations
-        candidate_id = create_resp.json()['candidates'][0]['id']
-        updated_resp = send_request('delete', CandidateApiUrl.PREFERRED_LOCATIONS % candidate_id, access_token_first)
-        print response_info(updated_resp)
-
-        # Retrieve Candidate after update
-        get_resp = send_request('get', CandidateApiUrl.CANDIDATE % candidate_id, access_token_first)
-        can_dict_after_update = get_resp.json()['candidate']
-        assert updated_resp.status_code == 204
-        assert len(can_dict_after_update['preferred_locations']) == 0
-
-    def test_delete_candidate_preferred_location(self, user_first, access_token_first, talent_pool):
-        """
-        Test:   Remove Candidate's preferred location from db
-        Expect: 204, Candidate's preferred locations must be less 1
-        """
-        # Create Candidate
-        data = generate_single_candidate_data([talent_pool.id])
-        create_resp = send_request('post', CandidateApiUrl.CANDIDATES, access_token_first, data)
-
-        # Retrieve Candidate's preferred locations
-        candidate_id = create_resp.json()['candidates'][0]['id']
-        get_resp = send_request('get', CandidateApiUrl.CANDIDATE % candidate_id, access_token_first)
-        can_preferred_locations = get_resp.json()['candidate']['preferred_locations']
-
-        # Current number of candidate's preferred locations
-        preferred_locations_count_before_delete = len(can_preferred_locations)
-
-        # Delete Candidate's preferred location
-        url = CandidateApiUrl.PREFERRED_LOCATION % (candidate_id, can_preferred_locations[0]['id'])
-        updated_resp = send_request('delete', url, access_token_first)
-        print response_info(updated_resp)
-
-        # Retrieve Candidate's preferred locations after update
-        get_resp = send_request('get', CandidateApiUrl.CANDIDATE % candidate_id, access_token_first)
-        can_preferred_locations_after_delete = get_resp.json()['candidate']['preferred_locations']
-        assert updated_resp.status_code == 204
-        assert len(can_preferred_locations_after_delete) == preferred_locations_count_before_delete - 1
-
-
-class TestDeleteCandidateSkill(object):
-    def test_non_logged_in_user_delete_can_skill(self):
-        """
-        Test:   Delete candidate's skills without logging in
-        Expect: 401
-        """
-        # Delete Candidate's skills
-        resp = send_request('delete', CandidateApiUrl.SKILLS % 5, None)
-        print response_info(resp)
-        assert resp.status_code == 401
-
-    def test_delete_candidate_skill_with_bad_input(self):
-        """
-        Test:   Attempt to delete candidate skill with non integer values for candidate_id & skill_id
-        Expect: 404
-        """
-        # Delete Candidate's skills
-        resp = send_request('delete', CandidateApiUrl.SKILLS % 'x', None)
-        print response_info(resp)
-        assert resp.status_code == 404
-
-        # Delete Candidate's skill
-        resp = send_request('delete', CandidateApiUrl.SKILL % (5, 'x'), None)
-        print response_info(resp)
-        assert resp.status_code == 404
-
-    def test_delete_skill_of_a_candidate_belonging_to_a_diff_user(self, user_first, access_token_first,
-                                                                  talent_pool, user_second,
-                                                                  access_token_second):
-        """
-        Test:   Attempt to delete the skill of a Candidate that belongs
-                to a different user from a different domain
-        Expect: 403
-        """
-        # Create candidate_1 & candidate_2
-        data = generate_single_candidate_data([talent_pool.id])
-        create_resp_1 = send_request('post', CandidateApiUrl.CANDIDATES, access_token_first, data)
-        print response_info(create_resp_1)
-
-        # Retrieve candidate_1
-        candidate_1_id = create_resp_1.json()['candidates'][0]['id']
-
-        # Delete candidate_1's skills with user_second logged in
-        updated_resp = send_request('delete', CandidateApiUrl.SKILLS % candidate_1_id, access_token_second)
-        print response_info(updated_resp)
-        assert updated_resp.status_code == 403
-        assert updated_resp.json()['error']['code'] == custom_error.CANDIDATE_FORBIDDEN
-
-    def test_delete_skill_of_a_different_candidate(self, user_first, access_token_first, talent_pool):
-        """
-        Test:   Attempt to delete skill of a different Candidate
-        Expect: 403
-        """
-        # Create candidate_1 and candidate_2
-        data_1 = generate_single_candidate_data([talent_pool.id])
-        data_2 = generate_single_candidate_data([talent_pool.id])
-        create_resp = send_request('post', CandidateApiUrl.CANDIDATES, access_token_first, data_1)
-        candidate_1_id = create_resp.json()['candidates'][0]['id']
-        create_resp = send_request('post', CandidateApiUrl.CANDIDATES, access_token_first, data_2)
-        candidate_2_id = create_resp.json()['candidates'][0]['id']
-
-        # Retrieve candidate_2's skills
-        get_resp = send_request('get', CandidateApiUrl.CANDIDATE % candidate_2_id, access_token_first)
-        can_2_skills = get_resp.json()['candidate']['skills']
-
-        # Delete candidate_2's id using candidate_1_id
-        url = CandidateApiUrl.SKILL % (candidate_1_id, can_2_skills[0]['id'])
-        updated_resp = send_request('delete', url, access_token_first)
-        print response_info(updated_resp)
-        assert updated_resp.status_code == 403
-        assert updated_resp.json()['error']['code'] == custom_error.SKILL_FORBIDDEN
-
-    def test_delete_candidate_skills(self, user_first, access_token_first, talent_pool):
-        """
-        Test:   Remove Candidate's skills from db
-        Expect: 204, Candidate must not have any skills left
-        """
-        # Create Candidate
-        data = generate_single_candidate_data([talent_pool.id])
-        create_resp = send_request('post', CandidateApiUrl.CANDIDATES, access_token_first, data)
-
-        # Delete Candidate's skills
-        candidate_id = create_resp.json()['candidates'][0]['id']
-        updated_resp = send_request('delete', CandidateApiUrl.SKILLS % candidate_id, access_token_first)
-        print response_info(updated_resp)
-
-        # Retrieve Candidate after update
-        get_resp = send_request('get', CandidateApiUrl.CANDIDATE % candidate_id, access_token_first)
-        can_dict_after_update = get_resp.json()['candidate']
-        assert updated_resp.status_code == 204
-        assert len(can_dict_after_update['skills']) == 0
-
-    def test_delete_candidate_skill(self, user_first, access_token_first, talent_pool):
-        """
-        Test:   Remove Candidate's skill from db
-        Expect: 204, Candidate's skills must be less 1
-        """
-        # Create Candidate
-        data = generate_single_candidate_data([talent_pool.id])
-        create_resp = send_request('post', CandidateApiUrl.CANDIDATES, access_token_first, data)
-
-        # Retrieve Candidate's skills
-        candidate_id = create_resp.json()['candidates'][0]['id']
-        get_resp = send_request('get', CandidateApiUrl.CANDIDATE % candidate_id, access_token_first)
-        can_skills = get_resp.json()['candidate']['skills']
-
-        # Current number of candidate's phones
-        skills_count_before_delete = len(can_skills)
-
-        # Delete Candidate's skill
-        url = CandidateApiUrl.SKILL % (candidate_id, can_skills[0]['id'])
-        updated_resp = send_request('delete', url, access_token_first)
-        print response_info(updated_resp)
-
-        # Retrieve Candidate's skills after update
-        get_resp = send_request('get', CandidateApiUrl.CANDIDATE % candidate_id, access_token_first)
-        can_skills_after_delete = get_resp.json()['candidate']['skills']
-        assert updated_resp.status_code == 204
-        assert len(can_skills_after_delete) == skills_count_before_delete - 1
-
-
-class TestDeleteCandidateSocialNetwork(object):
-    def test_non_logged_in_user_delete_can_social_network(self):
-        """
-        Test:   Delete candidate's social network without logging in
-        Expect: 401
-        """
-        # Delete Candidate's social networks
-        resp = send_request('delete', CandidateApiUrl.SOCIAL_NETWORKS % 5, None)
-        print response_info(resp)
-        assert resp.status_code == 401
-
-    def test_delete_candidate_social_network_with_bad_input(self):
-        """
-        Test:   Attempt to delete candidate social network with non integer values
-                for candidate_id & social_network_id
-        Expect: 404
-        """
-        # Delete Candidate's social networks
-        resp = send_request('delete', CandidateApiUrl.SOCIAL_NETWORKS % 'x', None)
-        print response_info(resp)
-        assert resp.status_code == 404
-
-        # Delete Candidate's social network
-        resp = send_request('delete', CandidateApiUrl.SOCIAL_NETWORK % (5, 'x'), None)
-        print response_info(resp)
-        assert resp.status_code == 404
-
-    def test_delete_social_network_of_a_candidate_belonging_to_a_diff_user(self, user_first, access_token_first,
-                                                                           talent_pool, user_second,
-                                                                           access_token_second):
-        """
-        Test:   Attempt to delete the social networks of a Candidate that belongs
-                to a different user from a different domain
-        Expect: 403
-        """
-        # Create candidate_1 & candidate_2 with sample_user & sample_user_2
-        data = generate_single_candidate_data([talent_pool.id])
-        create_resp_1 = send_request('post', CandidateApiUrl.CANDIDATES, access_token_first, data)
-
-        # Retrieve candidate_1
-        candidate_1_id = create_resp_1.json()['candidates'][0]['id']
-
-        # Delete candidate_1's social networks with sample_user_2 logged in
-        updated_resp = send_request('delete', CandidateApiUrl.SOCIAL_NETWORKS % candidate_1_id, access_token_second)
-        print response_info(updated_resp)
-        assert updated_resp.status_code == 403
-        assert updated_resp.json()['error']['code'] == custom_error.CANDIDATE_FORBIDDEN
-
-    def test_delete_social_network_of_a_different_candidate(self, user_first, access_token_first, talent_pool):
-        """
-        Test:   Attempt to delete the social network of a different Candidate
-        Expect: 403
-        """
-        # Create candidate_1 and candidate_2
-        data_1 = generate_single_candidate_data([talent_pool.id])
-        data_2 = generate_single_candidate_data([talent_pool.id])
-        create_resp = send_request('post', CandidateApiUrl.CANDIDATES, access_token_first, data_1)
-        candidate_1_id = create_resp.json()['candidates'][0]['id']
-        create_resp = send_request('post', CandidateApiUrl.CANDIDATES, access_token_first, data_2)
-        candidate_2_id = create_resp.json()['candidates'][0]['id']
-
         # Retrieve candidate_2's social networks
         get_resp = send_request('get', CandidateApiUrl.CANDIDATE % candidate_2_id, access_token_first)
         can_2_social_networkes = get_resp.json()['candidate']['social_networks']
