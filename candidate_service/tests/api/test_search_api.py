"""
Test cases for candidate-search-service-API
"""
from candidate_service.tests.modules.test_talent_cloud_search import (
    populate_candidates, VARIOUS_US_LOCATIONS, create_area_of_interest_facets
)
from candidate_service.common.tests.conftest import *
from candidate_service.common.models.candidate import CandidateAddress
from candidate_service.common.routes import CandidateApiUrl
from candidate_service.common.utils.test_utils import send_request, response_info
from candidate_service.common.geo_services.geo_coordinates import get_geocoordinates_bounding
from helpers import AddUserRoles
from polling import poll


class TestCandidateSearchGet(object):
    @staticmethod
    def create_candidates(access_token, user, talent_pool):
        AddUserRoles.add(user)
        data = {'candidates': [
            {'talent_pool_ids': {'add': [talent_pool.id]}},
            {'talent_pool_ids': {'add': [talent_pool.id]}},
            {'talent_pool_ids': {'add': [talent_pool.id]}},
        ]}
        resp = requests.post(
            url=CandidateApiUrl.CANDIDATES,
            headers={'Authorization': 'Bearer {}'.format(access_token),
                     'content-type': 'application/json'},
            data=json.dumps(data))
        print response_info(response=resp)
        assert resp.status_code == 201
        return resp

    def test_get_candidates_via_list_of_ids(self, access_token_first, user_first, talent_pool):
        # Create candidates for user
        create_resp = self.create_candidates(access_token_first, user_first, talent_pool).json()
        # Retrieve candidates
        AddUserRoles.get(user_first)
        data = {'candidate_ids': [candidate['id'] for candidate in create_resp['candidates']]}
        resp = send_request('get', CandidateApiUrl.CANDIDATE_SEARCH_URI, access_token_first, data)
        # resp = request_to_candidate_search_resource(access_token_first, 'get', data)
        print response_info(resp)
        assert resp.status_code == 200
        assert len(resp.json()['candidates']) == 3  # Number of candidate IDs sent in
        assert resp.json()['candidates'][0]['talent_pool_ids'][0] == talent_pool.id
        assert resp.json()['candidates'][0]['id'] == data['candidate_ids'][0]


def test_search_all_candidates_in_domain(user_first, access_token_first, talent_pool):
    """
    Test to search all candidates under the same domain
    """
    AddUserRoles.add_and_get(user_first)
    candidate_ids = populate_candidates(access_token=access_token_first, talent_pool=talent_pool, count=5)
    response = get_response(access_token_first, '', len(candidate_ids))
    _assert_results(candidate_ids, response.json())


def test_search_location(user_first, access_token_first, talent_pool):
    """
    Test to search candidates using location
    """
    AddUserRoles.add_and_get(user_first)
    city, state, zip_code = random.choice(VARIOUS_US_LOCATIONS)
    candidate_ids = populate_candidates(talent_pool=talent_pool, access_token=access_token_first, count=3,
                                        city=city, state=state, zip_code=zip_code)
    response = get_response(access_token_first, '?location=%s,%s' % (city, state), expected_count=len(candidate_ids))
    _assert_results(candidate_ids, response.json())


def test_search_user_ids(user_first, access_token_first, talent_pool):
    """
    Test to search all candidates under the user
    """
    AddUserRoles.add_and_get(user_first)
    user_id = user_first.id
    candidate_ids = populate_candidates(talent_pool=talent_pool, access_token=access_token_first, count=5)
    response = get_response(access_token_first, '?user_ids={}'.format(user_id), expected_count=len(candidate_ids))
    print response_info(response)
    _assert_results(candidate_ids, response.json())


def test_search_skills(user_first, access_token_first, talent_pool):
    """
    Test to search all candidates based on skills
    """
    AddUserRoles.add_and_get(user_first)
    candidate_ids = populate_candidates(talent_pool=talent_pool, access_token=access_token_first,
                                        skills=[{'name': 'hadoop', 'months_used': 36}])

    response = get_response(access_token_first, '?skills=hadoop', expected_count=len(candidate_ids))
    print response_info(response)
    _assert_results(candidate_ids, response.json())


def test_search_aoi(user_first, access_token_first, talent_pool):
    """
    Test to search all candidates based on area_of_interest
    """
    AddUserRoles.add_and_get(user=user_first)
    all_aoi_ids = create_area_of_interest_facets(db, user_first.domain_id)
    number_of_aois = len(all_aoi_ids)
    aoi_ids_list = all_aoi_ids[0:5]
    areas_of_interest = [dict(area_of_interest_id=aoi_id) for aoi_id in aoi_ids_list]
    candidate_ids = populate_candidates(access_token=access_token_first, talent_pool=talent_pool,
                                        count=5, areas_of_interest=areas_of_interest)
    response = get_response(access_token_first, '?area_of_interest_ids={}'.format(aoi_ids_list[1]),
                            expected_count=len(candidate_ids))
    print response_info(response)
    _assert_results(candidate_ids, response.json())


def test_search_candidate_experience(user_first, access_token_first, talent_pool):
    """Test to search candidates with experience"""
    AddUserRoles.add_and_get(user_first)
    experience_2_years = [
        {
            'organization': 'Intel', 'position': 'Research analyst', 'start_year': 2013,
            'start_month': 06, 'end_year': 2015, 'end_month': 06
        }
    ]
    candidate_with_2_years_exp = populate_candidates(talent_pool=talent_pool, access_token=access_token_first,
                                                     count=3, experiences=experience_2_years)

    response = get_response(access_token_first, '?minimum_years_experience=0&maximum_years_experience=2',
                            len(candidate_with_2_years_exp))
    print response_info(response)
    resultant_candidate_ids = [long(candidate['id']) for candidate in response.json()['candidates']]
    assert set(candidate_with_2_years_exp).issubset(resultant_candidate_ids)


def test_search_position(user_first, access_token_first, talent_pool):
    """Test to search candidates by job_title/position"""
    AddUserRoles.add_and_get(user_first)
    candidate_ids = populate_candidates(talent_pool=talent_pool, access_token=access_token_first, count=4,
                                        job_title="Developer")
    response = get_response(access_token_first, '?job_title=Developer', expected_count=len(candidate_ids))
    _assert_results(candidate_ids, response.json())


def test_search_degree(user_first, access_token_first, talent_pool):
    """Test to search candidates by degree type"""
    AddUserRoles.add_and_get(user_first)
    candidate_ids = populate_candidates(talent_pool=talent_pool, access_token=access_token_first, count=3,
                                        degree_type="Masters")
    response = get_response(access_token_first, '?degree_type=Masters', expected_count=len(candidate_ids))
    _assert_results(candidate_ids, response.json())


def test_search_school_name(user_first, access_token_first, talent_pool):
    """Test to search candidates by university/school_name"""
    AddUserRoles.add_and_get(user_first)
    candidate_ids = populate_candidates(talent_pool=talent_pool, access_token=access_token_first, count=3,
                                        school_name='Oklahoma State University')
    response = get_response(access_token_first, '?school_name=Oklahoma State University',
                            expected_count=len(candidate_ids))
    _assert_results(candidate_ids, response.json())


def test_search_concentration(user_first, access_token_first, talent_pool):
    """
    Test to search candidates by higher education
    """
    AddUserRoles.add_and_get(user_first)
    candidate_ids = populate_candidates(talent_pool=talent_pool, access_token=access_token_first,
                                        count=4, major='Post Graduate')
    response = get_response(access_token_first, '?major=Post Graduate', expected_count=len(candidate_ids))
    _assert_results(candidate_ids, response.json())


def test_search_military_service_status(user_first, access_token_first, talent_pool):
    """
    Test to search candidates by military service status
    """
    AddUserRoles.add_and_get(user_first)
    candidate_ids = populate_candidates(talent_pool=talent_pool, access_token=access_token_first, count=3,
                                        military_status="Retired")
    response = get_response(access_token_first, '?military_service_status=Retired', expected_count=len(candidate_ids))
    _assert_results(candidate_ids, response.json())


def test_search_military_branch(user_first, access_token_first, talent_pool):
    """
    Test to search candidates by military branch
    """
    AddUserRoles.add_and_get(user_first)
    candidate_ids = populate_candidates(talent_pool=talent_pool, access_token=access_token_first, count=3,
                                        military_branch="Army")
    response = get_response(access_token_first, '?military_branch=Army', expected_count=len(candidate_ids))
    _assert_results(candidate_ids, response.json())


def test_search_military_highest_grade(user_first, access_token_first, talent_pool):
    """
    Test to search candidates by military highest grade
    """
    AddUserRoles.add_and_get(user_first)
    candidate_ids = populate_candidates(talent_pool=talent_pool, access_token=access_token_first, count=3,
                                        military_grade="W-1")
    response = get_response(access_token_first, '?military_highest_grade=W-1', expected_count=len(candidate_ids))
    _assert_results(candidate_ids, response.json())


def test_search_military_date_of_separation(user_first, access_token_first, talent_pool):
    """
    Test to search candidates by military date of separation
    """
    AddUserRoles.add_and_get(user_first)

    candidates_today = populate_candidates(access_token=access_token_first, talent_pool=talent_pool, count=5,
                                           military_to_date=str(datetime.utcnow().date()))

    candidates_2014 = populate_candidates(talent_pool=talent_pool, access_token=access_token_first, count=3,
                                          military_to_date='2014-04-26')

    candidates_2012 = populate_candidates(talent_pool=talent_pool, access_token=access_token_first, count=2,
                                          military_to_date='2012-07-15')

    test1_candidate_ids = candidates_2014 + candidates_today

    response1 = get_response(access_token_first, '?military_end_date_from=2013', len(test1_candidate_ids))
    _assert_results(test1_candidate_ids, response1.json())

    test2_candidate_ids = candidates_2012 + candidates_2014 + candidates_today
    response2 = get_response(access_token_first, '?military_end_date_from=2010', len(test2_candidate_ids))
    _assert_results(test2_candidate_ids, response2.json())

    test3_candidate_ids = candidates_2012 + candidates_2014
    response3 = get_response(access_token_first,
                             '?military_end_date_from=2010&military_end_date_to=2014', len(test3_candidate_ids))
    _assert_results(test3_candidate_ids, response3.json())

    test4_candidate_ids = candidates_2012
    response4 = get_response(access_token_first, '?military_end_date_to=2012', len(test4_candidate_ids))
    _assert_results(test4_candidate_ids, response4.json())

    test5_candidate_ids = candidates_2012 + candidates_2014
    response5 = get_response(access_token_first, '?military_end_date_to=2014', len(test5_candidate_ids))
    _assert_results(test5_candidate_ids, response5.json())


def test_search_query_with_name(user_first, access_token_first, talent_pool):
    """
    Test to search candidates by passing query argument
    For example, search by querying first_name
    """
    AddUserRoles.add_and_get(user_first)
    candidate_ids = populate_candidates(access_token=access_token_first, talent_pool=talent_pool,
                                        count=5, first_name=fake.first_name(), last_name=fake.last_name())
    response = get_response(access_token_first, '?q=Naveen', len(candidate_ids))
    _assert_results(candidate_ids, response.json())


def test_search_get_only_requested_fields(user_first, access_token_first, talent_pool):
    """
    Test to search candidates and get only requested fields like email,source_id,etc,..
    """
    AddUserRoles.add_and_get(user_first)
    candidate_ids = populate_candidates(talent_pool=talent_pool, access_token=access_token_first, count=2)
    response = get_response(access_token_first, '?fields=email', len(candidate_ids))
    resultant_keys = response.json()['candidates'][0].keys()
    assert len(resultant_keys) == 1
    assert 'email' in resultant_keys

<<<<<<< HEAD

=======
# TODO: Commenting this flaky test for Amir - (basit)
>>>>>>> 8300904c
# def test_search_paging(user_first, access_token_first, talent_pool):
#     AddUserRoles.add_and_get(user_first)
#     candidate_ids = populate_candidates(access_token=access_token_first, talent_pool=talent_pool, count=50)
#     response = get_response(access_token_first, '?sort_by=~recent', 15)
#     print response_info(response)
#     resultant_candidate_ids = [long(candidate['id']) for candidate in response.json()['candidates']]
#     assert set(candidate_ids[:15]).issubset(resultant_candidate_ids)


def test_search_by_first_name(user_first, access_token_first, talent_pool):
    """
    Test search candidates by first name
    """
    AddUserRoles.add_and_get(user_first)
    first_name = 'Marilyn'
    # Create candidate with first name and last name
    candidate_ids = populate_candidates(talent_pool=talent_pool, access_token=access_token_first, first_name=first_name)
    resp = get_response(access_token_first, '?{}'.format(first_name), len(candidate_ids))
    print response_info(resp)
    resultant_candidate_ids = [long(candidate['id']) for candidate in resp.json()['candidates']]
    assert set(candidate_ids).issubset(resultant_candidate_ids)


def test_search_by_last_name(user_first, access_token_first, talent_pool):
    """
    Test to search candidates by last name
    """
    AddUserRoles.add_and_get(user_first)
    last_name = 'Lynn'
    # Create candidate with last name
    candidate_ids = populate_candidates(talent_pool=talent_pool, access_token=access_token_first, last_name=last_name)
    resp = get_response(access_token_first, '?{}'.format(last_name), len(candidate_ids))
    print response_info(resp)
    resultant_candidate_ids = [long(candidate['id']) for candidate in resp.json()['candidates']]
    assert set(candidate_ids).issubset(resultant_candidate_ids)


def test_search_by_current_company(talent_pool, access_token_first, user_first):
    """
    Test to search candidates by current company
    """
    AddUserRoles.add_and_get(user_first)
    company_name = "Google"
    candidate_ids = populate_candidates(talent_pool=talent_pool, access_token=access_token_first, count=5,
                                        company_name=company_name)
    resp = get_response(access_token_first, '?{}'.format(company_name), len(candidate_ids))
    print response_info(resp)
    resultant_candidate_ids = [long(candidate['id']) for candidate in resp.json()['candidates']]
    assert set(candidate_ids).issubset(resultant_candidate_ids)


def test_search_by_position_facet(user_first, access_token_first, talent_pool):
    """
    Test to search candidates by position
    """
    AddUserRoles.add_and_get(user_first)
    current_title = "Senior Developer"
    candidate_ids = populate_candidates(talent_pool=talent_pool, access_token=access_token_first,
                                        count=12, job_title=current_title)
    resp = get_response(access_token_first, '?job_title={}'.format(current_title), len(candidate_ids))
    print response_info(resp)
    resultant_candidate_ids = [long(candidate['id']) for candidate in resp.json()['candidates']]
    assert set(candidate_ids).issubset(resultant_candidate_ids)


def test_search_by_position_and_company(user_first, access_token_first, talent_pool):
    """
    Test to search candidates by position and company
    """
    AddUserRoles.add_and_get(user_first)
    company, position = "Apple", "CEO"
    # 10 other candidates at apple
    populate_candidates(talent_pool=talent_pool, access_token=access_token_first, count=10, company_name=company)
    ceo_at_apple = populate_candidates(talent_pool=talent_pool, access_token=access_token_first,
                                       count=1, company_name=company, job_title=position)
    # Search for company Apple and position CEO, it should only return 1 candidate although Apple has 10 other employees
    resp = get_response(access_token_first, '?organization={}&job_title={}'.format(company, position),
                        len(ceo_at_apple))
    print response_info(resp)
    resultant_candidate_ids = [long(candidate['id']) for candidate in resp.json()['candidates']]
    assert set(ceo_at_apple).issubset(resultant_candidate_ids)


def test_search_by_university(user_first, access_token_first, talent_pool):
    """
    university > school_name
    """
    AddUserRoles.add_and_get(user_first)
    university1, university2 = 'University Of Washington', 'Oklahoma State University'
    university1_candidates = populate_candidates(access_token=access_token_first, talent_pool=talent_pool,
                                                 school_name=university1)
    # Create other candidates with other university, check
    university2_candidates = populate_candidates(access_token=access_token_first, talent_pool=talent_pool, count=2,
                                                 school_name=university2)
    total_candidates = university1_candidates + university2_candidates

    resp = get_response(access_token_first, '?school_name={}'.format(university1), len(university1_candidates))
    print response_info(resp)
    resultant_candidate_ids = [long(candidate['id']) for candidate in resp.json()['candidates']]
    assert set(university1_candidates).issubset(resultant_candidate_ids)

    resp = get_response(access_token_first, '?school_name={}'.format(university2), len(university2_candidates))
    print response_info(resp)
    resultant_candidate_ids = [long(candidate['id']) for candidate in resp.json()['candidates']]
    assert set(university2_candidates).issubset(resultant_candidate_ids)


def test_search_by_location(user_first, talent_pool, access_token_first):
    """
    Search by City name, State name
    """
    AddUserRoles.add_and_get(user_first)
    city, state, zip_code = random.choice(VARIOUS_US_LOCATIONS)
    candidate_ids = populate_candidates(count=2, access_token=access_token_first, talent_pool=talent_pool, city=city,
                                        state=state, zip_code=zip_code)

    # With zipcode only
    resp = get_response(access_token_first, '?zipcode={}'.format(zip_code), len(candidate_ids))
    print response_info(resp)
    resultant_candidate_ids = [long(candidate['id']) for candidate in resp.json()['candidates']]
    assert set(candidate_ids).issubset(resultant_candidate_ids)

    # With city and state only
    resp = get_response(access_token_first, '?city={}&state={}'.format(city, state), len(candidate_ids))
    print response_info(resp)
    resultant_candidate_ids = [long(candidate['id']) for candidate in resp.json()['candidates']]
    assert set(candidate_ids).issubset(resultant_candidate_ids)

    # With city, state and zip
    resp = get_response(access_token_first, '?city={}&state={}&zipcode={}'.format(city, state, zip_code),
                        len(candidate_ids))
    print response_info(resp)
    resultant_candidate_ids = [long(candidate['id']) for candidate in resp.json()['candidates']]
    assert set(candidate_ids).issubset(resultant_candidate_ids)


def test_search_by_major(user_first, access_token_first, talent_pool):
    """
    Test to search based on major facet
    Without university major doesn't gets created in database, So university should also be created for major
    """
    AddUserRoles.add_and_get(user_first)
    major1, major2 = 'Electrical Engineering', 'Computer Science'
    major1_candidates = populate_candidates(access_token=access_token_first, talent_pool=talent_pool, count=2,
                                            major=major1)
    major2_candidates = populate_candidates(access_token=access_token_first, talent_pool=talent_pool, count=7,
                                            major=major2)

    resp = get_response(access_token_first, '?major={}'.format(major1), len(major1_candidates))
    print response_info(resp)
    resultant_candidate_ids = [long(candidate['id']) for candidate in resp.json()['candidates']]
    assert set(major1_candidates).issubset(resultant_candidate_ids)

    resp = get_response(access_token_first, '?major={}'.format(major2), len(major2_candidates))
    print response_info(resp)
    resultant_candidate_ids = [long(candidate['id']) for candidate in resp.json()['candidates']]
    assert set(major2_candidates).issubset(resultant_candidate_ids)


def test_search_by_degree(user_first, access_token_first, talent_pool):
    """
    Search by degree
    """
    AddUserRoles.add_and_get(user_first)
    degree1, degree2 = 'Masters', 'Bachelors'
    master_candidates = populate_candidates(access_token=access_token_first, talent_pool=talent_pool, count=2,
                                            degree_type=degree1)
    bachelor_candidates = populate_candidates(access_token=access_token_first, talent_pool=talent_pool, count=2,
                                              degree_type=degree2)
    all_candidates = master_candidates + bachelor_candidates

    # Search for candidates with Masters
    resp = get_response(access_token_first, '?degree_type={}'.format(degree1), len(master_candidates))
    print response_info(resp)
    resultant_candidate_ids = [long(candidate['id']) for candidate in resp.json()['candidates']]
    assert set(master_candidates).issubset(resultant_candidate_ids)

    # Search for candidates with Bachelors
    resp = get_response(access_token_first, '?degree_type={}'.format(degree2), len(bachelor_candidates))
    print response_info(resp)
    resultant_candidate_ids = [long(candidate['id']) for candidate in resp.json()['candidates']]
    assert set(bachelor_candidates).issubset(resultant_candidate_ids)

    # Search for candidates with any degree types
    resp = get_response(access_token_first, '?degree_type={},{}'.format(degree1, degree2), len(all_candidates))
    print response_info(resp)
    resultant_candidate_ids = [long(candidate['id']) for candidate in resp.json()['candidates']]
    assert set(all_candidates).issubset(resultant_candidate_ids)


# TODO: fix flaky test - Amir
# def test_location_with_radius(user_first, access_token_first, talent_pool):
#     """
#     Search by city, state + radius
#     Search by zip + radius
#     Distance in miles
#     Ref: http://www.timeanddate.com/worldclock/distances.html?n=283
#     """
#     AddUserRoles.add(user_first)
#     base_location = "San Jose, CA, 95113"  # distance from san jose, in miles
#     location_within_10_miles = {"city": "Santa Clara", "state": "CA", "zip_code": "95050"}  # 4.8
#     location_within_10_miles_2 = {"city": "Milpitas", "state": "CA", "zip_code": "95035"}  # 7.9
#     location_within_25_miles = {"city": "Newark", "state": "CA", "zip_code": "94560"}  # 19.2
#     location_within_25_miles_2 = {"city": "Stanford", "state": "CA", "zip_code": "94305"}  # 22.3
#     location_within_50_miles = {"city": "Oakland", "state": "CA", "zip_code": "94601"}  # 38
#     location_within_75_miles = {"city": "Novato", "state": "CA", "zip_code": "94945"}  # 65
#     location_within_100_miles = {'city': 'Sacramento', "state": "CA", "zip_code": "95405"}  # 89
#     location_more_than_100_miles = {'city': "Oroville", "state": "CA", "zip_code": "95965"}  # 151
#     # 10 mile candidates with city & state
#     _10_mile_candidate = populate_candidates(access_token=access_token_first,
#                                              talent_pool=talent_pool, **location_within_10_miles)
#     _10_mile_candidate_2 = populate_candidates(access_token=access_token_first,
#                                                talent_pool=talent_pool, **location_within_10_miles_2)
#     # 25 mile candidates with city state
#     _25_mile_candidate = populate_candidates(access_token=access_token_first,
#                                              talent_pool=talent_pool, **location_within_25_miles)
#     _25_mile_candidate_2 = populate_candidates(access_token=access_token_first,
#                                                talent_pool=talent_pool, **location_within_25_miles_2)
#     _50_mile_candidate = populate_candidates(access_token=access_token_first,
#                                              talent_pool=talent_pool, **location_within_50_miles)
#     _75_mile_candidate = populate_candidates(access_token=access_token_first,
#                                              talent_pool=talent_pool, **location_within_75_miles)
#     _100_mile_candidate = populate_candidates(access_token=access_token_first,
#                                               talent_pool=talent_pool, **location_within_100_miles)
#     # The following candidate will not appear in search with radius
#     _more_than_100_mile_candidate = populate_candidates(access_token=access_token_first,
#                                                         talent_pool=talent_pool, **location_more_than_100_miles)
#
#     candidates_within_10_miles = _10_mile_candidate + _10_mile_candidate_2
#     candidates_within_25_miles = candidates_within_10_miles + _25_mile_candidate + _25_mile_candidate_2
#     candidates_within_50_miles = candidates_within_25_miles + _50_mile_candidate
#     candidates_within_75_miles = candidates_within_50_miles + _75_mile_candidate
#     candidates_within_100_miles = candidates_within_75_miles + _100_mile_candidate
#     all_candidates = candidates_within_100_miles + _more_than_100_mile_candidate
#
#     # All candidates in domain; it will include more_than_100_mile_candidate also,
#     # which will not appear in other searches with radius.
#     _assert_search_results(user_first.domain_id, {'location': ''}, candidate_ids=all_candidates)
#     # With city, state and radius within 10 miles
#
#     _assert_search_results(user_first.domain_id, {'location': base_location, 'radius': 10},
#                            candidate_ids=candidates_within_10_miles,
#                            check_for_equality=True, wait=False)
#     # Search with zipcode within 10 miles
#     _assert_search_results(user_first.domain_id, {'location': base_location.split()[-1], 'radius': 10},
#                            candidate_ids=candidates_within_10_miles,
#                            check_for_equality=True, wait=False)
#     # With city, state and radius within 25 miles
#     _log_bounding_box_and_coordinates(base_location, 25, candidates_within_25_miles)
#     _assert_search_results(user_first.domain_id, {'location': base_location, 'radius': 25},
#                            candidate_ids=candidates_within_25_miles,
#                            check_for_equality=True, wait=False)
#     # default radius is 50 miles; search for 50 miles radius
#     _log_bounding_box_and_coordinates(base_location, 50, candidates_within_50_miles)
#     _assert_search_results(user_first.domain_id, {'location': base_location, 'radius': 50},
#                            candidate_ids=candidates_within_50_miles,
#                            check_for_equality=True, wait=False)
#     # 75 miles
#     _log_bounding_box_and_coordinates(base_location, 75, candidates_within_75_miles)
#     _assert_search_results(user_first.domain_id, {'location': base_location, 'radius': 75},
#                            candidate_ids=candidates_within_75_miles,
#                            check_for_equality=True, wait=False)
#     # 100 miles
#     _log_bounding_box_and_coordinates(base_location, 100, candidates_within_100_miles)
#     _assert_search_results(user_first.domain_id, {'location': base_location, 'radius': 100},
#                            candidate_ids=candidates_within_100_miles,
#                            check_for_equality=True, wait=False)


# TODO: fix failing test - Amir
# def test_sort_by_proximity(user_first, access_token_first, talent_pool):
#     """
#     Sort by distance
#     """
#     AddUserRoles.add(user_first)
#     user_id, domain_id = user_first.id, user_first.domain_id
#     base_location = "San Jose, CA"  # distance from san jose, in miles
#     location_within_10_miles = {"city": "Santa Clara", "state": "CA", "zip_code": "95050"}  # 4.8
#     location_within_10_miles_2 = {"city": "Milpitas", "state": "CA", "zip_code": "95035"}  # 7.9
#     location_within_25_miles = {"city": "Fremont", "state": "CA", "zip_code": "94560"}  # 16
#     location_within_50_miles = {"city": "Oakland", "state": "CA", "zip_code": "94601"}  # 38
#
#     # 10 mile candidates with city & state
#     _10_mile_candidate = populate_candidates(access_token=access_token_first, talent_pool=talent_pool,
#                                              **location_within_10_miles)
#     _10_mile_candidate_2 = populate_candidates(access_token=access_token_first, talent_pool=talent_pool,
#                                                **location_within_10_miles_2)
#     # 25 mile candiates with city state
#     _25_mile_candidate = populate_candidates(access_token=access_token_first, talent_pool=talent_pool,
#                                              **location_within_25_miles)
#     _50_mile_candidate = populate_candidates(access_token=access_token_first, talent_pool=talent_pool,
#                                              **location_within_50_miles)
#     candidates_within_10_miles = [_10_mile_candidate[0], _10_mile_candidate_2[0]]
#     closest_to_furthest = [_10_mile_candidate[0], _10_mile_candidate_2[0], _25_mile_candidate[0], _50_mile_candidate[0]]
#
#     furthest_to_closest = closest_to_furthest[::-1]  # Reverse the order
#
#     # Without radius i.e. it will by default take 50 miles
#     # Sort by -> Proximity: Closest
#     proximity_closest = SORTING_FIELDS_AND_CORRESPONDING_VALUES_IN_CLOUDSEARCH['proximity']
#     _assert_search_results(domain_id, {'location': base_location, 'sort_by': proximity_closest},
#                            candidate_ids=closest_to_furthest, check_for_sorting=True)
#
#     # Sort by -> Proximity: Furthest
#     proximity_furthest = SORTING_FIELDS_AND_CORRESPONDING_VALUES_IN_CLOUDSEARCH['~proximity']
#     _assert_search_results(domain_id, {'location': base_location, 'sort_by': proximity_furthest},
#                            candidate_ids=furthest_to_closest, check_for_sorting=True, wait=False)
#
#     # With city, state and radius within 10 miles. Sort by -> Proximity: closest
#     _assert_search_results(domain_id, {'location': base_location, 'radius': 10, 'sort_by': proximity_closest},
#                            candidate_ids=candidates_within_10_miles,
#                            check_for_sorting=True, wait=False)
#
#     # With city, state and radius within 10 miles. Sort by -> Proximity: Furthest
#     _assert_search_results(domain_id, {'location': base_location, 'radius': 10, 'sort_by': proximity_furthest},
#                            candidate_ids=candidates_within_10_miles[::-1],
#                            check_for_sorting=True, wait=False)

# TODO: Test fails very often during Jenkins build -- commenting out for now.
# def test_search_status(user_first, access_token_first):
#     """
#     Test to search all candidates by status
#     """
#     user_id = user_first.id
#     candidate_ids = populate_candidates(count=3, owner_user_id=user_id)
#     status_id = get_or_create_status(db, status_name="Hired")
#     # Change status of last candidate
#     Candidate.query.filter_by(id=candidate_ids[-1]).update(dict(candidate_status_id=status_id))
#     db.session.commit()
#     # Update cloud_search
#     upload_candidate_documents(candidate_ids[-1])
#     # Wait for 10 more seconds for cloudsearch to update data.
#     time.sleep(10)
#     response = get_response_from_authorized_user(access_token_first, '?status_ids=%d' % status_id)
#     # Only last candidate should appear in result.
#     _assert_results(candidate_ids[-1:], response.json())


# TODO: Complete test when CandidateSource API is ready - Amir
# def test_search_source(user_first, access_token_first, talent_pool):
#     """Test to search candidates by source"""
#     # Create a new source
#     AddUserRoles.add_and_get(user_first)
#     new_source = CandidateSource(description="Test source",
#                                  domain_id=user_first.domain_id,
#                                  notes="Sample source for functional tests")
#     db.session.add(new_source)
#     db.session.commit()
#     source_id = new_source.id
#     candidate_ids = populate_candidates(access_token=access_token_first, talent_pool=talent_pool, count=5,
#                                         source_id=source_id)
#     response = get_response_from_authorized_user(access_token_first, '?source_ids={}'.format(source_id))
#     _assert_results(candidate_ids, response.json())


# def test_search_by_added_date(user_first, talent_pool, access_token_first):
#     """
#     Test to search candidates by added time
#     """
#     AddUserRoles.add(user_first)
#     domain_id = user_first.domain_id
#     # Candidate added on 01 Dec 2014 at 14:30:00
#     candidate1 = populate_candidates(access_token=access_token_first, talent_pool=talent_pool, count=3,
#                                      added_time='2014-12-01T14:30:00+00:00')
#     # Candidate added on 20 Mar 2015 at 10:00:00
#     candidate2 = populate_candidates(access_token=access_token_first, talent_pool=talent_pool, count=3,
#                                      added_time='2015-03-20T10:00:00+00:00')
#     # Candidate added on 25 May 2010 at 00:00:00
#     candidate3 = populate_candidates(access_token=access_token_first, talent_pool=talent_pool, count=3,
#                                      added_time='2010-05-25T00:00:00+00:00')
#     # Candidate added today (now)
#     candidate4 = populate_candidates(access_token=access_token_first, talent_pool=talent_pool,
#                                      added_time=DatetimeUtils.to_utc_str(datetime.datetime.now()))
#     # Get candidates from within range 1 jan'14 to 30 May'15 (format mm/dd/yyyy) -> Will include candidates 1 & 2
#     _assert_search_results(domain_id, {'date_from': '01/01/2014', 'date_to': '05/30/2015'},
#                            candidate_ids=candidate1 + candidate2)
#     # Get candidates from starting date as 15 Mar 2015 and without end date -> will include candidates- 2, 4
#     _assert_search_results(domain_id, {'date_from': '03/15/2015', 'date_to': ''},
#                            candidate_ids=candidate2 + candidate4, wait=False)
#     # Get candidates from no starting date but ending date as 31 Dec 2014 -> will give candidates 1 & 3
#     _assert_search_results(domain_id, {'date_from': '', 'date_to': '12/31/2014'},
#                            candidate_ids=candidate1 + candidate3, wait=False)
#     # Get candidates from no starting and no ending date i.e. all candidates
#     _assert_search_results(domain_id, {'date_from': '', 'date_to': ''},
#                            candidate_ids=candidate1 + candidate2 + candidate3 + candidate4, wait=False)
#
#
# def test_sort_by_added_date(user_first, access_token_first, talent_pool):
#     """
#     Least recent --> sort_by:added_time-asc
#     Most recent -->  sort_by:added_time-desc
#     """
#     AddUserRoles.add(user_first)
#     domain_id = user_first.domain_id
#     # Candidate added on 25 May 2010 at 00:00:00
#     candidate1 = populate_candidates(user_id=user_first.id,
#                                      added_time=datetime.datetime(2010, 05, 25, 00, 00, 00),
#                                      update_now=False)
#     # Candidate added on 01 Dec 2014 at 14:30:00
#     candidate2 = populate_candidates(user_id=user_first.id,
#                                      added_time=datetime.datetime(2014, 12, 01, 14, 30, 00),
#                                      update_now=False)
#     # Candidate added on 20 Mar 2015 at 10:00:00
#     candidate3 = populate_candidates(user_id=user_first.id,
#                                      added_time=datetime.datetime(2015, 03, 20, 10, 00, 00),
#                                      update_now=False)
#     # Candidate added today (now)
#     candidate4 = populate_candidates(user_id=user_first.id, added_time=datetime.datetime.now(), update_now=False)
#     sorted_in_ascending_order_of_added_time = candidate1 + candidate2 + candidate3 + candidate4
#     _update_now(sorted_in_ascending_order_of_added_time)
#     sorted_in_descending_order_of_added_time = sorted_in_ascending_order_of_added_time[::-1]
#     # check for order in which candiate were added. Sort by Date: Most recent - all candidates
#     most_recent = SORTING_FIELDS_AND_CORRESPONDING_VALUES_IN_CLOUDSEARCH['recent']
#     _assert_search_results(domain_id, {'sort_by': most_recent},
#                            candidate_ids=sorted_in_descending_order_of_added_time, check_for_sorting=True)
#     # Sort by Date: Least recent - all candidates
#     least_recent = SORTING_FIELDS_AND_CORRESPONDING_VALUES_IN_CLOUDSEARCH['~recent']
#     _assert_search_results(domain_id, {'sort_by': least_recent},
#                            candidate_ids=sorted_in_ascending_order_of_added_time,
#                            check_for_sorting=True, wait=False)
#     # Get candidates from within range 1 jan'14 to 30 May'15 -> Will include candidates 3rd & 2nd in descending order
#     _assert_search_results(domain_id, {'date_from': '01/01/2014', 'date_to': '05/30/2015',
#                                        'sort_by': most_recent}, candidate_ids=candidate3 + candidate2,
#                            wait=False)


# # TODO: fix test - Amir
# def to_fix_test_area_of_interest_facet(sample_user):
#     """
#     Test areaOfInterestIdFacet by passing aoi values as list and as single select
#     areaOfInterestIdFacet:<id>
#     :param sample_user:
#     :return:
#     """
#     domain_id = sample_user.domain_id
#     all_aoi_ids = create_area_of_interest_facets(db, domain_id)
#     print "Total area of interest facets present: %s" % len(all_aoi_ids)
#     aoi_ids_list_1 = all_aoi_ids[0:5]
#     aoi_ids_list_2 = all_aoi_ids[-4:-1]
#     candidate1 = populate_candidates(user_id=sample_user.id, areas_of_interest=aoi_ids_list_1,
#                                      update_now=False)
#     candidate2 = populate_candidates(user_id=sample_user.id, areas_of_interest=aoi_ids_list_2,
#                                      update_now=False)
#     _update_now(candidate1 + candidate2)
#     _assert_search_results(domain_id, {"area_of_interest_ids": ','.join(aoi_ids_list_1[0:3])}, candidate1,
#                            check_for_equality=True, wait=False)
#     _assert_search_results(domain_id, {"area_of_interest_ids": ','.join(aoi_ids_list_2[0])}, candidate2,
#                            check_for_equality=True, wait=False)
#     _assert_search_results(domain_id, {"area_of_interest_ids": ','.join([aoi_ids_list_2[-1], aoi_ids_list_1[-2]])},
#                            candidate1 + candidate2,
#                            check_for_equality=True, wait=False)
#
#
# # TODO: fix test - Amir
# def to_fix_test_status_facet(sample_user):
#     """
#     Test with status facet by passing value as list and single value
#     statusFacet: <status_id>
#     :param sample_user:
#     :return:
#     """
#
#     domain_id = sample_user.domain_id
#     # By default every candidate has "New" status
#     candidate1 = populate_candidates(user_id=sample_user.id)
#     candidate2 = populate_candidates(user_id=sample_user.id)
#     candidate3 = populate_candidates(user_id=sample_user.id)
#     new_status_id = get_or_create_status(db, status_name="New")
#     _assert_search_results(domain_id, {'status': new_status_id}, candidate1 + candidate2 + candidate3)
#     status1_id = get_or_create_status(db, status_name="Qualified")
#     status2_id = get_or_create_status(db, status_name="Hired")
#     # Change status of candidate1
#     db.session.query(Candidate).filter_by(id=candidate1[0]).update(dict(candidate_status_id=status1_id))
#     db.session.query(Candidate).filter_by(id=candidate2[0]).update(dict(candidate_status_id=status2_id))
#     # Update cloud_search for status changes
#     _update_now(candidate1 + candidate2)
#     # search for qualified candidates
#     _assert_search_results(domain_id, {'status_ids': str(status1_id)}, candidate1, check_for_equality=True)
#     _assert_search_results(domain_id, {'status_ids': str(status2_id)}, candidate2, check_for_equality=True, wait=False)
#     _assert_search_results(domain_id, {'status_ids': ','.join([status1_id, status2_id])}, candidate2 + candidate1,
#                            check_for_equality=True, wait=False)
#     _assert_search_results(domain_id, {'status_ids': str(new_status_id)}, candidate3, check_for_equality=True,
#                            wait=False)
#
#
# # TODO: fix test - Amir
# def to_fix_test_source_facet(sample_user):
#     """
#     Test search filter for various available source facets.
#     sourceFacet:<source id>
#     :param sample_user:
#     :return:
#     """
#     domain_id = sample_user.domain_id
#     # by default all candidates have "Unassigned" source
#     candidate_ids1 = populate_candidates(user_id=sample_user.id, count=5, update_now=False)
#     # Create a new source
#     source_id = CandidateSource(description="Test source-%s" % uuid.uuid4().__str__()[0:8],
#                                 domain_id=domain_id, notes="Source created for functional tests")
#     db.session.add(source_id)
#     db.session.commit()
#     candidate_ids2 = populate_candidates(user_id=sample_user.id, count=5, source_id=source_id, update_now=False)
#     # Update database and cloud_search
#     all_candidates = candidate_ids1 + candidate_ids2
#     _update_now(all_candidates)
#     # Search for candidates with created source, it will not include candidates with unassigned source
#     _assert_search_results(domain_id, {"source_ids": str(source_id)}, candidate_ids2, check_for_equality=True)
#
#
# # TODO: fix test - Amir
# def _test_search_based_on_years_of_experience(sample_user):
#     """
#     minimum_years_experience
#     maximum_years_experience
#     :param sample_user:
#     :return:
#     """
#     domain_id = sample_user.domain_id
#     experience_above_10_years = [{'organization': 'Amazon', 'position': 'Software Architect', 'startYear': 2014,
#                                   'startMonth': '09', 'isCurrent': True},
#                                  {'organization': 'Amazon', 'position': 'Sr. Software Developer',
#                                   'startYear': '2008', 'startMonth': '04',
#                                   'endYear': 2014, 'endMonth': '08'},
#                                  {'organization': 'Amazon', 'position': 'Software Developer', 'startYear': 2004,
#                                   'startMonth': '03', 'endYear': 2008, 'endMonth': '03',
#                                   'candidate_experience_bullets': [{'description':
#                                                                         'Developed An Online Complaint And Resolution '
#                                                                         'Database System In Perl Under The Instruction '
#                                                                         'Of Professor Brian Harvey For Students In '
#                                                                         'Computer Science Classes. Various System '
#                                                                         'Administration And Maintenance Tasks.'}]}]
#     experience_5_years = [{'organization': 'Samsung', 'position': 'Area Manager', 'startYear': 2013, 'startMonth': 06,
#                            'endYear': 2015, 'endMonth': '01'},
#                           {'organization': 'Motorola', 'position': 'Area Manager', 'startYear': 2011, 'startMonth': 11,
#                            'endYear': 2013, 'endMonth': '05'},
#                           {'organization': 'Nokia', 'position': 'Marketing executive', 'startYear': 2010,
#                            'startMonth': '01', 'endYear': 2011, 'endMonth': '10'}]  # 60 months exp
#     experience_2_years = [{'organization': 'Intel', 'position': 'Research analyst', 'startYear': 2013, 'startMonth': 06,
#                            'endYear': 2015, 'endMonth': '06'}]  # 24 months exp
#     experience_0_years = [{'organization': 'Audi', 'position': 'Mechanic', 'startYear': 2015, 'startMonth': 01,
#                            'endYear': 2015, 'endMonth': 02}]  # 2 month exp
#     candidate_with_0_years_exp = populate_candidates(user_id=sample_user.id,
#                                                      candidate_experience_dicts=experience_0_years,
#                                                      update_now=False)
#     candidate_with_2_years_exp = populate_candidates(user_id=sample_user.id,
#                                                      candidate_experience_dicts=experience_2_years,
#                                                      update_now=False)
#     candidate_with_5_years_exp = populate_candidates(user_id=sample_user.id,
#                                                      candidate_experience_dicts=experience_5_years,
#                                                      update_now=False)
#     candidate_above_10_years_exp = populate_candidates(user_id=sample_user.id,
#                                                        candidate_experience_dicts=experience_above_10_years,
#                                                        update_now=False)
#     # TODO: Check if there is still need of updating total_months_experience?
#     db.session.commit()
#     db.session.query(Candidate).filter_by(id=candidate_with_0_years_exp[0]).update(dict(total_months_experience=2))
#     db.session.query(Candidate).filter_by(id=candidate_with_2_years_exp[0]).update(dict(total_months_experience=24))
#     db.session.query(Candidate).filter_by(id=candidate_with_5_years_exp[0]).update(dict(total_months_experience=5 * 12))
#     db.session.query(Candidate).filter_by(id=candidate_above_10_years_exp[0]).update(
#         dict(total_months_experience=11 * 12))
#     # Update cloudsearch
#     all_candidates = candidate_with_0_years_exp + candidate_with_2_years_exp + candidate_with_5_years_exp + \
#                      candidate_above_10_years_exp
#     _update_now(all_candidates)
#
#     # Search for candidates with more than 10 years
#     _assert_search_results(domain_id, {"minimum_years_experience": 10}, candidate_above_10_years_exp)
#     _assert_search_results(domain_id, {"minimum_years_experience": 1, "maximum_years_experience": 6},
#                            candidate_with_2_years_exp + candidate_with_5_years_exp, wait=False)
#     _assert_search_results(domain_id, {"maximum_years_experience": 4}, candidate_with_0_years_exp +
#                            candidate_with_2_years_exp, wait=False)
#     _assert_search_results(domain_id, {"minimum_years_experience": "", "maximum_years_experience": ""},
#                            candidate_with_0_years_exp + candidate_with_2_years_exp + candidate_with_5_years_exp +
#                            candidate_above_10_years_exp,
#                            wait=False)
#
#
# # TODO: fix test - Amir
# def _test_skill_description_facet(sample_user):
#     """
#     skillDescriptionFacet
#     :param sample_user:
#     :return:
#     """
#     domain_id = sample_user.domain_id
#     network_candidates = populate_candidates(user_id=sample_user.id, count=2,
#                                              skills=[{'last_used': datetime.datetime.now(),
#                                                       'name': 'Network', 'months_used': 12}],
#                                              update_now=True)
#
#     excel_candidates = populate_candidates(user_id=sample_user.id,
#                                            skills=[{'last_used': datetime.datetime.now(),
#                                                     'name': 'Excel', 'months_used': 26}],
#                                            update_now=True)
#     network_and_excel_candidates = populate_candidates(sample_user.id, count=3,
#                                                        skills=[{'last_used': datetime.datetime.now(),
#                                                                 'name': 'Excel',
#                                                                 'months_used': 10},
#                                                                {'last_used': datetime.datetime.now(),
#                                                                 'name': 'Network',
#                                                                 'months_used': 5}], update_now=True)
#     # Update db and cloudsearch
#     _update_now(network_candidates + excel_candidates + network_and_excel_candidates)
#     _assert_search_results(domain_id, {'skills': 'Network'},
#                            candidate_ids=network_candidates + network_and_excel_candidates)
#     _assert_search_results(domain_id, {'skills': 'Excel'},
#                            candidate_ids=excel_candidates + network_and_excel_candidates, wait=False)
#     _assert_search_results(domain_id, {'skills': ['Excel', 'Network']},
#                            candidate_ids=network_and_excel_candidates, wait=False)
#
#
# def to_fix_test_date_of_separation(sample_user):
#     """
#     Date of separation -
#     military_end_date_from
#     military_end_date_to
#     :param sample_user:
#     :return:
#     """
#     """
#
#     """
#     domain_id = sample_user.domain_id
#     candidates_today = populate_candidates(sample_user.id, count=5, military_to_date=datetime.datetime.now(),
#                                            military_grade=True,
#                                            military_status=True, military_branch=True, update_now=False)
#     candidates_2014 = populate_candidates(sample_user.id, count=2,
#                                           military_to_date=datetime.date(year=2014, month=03, day=31),
#                                           update_now=False)
#     candidates_2012 = populate_candidates(sample_user.id, military_to_date=datetime.date(2012, 07, 15),
#                                           update_now=False)
#
#     # Update db and cloudsearch
#     _update_now(candidates_2012 + candidates_2014 + candidates_today)
#     # get candidates where date of separation is
#     _assert_search_results(domain_id, {'military_end_date_from': 2013},
#                            candidate_ids=candidates_2014 + candidates_today)
#     _assert_search_results(domain_id, {'military_end_date_from': 2010},
#                            candidate_ids=candidates_2012 + candidates_2014 + candidates_today, wait=False)
#     _assert_search_results(domain_id, {'military_end_date_from': 2010, 'military_end_date_to': 2014},
#                            candidate_ids=candidates_2012 + candidates_2014, wait=False)
#     _assert_search_results(domain_id, {'military_end_date_to': 2012}, candidate_ids=candidates_2012, wait=False)
#     _assert_search_results(domain_id, {'military_end_date_to': 2014}, candidate_ids=candidates_2012 + candidates_2014,
#                            wait=False)
#
#
# # TODO: fix test - Amir
# def to_fix_test_service_status(sample_user):
#     """
#     military_service_status
#     Facet name: serviceStatus
#     :param sample_user:
#     :return:
#     """
#     domain_id = sample_user.domain_id
#     service_status1 = "Veteran"
#     service_status2 = "Guard"
#     service_status3 = "Retired"
#     candidates_status1 = populate_candidates(user_id=sample_user.id, count=4, military_status=service_status1,
#                                              update_now=False)
#     candidates_status2 = populate_candidates(user_id=sample_user.id, count=7, military_status=service_status2,
#                                              update_now=False)
#     candidates_status3 = populate_candidates(user_id=sample_user.id, count=2, military_status=service_status3,
#                                              update_now=False)
#     # Update all candidates at once
#     all_candidates = candidates_status1 + candidates_status2 + candidates_status3
#     _update_now(all_candidates)
#
#     _assert_search_results(domain_id, {'military_service_status': service_status1}, candidates_status1)
#     _assert_search_results(domain_id, {'military_service_status': service_status2}, candidates_status2, wait=False)
#     _assert_search_results(domain_id, {'military_service_status': [service_status1, service_status3]},
#                            candidates_status1 + candidates_status3, wait=False)
#     _assert_search_results(domain_id, {'military_service_status': [service_status1, service_status2, service_status3]},
#                            all_candidates, wait=False)
#
#
# # TODO: fix test - Amir
# def to_fix_test_military_branch(sample_user):
#     """
#     branch: military_branch
#     :param sample_user:
#     :return:
#     """
#     domain_id = sample_user.domain_id
#     service_branch1 = "Army"
#     service_branch2 = "Coast Guard"
#     service_branch3 = "Air Force"
#     candidates_branch1 = populate_candidates(user_id=sample_user.id, count=4, military_branch=service_branch1,
#                                              update_now=False)
#     candidates_branch2 = populate_candidates(user_id=sample_user.id, count=7, military_branch=service_branch2,
#                                              update_now=False)
#     candidates_branch3 = populate_candidates(user_id=sample_user.id, count=2, military_branch=service_branch3,
#                                              update_now=False)
#     all_candidates = candidates_branch1 + candidates_branch2 + candidates_branch3
#     # Update all candidates at once
#     _update_now(all_candidates)
#
#     _assert_search_results(domain_id, {'military_branch': service_branch1}, candidates_branch1)
#     _assert_search_results(domain_id, {'military_branch': service_branch2}, candidates_branch2, wait=False)
#     _assert_search_results(domain_id, {'military_branch': [service_branch1, service_branch3]}, candidates_branch1 +
#                            candidates_branch3, wait=False)
#     _assert_search_results(domain_id, {'military_branch': [service_branch1, service_branch2, service_branch3]},
#                            all_candidates,
#                            wait=False)
#
#
# # TODO: fix test - Amir
# def to_fix_test_search_by_military_grade(sample_user):
#     """
#     military highest grade
#     Facet name 'highestGrade'
#     :param sample_user:
#     :return:
#     """
#     domain_id = sample_user.domain_id
#     service_grade1 = "E-2"
#     service_grade2 = "O-4"
#     service_grade3 = "W-1"
#     candidates_grade1 = populate_candidates(user_id=sample_user.id, count=3, military_grade=service_grade1,
#                                             update_now=False)
#     candidates_grade2 = populate_candidates(user_id=sample_user.id, count=2, military_grade=service_grade2,
#                                             update_now=False)
#     candidates_grade3 = populate_candidates(user_id=sample_user.id, count=5, military_grade=service_grade3,
#                                             update_now=False)
#     all_candidates = candidates_grade1 + candidates_grade2 + candidates_grade3
#     # Update all candidates at once
#     _update_now(all_candidates)
#
#     _assert_search_results(domain_id, {'military_highest_grade': service_grade1}, candidates_grade1)
#     _assert_search_results(domain_id, {'military_highest_grade': service_grade2}, candidates_grade2, wait=False)
#     _assert_search_results(domain_id, {'military_highest_grade': [service_grade1, service_grade3]}, candidates_grade1 +
#                            candidates_grade3, wait=False)
#     _assert_search_results(domain_id, {'military_highest_grade': [service_grade1, service_grade2, service_grade3]},
#                            all_candidates, wait=False)
#
#
# # TODO: fix test - Amir
# def to_fix_test_custom_fields_kaiser_nuid(sample_user):
#     """
#     Test kaiser specific custom field "Has NUID"
#     :param sample_user:
#     :return:
#     """
#     domain_id = sample_user.domain_id
#     custom_field_obj = db.session.query(CustomField).filter(CustomField.name == "NUID").first()
#     if custom_field_obj:
#         custom_field_obj_id = custom_field_obj.id
#     else:
#         print "Creating custom field with name=NUID"
#         new_custom_field_obj = CustomField(domain_id=domain_id, name="NUID", type='string',
#                                            added_time=datetime.datetime.now())
#         db.session.add(new_custom_field_obj)
#         db.session.commit()
#         custom_field_obj_id = new_custom_field_obj.id
#     other_candidates = populate_candidates(user_id=sample_user.id, count=2, update_now=False)
#     candidate_cf1 = populate_candidates(user_id=sample_user.id,
#                                         custom_fields_dict={'custom_field_id': custom_field_obj_id,
#                                                             'value': 'S264964'}, update_now=False)
#     candidate_cf2 = populate_candidates(user_id=sample_user.id,
#                                         custom_fields_dict={'custom_field_id': custom_field_obj_id,
#                                                             'value': 'D704398'}, update_now=False)
#     candidate_cf3 = populate_candidates(user_id=sample_user.id,
#                                         custom_fields_dict={'custom_field_id': custom_field_obj_id,
#                                                             'value': 'X073423'}, update_now=False)
#
#     # Update all candidates in db and cloudsearch
#     nuid_candidates = candidate_cf1 + candidate_cf2 + candidate_cf3
#     all_candidates = other_candidates + nuid_candidates
#     _update_now(all_candidates)
#
#     _assert_search_results(domain_id, {"query": ""}, all_candidates)  # should give all candidates in domain
#     # searched for cf-19; should return only nuid candidates
#     _assert_search_results(domain_id, {"cf-%d" % custom_field_obj_id: "Has NUID"}, nuid_candidates, wait=False)
#
#
# # TODO: fix test - Amir
# def _test_custom_fields(sample_user):
#     """
#     Test various custom_fields
#     :param sample_user:
#     :return:
#     """
#     domain_id = sample_user.domain_id
#     # Create custom field category named as 'Certifications'
#     custom_field_cat = CustomFieldCategory(domain_id=domain_id, name="Certifications")
#     db.session.add(custom_field_cat)
#     custom_field_cat_id = custom_field_cat.id
#     # Create custom fields under 'Certifications'
#     custom_field1 = 'hadoop'
#     custom_field2 = 'MangoDB'
#     new_custom_field1 = CustomField(domain_id=domain_id, name=custom_field1, type='string',
#                                     category_id=custom_field_cat_id, added_time=datetime.datetime.now())
#     db.session.add(new_custom_field1)
#
#     new_custom_field2 = CustomField(domain_id=domain_id, name=custom_field2, type='string',
#                                     category_id=custom_field_cat_id, added_time=datetime.datetime.now())
#     db.session.add(new_custom_field2)
#     db.session.commit()
#     custom_field1_id = new_custom_field1.id
#     custom_field2_id = new_custom_field2.id
#     # refresh_custom_fields_cache
#     candidates_cf1 = populate_candidates(user_id=sample_user.id, count=3,
#                                          custom_fields_dict={'custom_field_id': custom_field1_id,
#                                                              'value': custom_field1}, update_now=False)
#     candidates_cf2 = populate_candidates(user_id=sample_user.id, count=4,
#                                          custom_fields_dict={'value': custom_field2,
#                                                              'custom_field_id': custom_field2_id}, update_now=False)
#     all_candidates = candidates_cf1 + candidates_cf2
#     _update_now(all_candidates)
#     _assert_search_results(domain_id, {"cf-%s" % custom_field1_id: custom_field1}, candidates_cf1)
#     _assert_search_results(domain_id, {"cf-%s" % custom_field2_id: custom_field2}, candidates_cf2, wait=False)
#     _assert_search_results(domain_id, {"cf-%s" % custom_field1_id: custom_field1, "cf-%s" %
#                                                                                   custom_field2_id: custom_field2},
#                            all_candidates, wait=False)
#
#
# # TODO: fix test - Amir
# def to_fix_test_paging(sample_user):
#     """
#     Test candidates on all pages
#     :param sample_user:
#     :return:
#     """
#     domain_id = sample_user.domain_id
#     candidate_ids = populate_candidates(user_id=sample_user.id, count=50, objective=True, added_time=True,
#                                         phone=True,
#                                         company_name=True, job_title=True, candidate_text_comment=True,
#                                         city=True, state=True,
#                                         zip_code=True, school_name=True, major=True, degree_title=True,
#                                         university_start_year=True,
#                                         university_start_month=True, graduation_year=True, graduation_month=True,
#                                         military_branch=True,
#                                         military_status=True, military_grade=True)
#     # page 1 -> first 15 candidates
#     least_recent = SORTING_FIELDS_AND_CORRESPONDING_VALUES_IN_CLOUDSEARCH['~recent']
#     _assert_search_results(domain_id, {'sort_by': least_recent}, candidate_ids[0:15], check_for_sorting=True)
#     _assert_search_results(domain_id, {'sort_by': least_recent, 'page': 1}, candidate_ids[0:15],
#                            check_for_sorting=True, wait=False)  # explicitly passing page 1 as parameter
#     # page2 -> next 15 candidates i.e. 15 to 30
#     _assert_search_results(domain_id, {'sort_by': least_recent, 'page': 2}, candidate_ids[15:30],
#                            check_for_sorting=True, wait=False)
#     # page3 -> next 15 candidates i.e. 30 to 45
#     _assert_search_results(domain_id, {'sort_by': least_recent, 'page': 3}, candidate_ids[30:45],
#                            check_for_sorting=True, wait=False)
#     # page4 -> next 15 candidates i.e. 45 to 50
#     _assert_search_results(domain_id, {'sort_by': least_recent, 'page': 4}, candidate_ids[45:],
#                            check_for_sorting=True, wait=False)
#
#
# # TODO: fix test - Amir
# def to_fix_test_paging_with_facet_search(sample_user):
#     """
#     Test for no. of pages that are having candidates
#     :param sample_user:
#     :return:
#     """
#     domain_id = sample_user.domain_id
#     current_title = "Sr. Manager"
#     candidate_ids = populate_candidates(count=30, user_id=sample_user.id, objective=True, phone=True,
#                                         added_time=True, company_name=True, job_title=current_title)
#     # Search by applying sorting so that candidates can be easily asserted
#     least_recent = SORTING_FIELDS_AND_CORRESPONDING_VALUES_IN_CLOUDSEARCH['~recent']
#     _assert_search_results(domain_id, {'position': current_title, 'sort_by': least_recent},
#                            candidate_ids[0:15])
#     _assert_search_results(domain_id, {'position': current_title, 'sort_by': least_recent, 'page': 2},
#                            candidate_ids[15:30], wait=False)
#
#
# # TODO: fix test - Amir
# def _test_id_in_request_vars(sample_user):
#     """
#     There is a case where id can be passed as parameter in search_candidates
#     It can be used to check if a certain candidate ID is in a smartlist.
#     :param sample_user:
#     :return:
#     """
#     domain_id = sample_user.domain_id
#     # Insert 10 candidates
#     candidate_ids = populate_candidates(user_id=sample_user.id, count=10, objective=True, phone=True,
#                                         company_name=True,
#                                         job_title=True, candidate_text_comment=True, city=True, state=True,
#                                         zip_code=True, school_name=True, major=True, degree_title=True,
#                                         university_start_year=True, university_start_month=True, graduation_year=True,
#                                         graduation_month=True, military_branch=True, military_status=True,
#                                         military_grade=True)
#     # First candidate id
#     first_candidate_id = candidate_ids[0]
#     middle_candidate_id = candidate_ids[5]
#     last_candidate_id = candidate_ids[-1]
#     # if searched for particular candidate id, search should only return that candidate.
#     _assert_search_results(domain_id, {'id': middle_candidate_id}, [middle_candidate_id], check_for_equality=True)
#     _assert_search_results(domain_id, {'id': last_candidate_id}, [last_candidate_id], check_for_equality=True,
#                            wait=False)
#     _assert_search_results(domain_id, {'id': first_candidate_id}, [first_candidate_id], check_for_equality=True,
#                            wait=False)
#
#
# # TODO: fix test - Amir
# def to_fix_test_facets_are_returned_with_search_results(test_domain, sample_user, sample_user_2):
#     """
#     Test selected facets are returned with search results
#     :param sample_user:
#     :param sample_user_2:
#     :return:
#     """
#     domain_id = test_domain.id
#
#     sample_user_candidate_ids = populate_candidates(user_id=sample_user.id, count=2, update_now=False)
#     sample_user_2_candidate_ids = populate_candidates(user_id=sample_user_2.id, count=1,
#                                                       update_now=False)
#     all_candidates = sample_user_candidate_ids + sample_user_2_candidate_ids
#     # Update
#     _update_now(all_candidates)
#
#     # There is always one 'unassigned' source for every domain.
#     unassigned_candidate_source = db.session.query(CandidateSource).filter(CandidateSource.description == 'Unassigned',
#                                                                            CandidateSource.domain_id == domain_id).first()
#     # By default each candidate is assigned 'New' status
#     new_status_id = get_or_create_status(db, status_name="New")
#     facets = {'username': [{"value": sample_user.first_name + ' ' + sample_user.last_name,
#                             "id": unicode(sample_user.id),
#                             "count": 2},
#                            {"value": sample_user_2.first_name + ' ' + sample_user_2.last_name,
#                             "id": unicode(sample_user_2.id),
#                             "count": 1}],
#               'source': [{"value": unassigned_candidate_source.description,
#                           "count": unicode(unassigned_candidate_source.id),
#                           "id": 3}],
#               'statusFacet': [{"value": 'New',
#                                "id": unicode(new_status_id),
#                                "count": 3}]
#               }
#     _assert_search_results(domain_id, {'query': ''}, all_candidates, check_for_equality=True, facets_dict=facets)
#
#
# # TODO: fix test - Amir
# def OK_test_sort_by_match(sample_user):
#     """
#     TODO: Remove OK_ in name once comments in candidates creation is fixed.
#     """
#     candidate1 = populate_candidates(user_id=sample_user.id, company_name="Newvision", update_now=False)
#     candidate2 = populate_candidates(user_id=sample_user.id, company_name="Newvision",
#                                      objective="Willing to join Newvision",
#                                      update_now=False)
#     candidate3 = populate_candidates(user_id=sample_user.id, company_name="Newvision",
#                                      objective="Willing to join Newvision",
#                                      candidate_text_comment="Eligible for joining Newvision", update_now=False)
#     worst_match_order = candidate1 + candidate2 + candidate3
#     best_match_order = worst_match_order[::-1]
#     _update_now(worst_match_order)
#     # search for Newvision - worst-match
#     worst_match = SORTING_FIELDS_AND_CORRESPONDING_VALUES_IN_CLOUDSEARCH['~match']
#     _assert_search_results(sample_user.domain_id, {'query': 'Newvision', 'sort_by': worst_match}, worst_match_order,
#                            check_for_sorting=True)
#     # search for Newvision - Best match
#     best_match = SORTING_FIELDS_AND_CORRESPONDING_VALUES_IN_CLOUDSEARCH['match']
#     _assert_search_results(sample_user.domain_id, {'query': 'Newvision', 'sort_by': best_match}, best_match_order,
#                            check_for_sorting=True)


def _log_bounding_box_and_coordinates(base_location, radius, candidate_ids):
    """
    Display bounding box coordinates relative to radius (distance) and coordinates of candidate location
    :param base_location:
    :param radius:
    :param candidate_ids:
    :return:
    """
    distance_in_km = float(radius) / 0.62137
    coords_dict = get_geocoordinates_bounding(base_location, distance_in_km)
    top_left_y, top_left_x, bottom_right_y, bottom_right_x = coords_dict['top_left'][0], coords_dict['top_left'][1], \
                                                             coords_dict['bottom_right'][0], \
                                                             coords_dict['bottom_right'][1]
    # Lat = Y Lng = X
    print "%s miles bounding box coordinates: ['%s,%s','%s,%s']" % (radius, top_left_y, top_left_x, bottom_right_y,
                                                                    bottom_right_x)
    if type(candidate_ids) in (int, long):
        candidate_ids = [candidate_ids]
    for index, candidate_id in enumerate(candidate_ids, start=1):
        row = db.session.query(CandidateAddress).filter_by(candidate_id=candidate_id).first()
        if row:
            print "Candidate-%s Address: %s, %s, %s. \n cooridnates: %s" % (index, row.city, row.state,
                                                                            row.zip_code, row.coordinates)

            point = row.coordinates.split(',')
            statement1 = top_left_x <= float(point[1]) <= bottom_right_x
            statement2 = top_left_y >= float(point[0]) >= bottom_right_y
            print "Candidate-%s %s bounding box" % (index, 'lies inside' if statement1 and statement2 else 'not in')
            print "%s <= %s <= %s = %s" % (top_left_x, point[1], bottom_right_x, statement1)
            print "%s >= %s >= %s = %s" % (top_left_y, point[0], bottom_right_y, statement2)


def _assert_results(candidate_ids, response):
    """
    Assert statements for all search results
    :param candidate_ids: list of candidate ids created by the authorized user under same domain
    """
    # List of candidate IDs from the search result
    resultant_candidate_ids = [long(candidate['id']) for candidate in response['candidates']]
    print "\nresponse: {}".format(response)
    print '\ncandidate_ids: {}'.format(candidate_ids)
    print '\nresultant_candidate_ids: {}'.format(resultant_candidate_ids)
    # Test whether every element in the set candidate_ids is in resultant_candidate_ids.
    assert set(candidate_ids).issubset(set(resultant_candidate_ids))


def get_response(access_token, arguments_to_url, expected_count, timeout=100):
    # Wait for cloudsearch to update the candidates
    url = CandidateApiUrl.CANDIDATE_SEARCH_URI + arguments_to_url
    headers = {'Authorization': 'Bearer %s' % access_token, 'Content-type': 'application/json'}
    if poll(lambda: len(requests.get(url, headers=headers).json()['candidates']) >= expected_count, step=5,
            timeout=timeout):
        return requests.get(url=url, headers=headers)<|MERGE_RESOLUTION|>--- conflicted
+++ resolved
@@ -262,11 +262,8 @@
     assert len(resultant_keys) == 1
     assert 'email' in resultant_keys
 
-<<<<<<< HEAD
-
-=======
+
 # TODO: Commenting this flaky test for Amir - (basit)
->>>>>>> 8300904c
 # def test_search_paging(user_first, access_token_first, talent_pool):
 #     AddUserRoles.add_and_get(user_first)
 #     candidate_ids = populate_candidates(access_token=access_token_first, talent_pool=talent_pool, count=50)
