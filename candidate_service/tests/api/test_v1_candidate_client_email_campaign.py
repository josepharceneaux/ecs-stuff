--- conflicted
+++ resolved
@@ -24,11 +24,8 @@
 
 class TestClientEmailCampaign(object):
 
-<<<<<<< HEAD
-    def test_client_email_campaign(self, access_token_first, user_first, talent_pool, client_email_campaign_subject):
-=======
-    def test_client_email_campaign(self, access_token_first, user_first, talent_pipeline):
->>>>>>> eee5426c
+    def test_client_email_campaign(self, access_token_first, user_first, talent_pipeline,
+                                   client_email_campaign_subject):
         """
         creates a candidate and then sends an email campaign to them. This is the functionality that is implemented
         by the browser plugins in Gmail.
