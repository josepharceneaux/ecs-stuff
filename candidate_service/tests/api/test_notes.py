# Candidate Service app instance
from candidate_service.candidate_app import app

# Conftest
from candidate_service.common.tests.conftest import *

# Helpers
<<<<<<< HEAD
from candidate_service.tests.api.candidate_sample_data import generate_single_candidate_data
=======
from candidate_service.tests.api.helpers import AddUserRoles
>>>>>>> 1821f1cc
from candidate_service.common.utils.test_utils import send_request, response_info
from candidate_service.common.routes import CandidateApiUrl

URL = CandidateApiUrl.NOTES


class TestAddNotes(object):
    def test_user_authentication_and_permission(self, access_token_first):
        """
        Test:
            - Access endpoint without valid access token
            - Access endpoint without valid user permission
        """
<<<<<<< HEAD
        # Create Candidate
        data = generate_single_candidate_data([talent_pool.id])
        create_resp = send_request('post', CandidateApiUrl.CANDIDATES, access_token_first, data)
        print response_info(create_resp)
=======
        # Access endpoint without valid access token
        resp = send_request('post', URL % '5', access_token=None)
        print response_info(resp)
        assert resp.status_code == requests.codes.UNAUTHORIZED

        # Access endpoint without setting user permission
        resp = send_request('post', URL % '5', access_token_first)
        print response_info(resp)
        assert resp.status_code == requests.codes.UNAUTHORIZED

    def test_add_candidate_notes(self, user_first, access_token_first, candidate_first):
        """
        Test:  Add notes to candidate
        """
        AddUserRoles.add_get_edit(user_first)
>>>>>>> 1821f1cc

        # Create notes for candidate
        notes_data = {'notes': [
            {'title': 'interests', 'comment': 'Interested in internet security'},
            {'title': 'Open Source Contributor', 'comment': 'Contributed to Linux OSS'}
        ]}
        create_resp = send_request('post', CandidateApiUrl.NOTES % candidate_first.id, access_token_first, notes_data)
        print response_info(create_resp)
        assert create_resp.status_code == requests.codes.CREATED
        assert len(create_resp.json()['candidate_notes']) == len(notes_data['notes'])

    def test_add_note_without_title(self, user_first, access_token_first, candidate_first):
        """
        Test: Add note for candidate without providing a note title
        """
        AddUserRoles.add_get_edit(user_first)

        notes_data = {'notes': [{'comment': fake.bs()}, {'comment': fake.bs()}]}
        create_resp = send_request('post', CandidateApiUrl.NOTES % candidate_first.id, access_token_first, notes_data)
        print response_info(create_resp)
        assert create_resp.status_code == requests.codes.CREATED
        assert len(create_resp.json()['candidate_notes']) == len(notes_data['notes'])


class TestGetNotes(object):
    def test_user_authentication_and_permission(self, access_token_first):
        """
        Test:
            - Access endpoint without valid access token
            - Access endpoint without valid user permission
        """
        # Access endpoint without valid access token
        resp = send_request('get', URL % '5', access_token=None)
        print response_info(resp)
        assert resp.status_code == requests.codes.UNAUTHORIZED

        # Access endpoint without setting user permission
        resp = send_request('get', URL % '5', access_token_first)
        print response_info(resp)
        assert resp.status_code == requests.codes.UNAUTHORIZED

    def test_get_candidate_notes(self, notes_first, access_token_first):
        """
        Test: Retrieve all of candidate's notes
        """
        AddUserRoles.get(notes_first['user'])

        get_resp = send_request('get', CandidateApiUrl.NOTES % notes_first['candidate'].id, access_token_first)
        print response_info(get_resp)
        assert get_resp.status_code == requests.codes.OK
        assert len(get_resp.json()['candidate_notes']) == len(notes_first['notes']['candidate_notes'])

    def test_get_candidate_note(self, notes_first, access_token_first):
        """
        Test: Retrieve one of candidate's notes
        """
        AddUserRoles.get(notes_first['user'])

        candidate_id = notes_first['candidate'].id
        note_id = notes_first['notes']['candidate_notes'][0]['id']

        get_resp = send_request('get', CandidateApiUrl.NOTE % (candidate_id, note_id), access_token_first)
        print response_info(get_resp)

        note_data = notes_first['data']['notes'][0]
        assert get_resp.status_code == requests.codes.OK
        assert get_resp.json()['candidate_note']['comment'] == note_data['comment'].lower()
        assert get_resp.json()['candidate_note']['title'] == note_data['title'].lower()
        assert get_resp.json()['candidate_note']['candidate_id'] == notes_first['candidate'].id
        assert get_resp.json()['candidate_note']['id'] == note_id
        assert get_resp.json()['candidate_note']['owner_id'] == notes_first['user'].id


class TestDeleteNotes(object):
    def test_user_authentication_and_permission(self, access_token_first):
        """
        Test:
            - Access endpoint without valid access token
            - Access endpoint without valid user permission
        """
        # Access endpoint without valid access token
        resp = send_request('get', URL % '5', access_token=None)
        print response_info(resp)
        assert resp.status_code == requests.codes.UNAUTHORIZED

        # Access endpoint without setting user permission
        resp = send_request('get', URL % '5', access_token_first)
        print response_info(resp)
        assert resp.status_code == requests.codes.UNAUTHORIZED

    def test_delete_candidate_notes(self, notes_first, access_token_first):
        """
        Test: Delete all of candidate's notes
        """
        AddUserRoles.get(notes_first['user'])

        del_resp = send_request('delete', CandidateApiUrl.NOTES % notes_first['candidate'].id, access_token_first)
        print response_info(del_resp)
        assert del_resp.status_code == requests.codes.OK

        # Candidate should not have any notes left
        get_resp = send_request('get', CandidateApiUrl.NOTES % notes_first['candidate'].id, access_token_first)
        assert get_resp.status_code == requests.codes.OK
        assert get_resp.json()['candidate_notes'] == []

    def test_delete_candidate_note(self, notes_first, access_token_first):
        """
        Test: Delete one of candidate's notes
        """
        AddUserRoles.get(notes_first['user'])

        candidate_id = notes_first['candidate'].id
        note_id = notes_first['notes']['candidate_notes'][0]['id']

        # Delete candidate's note
        del_resp = send_request('delete', CandidateApiUrl.NOTE % (candidate_id, note_id), access_token_first)
        print response_info(del_resp)

        assert del_resp.status_code == requests.codes.OK
        assert del_resp.json()['candidate_note']['id'] == note_id

        # Retrieve candidate notes
        get_resp = send_request('get', CandidateApiUrl.NOTE % (candidate_id, note_id), access_token_first)
        print response_info(get_resp)
        assert get_resp.status_code == requests.codes.NOT_FOUND<|MERGE_RESOLUTION|>--- conflicted
+++ resolved
@@ -5,11 +5,6 @@
 from candidate_service.common.tests.conftest import *
 
 # Helpers
-<<<<<<< HEAD
-from candidate_service.tests.api.candidate_sample_data import generate_single_candidate_data
-=======
-from candidate_service.tests.api.helpers import AddUserRoles
->>>>>>> 1821f1cc
 from candidate_service.common.utils.test_utils import send_request, response_info
 from candidate_service.common.routes import CandidateApiUrl
 
@@ -17,34 +12,11 @@
 
 
 class TestAddNotes(object):
-    def test_user_authentication_and_permission(self, access_token_first):
-        """
-        Test:
-            - Access endpoint without valid access token
-            - Access endpoint without valid user permission
-        """
-<<<<<<< HEAD
-        # Create Candidate
-        data = generate_single_candidate_data([talent_pool.id])
-        create_resp = send_request('post', CandidateApiUrl.CANDIDATES, access_token_first, data)
-        print response_info(create_resp)
-=======
-        # Access endpoint without valid access token
-        resp = send_request('post', URL % '5', access_token=None)
-        print response_info(resp)
-        assert resp.status_code == requests.codes.UNAUTHORIZED
-
-        # Access endpoint without setting user permission
-        resp = send_request('post', URL % '5', access_token_first)
-        print response_info(resp)
-        assert resp.status_code == requests.codes.UNAUTHORIZED
 
     def test_add_candidate_notes(self, user_first, access_token_first, candidate_first):
         """
         Test:  Add notes to candidate
         """
-        AddUserRoles.add_get_edit(user_first)
->>>>>>> 1821f1cc
 
         # Create notes for candidate
         notes_data = {'notes': [
@@ -60,7 +32,6 @@
         """
         Test: Add note for candidate without providing a note title
         """
-        AddUserRoles.add_get_edit(user_first)
 
         notes_data = {'notes': [{'comment': fake.bs()}, {'comment': fake.bs()}]}
         create_resp = send_request('post', CandidateApiUrl.NOTES % candidate_first.id, access_token_first, notes_data)
@@ -70,27 +41,11 @@
 
 
 class TestGetNotes(object):
-    def test_user_authentication_and_permission(self, access_token_first):
-        """
-        Test:
-            - Access endpoint without valid access token
-            - Access endpoint without valid user permission
-        """
-        # Access endpoint without valid access token
-        resp = send_request('get', URL % '5', access_token=None)
-        print response_info(resp)
-        assert resp.status_code == requests.codes.UNAUTHORIZED
-
-        # Access endpoint without setting user permission
-        resp = send_request('get', URL % '5', access_token_first)
-        print response_info(resp)
-        assert resp.status_code == requests.codes.UNAUTHORIZED
 
     def test_get_candidate_notes(self, notes_first, access_token_first):
         """
         Test: Retrieve all of candidate's notes
         """
-        AddUserRoles.get(notes_first['user'])
 
         get_resp = send_request('get', CandidateApiUrl.NOTES % notes_first['candidate'].id, access_token_first)
         print response_info(get_resp)
@@ -101,7 +56,6 @@
         """
         Test: Retrieve one of candidate's notes
         """
-        AddUserRoles.get(notes_first['user'])
 
         candidate_id = notes_first['candidate'].id
         note_id = notes_first['notes']['candidate_notes'][0]['id']
@@ -119,27 +73,11 @@
 
 
 class TestDeleteNotes(object):
-    def test_user_authentication_and_permission(self, access_token_first):
-        """
-        Test:
-            - Access endpoint without valid access token
-            - Access endpoint without valid user permission
-        """
-        # Access endpoint without valid access token
-        resp = send_request('get', URL % '5', access_token=None)
-        print response_info(resp)
-        assert resp.status_code == requests.codes.UNAUTHORIZED
-
-        # Access endpoint without setting user permission
-        resp = send_request('get', URL % '5', access_token_first)
-        print response_info(resp)
-        assert resp.status_code == requests.codes.UNAUTHORIZED
 
     def test_delete_candidate_notes(self, notes_first, access_token_first):
         """
         Test: Delete all of candidate's notes
         """
-        AddUserRoles.get(notes_first['user'])
 
         del_resp = send_request('delete', CandidateApiUrl.NOTES % notes_first['candidate'].id, access_token_first)
         print response_info(del_resp)
@@ -154,7 +92,6 @@
         """
         Test: Delete one of candidate's notes
         """
-        AddUserRoles.get(notes_first['user'])
 
         candidate_id = notes_first['candidate'].id
         note_id = notes_first['notes']['candidate_notes'][0]['id']
@@ -169,4 +106,5 @@
         # Retrieve candidate notes
         get_resp = send_request('get', CandidateApiUrl.NOTE % (candidate_id, note_id), access_token_first)
         print response_info(get_resp)
+
         assert get_resp.status_code == requests.codes.NOT_FOUND