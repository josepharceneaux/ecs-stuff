--- conflicted
+++ resolved
@@ -110,37 +110,6 @@
     delete_device['device_id'] = PUSH_DEVICE_ID
 
 
-<<<<<<< HEAD
-# TODO: Tests run in parallel, so we have only one test one_signal_device id which causes
-# failure for push campaigns tests.
-# def test_associate_device_to_two_candidate_in_same_domain(access_token_first, candidate_first,
-#                                                           candidate_second, delete_device):
-#     """
-#     Try to associate a valid device id to a valid candidate.
-#     API should assign that device id to candidate in CandidateDevice table and return a success
-#     response (201).
-#     :param access_token_first:
-#     :param candidate_first:
-#     :return:
-#     """
-#     data = {
-#         'one_signal_device_id': PUSH_DEVICE_ID
-#     }
-#
-#     response = define_and_send_request(access_token_first, 'post',
-#                                        CandidateApiUrl.DEVICES % candidate_first.id, data)
-#     logger.info(response.content)
-#     assert response.status_code == 201
-#
-#     response = define_and_send_request(access_token_first, 'post',
-#                                        CandidateApiUrl.DEVICES % candidate_second.id, data)
-#     logger.info(response.content)
-#     assert response.status_code == 400
-#
-#     # Set data to be used in finalizer to delete device association
-#     delete_device['candidate_id'] = candidate_first.id
-#     delete_device['device_id'] = PUSH_DEVICE_ID
-=======
 def test_associate_device_to_two_candidate_in_same_domain(access_token_first, candidate_first,
                                                           candidate_second, delete_device):
     """
@@ -163,7 +132,6 @@
     # Set data to be used in finalizer to delete device association
     delete_device['candidate_id'] = candidate_first.id
     delete_device['device_id'] = PUSH_DEVICE_ID
->>>>>>> 8e7f300a
 
 
 def test_associate_device_using_diff_user_token_same_domain(access_token_same, candidate_first, delete_device):
