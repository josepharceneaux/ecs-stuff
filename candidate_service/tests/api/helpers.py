"""
Helper functions for tests pertaining to candidate_service's restful services
"""
# Standard library
import requests
import json

from candidate_service.modules.smartlists import save_smartlist

# Candidate's sample data
from candidate_sample_data import generate_single_candidate_data

<<<<<<< HEAD
BASE_URL = "http://127.0.0.1:8005"
SMARTLIST_CANDIDATES_GET_URL = BASE_URL + "/v1/smartlists/%s/candidates"
SMARTLIST_GET_URL = BASE_URL + "/v1/smartlists/"
SMARTLIST_POST_URL = BASE_URL + "/v1/smartlists"

=======
# Candidate REST urls
from candidate_service.common.utils.app_rest_urls import CandidateApiUrl
>>>>>>> 3f5e17fb


def define_and_send_request(request, url, access_token):
    """
    Function will define request based on params and make the appropriate call.
    :param  request:  can only be get, post, put, patch, or delete
    """
    request = request.lower()
    assert request in ['get', 'post', 'put', 'patch', 'delete']
    method = getattr(requests, request)
    return method(url=url, headers={'Authorization': 'Bearer %s' % access_token})


def response_info(response):
    """
    Function returns the following information about the request:
        1. Request, 2. Response dict, and 3. Response status
    """
    request = response.request
    _json = None if response.reason == 'NOT FOUND' or not any(response.text) else response.json()
    status_code = response.status_code
    return "\nRequest: %s \nResponse JSON: %s \nResponse status: %s" % (request, _json, status_code)


def post_to_candidate_resource(access_token, data=None, domain_id=None):
    """
    Function sends a request to CandidateResource/post()
    """
    if not data and domain_id:
        data = generate_single_candidate_data(domain_id=domain_id)
    elif data and not domain_id:
        data = data
    else:
        data = generate_single_candidate_data()

    resp = requests.post(
        url=CandidateApiUrl.CANDIDATES,
        headers={'Authorization': 'Bearer %s' % access_token},
        data=json.dumps(data)
    )
    return resp


def get_from_candidate_resource(access_token, candidate_id='', candidate_email=''):
    """
    Function sends a get request to CandidateResource/get()
    """
    url = CandidateApiUrl.CANDIDATES
    if candidate_id:
        url = url + '/%s' % candidate_id
    elif candidate_email:
        url = url + '/%s' % candidate_email

    resp = requests.get(url=url, headers={'Authorization': 'Bearer %s' % access_token})
    return resp


def patch_to_candidate_resource(access_token, data):
    """
    Function sends a request to CandidateResource/patch()
    """
    resp = requests.patch(
        url=CandidateApiUrl.CANDIDATES,
        headers={'Authorization': 'Bearer %s' % access_token},
        data=json.dumps(data)
    )
    return resp


def request_to_candidate_resource(access_token, request, candidate_id='', candidate_email=''):
    """
    Function sends a request to CandidateResource
    :param request: get, post, patch, delete
    """
    url = CandidateApiUrl.CANDIDATES
    if candidate_id:
        url = CandidateApiUrl.CANDIDATE % candidate_id
    elif candidate_email:
        url = CandidateApiUrl.CANDIDATE % candidate_email

    return define_and_send_request(request, url, access_token)


def request_to_candidate_address_resource(access_token, request, candidate_id='',
                                          all_addresses=False, address_id=''):
    """
    Function sends a request to CandidateAddressResource.
    If all_addresses is True, the request will hit /.../addresses endpoint.
    :param  request: delete
    """
    if all_addresses:
        url = CandidateApiUrl.ADDRESSES % candidate_id
    else:
        url = CandidateApiUrl.ADDRESS % (candidate_id, address_id)

    return define_and_send_request(request=request, url=url, access_token=access_token)


def request_to_candidate_aoi_resource(access_token, request, candidate_id='', all_aois=False, aoi_id=None):
    """
    Function sends a request to CandidateAreaOfInterestResource.
    If can_aois is True, the request will hit /areas_of_interest endpoint.
    :param request: delete
    """
    if all_aois:
        url = CandidateApiUrl.AOIS % candidate_id
    else:
        url = CandidateApiUrl.AOI % (candidate_id, aoi_id)

    return define_and_send_request(request, url, access_token)


def request_to_candidate_custom_field_resource(access_token, request, candidate_id='',
                                               all_custom_fields=False, custom_field_id=''):
    """
    Function sends a request to CandidateCustomFieldResource.
    If all_custom_fields is True, the request will hit /.../custom_fields endpoint
    :param request: delete
    """
    if all_custom_fields:
        url = CandidateApiUrl.CUSTOM_FIELDS % candidate_id
    else:
        url = CandidateApiUrl.CUSTOM_FIELD % (candidate_id, custom_field_id)

    return define_and_send_request(request, url, access_token)


def request_to_candidate_education_resource(access_token, request, candidate_id='',
                                            all_educations=False, education_id=None):
    """
    Function sends a request to CandidateEducationResource.
    If all_educations is True, the request will hit /educations endpoint.
    :param request: delete
    """
    if all_educations:
        url = CandidateApiUrl.EDUCATIONS % candidate_id
    else:
        url = CandidateApiUrl.EDUCATION % (candidate_id, education_id)

    return define_and_send_request(request, url, access_token)


def request_to_candidate_education_degree_resource(access_token, request, candidate_id='',
                                                   education_id=None, all_degrees=False,
                                                   degree_id=None):
    """
    Function sends a request to CandidateEducationDegreeResource.
    If all_degrees is True, the request will hit /.../degrees endpoint.
    :param request: delete
    """
    if all_degrees:
        url = CandidateApiUrl.DEGREES % (candidate_id, education_id)
    else:
        url = CandidateApiUrl.DEGREE % (candidate_id, education_id, degree_id)

    return define_and_send_request(request, url, access_token)


def request_to_candidate_education_degree_bullet_resource(access_token, request,
                                                          candidate_id='',
                                                          education_id='',
                                                          degree_id='',
                                                          all_bullets=False,
                                                          bullet_id=''):
    """
    Function sends a request to CandidateEducationDegreeBulletResource.
    If all_bullets is True, the request will hit /.../bullets endpoint.
    :param request: delete
    """
    if all_bullets:
        url = CandidateApiUrl.DEGREE_BULLETS % (candidate_id, education_id, degree_id)
    else:
        url = CandidateApiUrl.DEGREE_BULLET % (candidate_id, education_id, degree_id, bullet_id)

    return define_and_send_request(request, url, access_token)


def request_to_candidate_experience_resource(access_token, request, candidate_id='',
                                             all_experiences=False, experience_id=''):
    """
    Function sends a request to CandidateExperienceResource.
    If all_experiences is True, the request will hit /.../experiences endpoint.
    :param request: delete
    """
    if all_experiences:
        url = CandidateApiUrl.EXPERIENCES % candidate_id
    else:
        url = CandidateApiUrl.EXPERIENCE % (candidate_id, experience_id)

    return define_and_send_request(request, url, access_token)


def request_to_candidate_experience_bullet_resource(access_token, request, candidate_id='',
                                                    experience_id='', all_bullets=False, bullet_id=''):
    """
    Function sends a request to CandidateExperienceBulletResource.
    If all_bullets is True, the request will hit /.../bullets endpoint.
    :param request: delete
    """
    if all_bullets:
        url = CandidateApiUrl.EXPERIENCE_BULLETS % (candidate_id, experience_id)
    else:
        url = CandidateApiUrl.EXPERIENCE_BULLET % (candidate_id, experience_id, bullet_id)

    return define_and_send_request(request, url, access_token)


def request_to_candidate_email_resource(access_token, request, candidate_id='', all_emails=False, email_id=''):
    """
    Function sends a request to CandidateEmailResource
    If all_emails is True, the request will hit /.../emails endpoint.
    :param request: delete
    """
    if all_emails:
        url = CandidateApiUrl.EMAILS % candidate_id
    else:
        url = CandidateApiUrl.EMAIL % (candidate_id, email_id)

    return define_and_send_request(request, url, access_token)


def request_to_candidate_military_service(access_token, request, candidate_id='',
                                          all_military_services=False, military_service_id=''):
    """
    Function sends a request to CandidateMilitaryServiceResource
    If all_military_services is True, the request will hit /.../military_services endpoint.
    :param request: delete
    """
    if all_military_services:
        url = CandidateApiUrl.MILITARY_SERVICES % candidate_id
    else:
        url = CandidateApiUrl.MILITARY_SERVICE % (candidate_id, military_service_id)

    return define_and_send_request(request, url, access_token)


def request_to_candidate_phone_resource(access_token, request, candidate_id='', all_phones=False, phone_id=''):
    """
    Function sends a request to CandidatePhoneResource
    If all_phones is True, the request will hit /.../phones endpoint.
    :param request: delete
    """
    if all_phones:
        url = CandidateApiUrl.PHONES % candidate_id
    else:
        url = CandidateApiUrl.PHONE % (candidate_id, phone_id)

    return define_and_send_request(request, url, access_token)


def request_to_candidate_preferred_location_resource(access_token, request, candidate_id='',
                                                     all_preferred_locations=False, preferred_location_id=''):
    """
    Function sends a request to CandidatePreferredLocationResource
    If all_preferred_location is True, the request will hit /.../preferred_locations endpoint
    :param request: delete
    """
    if all_preferred_locations:
        url = CandidateApiUrl.PREFERRED_LOCATIONS % candidate_id
    else:
        url = CandidateApiUrl.PREFERRED_LOCATION % (candidate_id, preferred_location_id)

    return define_and_send_request(request, url, access_token)


def request_to_candidate_skill_resource(access_token, request, candidate_id='', all_skills=False, skill_id=''):
    """
    Function sends a request to CandidateSkillResource
    If all_skills is True, the request will hit /.../skills endpoint.
    :param request: delete
    """
    if all_skills:
        url = CandidateApiUrl.SKILLS % candidate_id
    else:
        url = CandidateApiUrl.SKILL % (candidate_id, skill_id)

    return define_and_send_request(request, url, access_token)


def request_to_candidate_social_network_resource(access_token, request, candidate_id='', all_sn=False, sn_id=''):
    """
    Function sends a request to CandidateSocialNetwork
    If all_social_network is True, the request will hit /.../social_networks endpoint
    :param request: delete
    """
    if all_sn:
        url = CandidateApiUrl.SOCIAL_NETWORKS % candidate_id
    else:
        url = CandidateApiUrl.SOCIAL_NETWORK % (candidate_id, sn_id)

    return define_and_send_request(request, url, access_token)


def request_to_candidate_work_preference_resource(access_token, request, candidate_id='', work_preference_id=''):
    """
    Function sends a request to CandidateWorkPreferenceResource
    :param request: delete
    """
    url = CandidateApiUrl.WORK_PREFERENCE % (candidate_id, work_preference_id)
    return define_and_send_request(request, url, access_token)


def create_same_candidate(access_token):
    """
    Function will attempt to create the same Candidate twice
    """
    # Create Candidate
    resp = post_to_candidate_resource(access_token)
    resp_dict = resp.json()
    candidate_id = resp_dict['candidates'][0]['id']

    # Fetch Candidate\
    resp = get_from_candidate_resource(access_token, candidate_id)
    resp_dict = resp.json()

    # Create Candidate again
    resp = post_to_candidate_resource(access_token, resp_dict)

    return resp


def check_for_id(_dict):
    """
    Checks for id-key in candidate_dict and all its nested objects that must have an id-key
    :type _dict:    dict
    :return False if an id-key is missing in candidate_dict or any of its nested objects
    """
    assert isinstance(_dict, dict)
    # Get top level keys
    top_level_keys = _dict.keys()

    # Top level dict must have an id-key
    if not 'id' in top_level_keys:
        return False

    # Remove id-key from top level keys
    top_level_keys.remove('id')

    # Remove contact_history key since it will not have an id-key to begin with
    if 'contact_history' in top_level_keys:
        top_level_keys.remove('contact_history')

    for key in top_level_keys:
        obj = _dict[key]
        if isinstance(obj, dict):
            # If obj is an empty dict, e.g. obj = {}, continue with the loop
            if not any(obj):
                continue

            check = id_exists(_dict=obj)
            if check is False:
                return check

        if isinstance(obj, list):
            list_of_dicts = obj
            for dictionary in list_of_dicts:
                # Invoke function again if any of dictionary's key's value is a list-of-objects
                for _key in dictionary:
                    if type(dictionary[_key]) == list:
                        for i in range(0, len(dictionary[_key])):
                            check = check_for_id(_dict=dictionary[_key][i])  # recurse
                            if check is False:
                                return check

                check = id_exists(_dict=dictionary)
                if check is False:
                    return check


def id_exists(_dict):
    """
    :return True if id-key is found in _dict, otherwise False
    """
    assert isinstance(_dict, dict)
    check = True
    # Get _dict's keys
    keys = _dict.keys()

    # Ensure id-key exists
    if not 'id' in keys:
        check = False

    return check


def remove_id_key(_dict):
    """
    Function removes the id-key from candidate_dict and all its nested objects
    """
    # Remove contact_history key since it will not have an id-key to begin with
    if 'contact_history' in _dict:
        del _dict['contact_history']

    # Remove id-key from top level dict
    if 'id' in _dict:
        del _dict['id']

    # Get dict-keys
    keys = _dict.keys()

    for key in keys:
        obj = _dict[key]

        if isinstance(obj, dict):
            # If obj is an empty dict, e.g. obj = {}, continue with the loop
            if not any(obj):
                continue
            # Remove id-key if found
            if 'id' in obj:
                del obj['id']

        if isinstance(obj, list):
            list_of_dicts = obj
            for dictionary in list_of_dicts:
                # Remove id-key from each dictionary
                if 'id' in dictionary:
                    del dictionary['id']

                # Invoke function again if any of dictionary's key's value is a list-of-objects
                for _key in dictionary:
                    if isinstance(dictionary[_key], list):
                        for i in range(0, len(dictionary[_key])):
                            remove_id_key(_dict=dictionary[_key][i])  # recurse
    return _dict


<<<<<<< HEAD
    return True


# Smartlist helper functions ===================>
def get_smartlist_candidates(access_token, list_id, candidate_ids_only=False, count_only=False):
    """
    Get all candidates present in smartlist
    :param access_token: authenticated users' access token, will be passed in headers for authorization
    :type access_token: basestring
    :param list_id: smartlist id whose candidates are required
    :type list_id: long | int
    :param candidate_ids_only: if True, will only return candidate ids and count of candidates present in smartlist.
        If False it will return whole candidate's object of candidates present in smartlist
    :type candidate_ids_only: bool
    :param count_only: will only return count of candidates in smartlist
    :type count_only: bool
    :return: response object of GET request
    """
    if candidate_ids_only:
        return_fields = 'candidate_ids_only'
    elif count_only:
        return_fields = 'count_only'
    else:
        return_fields = 'all'
    response = requests.get(
        url= SMARTLIST_CANDIDATES_GET_URL % list_id,
        params={'id': list_id,
                'fields': return_fields},
        headers={'Authorization': 'Bearer %s' % access_token}
    )
    assert response.status_code == 200
    return response


def create_smartlist_with_candidate_ids(user_id, list_name, candidate_ids):
    """ Creates smartlist with candidate_ids
    :param user_id: smartlist owner id
    :param list_name: smartlist name
    :param candidate_ids: List of candidate_ids
    :type candidate_ids: list[int|long]
    :return: Newly created smartlist object
    """
    return save_smartlist(user_id=user_id, name=list_name, candidate_ids=candidate_ids)


def create_smartlist_with_search_params(user_id, list_name, search_params):
    """
    Creates smartlist with search params
    :param user_id: smartlist owner id
    :param list_name: smartlist name
    :param search_params: search parameters
    :type search_params: basestring[dict]
    :return: Newly created smartlist object
    """
    return save_smartlist(user_id=user_id, name=list_name, search_params=search_params)
=======
# # TODO: what if end_date is provided only?
# def is_candidate_experience_ordered_correctly(experiences):
#     """
#     Function will check to see if candidate experience was ordered correctly in return object.
#     CandidateExperience must be returned in descending order based on start_date
#     :rtype  bool
#     """
#     assert isinstance(experiences, list)
#
#     latest= experiences[0].get('start_date')
#     for i, experience in enumerate(experiences):
#         if experience['is_current'] and i != 0:
#             return False
#         if experience['start_date'] > latest:
#             return False
#
#     return True
>>>>>>> 3f5e17fb
<|MERGE_RESOLUTION|>--- conflicted
+++ resolved
@@ -5,21 +5,11 @@
 import requests
 import json
 
-from candidate_service.modules.smartlists import save_smartlist
-
 # Candidate's sample data
 from candidate_sample_data import generate_single_candidate_data
 
-<<<<<<< HEAD
-BASE_URL = "http://127.0.0.1:8005"
-SMARTLIST_CANDIDATES_GET_URL = BASE_URL + "/v1/smartlists/%s/candidates"
-SMARTLIST_GET_URL = BASE_URL + "/v1/smartlists/"
-SMARTLIST_POST_URL = BASE_URL + "/v1/smartlists"
-
-=======
 # Candidate REST urls
 from candidate_service.common.utils.app_rest_urls import CandidateApiUrl
->>>>>>> 3f5e17fb
 
 
 def define_and_send_request(request, url, access_token):
@@ -446,63 +436,6 @@
     return _dict
 
 
-<<<<<<< HEAD
-    return True
-
-
-# Smartlist helper functions ===================>
-def get_smartlist_candidates(access_token, list_id, candidate_ids_only=False, count_only=False):
-    """
-    Get all candidates present in smartlist
-    :param access_token: authenticated users' access token, will be passed in headers for authorization
-    :type access_token: basestring
-    :param list_id: smartlist id whose candidates are required
-    :type list_id: long | int
-    :param candidate_ids_only: if True, will only return candidate ids and count of candidates present in smartlist.
-        If False it will return whole candidate's object of candidates present in smartlist
-    :type candidate_ids_only: bool
-    :param count_only: will only return count of candidates in smartlist
-    :type count_only: bool
-    :return: response object of GET request
-    """
-    if candidate_ids_only:
-        return_fields = 'candidate_ids_only'
-    elif count_only:
-        return_fields = 'count_only'
-    else:
-        return_fields = 'all'
-    response = requests.get(
-        url= SMARTLIST_CANDIDATES_GET_URL % list_id,
-        params={'id': list_id,
-                'fields': return_fields},
-        headers={'Authorization': 'Bearer %s' % access_token}
-    )
-    assert response.status_code == 200
-    return response
-
-
-def create_smartlist_with_candidate_ids(user_id, list_name, candidate_ids):
-    """ Creates smartlist with candidate_ids
-    :param user_id: smartlist owner id
-    :param list_name: smartlist name
-    :param candidate_ids: List of candidate_ids
-    :type candidate_ids: list[int|long]
-    :return: Newly created smartlist object
-    """
-    return save_smartlist(user_id=user_id, name=list_name, candidate_ids=candidate_ids)
-
-
-def create_smartlist_with_search_params(user_id, list_name, search_params):
-    """
-    Creates smartlist with search params
-    :param user_id: smartlist owner id
-    :param list_name: smartlist name
-    :param search_params: search parameters
-    :type search_params: basestring[dict]
-    :return: Newly created smartlist object
-    """
-    return save_smartlist(user_id=user_id, name=list_name, search_params=search_params)
-=======
 # # TODO: what if end_date is provided only?
 # def is_candidate_experience_ordered_correctly(experiences):
 #     """
@@ -519,5 +452,4 @@
 #         if experience['start_date'] > latest:
 #             return False
 #
-#     return True
->>>>>>> 3f5e17fb
+#     return True