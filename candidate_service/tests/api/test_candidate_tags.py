--- conflicted
+++ resolved
@@ -184,36 +184,6 @@
         # print response_info(search_resp)
         # assert search_resp.json()['total_found'] == 0
 
-<<<<<<< HEAD
-    # TODO: Flaky test commented for Amir (Hani)
-    # def test_delete_all(self, user_first, access_token_first, candidate_first):
-    #     """
-    #     Test:  Delete all of candidate's tags
-    #     Expect: 404, candidate does not have any tags
-    #     """
-    #     AddUserRoles.all_roles(user_first)
-    #
-    #     # Create some tags for candidate_first
-    #     create_resp = send_request('post', CandidateApiUrl.TAGS % candidate_first.id, access_token_first, DATA)
-    #     print response_info(create_resp)
-    #
-    #     # Delete all of candidate's tags
-    #     del_resp = send_request('delete', CandidateApiUrl.TAGS % candidate_first.id, access_token_first)
-    #     print response_info(del_resp)
-    #
-    #     # Retrieve candidate's tags
-    #     get_resp = send_request('get', CandidateApiUrl.TAGS % candidate_first.id, access_token_first)
-    #     print response_info(get_resp)
-    #     assert get_resp.status_code == requests.codes.NOT_FOUND
-    #     assert get_resp.json()['error']['code'] == custom_errors.TAG_NOT_FOUND
-    #
-    #     # Cloud search must also be updated
-    #     deleted_tag_ids = [tag['id'] for tag in del_resp.json()['deleted_tags']]
-    #     search_resp = get_response(access_token_first, '?tag_ids={}'.format(','.join(map(str, deleted_tag_ids))),
-    #                                expected_count=0, attempts=30, pause=5, comp_operator='==')
-    #     print response_info(search_resp)
-    #     assert search_resp.json()['total_found'] == 0
-=======
     def test_delete_all(self, user_first, access_token_first, candidate_first):
         """
         Test:  Delete all of candidate's tags
@@ -241,5 +211,4 @@
         # search_resp = get_response(access_token_first, '?tag_ids={}'.format(','.join(map(str, deleted_tag_ids))),
         #                            expected_count=0, attempts=30, pause=5, comp_operator='==')
         # print response_info(search_resp)
-        # assert search_resp.json()['total_found'] == 0
->>>>>>> e865e258
+        # assert search_resp.json()['total_found'] == 0