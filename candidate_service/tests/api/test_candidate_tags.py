"""
Test cases for CandidateTagResource endpoints & their modules
"""
# Candidate Service app instance
from candidate_service.candidate_app import app

# Conftest
from candidate_service.common.tests.conftest import *

import uuid

# Custom Errors
from candidate_service.custom_error_codes import CandidateCustomErrors as custom_errors

# Helper functions
from candidate_service.common.routes import CandidateApiUrl
from candidate_service.common.utils.test_utils import send_request, response_info, get_response


class TestCreateCandidateTags(object):
    def test_add_without_necessary_permissions(self, access_token_first, candidate_first):
        """
        Test:  Add tags to candidate without giving user permissions such as authentication & role
        Expect: 401
        """
        # Unauthorized user
        data = {"tags": [{"name": str(uuid.uuid4())[:5]}, {"name": str(uuid.uuid4())[:5]}]}
        create_resp = send_request('post', CandidateApiUrl.TAGS % candidate_first.id, None, data)
        print response_info(create_resp)
        assert create_resp.status_code == requests.codes.UNAUTHORIZED

<<<<<<< HEAD
=======
        # Authorized but not permitted user
        create_resp = send_request('post', CandidateApiUrl.TAGS % candidate_first.id, access_token_first, data)
        print response_info(create_resp)
        assert create_resp.status_code == requests.codes.UNAUTHORIZED

>>>>>>> 1821f1cc
    def test_add_tags(self, access_token_first, user_first, candidate_first):
        """
        Test:  Add tags to candidate
        Expect: 201
        """

        # Create candidate Tags
        data = {"tags": [{"name": str(uuid.uuid4())[:5]}, {"name": str(uuid.uuid4())[:5]}]}
        create_resp = send_request('post', CandidateApiUrl.TAGS % candidate_first.id, access_token_first, data)
        print response_info(create_resp)
        assert create_resp.status_code == requests.codes.CREATED
        assert len(create_resp.json()['tags']) == len(data['tags'])

    def test_add_duplicate_tags(self, access_token_first, user_first, candidate_first):
        """
        Test:  Add duplicate tags
        Expect: 201, but no duplicate tags should be in db
        """

        # Create candidate tags
        name = str(uuid.uuid4())[:5]
        data = {"tags": [{"name": name}]}
        create_resp = send_request('post', CandidateApiUrl.TAGS % candidate_first.id, access_token_first, data)
        print response_info(create_resp)
        assert create_resp.status_code == requests.codes.CREATED
        assert len(create_resp.json()['tags']) == len(data['tags'])

        create_resp = send_request('post', CandidateApiUrl.TAGS % candidate_first.id, access_token_first, data)
        print response_info(create_resp)


class TestGetCandidateTags(object):
    def test_get_all_tags(self, access_token_first, user_first, candidate_first):
        """
        Test:  Add & retrieve candidate tags
        Expect: 200
        """

        # Create candidate Tags
        data = {"tags": [{"name": str(uuid.uuid4())[:5]}, {"name": str(uuid.uuid4())[:5]}]}
        send_request('post', CandidateApiUrl.TAGS % candidate_first.id, access_token_first, data)

        # Retrieve all of candidate's tags
        get_resp = send_request('get', CandidateApiUrl.TAGS % candidate_first.id, access_token_first)
        print response_info(get_resp)
        assert get_resp.status_code == requests.codes.OK
        assert len(get_resp.json()['tags']) == len(data['tags'])
        assert 'id' in get_resp.json()['tags'][0]

    def test_get_candidate_tag(self, access_token_first, user_first, candidate_first):
        """
        Test:  Retrieve a single tag
        Expect: 200
        """

        # Create candidate Tags
        data = {"tags": [{"name": str(uuid.uuid4())[:5]}, {"name": str(uuid.uuid4())[:5]}]}
        create_resp = send_request('post', CandidateApiUrl.TAGS % candidate_first.id, access_token_first, data)

        # Retrieve all of candidate's tags
        tag_id = create_resp.json()['tags'][0]['id']
        url = CandidateApiUrl.TAG % (candidate_first.id, tag_id)
        get_resp = send_request('get', url, access_token_first)
        print response_info(get_resp)
        assert get_resp.status_code == requests.codes.OK
        assert get_resp.json()['name'] == data['tags'][0]['name']


class TestUpdateCandidateTags(object):
    def test_update_tag(self, user_first, access_token_first, candidate_first):
        """
        Test:  Update a single candidate's tag
        Expect: 200
        """

        # Create some tags for candidate_first
        url = CandidateApiUrl.TAGS % candidate_first.id
        data = {"tags": [{"name": str(uuid.uuid4())[:5]}, {"name": str(uuid.uuid4())[:5]}]}
        create_resp = send_request('post', url, access_token_first, data)
        print response_info(create_resp)

        # Retrieve all of candidate's tags
        get_resp = send_request('get', url, access_token_first)
        print response_info(get_resp)

        # Update one of candidate's tag
        update_url = CandidateApiUrl.TAG % (candidate_first.id, create_resp.json()['tags'][0]['id'])
        update_data = {'tags': [{'name': 'lazy'}]}
        update_resp = send_request('patch', update_url, access_token_first, update_data)
        print response_info(update_resp)

    def test_update_multiple_tags(self, user_first, access_token_first, candidate_first):
        """
        Test:  Update multiple candidate tags
        """

        # Create two tags for candidate
        url = CandidateApiUrl.TAGS % candidate_first.id
        data = {"tags": [{"name": str(uuid.uuid4())[:5]}, {"name": str(uuid.uuid4())[:5]}]}
        create_resp = send_request('post', url, access_token_first, data)
        print response_info(create_resp)

        # Get tag IDs
        tag_1_id, tag_2_id = create_resp.json()['tags'][0]['id'], create_resp.json()['tags'][1]['id']

        # Update one of candidate's tag
        update_data = {'tags': [
            {'id': tag_1_id, 'name': str(uuid.uuid4())[:5]}, {'id': tag_2_id, 'name': str(uuid.uuid4())[:5]}
        ]}
        update_resp = send_request('patch', url, access_token_first, update_data)
        print response_info(update_resp)
        assert update_resp.status_code == requests.codes.OK
        assert len(update_resp.json()['updated_tags']) == len(update_data['tags'])
        assert update_resp.json()['updated_tags'][0]['id'] != (tag_1_id or tag_2_id)


class TestDeleteCandidateTags(object):
    def test_delete_one(self, user_first, access_token_first, candidate_first):
        """
        Test:  Delete one of candidate's tags
        Expect: 403, tag is not permitted for candidate (since it was not created or it was deleted)
        """

        # Create some tags for candidate_first
        data = {"tags": [{"name": str(uuid.uuid4())[:8]}, {"name": str(uuid.uuid4())[:8]}]}
        create_resp = send_request('post', CandidateApiUrl.TAGS % candidate_first.id, access_token_first, data)
        print response_info(create_resp)

        # Delete one tag
        url = CandidateApiUrl.TAG % (candidate_first.id, create_resp.json()['tags'][0]['id'])
        del_resp = send_request('delete', url, access_token_first)
        print response_info(del_resp)

        # Retrieve candidate's tag that was just deleted
        get_resp = send_request('get', url, access_token_first)
        print response_info(get_resp)
        assert get_resp.status_code == requests.codes.FORBIDDEN
        assert get_resp.json()['error']['code'] == custom_errors.TAG_FORBIDDEN

        # TODO: Fix flaky test and uncomment - Amir
        # Cloud search must also be updated
        # deleted_tag_id = del_resp.json()['deleted_tag']['id']
        # search_resp = get_response(access_token_first, '?tag_ids={}'.format(deleted_tag_id),
        #                            expected_count=0, attempts=30, pause=5, comp_operator='==')
        # print response_info(search_resp)
        # assert search_resp.json()['total_found'] == 0

    def test_delete_all(self, user_first, access_token_first, candidate_first):
        """
        Test:  Delete all of candidate's tags
        Expect: 404, candidate does not have any tags
        """

        # Create some tags for candidate_first
        data = {"tags": [{"name": str(uuid.uuid4())[:8]}, {"name": str(uuid.uuid4())[:8]}]}
        create_resp = send_request('post', CandidateApiUrl.TAGS % candidate_first.id, access_token_first, data)
        print response_info(create_resp)

        # Delete all of candidate's tags
        del_resp = send_request('delete', CandidateApiUrl.TAGS % candidate_first.id, access_token_first)
        print response_info(del_resp)

        # Retrieve candidate's tags
        get_resp = send_request('get', CandidateApiUrl.TAGS % candidate_first.id, access_token_first)
        print response_info(get_resp)
        assert get_resp.status_code == requests.codes.NOT_FOUND
        assert get_resp.json()['error']['code'] == custom_errors.TAG_NOT_FOUND

        # TODO: Fix flaky test and uncomment - Amir
        # Cloud search must also be updated
        # deleted_tag_ids = [tag['id'] for tag in del_resp.json()['deleted_tags']]
        # search_resp = get_response(access_token_first, '?tag_ids={}'.format(','.join(map(str, deleted_tag_ids))),
        #                            expected_count=0, attempts=30, pause=5, comp_operator='==')
        # print response_info(search_resp)
        # assert search_resp.json()['total_found'] == 0<|MERGE_RESOLUTION|>--- conflicted
+++ resolved
@@ -18,25 +18,7 @@
 
 
 class TestCreateCandidateTags(object):
-    def test_add_without_necessary_permissions(self, access_token_first, candidate_first):
-        """
-        Test:  Add tags to candidate without giving user permissions such as authentication & role
-        Expect: 401
-        """
-        # Unauthorized user
-        data = {"tags": [{"name": str(uuid.uuid4())[:5]}, {"name": str(uuid.uuid4())[:5]}]}
-        create_resp = send_request('post', CandidateApiUrl.TAGS % candidate_first.id, None, data)
-        print response_info(create_resp)
-        assert create_resp.status_code == requests.codes.UNAUTHORIZED
 
-<<<<<<< HEAD
-=======
-        # Authorized but not permitted user
-        create_resp = send_request('post', CandidateApiUrl.TAGS % candidate_first.id, access_token_first, data)
-        print response_info(create_resp)
-        assert create_resp.status_code == requests.codes.UNAUTHORIZED
-
->>>>>>> 1821f1cc
     def test_add_tags(self, access_token_first, user_first, candidate_first):
         """
         Test:  Add tags to candidate
