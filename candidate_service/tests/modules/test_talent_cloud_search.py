--- conflicted
+++ resolved
@@ -156,951 +156,7 @@
     return candidate_ids
 
 
-<<<<<<< HEAD
-def _update_now(candidate_ids):
-    """
-    If update_now is set to False in populate_candidates function, then call this function to update them all at once.
-    :param candidate_ids: list of candidate ids to sent to cloud_search to update candidate.
-    :return:
-    """
-    # Update cloud_search
-    upload_candidate_documents.delay(candidate_ids)
-    return
-
-
-def get_source_product_id(candidate_ids):
-    source_product_id = []
-    for candidate_id in candidate_ids:
-        candidate_row = Candidate.query.filter_by(id=candidate_id).one()
-        source_product_id.append(candidate_row.source_product_id)
-    return source_product_id
-
-
-def test_upload_candidate_documents_in_domain(sample_user):
-    no_of_candidates = randint(2, 15)
-    candidate_ids = populate_candidates(count=no_of_candidates, owner_user_id=sample_user.id, update_now=False)
-    domain_id = sample_user.domain_id
-    _assert_search_results(domain_id, {'query': ''}, [])  # Check no candidate is returned for this domain.
-    upload_candidate_documents_in_domain(domain_id)
-    _assert_search_results(domain_id, {'query': ''}, candidate_ids)
-
-# TODO: Commeting for now this randomly failing test - basit
-# def test_upload_candidate_documents_of_user(sample_user, sample_user_2):
-#     # User 1 creates candidates
-#     populate_candidates(count=3, owner_user_id=sample_user.id, update_now=False)
-#     # User 2 creates candidates
-#     user_2_candidate_ids = populate_candidates(count=5, owner_user_id=sample_user_2.id, update_now=False)
-#     # Only upload user 2 candidates
-#     upload_candidate_documents_of_user(sample_user_2.id)
-#     # Assert only user 2's candidates appear in search results
-#     _assert_search_results(sample_user_2.domain_id, {'query': ''}, user_2_candidate_ids)
-
-
-def _test_search_all_candidates_in_domain(sample_user):
-    """
-    Test search functionality should return all inserted candidates for domain
-    :param sample_user:
-    :return:
-    """
-    candidate_ids = populate_candidates(count=2, owner_user_id=sample_user.id, first_name=True, last_name=True)
-    _assert_search_results(sample_user.domain_id, {'query': ''}, candidate_ids)
-
-
-def _test_search_by_first_name(sample_user):
-    """
-    Test search candidates by first name
-    :param sample_user:
-    :return:
-    """
-    # Create candidate with first name and last name
-    first_name = 'Marilyn'
-    candidate_ids = populate_candidates(owner_user_id=sample_user.id, first_name=first_name, last_name=True)
-    _assert_search_results(sample_user.domain_id, {'query': first_name}, candidate_ids)
-
-
-def _test_search_by_last_name(sample_user):
-    """
-    Test to search candidates by last name
-    :param sample_user:
-    :return:
-    """
-    last_name = 'Lynn'
-    # Create candidate with last name
-    candidate_ids = populate_candidates(owner_user_id=sample_user.id, last_name=last_name)
-    _assert_search_results(sample_user.domain_id, {'query': last_name}, candidate_ids)
-
-
-def _test_search_by_current_company(sample_user):
-    """
-    Test to search candidates by current company
-    :param sample_user:
-    :return:
-    """
-    company_name = "Google"
-    candidate_ids = populate_candidates(count=5, owner_user_id=sample_user.id, objective=True, phone=True,
-                                        current_company=company_name)
-    _assert_search_results(sample_user.domain_id, {'query': company_name}, candidate_ids, check_for_equality=True)
-
-
-def _test_search_by_position_facet(sample_user):
-    """
-    Test to search candidates by position
-    :param sample_user:
-    :return:
-    """
-    current_title = "Senior Developer"
-    candidate_ids = populate_candidates(count=12, owner_user_id=sample_user.id, objective=True, phone=True,
-                                        current_company=True, current_title=current_title)
-    _assert_search_results(sample_user.domain_id, {'positionFacet': current_title}, candidate_ids)
-
-
-def _test_position_and_company(sample_user):
-    """
-    Test to search candidates by position and company
-    :param sample_user:
-    :return:
-    """
-    company = "Apple"
-    position = "CEO"
-    # 10 other candidates at apple
-    populate_candidates(count=10, owner_user_id=sample_user.id, current_company=company, current_title=True)
-    ceo_at_apple = populate_candidates(count=1, owner_user_id=sample_user.id, current_company=company,
-                                       current_title=position)
-    # Query for company Apple and position CEO, it should only return 1 candidate although Apple has 10 other employees
-    search_vars = {'query': company, 'job_title': position}
-    _assert_search_results(sample_user.domain_id, search_vars, ceo_at_apple, check_for_equality=True)
-
-
-def _test_owner_facet(test_domain, sample_user, sample_user_2):
-    """
-    Search by username
-    :param test_domain:
-    :param sample_user:
-    :param sample_user_2:
-    :return:
-    """
-    domain_id = test_domain.id
-    # Populate 8 candidates for user_manager
-    user1_candidates = populate_candidates(count=8, owner_user_id=sample_user.id, current_company=True,
-                                           current_title=True, update_now=False)
-    # Populate 4 candidates for passive user
-    user2_candidates = populate_candidates(count=4, owner_user_id=sample_user_2.id, current_company=True,
-                                           current_title=True, update_now=False)
-    total_candidates = user1_candidates + user2_candidates
-    _update_now(total_candidates)
-    # Search for user_manager_candidates
-    _assert_search_results(domain_id, {'user_ids': sample_user.id}, user1_candidates, check_for_equality=True)
-    # Search for normal user candidates
-    _assert_search_results(domain_id, {'user_ids': sample_user_2.id}, user2_candidates, check_for_equality=True,
-                           wait=False)
-    # All 8+4 = 12 candidates should appear in search if searched by both users
-    _assert_search_results(domain_id, {'user_ids': [sample_user.id, sample_user_2.id]}, total_candidates,
-                           check_for_equality=True, wait=False)
-
-
-def OK_test_sort_by_match(sample_user):
-    """
-    TODO: Remove OK_ in name once comments in candidates creation is fixed.
-    """
-    candidate1 = populate_candidates(owner_user_id=sample_user.id, current_company="Newvision", update_now=False)
-    candidate2 = populate_candidates(owner_user_id=sample_user.id, current_company="Newvision",
-                                     objective="Willing to join Newvision",
-                                     update_now=False)
-    candidate3 = populate_candidates(owner_user_id=sample_user.id, current_company="Newvision",
-                                     objective="Willing to join Newvision",
-                                     candidate_text_comment="Eligible for joining Newvision", update_now=False)
-    worst_match_order = candidate1 + candidate2 + candidate3
-    best_match_order = worst_match_order[::-1]
-    _update_now(worst_match_order)
-    # search for Newvision - worst-match
-    worst_match = SORTING_FIELDS_AND_CORRESPONDING_VALUES_IN_CLOUDSEARCH['~match']
-    _assert_search_results(sample_user.domain_id, {'query': 'Newvision', 'sort_by': worst_match}, worst_match_order,
-                           check_for_sorting=True)
-    # search for Newvision - Best match
-    best_match = SORTING_FIELDS_AND_CORRESPONDING_VALUES_IN_CLOUDSEARCH['match']
-    _assert_search_results(sample_user.domain_id, {'query': 'Newvision', 'sort_by': best_match}, best_match_order,
-                           check_for_sorting=True)
-
-
-def _test_search_by_university(sample_user):
-    """
-    university > school_name
-    :param sample_user:
-    :return:
-    """
-
-    university1 = 'University Of Washington'
-    university2 = 'Oklahoma State University'
-    university1_candidates = populate_candidates(owner_user_id=sample_user.id, university=university1)
-    # Create other candidates with other university, check
-    university2_candidates = populate_candidates(count=2, owner_user_id=sample_user.id, university=university2)
-    _assert_search_results(sample_user.domain_id, {'school_name': university1}, university1_candidates)
-    total_candidates = university1_candidates + university2_candidates
-    _assert_search_results(sample_user.domain_id, {'school_name': [university1, university2]},
-                           total_candidates, wait=False)
-    # Select owner facet + both universities should return all candidates in domain
-    _assert_search_results(sample_user.domain_id, {'school_name': [university1, university2],
-                                                   'user_ids': sample_user.id}, total_candidates, wait=False)
-
-
-def _test_search_by_location(sample_user):
-    """
-    Search by City name, State name
-    :param sample_user:
-    :return:
-    """
-
-    city, state, zip_code = random.choice(VARIOUS_US_LOCATIONS)
-    candidate_ids = populate_candidates(count=2, owner_user_id=sample_user.id, city=city, state=state,
-                                        zip_code=zip_code)
-    # With city and state only
-    _assert_search_results(sample_user.domain_id, {'location': '%s, %s' % (city, state)}, candidate_ids)
-    # With city, state and zip
-    _assert_search_results(sample_user.domain_id, {'location': '%s, %s, %s' % (city, state, zip_code)}, candidate_ids,
-                           wait=False)
-    # With zipcode only
-    _assert_search_results(sample_user.domain_id, {'location': '%s' % zip_code}, candidate_ids, wait=False)
-
-
-def _test_location_with_radius(sample_user):
-    """
-    Search by city, state + radius
-    Search by zip + radius
-    Distance in miles
-    Ref: http://www.timeanddate.com/worldclock/distances.html?n=283
-    :param sample_user:
-    :return:
-    """
-    base_location = "San Jose, CA, 95113"  # distance from san jose, in miles
-    location_within_10_miles = {"city": "Santa Clara", "state": "CA", "zip_code": "95050"}  # 4.8
-    location_within_10_miles_2 = {"city": "Milpitas", "state": "CA", "zip_code": "95035"}  # 7.9
-    location_within_25_miles = {"city": "Newark", "state": "CA", "zip_code": "94560"}  # 19.2
-    location_within_25_miles_2 = {"city": "Stanford", "state": "CA", "zip_code": "94305"}  # 22.3
-    location_within_50_miles = {"city": "Oakland", "state": "CA", "zip_code": "94601"}  # 38
-    location_within_75_miles = {"city": "Novato", "state": "CA", "zip_code": "94945"}  # 65
-    location_within_100_miles = {'city': 'Sacramento', "state": "CA", "zip_code": "95405"}  # 89
-    location_more_than_100_miles = {'city': "Oroville", "state": "CA", "zip_code": "95965"}  # 151
-    # 10 mile candidates with city & state
-    _10_mile_candidate = populate_candidates(owner_user_id=sample_user.id, update_now=False, **location_within_10_miles)
-    _10_mile_candidate_2 = populate_candidates(owner_user_id=sample_user.id, update_now=False,
-                                               **location_within_10_miles_2)
-    # 25 mile candidates with city state
-    _25_mile_candidate = populate_candidates(owner_user_id=sample_user.id, update_now=False, **location_within_25_miles)
-    _25_mile_candidate_2 = populate_candidates(owner_user_id=sample_user.id, update_now=False,
-                                               **location_within_25_miles_2)
-    _50_mile_candidate = populate_candidates(owner_user_id=sample_user.id, update_now=False, **location_within_50_miles)
-    _75_mile_candidate = populate_candidates(owner_user_id=sample_user.id, update_now=False, **location_within_75_miles)
-    _100_mile_candidate = populate_candidates(owner_user_id=sample_user.id, update_now=False,
-                                              **location_within_100_miles)
-    # The following candidate will not appear in search with radius
-    _more_than_100_mile_candidate = populate_candidates(owner_user_id=sample_user.id, update_now=False,
-                                                        **location_more_than_100_miles)
-
-    candidates_within_10_miles = _10_mile_candidate + _10_mile_candidate_2
-    candidates_within_25_miles = candidates_within_10_miles + _25_mile_candidate + _25_mile_candidate_2
-    candidates_within_50_miles = candidates_within_25_miles + _50_mile_candidate
-    candidates_within_75_miles = candidates_within_50_miles + _75_mile_candidate
-    candidates_within_100_miles = candidates_within_75_miles + _100_mile_candidate
-    all_candidates = candidates_within_100_miles + _more_than_100_mile_candidate
-
-    # Update database and cloudsearch now.
-    _update_now(all_candidates)
-
-    # All candidates in domain; it will include more_than_100_mile_candidate also,
-    # which will not appear in other searches with radius.
-    _assert_search_results(sample_user.domain_id, {'location': ''},
-                           candidate_ids=all_candidates)
-    # With city, state and radius within 10 miles
-
-    _assert_search_results(sample_user.domain_id, {'location': base_location, 'radius': 10},
-                           candidate_ids=candidates_within_10_miles,
-                           check_for_equality=True, wait=False)
-    # Search with zipcode within 10 miles
-    _assert_search_results(sample_user.domain_id, {'location': base_location.split()[-1], 'radius': 10},
-                           candidate_ids=candidates_within_10_miles,
-                           check_for_equality=True, wait=False)
-    # With city, state and radius within 25 miles
-    _log_bounding_box_and_coordinates(base_location, 25, candidates_within_25_miles)
-    _assert_search_results(sample_user.domain_id, {'location': base_location, 'radius': 25},
-                           candidate_ids=candidates_within_25_miles,
-                           check_for_equality=True, wait=False)
-    # default radius is 50 miles; search for 50 miles radius
-    _log_bounding_box_and_coordinates(base_location, 50, candidates_within_50_miles)
-    _assert_search_results(sample_user.domain_id, {'location': base_location, 'radius': 50},
-                           candidate_ids=candidates_within_50_miles,
-                           check_for_equality=True, wait=False)
-    # 75 miles
-    _log_bounding_box_and_coordinates(base_location, 75, candidates_within_75_miles)
-    _assert_search_results(sample_user.domain_id, {'location': base_location, 'radius': 75},
-                           candidate_ids=candidates_within_75_miles,
-                           check_for_equality=True, wait=False)
-    # 100 miles
-    _log_bounding_box_and_coordinates(base_location, 100, candidates_within_100_miles)
-    _assert_search_results(sample_user.domain_id, {'location': base_location, 'radius': 100},
-                           candidate_ids=candidates_within_100_miles,
-                           check_for_equality=True, wait=False)
-
-
-def _test_sort_by_proximity(sample_user):
-    """
-    Sort by distance
-    :param sample_user:
-    :return:
-    """
-    user_id = sample_user.id
-    domain_id = sample_user.domain_id
-    base_location = "San Jose, CA"  # distance from san jose, in miles
-    location_within_10_miles = {"city": "Santa Clara", "state": "CA", "zip_code": "95050"}  # 4.8
-    location_within_10_miles_2 = {"city": "Milpitas", "state": "CA", "zip_code": "95035"}  # 7.9
-    location_within_25_miles = {"city": "Fremont", "state": "CA", "zip_code": "94560"}  # 16
-    location_within_50_miles = {"city": "Oakland", "state": "CA", "zip_code": "94601"}  # 38
-
-    # 10 mile candidates with city & state
-    _10_mile_candidate = populate_candidates(owner_user_id=user_id, update_now=False, **location_within_10_miles)
-    _10_mile_candidate_2 = populate_candidates(owner_user_id=user_id, update_now=False, **location_within_10_miles_2)
-    # 25 mile candiates with city state
-    _25_mile_candidate = populate_candidates(owner_user_id=user_id, update_now=False, **location_within_25_miles)
-    _50_mile_candidate = populate_candidates(owner_user_id=user_id, update_now=False, **location_within_50_miles)
-    candidates_within_10_miles = [_10_mile_candidate[0], _10_mile_candidate_2[0]]
-    closest_to_furthest = [_10_mile_candidate[0], _10_mile_candidate_2[0], _25_mile_candidate[0], _50_mile_candidate[0]]
-    # Update database and cloud_search
-    _update_now(closest_to_furthest)
-    furthest_to_closest = closest_to_furthest[::-1]  # Reverse the order
-
-    # Without radius i.e. it will by default take 50 miles
-    # Sort by -> Proximity: Closest
-    proximity_closest = SORTING_FIELDS_AND_CORRESPONDING_VALUES_IN_CLOUDSEARCH['proximity']
-    _assert_search_results(domain_id, {'location': base_location, 'sort_by': proximity_closest},
-                           candidate_ids=closest_to_furthest, check_for_sorting=True)
-
-    # Sort by -> Proximity: Furthest
-    proximity_furthest = SORTING_FIELDS_AND_CORRESPONDING_VALUES_IN_CLOUDSEARCH['~proximity']
-    _assert_search_results(domain_id, {'location': base_location, 'sort_by': proximity_furthest},
-                           candidate_ids=furthest_to_closest, check_for_sorting=True, wait=False)
-
-    # With city, state and radius within 10 miles. Sort by -> Proximity: closest
-    _assert_search_results(domain_id, {'location': base_location, 'radius': 10, 'sort_by': proximity_closest},
-                           candidate_ids=candidates_within_10_miles,
-                           check_for_sorting=True, wait=False)
-
-    # With city, state and radius within 10 miles. Sort by -> Proximity: Furthest
-    _assert_search_results(domain_id, {'location': base_location, 'radius': 10, 'sort_by': proximity_furthest},
-                           candidate_ids=candidates_within_10_miles[::-1],
-                           check_for_sorting=True, wait=False)
-
-
-def _to_fix_test_search_by_major(sample_user):
-    """
-    Test to search based on major facet
-    Without university major doesn't gets created in database, So university should also be created for major
-    :param sample_user:
-    :return:
-    """
-    domain_id = sample_user.domain_id
-    major1 = 'Electrical Engineering'
-    major2 = 'Computer Science'
-    major1_candidates = populate_candidates(count=2, owner_user_id=sample_user.id, major=major1,
-                                            university=True, update_now=False)
-    major2_candidates = populate_candidates(count=7, owner_user_id=sample_user.id, major=major2,
-                                            university=True, update_now=False)
-    _update_now(major1_candidates + major2_candidates)
-    _assert_search_results(domain_id, {'major': major1}, major1_candidates)
-    _assert_search_results(domain_id, {'major': major2}, major2_candidates, wait=False)
-    # major is an 'and' query so no list? Below query will not give any result
-    # TODO: Check if major will be 'and query' or 'or query'
-
-
-def _test_search_by_degree(sample_user):
-    """
-    :param sample_user:
-    :return:
-    """
-    domain_id = sample_user.domain_id
-    degree1 = 'Masters'
-    degree2 = 'Bachelors'
-    master_candidates = populate_candidates(count=3, owner_user_id=sample_user.id, degree=degree1,
-                                            university=True, update_now=False)
-    bachelor_candidates = populate_candidates(count=4, owner_user_id=sample_user.id, degree=degree2,
-                                              university=True, update_now=False)
-    all_candidates = master_candidates + bachelor_candidates
-    _update_now(all_candidates)
-    _assert_search_results(domain_id, {'degree_type': degree1}, master_candidates)
-    _assert_search_results(domain_id, {'degree_type': degree2}, bachelor_candidates, wait=False)
-    _assert_search_results(domain_id, {'degree_type': [degree2, degree1]},
-                           all_candidates, wait=False)
-
-
-def _test_search_by_added_date(sample_user):
-    """
-    Test to search candidates by added time
-    :param sample_user:
-    :return:
-    """
-    domain_id = sample_user.domain_id
-    # Candidate added on 01 Dec 2014 at 14:30:00
-    candidate1 = populate_candidates(count=3, owner_user_id=sample_user.id,
-                                     added_time=datetime.datetime(2014, 12, 01, 14, 30, 00), update_now=False)
-    # Candidate added on 20 Mar 2015 at 10:00:00
-    candidate2 = populate_candidates(count=3, owner_user_id=sample_user.id,
-                                     added_time=datetime.datetime(2015, 03, 20, 10, 00, 00), update_now=False)
-    # Candidate added on 25 May 2010 at 00:00:00
-    candidate3 = populate_candidates(count=3, owner_user_id=sample_user.id,
-                                     added_time=datetime.datetime(2010, 05, 25, 00, 00, 00), update_now=False)
-    # Candidate added today (now)
-    candidate4 = populate_candidates(sample_user.id, added_time=datetime.datetime.now(), update_now=False)
-    _update_now(candidate1 + candidate2 + candidate3 + candidate4)
-    # Get candidates from within range 1 jan'14 to 30 May'15 (format mm/dd/yyyy) -> Will include candidates 1 & 2
-    _assert_search_results(domain_id, {'date_from': '01/01/2014', 'date_to': '05/30/2015'},
-                           candidate_ids=candidate1 + candidate2)
-    # Get candidates from starting date as 15 Mar 2015 and without end date -> will include candidates- 2, 4
-    _assert_search_results(domain_id, {'date_from': '03/15/2015', 'date_to': ''},
-                           candidate_ids=candidate2 + candidate4, wait=False)
-    # Get candidates from no starting date but ending date as 31 Dec 2014 -> will give candidates 1 & 3
-    _assert_search_results(domain_id, {'date_from': '', 'date_to': '12/31/2014'},
-                           candidate_ids=candidate1 + candidate3, wait=False)
-    # Get candidates from no starting and no ending date i.e. all candidates
-    _assert_search_results(domain_id, {'date_from': '', 'date_to': ''},
-                           candidate_ids=candidate1 + candidate2 + candidate3 + candidate4, wait=False)
-
-
-def to_fix_test_sort_by_added_date(sample_user):
-    """
-    Least recent --> sort_by:added_time-asc
-    Most recent -->  sort_by:added_time-desc
-    :param sample_user:
-    :return:
-    """
-    domain_id = sample_user.domain_id
-    # Candidate added on 25 May 2010 at 00:00:00
-    candidate1 = populate_candidates(owner_user_id=sample_user.id,
-                                     added_time=datetime.datetime(2010, 05, 25, 00, 00, 00),
-                                     update_now=False)
-    # Candidate added on 01 Dec 2014 at 14:30:00
-    candidate2 = populate_candidates(owner_user_id=sample_user.id,
-                                     added_time=datetime.datetime(2014, 12, 01, 14, 30, 00),
-                                     update_now=False)
-    # Candidate added on 20 Mar 2015 at 10:00:00
-    candidate3 = populate_candidates(owner_user_id=sample_user.id,
-                                     added_time=datetime.datetime(2015, 03, 20, 10, 00, 00),
-                                     update_now=False)
-    # Candidate added today (now)
-    candidate4 = populate_candidates(owner_user_id=sample_user.id, added_time=datetime.datetime.now(), update_now=False)
-    sorted_in_ascending_order_of_added_time = candidate1 + candidate2 + candidate3 + candidate4
-    _update_now(sorted_in_ascending_order_of_added_time)
-    sorted_in_descending_order_of_added_time = sorted_in_ascending_order_of_added_time[::-1]
-    # check for order in which candiate were added. Sort by Date: Most recent - all candidates
-    most_recent = SORTING_FIELDS_AND_CORRESPONDING_VALUES_IN_CLOUDSEARCH['recent']
-    _assert_search_results(domain_id, {'sort_by': most_recent},
-                           candidate_ids=sorted_in_descending_order_of_added_time, check_for_sorting=True)
-    # Sort by Date: Least recent - all candidates
-    least_recent = SORTING_FIELDS_AND_CORRESPONDING_VALUES_IN_CLOUDSEARCH['~recent']
-    _assert_search_results(domain_id, {'sort_by': least_recent},
-                           candidate_ids=sorted_in_ascending_order_of_added_time,
-                           check_for_sorting=True, wait=False)
-    # Get candidates from within range 1 jan'14 to 30 May'15 -> Will include candidates 3rd & 2nd in descending order
-    _assert_search_results(domain_id, {'date_from': '01/01/2014', 'date_to': '05/30/2015',
-                                       'sort_by': most_recent}, candidate_ids=candidate3 + candidate2,
-                           wait=False)
-
-
-def to_fix_test_area_of_interest_facet(sample_user):
-    """
-    Test areaOfInterestIdFacet by passing aoi values as list and as single select
-    areaOfInterestIdFacet:<id>
-    :param sample_user:
-    :return:
-    """
-    domain_id = sample_user.domain_id
-    all_aoi_ids = create_area_of_interest_facets(db, domain_id)
-    print "Total area of interest facets present: %s" % len(all_aoi_ids)
-    aoi_ids_list_1 = all_aoi_ids[0:5]
-    aoi_ids_list_2 = all_aoi_ids[-4:-1]
-    candidate1 = populate_candidates(owner_user_id=sample_user.id, area_of_interest_ids=aoi_ids_list_1,
-                                     update_now=False)
-    candidate2 = populate_candidates(owner_user_id=sample_user.id, area_of_interest_ids=aoi_ids_list_2,
-                                     update_now=False)
-    _update_now(candidate1 + candidate2)
-    _assert_search_results(domain_id, {"area_of_interest_ids": ','.join(aoi_ids_list_1[0:3])}, candidate1,
-                           check_for_equality=True, wait=False)
-    _assert_search_results(domain_id, {"area_of_interest_ids": ','.join(aoi_ids_list_2[0])}, candidate2,
-                           check_for_equality=True, wait=False)
-    _assert_search_results(domain_id, {"area_of_interest_ids": ','.join([aoi_ids_list_2[-1], aoi_ids_list_1[-2]])},
-                           candidate1 + candidate2,
-                           check_for_equality=True, wait=False)
-
-
-def to_fix_test_status_facet(sample_user):
-    """
-    Test with status facet by passing value as list and single value
-    statusFacet: <status_id>
-    :param sample_user:
-    :return:
-    """
-
-    domain_id = sample_user.domain_id
-    # By default every candidate has "New" status
-    candidate1 = populate_candidates(owner_user_id=sample_user.id)
-    candidate2 = populate_candidates(owner_user_id=sample_user.id)
-    candidate3 = populate_candidates(owner_user_id=sample_user.id)
-    new_status_id = get_or_create_status(db, status_name="New")
-    _assert_search_results(domain_id, {'status': new_status_id}, candidate1 + candidate2 + candidate3)
-    status1_id = get_or_create_status(db, status_name="Qualified")
-    status2_id = get_or_create_status(db, status_name="Hired")
-    # Change status of candidate1
-    db.session.query(Candidate).filter_by(id=candidate1[0]).update(dict(candidate_status_id=status1_id))
-    db.session.query(Candidate).filter_by(id=candidate2[0]).update(dict(candidate_status_id=status2_id))
-    # Update cloud_search for status changes
-    _update_now(candidate1 + candidate2)
-    # search for qualified candidates
-    _assert_search_results(domain_id, {'status_ids': str(status1_id)}, candidate1, check_for_equality=True)
-    _assert_search_results(domain_id, {'status_ids': str(status2_id)}, candidate2, check_for_equality=True, wait=False)
-    _assert_search_results(domain_id, {'status_ids': ','.join([status1_id, status2_id])}, candidate2 + candidate1,
-                           check_for_equality=True, wait=False)
-    _assert_search_results(domain_id, {'status_ids': str(new_status_id)}, candidate3, check_for_equality=True,
-                           wait=False)
-
-
-def to_fix_test_source_facet(sample_user):
-    """
-    Test search filter for various available source facets.
-    sourceFacet:<source id>
-    :param sample_user:
-    :return:
-    """
-    domain_id = sample_user.domain_id
-    # by default all candidates have "Unassigned" source
-    candidate_ids1 = populate_candidates(owner_user_id=sample_user.id, count=5, update_now=False)
-    # Create a new source
-    source_id = CandidateSource(description="Test source-%s" % uuid.uuid4().__str__()[0:8],
-                                domain_id=domain_id, notes="Source created for functional tests")
-    db.session.add(source_id)
-    db.session.commit()
-    candidate_ids2 = populate_candidates(owner_user_id=sample_user.id, count=5, source_id=source_id, update_now=False)
-    # Update database and cloud_search
-    all_candidates = candidate_ids1 + candidate_ids2
-    _update_now(all_candidates)
-    # Search for candidates with created source, it will not include candidates with unassigned source
-    _assert_search_results(domain_id, {"source_ids": str(source_id)}, candidate_ids2, check_for_equality=True)
-
-
-def _test_search_based_on_years_of_experience(sample_user):
-    """
-    minimum_years_experience
-    maximum_years_experience
-    :param sample_user:
-    :return:
-    """
-    domain_id = sample_user.domain_id
-    experience_above_10_years = [{'organization': 'Amazon', 'position': 'Software Architect', 'startYear': 2014,
-                                  'startMonth': '09', 'isCurrent': True},
-                                 {'organization': 'Amazon', 'position': 'Sr. Software Developer',
-                                  'startYear': '2008', 'startMonth': '04',
-                                  'endYear': 2014, 'endMonth': '08'},
-                                 {'organization': 'Amazon', 'position': 'Software Developer', 'startYear': 2004,
-                                  'startMonth': '03', 'endYear': 2008, 'endMonth': '03',
-                                  'candidate_experience_bullets': [{'description':
-                                                                        'Developed An Online Complaint And Resolution '
-                                                                        'Database System In Perl Under The Instruction '
-                                                                        'Of Professor Brian Harvey For Students In '
-                                                                        'Computer Science Classes. Various System '
-                                                                        'Administration And Maintenance Tasks.'}]}]
-    experience_5_years = [{'organization': 'Samsung', 'position': 'Area Manager', 'startYear': 2013, 'startMonth': 06,
-                           'endYear': 2015, 'endMonth': '01'},
-                          {'organization': 'Motorola', 'position': 'Area Manager', 'startYear': 2011, 'startMonth': 11,
-                           'endYear': 2013, 'endMonth': '05'},
-                          {'organization': 'Nokia', 'position': 'Marketing executive', 'startYear': 2010,
-                           'startMonth': '01', 'endYear': 2011, 'endMonth': '10'}]  # 60 months exp
-    experience_2_years = [{'organization': 'Intel', 'position': 'Research analyst', 'startYear': 2013, 'startMonth': 06,
-                           'endYear': 2015, 'endMonth': '06'}]  # 24 months exp
-    experience_0_years = [{'organization': 'Audi', 'position': 'Mechanic', 'startYear': 2015, 'startMonth': 01,
-                           'endYear': 2015, 'endMonth': 02}]  # 2 month exp
-    candidate_with_0_years_exp = populate_candidates(owner_user_id=sample_user.id,
-                                                     candidate_experience_dicts=experience_0_years,
-                                                     update_now=False)
-    candidate_with_2_years_exp = populate_candidates(owner_user_id=sample_user.id,
-                                                     candidate_experience_dicts=experience_2_years,
-                                                     update_now=False)
-    candidate_with_5_years_exp = populate_candidates(owner_user_id=sample_user.id,
-                                                     candidate_experience_dicts=experience_5_years,
-                                                     update_now=False)
-    candidate_above_10_years_exp = populate_candidates(owner_user_id=sample_user.id,
-                                                       candidate_experience_dicts=experience_above_10_years,
-                                                       update_now=False)
-    # TODO: Check if there is still need of updating total_months_experience?
-    db.session.commit()
-    db.session.query(Candidate).filter_by(id=candidate_with_0_years_exp[0]).update(dict(total_months_experience=2))
-    db.session.query(Candidate).filter_by(id=candidate_with_2_years_exp[0]).update(dict(total_months_experience=24))
-    db.session.query(Candidate).filter_by(id=candidate_with_5_years_exp[0]).update(dict(total_months_experience=5 * 12))
-    db.session.query(Candidate).filter_by(id=candidate_above_10_years_exp[0]).update(
-        dict(total_months_experience=11 * 12))
-    # Update cloudsearch
-    all_candidates = candidate_with_0_years_exp + candidate_with_2_years_exp + candidate_with_5_years_exp + \
-                     candidate_above_10_years_exp
-    _update_now(all_candidates)
-
-    # Search for candidates with more than 10 years
-    _assert_search_results(domain_id, {"minimum_years_experience": 10}, candidate_above_10_years_exp)
-    _assert_search_results(domain_id, {"minimum_years_experience": 1, "maximum_years_experience": 6},
-                           candidate_with_2_years_exp + candidate_with_5_years_exp, wait=False)
-    _assert_search_results(domain_id, {"maximum_years_experience": 4}, candidate_with_0_years_exp +
-                           candidate_with_2_years_exp, wait=False)
-    _assert_search_results(domain_id, {"minimum_years_experience": "", "maximum_years_experience": ""},
-                           candidate_with_0_years_exp + candidate_with_2_years_exp + candidate_with_5_years_exp +
-                           candidate_above_10_years_exp,
-                           wait=False)
-
-
-def _test_skill_description_facet(sample_user):
-    """
-    skillDescriptionFacet
-    :param sample_user:
-    :return:
-    """
-    domain_id = sample_user.domain_id
-    network_candidates = populate_candidates(owner_user_id=sample_user.id, count=2,
-                                             candidate_skill_dicts=[{'last_used': datetime.datetime.now(),
-                                                                     'name': 'Network', 'months_used': 12}],
-                                             update_now=True)
-
-    excel_candidates = populate_candidates(owner_user_id=sample_user.id,
-                                           candidate_skill_dicts=[{'last_used': datetime.datetime.now(),
-                                                                   'name': 'Excel', 'months_used': 26}],
-                                           update_now=True)
-    network_and_excel_candidates = populate_candidates(sample_user.id, count=3,
-                                                       candidate_skill_dicts=[{'last_used': datetime.datetime.now(),
-                                                                               'name': 'Excel',
-                                                                               'months_used': 10},
-                                                                              {'last_used': datetime.datetime.now(),
-                                                                               'name': 'Network',
-                                                                               'months_used': 5}], update_now=True)
-    # Update db and cloudsearch
-    _update_now(network_candidates + excel_candidates + network_and_excel_candidates)
-    _assert_search_results(domain_id, {'skills': 'Network'},
-                           candidate_ids=network_candidates + network_and_excel_candidates)
-    _assert_search_results(domain_id, {'skills': 'Excel'},
-                           candidate_ids=excel_candidates + network_and_excel_candidates, wait=False)
-    _assert_search_results(domain_id, {'skills': ['Excel', 'Network']},
-                           candidate_ids=network_and_excel_candidates, wait=False)
-
-
-def to_fix_test_date_of_separation(sample_user):
-    """
-    Date of separation -
-    military_end_date_from
-    military_end_date_to
-    :param sample_user:
-    :return:
-    """
-    """
-
-    """
-    domain_id = sample_user.domain_id
-    candidates_today = populate_candidates(sample_user.id, count=5, military_to_date=datetime.datetime.now(),
-                                           military_grade=True,
-                                           military_status=True, military_branch=True, update_now=False)
-    candidates_2014 = populate_candidates(sample_user.id, count=2,
-                                          military_to_date=datetime.date(year=2014, month=03, day=31),
-                                          update_now=False)
-    candidates_2012 = populate_candidates(sample_user.id, military_to_date=datetime.date(2012, 07, 15),
-                                          update_now=False)
-
-    # Update db and cloudsearch
-    _update_now(candidates_2012 + candidates_2014 + candidates_today)
-    # get candidates where date of separation is
-    _assert_search_results(domain_id, {'military_end_date_from': 2013},
-                           candidate_ids=candidates_2014 + candidates_today)
-    _assert_search_results(domain_id, {'military_end_date_from': 2010},
-                           candidate_ids=candidates_2012 + candidates_2014 + candidates_today, wait=False)
-    _assert_search_results(domain_id, {'military_end_date_from': 2010, 'military_end_date_to': 2014},
-                           candidate_ids=candidates_2012 + candidates_2014, wait=False)
-    _assert_search_results(domain_id, {'military_end_date_to': 2012}, candidate_ids=candidates_2012, wait=False)
-    _assert_search_results(domain_id, {'military_end_date_to': 2014}, candidate_ids=candidates_2012 + candidates_2014,
-                           wait=False)
-
-
-def to_fix_test_service_status(sample_user):
-    """
-    military_service_status
-    Facet name: serviceStatus
-    :param sample_user:
-    :return:
-    """
-    domain_id = sample_user.domain_id
-    service_status1 = "Veteran"
-    service_status2 = "Guard"
-    service_status3 = "Retired"
-    candidates_status1 = populate_candidates(owner_user_id=sample_user.id, count=4, military_status=service_status1,
-                                             update_now=False)
-    candidates_status2 = populate_candidates(owner_user_id=sample_user.id, count=7, military_status=service_status2,
-                                             update_now=False)
-    candidates_status3 = populate_candidates(owner_user_id=sample_user.id, count=2, military_status=service_status3,
-                                             update_now=False)
-    # Update all candidates at once
-    all_candidates = candidates_status1 + candidates_status2 + candidates_status3
-    _update_now(all_candidates)
-
-    _assert_search_results(domain_id, {'military_service_status': service_status1}, candidates_status1)
-    _assert_search_results(domain_id, {'military_service_status': service_status2}, candidates_status2, wait=False)
-    _assert_search_results(domain_id, {'military_service_status': [service_status1, service_status3]},
-                           candidates_status1 + candidates_status3, wait=False)
-    _assert_search_results(domain_id, {'military_service_status': [service_status1, service_status2, service_status3]},
-                           all_candidates, wait=False)
-
-
-def to_fix_test_military_branch(sample_user):
-    """
-    branch: military_branch
-    :param sample_user:
-    :return:
-    """
-    domain_id = sample_user.domain_id
-    service_branch1 = "Army"
-    service_branch2 = "Coast Guard"
-    service_branch3 = "Air Force"
-    candidates_branch1 = populate_candidates(owner_user_id=sample_user.id, count=4, military_branch=service_branch1,
-                                             update_now=False)
-    candidates_branch2 = populate_candidates(owner_user_id=sample_user.id, count=7, military_branch=service_branch2,
-                                             update_now=False)
-    candidates_branch3 = populate_candidates(owner_user_id=sample_user.id, count=2, military_branch=service_branch3,
-                                             update_now=False)
-    all_candidates = candidates_branch1 + candidates_branch2 + candidates_branch3
-    # Update all candidates at once
-    _update_now(all_candidates)
-
-    _assert_search_results(domain_id, {'military_branch': service_branch1}, candidates_branch1)
-    _assert_search_results(domain_id, {'military_branch': service_branch2}, candidates_branch2, wait=False)
-    _assert_search_results(domain_id, {'military_branch': [service_branch1, service_branch3]}, candidates_branch1 +
-                           candidates_branch3, wait=False)
-    _assert_search_results(domain_id, {'military_branch': [service_branch1, service_branch2, service_branch3]},
-                           all_candidates,
-                           wait=False)
-
-
-def to_fix_test_search_by_military_grade(sample_user):
-    """
-    military highest grade
-    Facet name 'highestGrade'
-    :param sample_user:
-    :return:
-    """
-    domain_id = sample_user.domain_id
-    service_grade1 = "E-2"
-    service_grade2 = "O-4"
-    service_grade3 = "W-1"
-    candidates_grade1 = populate_candidates(owner_user_id=sample_user.id, count=3, military_grade=service_grade1,
-                                            update_now=False)
-    candidates_grade2 = populate_candidates(owner_user_id=sample_user.id, count=2, military_grade=service_grade2,
-                                            update_now=False)
-    candidates_grade3 = populate_candidates(owner_user_id=sample_user.id, count=5, military_grade=service_grade3,
-                                            update_now=False)
-    all_candidates = candidates_grade1 + candidates_grade2 + candidates_grade3
-    # Update all candidates at once
-    _update_now(all_candidates)
-
-    _assert_search_results(domain_id, {'military_highest_grade': service_grade1}, candidates_grade1)
-    _assert_search_results(domain_id, {'military_highest_grade': service_grade2}, candidates_grade2, wait=False)
-    _assert_search_results(domain_id, {'military_highest_grade': [service_grade1, service_grade3]}, candidates_grade1 +
-                           candidates_grade3, wait=False)
-    _assert_search_results(domain_id, {'military_highest_grade': [service_grade1, service_grade2, service_grade3]},
-                           all_candidates, wait=False)
-
-
-def to_fix_test_custom_fields_kaiser_nuid(sample_user):
-    """
-    Test kaiser specific custom field "Has NUID"
-    :param sample_user:
-    :return:
-    """
-    domain_id = sample_user.domain_id
-    custom_field_obj = db.session.query(CustomField).filter(CustomField.name == "NUID").first()
-    if custom_field_obj:
-        custom_field_obj_id = custom_field_obj.id
-    else:
-        print "Creating custom field with name=NUID"
-        new_custom_field_obj = CustomField(domain_id=domain_id, name="NUID", type='string',
-                                           added_time=datetime.datetime.now())
-        db.session.add(new_custom_field_obj)
-        db.session.commit()
-        custom_field_obj_id = new_custom_field_obj.id
-    other_candidates = populate_candidates(owner_user_id=sample_user.id, count=2, update_now=False)
-    candidate_cf1 = populate_candidates(owner_user_id=sample_user.id,
-                                        custom_fields_dict={'custom_field_id': custom_field_obj_id,
-                                                            'value': 'S264964'}, update_now=False)
-    candidate_cf2 = populate_candidates(owner_user_id=sample_user.id,
-                                        custom_fields_dict={'custom_field_id': custom_field_obj_id,
-                                                            'value': 'D704398'}, update_now=False)
-    candidate_cf3 = populate_candidates(owner_user_id=sample_user.id,
-                                        custom_fields_dict={'custom_field_id': custom_field_obj_id,
-                                                            'value': 'X073423'}, update_now=False)
-
-    # Update all candidates in db and cloudsearch
-    nuid_candidates = candidate_cf1 + candidate_cf2 + candidate_cf3
-    all_candidates = other_candidates + nuid_candidates
-    _update_now(all_candidates)
-
-    _assert_search_results(domain_id, {"query": ""}, all_candidates)  # should give all candidates in domain
-    # searched for cf-19; should return only nuid candidates
-    _assert_search_results(domain_id, {"cf-%d" % custom_field_obj_id: "Has NUID"}, nuid_candidates, wait=False)
-
-
-def _test_custom_fields(sample_user):
-    """
-    Test various custom_fields
-    :param sample_user:
-    :return:
-    """
-    domain_id = sample_user.domain_id
-    # Create custom field category named as 'Certifications'
-    custom_field_cat = CustomFieldCategory(domain_id=domain_id, name="Certifications")
-    db.session.add(custom_field_cat)
-    custom_field_cat_id = custom_field_cat.id
-    # Create custom fields under 'Certifications'
-    custom_field1 = 'hadoop'
-    custom_field2 = 'MangoDB'
-    new_custom_field1 = CustomField(domain_id=domain_id, name=custom_field1, type='string',
-                                    category_id=custom_field_cat_id, added_time=datetime.datetime.now())
-    db.session.add(new_custom_field1)
-
-    new_custom_field2 = CustomField(domain_id=domain_id, name=custom_field2, type='string',
-                                    category_id=custom_field_cat_id, added_time=datetime.datetime.now())
-    db.session.add(new_custom_field2)
-    db.session.commit()
-    custom_field1_id = new_custom_field1.id
-    custom_field2_id = new_custom_field2.id
-    # refresh_custom_fields_cache
-    candidates_cf1 = populate_candidates(owner_user_id=sample_user.id, count=3,
-                                         custom_fields_dict={'custom_field_id': custom_field1_id,
-                                                             'value': custom_field1}, update_now=False)
-    candidates_cf2 = populate_candidates(owner_user_id=sample_user.id, count=4,
-                                         custom_fields_dict={'value': custom_field2,
-                                                             'custom_field_id': custom_field2_id}, update_now=False)
-    all_candidates = candidates_cf1 + candidates_cf2
-    _update_now(all_candidates)
-    _assert_search_results(domain_id, {"cf-%s" % custom_field1_id: custom_field1}, candidates_cf1)
-    _assert_search_results(domain_id, {"cf-%s" % custom_field2_id: custom_field2}, candidates_cf2, wait=False)
-    _assert_search_results(domain_id, {"cf-%s" % custom_field1_id: custom_field1, "cf-%s" %
-                                                                                  custom_field2_id: custom_field2},
-                           all_candidates, wait=False)
-
-
-def to_fix_test_paging(sample_user):
-    """
-    Test candidates on all pages
-    :param sample_user:
-    :return:
-    """
-    domain_id = sample_user.domain_id
-    candidate_ids = populate_candidates(owner_user_id=sample_user.id, count=50, objective=True, added_time=True,
-                                        phone=True,
-                                        current_company=True, current_title=True, candidate_text_comment=True,
-                                        city=True, state=True,
-                                        zip_code=True, university=True, major=True, degree=True,
-                                        university_start_year=True,
-                                        university_start_month=True, graduation_year=True, graduation_month=True,
-                                        military_branch=True,
-                                        military_status=True, military_grade=True)
-    # page 1 -> first 15 candidates
-    least_recent = SORTING_FIELDS_AND_CORRESPONDING_VALUES_IN_CLOUDSEARCH['~recent']
-    _assert_search_results(domain_id, {'sort_by': least_recent}, candidate_ids[0:15], check_for_sorting=True)
-    _assert_search_results(domain_id, {'sort_by': least_recent, 'page': 1}, candidate_ids[0:15],
-                           check_for_sorting=True, wait=False)  # explicitly passing page 1 as parameter
-    # page2 -> next 15 candidates i.e. 15 to 30
-    _assert_search_results(domain_id, {'sort_by': least_recent, 'page': 2}, candidate_ids[15:30],
-                           check_for_sorting=True, wait=False)
-    # page3 -> next 15 candidates i.e. 30 to 45
-    _assert_search_results(domain_id, {'sort_by': least_recent, 'page': 3}, candidate_ids[30:45],
-                           check_for_sorting=True, wait=False)
-    # page4 -> next 15 candidates i.e. 45 to 50
-    _assert_search_results(domain_id, {'sort_by': least_recent, 'page': 4}, candidate_ids[45:],
-                           check_for_sorting=True, wait=False)
-
-
-def to_fix_test_paging_with_facet_search(sample_user):
-    """
-    Test for no. of pages that are having candidates
-    :param sample_user:
-    :return:
-    """
-    domain_id = sample_user.domain_id
-    current_title = "Sr. Manager"
-    candidate_ids = populate_candidates(count=30, owner_user_id=sample_user.id, objective=True, phone=True,
-                                        added_time=True, current_company=True, current_title=current_title)
-    # Search by applying sorting so that candidates can be easily asserted
-    least_recent = SORTING_FIELDS_AND_CORRESPONDING_VALUES_IN_CLOUDSEARCH['~recent']
-    _assert_search_results(domain_id, {'position': current_title, 'sort_by': least_recent},
-                           candidate_ids[0:15])
-    _assert_search_results(domain_id, {'position': current_title, 'sort_by': least_recent, 'page': 2},
-                           candidate_ids[15:30], wait=False)
-
-
-def _test_id_in_request_vars(sample_user):
-    """
-    There is a case where id can be passed as parameter in search_candidates
-    It can be used to check if a certain candidate ID is in a smartlist.
-    :param sample_user:
-    :return:
-    """
-    domain_id = sample_user.domain_id
-    # Insert 10 candidates
-    candidate_ids = populate_candidates(owner_user_id=sample_user.id, count=10, objective=True, phone=True,
-                                        current_company=True,
-                                        current_title=True, candidate_text_comment=True, city=True, state=True,
-                                        zip_code=True, university=True, major=True, degree=True,
-                                        university_start_year=True, university_start_month=True, graduation_year=True,
-                                        graduation_month=True, military_branch=True, military_status=True,
-                                        military_grade=True)
-    # First candidate id
-    first_candidate_id = candidate_ids[0]
-    middle_candidate_id = candidate_ids[5]
-    last_candidate_id = candidate_ids[-1]
-    # if searched for particular candidate id, search should only return that candidate.
-    _assert_search_results(domain_id, {'id': middle_candidate_id}, [middle_candidate_id], check_for_equality=True)
-    _assert_search_results(domain_id, {'id': last_candidate_id}, [last_candidate_id], check_for_equality=True,
-                           wait=False)
-    _assert_search_results(domain_id, {'id': first_candidate_id}, [first_candidate_id], check_for_equality=True,
-                           wait=False)
-
-
-def to_fix_test_facets_are_returned_with_search_results(test_domain, sample_user, sample_user_2):
-    """
-    Test selected facets are returned with search results
-    :param sample_user:
-    :param sample_user_2:
-    :return:
-    """
-    domain_id = test_domain.id
-
-    sample_user_candidate_ids = populate_candidates(owner_user_id=sample_user.id, count=2, update_now=False)
-    sample_user_2_candidate_ids = populate_candidates(owner_user_id=sample_user_2.id, count=1,
-                                                      update_now=False)
-    all_candidates = sample_user_candidate_ids + sample_user_2_candidate_ids
-    # Update
-    _update_now(all_candidates)
-
-    # There is always one 'unassigned' source for every domain.
-    unassigned_candidate_source = db.session.query(CandidateSource).filter(CandidateSource.description == 'Unassigned',
-                                                                           CandidateSource.domain_id == domain_id).first()
-    # By default each candidate is assigned 'New' status
-    new_status_id = get_or_create_status(db, status_name="New")
-    facets = {'username': [{"value": sample_user.first_name + ' ' + sample_user.last_name,
-                            "id": unicode(sample_user.id),
-                            "count": 2},
-                           {"value": sample_user_2.first_name + ' ' + sample_user_2.last_name,
-                            "id": unicode(sample_user_2.id),
-                            "count": 1}],
-              'source': [{"value": unassigned_candidate_source.description,
-                          "count": unicode(unassigned_candidate_source.id),
-                          "id": 3}],
-              'statusFacet': [{"value": 'New',
-                               "id": unicode(new_status_id),
-                               "count": 3}]
-              }
-    _assert_search_results(domain_id, {'query': ''}, all_candidates, check_for_equality=True, facets_dict=facets)
-
-
-=======
-# TODO: User polling instead of time.sleep()
->>>>>>> 5f9f51da
+# TODO: Use polling instead of time.sleep()
 def _assert_search_results(domain_id, search_vars, candidate_ids, wait=True,
                            check_for_equality=False, check_for_sorting=False, facets_dict=None):
     # sometimes when asserting same uploaded candidates in a domain with several different queries,
