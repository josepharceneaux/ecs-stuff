__author__ = 'ufarooqi'
import os

<<<<<<< HEAD
from candidate_pool_service.candidate_pool_app import app
from social_network_service.common.routes import GTApis

=======
import os
from candidate_pool_service.common.routes import GTApis
from candidate_pool_service.candidate_pool_app import app
>>>>>>> 66ca0eaf

if __name__ == '__main__':
    os.environ['OAUTHLIB_INSECURE_TRANSPORT'] = '1'
    app.run(host='0.0.0.0', port=GTApis.CANDIDATE_POOL_SERVICE_PORT, use_reloader=True, debug=False)<|MERGE_RESOLUTION|>--- conflicted
+++ resolved
@@ -1,15 +1,7 @@
 __author__ = 'ufarooqi'
-import os
-
-<<<<<<< HEAD
-from candidate_pool_service.candidate_pool_app import app
-from social_network_service.common.routes import GTApis
-
-=======
 import os
 from candidate_pool_service.common.routes import GTApis
 from candidate_pool_service.candidate_pool_app import app
->>>>>>> 66ca0eaf
 
 if __name__ == '__main__':
     os.environ['OAUTHLIB_INSECURE_TRANSPORT'] = '1'
