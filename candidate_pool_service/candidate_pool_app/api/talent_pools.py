--- conflicted
+++ resolved
@@ -678,7 +678,6 @@
         raise InvalidUsage("Interval's value should be greater than or equal to 1 day")
 
     talent_pipelines_of_talent_pool = TalentPipeline.query.filter(TalentPipeline.talent_pool_id == talent_pool_id).all()
-    total_number_of_talent_pipelines = len(talent_pipelines_of_talent_pool)
     talent_pool_stats = []
 
     from_date -= timedelta(days=interval)
@@ -688,7 +687,7 @@
             total_number_of_candidates += get_talent_pipeline_stat_for_given_day(talent_pipeline, to_date)
 
         talent_pool_stats.append({
-            'total_number_of_candidates': total_number_of_candidates/total_number_of_talent_pipelines,
+            'total_number_of_candidates': total_number_of_candidates,
             'added_datetime': to_date.isoformat(),
         })
         to_date -= timedelta(days=interval)
@@ -701,46 +700,6 @@
 
     return jsonify({'talent_pool_data': talent_pool_stats})
 
-<<<<<<< HEAD
-=======
-        for pipelines_growth_stats_dict_key in pipelines_growth_stats_dict_keys:
-            if pipelines_growth_stats_dict_key in talent_pipelines_in_talent_pool_stats:
-                talent_pipelines_in_talent_pool_stats[pipelines_growth_stats_dict_key] += \
-                    pipelines_growth_stats_dict[pipelines_growth_stats_dict_key]
-            else:
-                talent_pipelines_in_talent_pool_stats[pipelines_growth_stats_dict_key] = \
-                    pipelines_growth_stats_dict[pipelines_growth_stats_dict_key]
-
-        added_date = added_time.date()
-        date_at_current_pointer = from_date
-        while date_at_current_pointer != to_date:
-            date_at_current_pointer += timedelta(days=1)
-            date_string_at_current_pointer = date_at_current_pointer.strftime('%m/%d/%Y')
-            if date_string_at_current_pointer not in total_number_of_pipelines_for_each_date:
-                total_number_of_pipelines_for_each_date[date_string_at_current_pointer] = 0
-
-            if date_at_current_pointer >= added_date:
-                total_number_of_pipelines_for_each_date[date_string_at_current_pointer] += 1
-
-    talent_pipelines_in_talent_pool_stats_keys = sorted(
-            talent_pipelines_in_talent_pool_stats.keys(), key=lambda added_date:
-            datetime.strptime(added_date, '%m/%d/%Y').date(), reverse=True)
-
-    talent_pipelines_in_talent_pool_stats_keys = talent_pipelines_in_talent_pool_stats_keys[::interval]
-
-    # Computing average_number_of_candidates_added by subtracting candidate count of previous day from candidate
-    # count of current_day
-    talent_pipelines_in_talent_pool_stats = map(lambda (i, talent_pipelines_in_talent_pool_stats_key): {
-        'total_number_of_candidates': talent_pipelines_in_talent_pool_stats[talent_pipelines_in_talent_pool_stats_key],
-        'number_of_candidates_added': (talent_pipelines_in_talent_pool_stats[talent_pipelines_in_talent_pool_stats_key] - (
-            talent_pipelines_in_talent_pool_stats[talent_pipelines_in_talent_pool_stats_keys[i + 1]] if i + 1 < len(
-                    talent_pipelines_in_talent_pool_stats_keys) else talent_pipelines_in_talent_pool_stats[
-                talent_pipelines_in_talent_pool_stats_key])),
-        'added_datetime': datetime.strptime(talent_pipelines_in_talent_pool_stats_key, '%m/%d/%Y').date().isoformat()
-    }, enumerate(talent_pipelines_in_talent_pool_stats_keys))
-
-    return jsonify({'talent_pool_data': talent_pipelines_in_talent_pool_stats})
->>>>>>> e2d0d1d5
 
 api = TalentApi(talent_pool_blueprint)
 api.add_resource(TalentPoolApi, CandidatePoolApi.TALENT_POOL, CandidatePoolApi.TALENT_POOLS)
