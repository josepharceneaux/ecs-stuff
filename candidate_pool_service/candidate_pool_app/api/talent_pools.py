
__author__ = 'ufarooqi'

import json
import requests
from flask import request, Blueprint
from flask_restful import Resource
from datetime import datetime, timedelta
from sqlalchemy import and_
from dateutil.parser import parse
from candidate_pool_service.common.error_handling import *
from candidate_pool_service.common.talent_api import TalentApi
from candidate_pool_service.common.routes import CandidateApiUrl
from candidate_pool_service.common.routes import CandidatePoolApi
from candidate_pool_service.candidate_pool_app import logger
from candidate_pool_service.common.utils.validators import is_number
from candidate_pool_service.common.models.talent_pools_pipelines import *
from candidate_pool_service.common.models.email_marketing import EmailCampaignSend
from candidate_pool_service.common.utils.auth_utils import require_oauth, require_any_role, require_all_roles
from candidate_pool_service.common.models.user import DomainRole

talent_pool_blueprint = Blueprint('talent_pool_api', __name__)


class TalentPoolApi(Resource):

    # Access token decorator
    decorators = [require_oauth()]

    # 'SELF' is for readability. It means this endpoint will be accessible to any user
    @require_any_role('SELF', DomainRole.Roles.CAN_GET_TALENT_POOLS)
    def get(self, **kwargs):
        """
        GET /talent-pools/<id>          Fetch talent-pool object
        GET /talent-pools               Fetch all talent-pool objects of domain of logged-in user

        :return A dictionary containing talent-pool basic info or a dictionary containing all talent-pools of a domain
        :rtype: dict
        """

        talent_pool_id = kwargs.get('id')

        if talent_pool_id:
            talent_pool = TalentPool.query.get(talent_pool_id)

            if not talent_pool:
                raise NotFoundError(error_message="Talent pool with id %s doesn't exist in database" % talent_pool_id)

            if talent_pool.domain_id != request.user.domain_id:
                raise ForbiddenError(error_message="User %s is not authorized to get talent-pool's info" %
                                                   request.user.id)

            if not TalentPoolGroup.query.filter_by(user_group_id=request.user.user_group_id,
                                                   talent_pool_id=talent_pool_id).all() and 'CAN_GET_TALENT_POOLS' \
                    not in request.valid_domain_roles:
                raise ForbiddenError(error_message="User %s doesn't have appropriate permissions to get "
                                                   "talent-pools's info" % request.user.id)
            return {
                'talent_pool': {
                    'id': talent_pool.id,
                    'name': talent_pool.name,
                    'description': talent_pool.description,
                    'domain_id': talent_pool.domain_id,
                    'user_id': talent_pool.user_id
                }
            }
        elif 'CAN_GET_TALENT_POOLS' in request.valid_domain_roles:
            talent_pools = TalentPool.query.filter_by(domain_id=request.user.domain_id).all()
            return {
                'talent_pools': [
                    {
                        'id': talent_pool.id,
                        'name': talent_pool.name,
                        'description': talent_pool.description,
<<<<<<< HEAD
                        'user_id': talent_pool.user_id

=======
                        'user_id': talent_pool.user_id,
                        'accessible_to_user_group_ids': [talent_pool_group.user_group_id for talent_pool_group in
                                                         TalentPoolGroup.query.filter_by(
                                                                 talent_pool_id=talent_pool.id
                                                         ).all()]
>>>>>>> 38d412e8
                    } for talent_pool in talent_pools
                ]
            }
        else:
            raise ForbiddenError("User %s is not authorized to get talent-pool's info" % request.user.id)

    @require_all_roles(DomainRole.Roles.CAN_EDIT_TALENT_POOLS)
    def put(self, **kwargs):
        """
        PUT /talent-pools/<id>      Modify an already existing talent-pool
        input: {'name': 'facebook-recruiting', 'description': ''}

        :return {'talent_pool': {'id': talent_pool_id}}
        :rtype: dict
        """

        talent_pool_id = kwargs.get('id')
        if not talent_pool_id:
            raise InvalidUsage(error_message="A valid talent_pool_id should be provided")

        talent_pool = TalentPool.query.get(talent_pool_id)
        if not talent_pool:
            raise NotFoundError(error_message="Talent pool with id %s doesn't exist in database" % talent_pool_id)

        posted_data = request.get_json(silent=True)
        if not posted_data or 'talent_pool' not in posted_data:
            raise InvalidUsage(error_message="Request body is empty or not provided")

        posted_data = posted_data['talent_pool']

        # posted_data must be in a dict
        if not isinstance(posted_data, dict):
            raise InvalidUsage(error_message="Request body is not properly formatted")

        if request.user.domain_id != talent_pool.domain_id:
            raise ForbiddenError(error_message="User %s is not authorized to edit talent-pool's info" % request.user.id)

        name = posted_data.get('name')
        description = posted_data.get('description')

        if not name and not description:
            raise InvalidUsage(error_message="Neither modified name nor description is provided")

        if name and not TalentPool.query.filter_by(name=name, domain_id=talent_pool.domain_id).all():
            talent_pool.name = name
        elif name:
            raise InvalidUsage(error_message="Talent pool '%s' already exists in domain %s" % (name, talent_pool.domain_id))

        if description:
            talent_pool.description = description

        db.session.commit()

        return {
            'talent_pool': {'id': talent_pool.id}
        }

    @require_all_roles(DomainRole.Roles.CAN_DELETE_TALENT_POOLS)
    def delete(self, **kwargs):
        """
        DELETE /talent-pools/<id>      Delete an already existing talent-pool
        :return {'delete_talent_pool': {'id': talent_pool_id}}
        :rtype: dict
        """

        talent_pool_id = kwargs.get('id')
        if not talent_pool_id:
            raise InvalidUsage(error_message="A valid talent_pool_id should be provided")

        talent_pool = TalentPool.query.get(talent_pool_id)
        if not talent_pool:
            raise NotFoundError(error_message="Talent pool with id %s doesn't exist in database" % talent_pool_id)

        if request.user.domain_id != talent_pool.domain_id:
            raise ForbiddenError(error_message="User %s is not authorized to delete a talent-pool" % request.user.id)

        talent_pool.delete()

        return {
            'talent_pool': {'id': talent_pool.id}
        }

    @require_all_roles(DomainRole.Roles.CAN_ADD_TALENT_POOLS)
    def post(self, **kwargs):
        """
        POST /talent-pools    Create new empty talent pools
        input: {'talent_pools': [talent_pool_dict1, talent_pool_dict2, talent_pool_dict3, ... ]}

        Take a JSON dictionary containing array of TalentPool dictionaries
        A single talent-pool dict must contain pool's name

        :return A dictionary containing talent_pools_ids
        :rtype: dict
        """

        posted_data = request.get_json(silent=True)
        if not posted_data or 'talent_pools' not in posted_data:
            raise InvalidUsage(error_message="Request body is empty or not provided")

        # Save user object(s)
        talent_pools = posted_data['talent_pools']

        # Talent_pool object(s) must be in a list
        if not isinstance(talent_pools, list):
            raise InvalidUsage(error_message="Request body is not properly formatted")

        talent_pool_objects = []
        for talent_pool in talent_pools:

            name = talent_pool.get('name', '').strip()
            description = talent_pool.get('description', '').strip()

            if not name:
                raise InvalidUsage(error_message="A valid name should be provided to create a talent-pool")

            if name and TalentPool.query.filter_by(name=name, domain_id=request.user.domain_id).all():
                raise InvalidUsage(error_message="Talent pool '%s' already exists in domain %s" % (name, request.user.domain_id))

            talent_pool_object = TalentPool(name=name, description=description, domain_id=request.user.domain_id,
                                            user_id=request.user.id)
            talent_pool_objects.append(talent_pool_object)
            db.session.add(talent_pool_object)

        db.session.commit()
        return {'talent_pools': [talent_pool_object.id for talent_pool_object in talent_pool_objects]}


class TalentPoolGroupApi(Resource):

    # Access token decorator
    decorators = [require_oauth()]

    # 'SELF' is for readability. It means this endpoint will be accessible to any user
    @require_any_role('SELF', DomainRole.Roles.CAN_GET_TALENT_POOLS_OF_GROUP)
    def get(self, **kwargs):
        """
        GET /groups/<group_id>/talent_pools     Fetch all talent-pool objects of given user group

        :return A dictionary containing all talent-pools of a user group
        :rtype: dict
        """

        user_group_id = kwargs.get('group_id')
        user_group = UserGroup.query.get(user_group_id)

        if not user_group:
            raise NotFoundError(error_message="User group with id %s doesn't exist" % user_group_id)

        if user_group.domain_id != request.user.domain_id:
            raise ForbiddenError(error_message="Logged-in user belongs to different domain as given user group")

        if user_group.id != request.user.user_group_id and 'CAN_GET_TALENT_POOLS_OF_GROUP' not in request.valid_domain_roles:
            raise ForbiddenError(error_message="Either logged-in user belongs to different group as input user group "
                                               "or it doesn't have appropriate roles")

        talent_pool_ids = [talent_pool_group.talent_pool_id for talent_pool_group in
                           TalentPoolGroup.query.filter_by(user_group_id=user_group_id).all()]
        talent_pools = TalentPool.query.filter(TalentPool.id.in_(talent_pool_ids)).all()
        return {
            'talent_pools': [
                {
                    'id': talent_pool.id,
                    'name': talent_pool.name,
                    'description': talent_pool.description,
                    'domain_id': talent_pool.domain_id,
<<<<<<< HEAD
                    'user_id': talent_pool.owner_user_id
=======
                    'user_id': talent_pool.user_id
>>>>>>> 38d412e8

                } for talent_pool in talent_pools
            ]
        }

    @require_all_roles(DomainRole.Roles.CAN_DELETE_TALENT_POOLS_FROM_GROUP)
    def delete(self, **kwargs):
        """
        DELETE /groups/<group_id>/talent_pools   Remove given input of talent-pool ids from user group
        input: {'talent_pools': [talent_pool_id1, talent_pool_id2, talent_pool_id3, ... ]}

        :return A dictionary containing talent-pool ids which have been removed successfully
        :rtype: dict
        """
        user_group_id = kwargs.get('group_id')

        posted_data = request.get_json(silent=True)
        if not posted_data or 'talent_pools' not in posted_data:
            raise InvalidUsage(error_message="Request body is empty or not provided")

        # Save user object(s)
        talent_pool_ids = posted_data['talent_pools']

        # Talent_pool object(s) must be in a list
        if not isinstance(talent_pool_ids, list):
            raise InvalidUsage(error_message="Request body is not properly formatted")

        user_group = UserGroup.query.get(user_group_id)

        if not user_group:
            raise NotFoundError(error_message="User group with id %s doesn't exist" % user_group_id)

        if request.user.domain_id != user_group.domain_id:
            raise ForbiddenError(error_message="Logged-in user and given user-group belong to different domains")

        for talent_pool_id in talent_pool_ids:

            if not is_number(talent_pool_id):
                raise InvalidUsage('Talent pool id %s should be an integer' % talent_pool_id)
            else:
                talent_pool_id = int(talent_pool_id)

            talent_pool_group = TalentPoolGroup.query.filter_by(user_group_id=user_group_id,
                                                                talent_pool_id=talent_pool_id).first()
            if not talent_pool_group:
                raise NotFoundError(error_message="Talent pool %s doesn't belong to group %s" % (talent_pool_id,
                                                                                                 user_group_id))
            else:
                db.session.delete(talent_pool_group)

        db.session.commit()

        return {'talent_pools': [int(talent_pool_id) for talent_pool_id in talent_pool_ids]}

    @require_all_roles(DomainRole.Roles.CAN_ADD_TALENT_POOLS_TO_GROUP)
    def post(self, **kwargs):
        """
        POST /groups/<group_id>/talent_pools   Add talent-pools to user_group
        input: {'talent_pools': [talent_pool_id1, talent_pool_id2, talent_pool_id3, ... ]}

        :return A dictionary containing talent-pool ids which have been added successfully
        :rtype: dict
        """

        user_group_id = kwargs.get('group_id')

        posted_data = request.get_json(silent=True)
        if not posted_data or 'talent_pools' not in posted_data:
            raise InvalidUsage(error_message="Request body is empty or not provided")

        # Save user object(s)
        talent_pool_ids = posted_data['talent_pools']

        # Talent_pool object(s) must be in a list
        if not isinstance(talent_pool_ids, list):
            raise InvalidUsage(error_message="Request body is not properly formatted")

        user_group = UserGroup.query.get(user_group_id)

        if not user_group:
            raise NotFoundError(error_message="User group with id %s doesn't exist" % user_group_id)

        if request.user.domain_id != user_group.domain_id:
            raise ForbiddenError(error_message="Logged-in user and given user-group belong to different domains")

        for talent_pool_id in talent_pool_ids:

            if not is_number(talent_pool_id):
                raise InvalidUsage('Talent pool id %s should be an integer' % talent_pool_id)
            else:
                talent_pool_id = int(talent_pool_id)

            if TalentPoolGroup.query.filter_by(user_group_id=user_group_id, talent_pool_id=talent_pool_id).first():
                raise InvalidUsage(error_message="Talent pool %s already belongs to user group %s" % (
                    talent_pool_id, user_group_id))

            talent_pool = TalentPool.query.get(talent_pool_id)
            if not talent_pool:
                raise NotFoundError(error_message="Talent pool %s doesn't exist in database" % talent_pool_id)

            if user_group.domain_id != talent_pool.domain_id:
                raise InvalidUsage(error_message="Talent pool %s and user_group %s belong to different domain" % (
                    talent_pool.name, user_group.name))

            db.session.add(TalentPoolGroup(talent_pool_id=talent_pool_id, user_group_id=user_group_id))

        db.session.commit()
        return {'added_talent_pools': [int(talent_pool_id) for talent_pool_id in talent_pool_ids]}


class TalentPoolCandidateApi(Resource):

    # Access token decorator
    decorators = [require_oauth()]

    # 'SELF' is for readability. It means this endpoint will be accessible to any user
    @require_any_role('SELF', DomainRole.Roles.CAN_GET_CANDIDATES_FROM_TALENT_POOL)
    def get(self, **kwargs):
        """
        GET /talent-pools/<id>/candidates  Fetch Candidate Statistics of Talent-Pool

        :return A dictionary containing Candidate Statistics of a Talent Pool
        :rtype: dict
        """
        talent_pool_id = kwargs.get('id')
        count_only = request.args.get('count_only', '0')
        talent_pool = TalentPool.query.get(talent_pool_id)

        if not talent_pool:
            raise NotFoundError(error_message="Talent pool with id %s doesn't exist in database" % talent_pool_id)

        if talent_pool.domain_id != request.user.domain_id:
            raise ForbiddenError(error_message="Talent pool and logged in user belong to different domains")

        if not TalentPoolGroup.query.filter_by(user_group_id=request.user.user_group_id, talent_pool_id=talent_pool_id)\
                .all() and 'CAN_GET_CANDIDATES_FROM_TALENT_POOL' not in request.valid_domain_roles:
            raise ForbiddenError(error_message="User %s doesn't have appropriate permissions to get candidates"
                                                  % request.user.id)

        total_candidate = TalentPoolCandidate.query.filter_by(talent_pool_id=talent_pool_id).all()

        return {
            'talent_pool_candidates':
                {
                    'name': talent_pool.name,
                    'total_found': len(total_candidate)
                }
        }

    # 'SELF' is for readability. It means this endpoint will be accessible to any user
    @require_any_role('SELF', DomainRole.Roles.CAN_ADD_CANDIDATES_TO_TALENT_POOL)
    def post(self, **kwargs):

        """
        POST /talent-pools/<id>/candidates   Add input candidates in talent-pool
        input: {'talent_pool_candidates': [talent_pool_candidate_id1, talent_pool_candidate_id2, ... ]}

        :return A dictionary containing candidate_ids which have been added successfully
        :rtype: dict
        """

        talent_pool_id = kwargs.get('id')

        posted_data = request.get_json(silent=True)
        if not posted_data or 'talent_pool_candidates' not in posted_data:
            raise InvalidUsage(error_message="Request body is empty or not provided")

        # Save user object(s)
        talent_pool_candidate_ids = posted_data['talent_pool_candidates']

        # Talent_pool object(s) must be in a list
        if not isinstance(talent_pool_candidate_ids, list):
            raise InvalidUsage(error_message="Request body is not properly formatted")

        talent_pool = TalentPool.query.get(talent_pool_id)

        if not talent_pool:
            raise NotFoundError(error_message="Talent pool with id %s doesn't exist in database" % talent_pool_id)

        if talent_pool.domain_id != request.user.domain_id:
            raise ForbiddenError(error_message="Talent pool and logged in user belong to different domains")

        if not TalentPoolGroup.query.filter_by(user_group_id=request.user.user_group_id, talent_pool_id=talent_pool_id)\
                .all() and 'CAN_ADD_CANDIDATES_TO_TALENT_POOL' not in request.valid_domain_roles:
            raise ForbiddenError(error_message="User %s doesn't have appropriate permissions to add candidates"
                                                  % request.user.id)

        try:
            talent_pool_candidate_ids = [int(talent_pool_candidate_id) for talent_pool_candidate_id in
                                         talent_pool_candidate_ids]
        except:
            raise InvalidUsage(error_message="All candidate ids should be integer")

        # Candidates which already exist in a given talent-pool
        already_existing_candidates_in_talent_pool = TalentPoolCandidate.query.filter(and_(
            TalentPoolCandidate.talent_pool_id == talent_pool_id, TalentPoolCandidate.candidate_id.in_(
                talent_pool_candidate_ids))).all()

        # No candidate should already exist in a given talent-pool
        if len(already_existing_candidates_in_talent_pool) > 0:
            raise InvalidUsage(error_message="Candidate %s already exists in talent-pool %s" % (
                already_existing_candidates_in_talent_pool[0].id, talent_pool_id))

        # Candidates with input candidate ids exist in database or not
        for talent_pool_candidate_id in talent_pool_candidate_ids:
            talent_pool_candidate = Candidate.query.get(talent_pool_candidate_id)
            if not talent_pool_candidate:
                raise NotFoundError(error_message="Candidate with id %s doesn't exist in database" % talent_pool_candidate_id)

            if talent_pool_candidate.user.domain_id != talent_pool.domain_id:
                raise ForbiddenError("Talent Pool %s and Candidate %s belong to different domain" %
                                     (talent_pool.id, talent_pool_candidate.id))
            db.session.add(TalentPoolCandidate(talent_pool_id=talent_pool_id, candidate_id=talent_pool_candidate_id))

        db.session.commit()

        try:
            # Update Candidate Documents in Amazon Cloud Search
            headers = {'Authorization': request.oauth_token, 'Content-Type': 'application/json'}
            response = requests.post(CandidateApiUrl.CANDIDATES_DOCUMENTS_URI, headers=headers,
                                     data=json.dumps({'candidate_ids': talent_pool_candidate_ids}))

            if response.status_code != 204:
                raise Exception(error_message="Status Code: %s Response: %s" % (response.status_code, response.json()))

        except Exception as e:
            raise InvalidUsage(error_message="Couldn't update Candidate Documents in Amazon Cloud Search. "
                                             "Because: %s" % e.message)

        return {'added_talent_pool_candidates': [int(talent_pool_candidate_id) for talent_pool_candidate_id in
                                                 talent_pool_candidate_ids]}

    # 'SELF' is for readability. It means this endpoint will be accessible to any user
    @require_any_role('SELF', DomainRole.Roles.CAN_DELETE_CANDIDATES_FROM_TALENT_POOL)
    def delete(self, **kwargs):
        """
        DELETE /talent-pools/<id>/candidates   Remove input candidates from talent-pool
        input: {'talent_pool_candidates': [talent_pool_candidate_id1, talent_pool_candidate_id2, ... ]}

        :return A dictionary containing candidate_ids which have been removed successfully
        :rtype: dict
        """

        talent_pool_id = kwargs.get('id')

        posted_data = request.get_json(silent=True)
        if not posted_data or 'talent_pool_candidates' not in posted_data:
            raise InvalidUsage(error_message="Request body is empty or not provided")

        # Save user object(s)
        talent_pool_candidate_ids = posted_data['talent_pool_candidates']

        # Talent_pool object(s) must be in a list
        if not isinstance(talent_pool_candidate_ids, list):
            raise InvalidUsage(error_message="Request body is not properly formatted")

        talent_pool = TalentPool.query.get(talent_pool_id)

        if not talent_pool:
            raise NotFoundError(error_message="Talent pool with id %s doesn't exist in database" % talent_pool_id)

        if talent_pool.domain_id != request.user.domain_id:
            raise ForbiddenError(error_message="Talent pool and logged in user belong to different domains")

        if not TalentPoolGroup.query.filter_by(user_group_id=request.user.user_group_id, talent_pool_id=talent_pool_id)\
                .all() and 'CAN_DELETE_CANDIDATES_FROM_TALENT_POOL' not in request.valid_domain_roles:
            raise ForbiddenError(error_message="User %s doesn't have appropriate permissions to remove candidates"
                                                  % request.user.id)

        for talent_pool_candidate_id in talent_pool_candidate_ids:
            if not is_number(talent_pool_candidate_id):
                raise InvalidUsage('Candidate id %s should be an integer' % talent_pool_candidate_id)
            else:
                talent_pool_candidate_id = int(talent_pool_candidate_id)

            talent_pool_candidate = TalentPoolCandidate.query.filter_by(candidate_id=talent_pool_candidate_id,
                                                                        talent_pool_id=talent_pool_id).first()
            if not talent_pool_candidate:
                raise NotFoundError(error_message="Candidate %s doesn't belong to talent-pool %s" % (
                    talent_pool_candidate_id, talent_pool_id))
            else:
                db.session.delete(talent_pool_candidate)

        db.session.commit()

        try:
            # Update Candidate Documents in Amazon Cloud Search
            headers = {'Authorization': request.oauth_token, 'Content-Type': 'application/json'}
            response = requests.post(CandidateApiUrl.CANDIDATES_DOCUMENTS_URI, headers=headers,
                                     data=json.dumps({'candidate_ids': talent_pool_candidate_ids}))

            if response.status_code != 204:
                raise Exception(error_message="Status Code: %s Response: %s" % (response.status_code, response.json()))

        except Exception as e:
            raise InvalidUsage(error_message="Couldn't update Candidate Documents in Amazon Cloud Search. "
                                             "Because: %s" % e.message)

        return {'talent_pool_candidates': [int(talent_pool_candidate_id) for talent_pool_candidate_id in
                                           talent_pool_candidate_ids]}


@talent_pool_blueprint.route(CandidatePoolApi.TALENT_POOL_STATS, methods=['POST'])
@require_oauth(allow_null_user=True)
@require_all_roles(DomainRole.Roles.CAN_EDIT_TALENT_POOLS_STATS)
def update_talent_pools_stats():
    """
    This method will update the statistics of all talent-pools daily.
    :return: None
    """

    talent_pools = TalentPool.query.all()

    # 2 hours are added to account for scheduled job run time
    yesterday_datetime = datetime.utcnow() - timedelta(days=1, hours=2)

    for talent_pool in talent_pools:

        try:
            yesterday_stat = TalentPoolStats.query.filter(TalentPoolStats.talent_pool_id == talent_pool.id,
                                                          TalentPoolStats.added_datetime > yesterday_datetime).first()
            talent_pool_candidate_ids =[talent_pool_candidate.candidate_id for talent_pool_candidate in
                                        TalentPoolCandidate.query.filter_by(talent_pool_id=talent_pool.id).all()]
            total_candidates = len(talent_pool_candidate_ids)

            number_of_engaged_candidates = 0
            if talent_pool_candidate_ids:
                number_of_engaged_candidates = db.session.query(EmailCampaignSend.candidate_id).filter(
                        EmailCampaignSend.candidate_id.in_(talent_pool_candidate_ids)).count()

            percentage_candidates_engagement = int(float(number_of_engaged_candidates)/total_candidates*100) if \
                int(total_candidates) else 0
            # TODO: SMS_CAMPAIGNS are not implemented yet so we need to integrate them too here.

            if yesterday_stat:
                talent_pool_stat = TalentPoolStats(talent_pool_id=talent_pool.id, total_candidates=total_candidates,
                                                   number_of_candidates_removed_or_added=
                                                   total_candidates - yesterday_stat.total_candidates,
                                                   candidates_engagement=percentage_candidates_engagement)
            else:
                talent_pool_stat = TalentPoolStats(talent_pool_id=talent_pool.id, total_candidates=total_candidates,
                                                   number_of_candidates_removed_or_added=total_candidates,
                                                   candidates_engagement=percentage_candidates_engagement)
            db.session.add(talent_pool_stat)
            db.session.commit()

        except Exception as e:
            db.session.rollback()
            logger.exception("An exception occured update statistics of TalentPools because: %s" % e.message)

    return '', 204


@talent_pool_blueprint.route(CandidatePoolApi.TALENT_POOL_GET_STATS, methods=['GET'])
@require_oauth()
def get_talent_pool_stats(talent_pool_id):
    """
    This method will return the statistics of a talent_pool over a given period of time with time-period = 1 day
    :param talent_pool_id: Id of a talent-pool
    :return: A list of time-series data
    """
    talent_pool = TalentPool.query.get(talent_pool_id)
    if not talent_pool:
        raise NotFoundError(error_message="TalentPool with id=%s doesn't exist in database" % talent_pool_id)

    if talent_pool.user_id != request.user.id:
        raise ForbiddenError(error_message="Logged-in user %s is unauthorized to get stats of talent-pool %s"
                                           % (request.user.id, talent_pool.id))

    from_date_string = request.args.get('from_date', '')
    to_date_string = request.args.get('to_date', '')
    interval = request.args.get('interval', '1')

    if not from_date_string or not to_date_string:
        raise InvalidUsage(error_message="Either 'from_date' or 'to_date' is missing from request parameters")

    try:
        from_date = parse(from_date_string)
        to_date = parse(to_date_string)
    except Exception as e:
        raise InvalidUsage(error_message="Either 'from_date' or 'to_date' is invalid because: %s" % e.message)

    if not is_number(interval):
        raise InvalidUsage("Interval '%s' should be integer" % interval)
    else:
        interval = int(interval)
        if interval < 1:
            raise InvalidUsage("Interval's value should be greater than or equal to 1 day")

    talent_pool_stats = TalentPoolStats.query.filter(and_(TalentPoolStats.talent_pool_id == talent_pool_id,
                                                          TalentPoolStats.added_datetime >= from_date,
                                                          TalentPoolStats.added_datetime <= to_date)).all()

    talent_pool_stats = talent_pool_stats[::interval]

    return jsonify({'talent_pool_data': [
        {
            'total_number_of_candidates': talent_pool_stat.total_candidates,
            'number_of_candidates_removed_or_added': talent_pool_stat.number_of_candidates_removed_or_added,
            'added_datetime': talent_pool_stat.added_datetime,
            'candidates_engagement': talent_pool_stat.candidates_engagement
        }
        for talent_pool_stat in talent_pool_stats
    ]})

api = TalentApi(talent_pool_blueprint)
api.add_resource(TalentPoolApi, CandidatePoolApi.TALENT_POOL, CandidatePoolApi.TALENT_POOLS)
api.add_resource(TalentPoolGroupApi, CandidatePoolApi.TALENT_POOL_GROUPS)
api.add_resource(TalentPoolCandidateApi, CandidatePoolApi.TALENT_POOL_CANDIDATES)<|MERGE_RESOLUTION|>--- conflicted
+++ resolved
@@ -72,16 +72,11 @@
                         'id': talent_pool.id,
                         'name': talent_pool.name,
                         'description': talent_pool.description,
-<<<<<<< HEAD
-                        'user_id': talent_pool.user_id
-
-=======
                         'user_id': talent_pool.user_id,
                         'accessible_to_user_group_ids': [talent_pool_group.user_group_id for talent_pool_group in
                                                          TalentPoolGroup.query.filter_by(
                                                                  talent_pool_id=talent_pool.id
                                                          ).all()]
->>>>>>> 38d412e8
                     } for talent_pool in talent_pools
                 ]
             }
@@ -247,11 +242,7 @@
                     'name': talent_pool.name,
                     'description': talent_pool.description,
                     'domain_id': talent_pool.domain_id,
-<<<<<<< HEAD
-                    'user_id': talent_pool.owner_user_id
-=======
                     'user_id': talent_pool.user_id
->>>>>>> 38d412e8
 
                 } for talent_pool in talent_pools
             ]
