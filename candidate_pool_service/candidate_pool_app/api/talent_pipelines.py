from candidate_pool_service.common.routes import CandidatePoolApi

__author__ = 'ufarooqi'

from flask import Blueprint
from dateutil import parser
from sqlalchemy import and_
from flask_restful import Resource
from candidate_pool_service.common.error_handling import *
from candidate_pool_service.common.talent_api import TalentApi
from candidate_pool_service.common.utils.validators import is_number
from candidate_pool_service.common.models.smartlist import Smartlist
from candidate_pool_service.common.models.user import Permission
from candidate_pool_service.common.models.talent_pools_pipelines import *
from candidate_pool_service.common.utils.auth_utils import require_oauth, require_all_permissions
from candidate_pool_service.candidate_pool_app.talent_pools_pipelines_utilities import (
    get_pipeline_growth, TALENT_PIPELINE_SEARCH_PARAMS, get_candidates_of_talent_pipeline, engagement_score_of_pipeline,
    get_stats_generic_function, top_most_engaged_candidates_of_pipeline, top_most_engaged_pipelines_of_candidate)
from candidate_pool_service.common.utils.api_utils import DEFAULT_PAGE, DEFAULT_PAGE_SIZE

talent_pipeline_blueprint = Blueprint('talent_pipeline_api', __name__)


class TalentPipelineApi(Resource):
    # Access token decorator
    decorators = [require_oauth()]

    @require_all_permissions(Permission.PermissionNames.CAN_GET_TALENT_PIPELINES)
    def get(self, **kwargs):
        """
        GET /talent-pipelines/<id>      Fetch talent-pipeline object
        GET /talent-pipelines           Fetch all talent-pipelines objects of domain of logged-in user

        :return A dictionary containing talent-pipeline's basic info or a dictionary containing all talent-pipelines of
        a domain

        :rtype: dict
        """

        talent_pipeline_id = kwargs.get('id')
        interval_in_days = request.args.get('interval', 30)

        if not is_number(interval_in_days) or int(interval_in_days) < 0:
            raise InvalidUsage("Value of interval should be positive integer")

        if talent_pipeline_id:
            talent_pipeline = TalentPipeline.query.get(talent_pipeline_id)

            if not talent_pipeline:
                raise NotFoundError("Talent pipeline with id {} doesn't exist in database".format(talent_pipeline_id))

            if request.user.role.name != 'TALENT_ADMIN' and talent_pipeline.user.domain_id != request.user.domain_id:
                raise ForbiddenError("Logged-in user and talent_pipeline belong to different domain")

            return {
                'talent_pipeline': talent_pipeline.to_dict(include_growth=True, interval=interval_in_days,
                                                           get_growth_function=get_pipeline_growth)
            }
        else:
<<<<<<< HEAD
            talent_pipelines = TalentPipeline.query.join(TalentPipeline.user).filter(
                    User.domain_id == request.user.domain_id).all()
=======
>>>>>>> 1821f1cc
            sort_by = request.args.get('sort_by', 'added_time')
            sort_type = request.args.get('sort_type', 'DESC')
            search_keyword = request.args.get('search', '').strip()

            talent_pipelines = TalentPipeline.query.join(TalentPipeline.user).filter(
                    User.domain_id == request.user.domain_id and (TalentPipeline.name.ilike(
                            '%' + search_keyword + '%') or TalentPipeline.description.ilike('%' + search_keyword + '%'))).all()

            page = request.args.get('page', DEFAULT_PAGE)
            per_page = request.args.get('per_page', DEFAULT_PAGE_SIZE)

            if talent_pipelines and sort_by not in ('growth', 'added_time', 'name', 'engagement_score'):
                raise InvalidUsage('Value of sort parameter is not valid')

            if not is_number(page) or not is_number(per_page) or int(page) < 1 or int(per_page) < 1:
                raise InvalidUsage("page and per_page should be positive integers")

            page = int(page)
            per_page = int(per_page)

            talent_pipelines_data = [talent_pipeline.to_dict(include_growth=True, interval=interval_in_days,
                                                             get_growth_function=get_pipeline_growth
                                                             ) for talent_pipeline in talent_pipelines
            ]

            if sort_by == 'engagement_score':
                for talent_pipeline_data in talent_pipelines_data:
                    talent_pipeline_data['engagement_score'] = engagement_score_of_pipeline(talent_pipeline_data['id'])

            talent_pipelines_data = sorted(talent_pipelines_data, key=lambda talent_pipeline_data: talent_pipeline_data[
                sort_by], reverse=(True if sort_type == 'ASC' else False))

            total_number_of_talent_pipelines = len(talent_pipelines_data)

            talent_pipelines_data = talent_pipelines_data[(page - DEFAULT_PAGE) * DEFAULT_PAGE_SIZE:page * DEFAULT_PAGE_SIZE]

            if sort_by != 'engagement_score':
                for talent_pipeline_data in talent_pipelines_data:
                    talent_pipeline_data['engagement_score'] = engagement_score_of_pipeline(talent_pipeline_data['id'])

            return dict(talent_pipelines=talent_pipelines_data,
                        page_number=page, talent_pipelines_per_page=per_page,
                        total_number_of_talent_pipelines=total_number_of_talent_pipelines)

    @require_all_permissions(Permission.PermissionNames.CAN_DELETE_TALENT_PIPELINES)
    def delete(self, **kwargs):
        """
        DELETE /talent-pipelines/<id>  Remove talent-pipeline from Database

        :return A dictionary containing deleted talent-pipeline's id

        :rtype: dict
        """

        talent_pipeline_id = kwargs.get('id')

        if not talent_pipeline_id:
            raise InvalidUsage("A valid talent_pipeline_id should be provided")

        talent_pipeline = TalentPipeline.query.get(talent_pipeline_id)
        if not talent_pipeline:
            raise NotFoundError("Talent pipeline with id {} doesn't exist in database".format(talent_pipeline_id))

        if request.user.role.name == 'USER' and talent_pipeline.user.id != request.user.id:
            raise ForbiddenError("Logged-in user doesn't have appropriate permissions to delete this talent-pipeline")

        if request.user.role.name != 'TALENT_ADMIN' and talent_pipeline.user.domain_id != request.user.domain_id:
            raise ForbiddenError("Logged-in user and talent_pipeline belong to different domain")

        talent_pipeline.delete()

        return {
            'talent_pipeline': {'id': talent_pipeline_id}
        }

    @require_all_permissions(Permission.PermissionNames.CAN_ADD_TALENT_PIPELINES)
    def post(self, **kwargs):
        """
        POST /talent-pipelines  Add new talent-pipelines to Database
        input: {'talent_pipelines': [talent_pipeline_dict1, talent_pipeline_dict2, talent_pipeline_dict3, ... ]}

        Take a JSON dictionary containing array of TalentPipeline dictionaries
        A single talent-pipelines dict must contain pipelines's name, date_needed, talent_pool_id

        :return A dictionary containing ids of added talent-pipelines

        :rtype: dict
        """

        posted_data = request.get_json(silent=True)
        if not posted_data or 'talent_pipelines' not in posted_data:
            raise InvalidUsage("Request body is empty or not provided")

        # Save user object(s)
        talent_pipelines = posted_data['talent_pipelines']

        # TalentPipeline object(s) must be in a list
        if not isinstance(talent_pipelines, list):
            raise InvalidUsage("Request body is not properly formatted")

        talent_pipeline_objects = []
        for talent_pipeline in talent_pipelines:

            name = talent_pipeline.get('name', '')
            description = talent_pipeline.get('description', '')
            positions = talent_pipeline.get('positions', 1)
            date_needed = talent_pipeline.get('date_needed', '')
            talent_pool_id = talent_pipeline.get('talent_pool_id', '')
            search_params = talent_pipeline.get('search_params', dict())

            if not name or not date_needed or not talent_pool_id:
                raise InvalidUsage("A valid name, date_needed, talent_pool_id should be provided to "
                                   "create a new talent-pipeline")

            if TalentPipeline.query.join(TalentPipeline.user).filter(and_(
                            TalentPipeline.name == name, User.domain_id == request.user.domain_id)).first():
                raise InvalidUsage("Talent pipeline with name {} already exists in domain {}".format(name, request.user.domain_id))

            try:
                date_needed = parser.parse(date_needed)
            except Exception as e:
                raise InvalidUsage("Date_needed is not valid as: {}".format(e.message))

            if not is_number(positions) or not int(positions) > 0:
                raise InvalidUsage("Number of positions should be integer and greater than zero")

            if not is_number(talent_pool_id):
                raise InvalidUsage("talent_pool_id should be an integer")

            talent_pool_id = int(talent_pool_id)
            talent_pool = TalentPool.query.get(talent_pool_id)
            if not talent_pool:
                raise NotFoundError("Talent pool with id {} doesn't exist in database".format(talent_pool_id))

            if talent_pool.domain_id != request.user.domain_id:
                raise ForbiddenError("Logged-in user and given talent-pool belong to different domain")

            if search_params:
                if not isinstance(search_params, dict):
                    raise InvalidUsage("search_params is not provided in valid format")

                # Put into params dict
                for key in search_params:
                    if key not in TALENT_PIPELINE_SEARCH_PARAMS and not key.startswith('cf-'):
                        raise NotFoundError("Key[{}] is invalid".format(key))

            search_params = json.dumps(search_params) if search_params else None

            talent_pipeline = TalentPipeline(name=name, description=description, positions=positions,
                                             date_needed=date_needed, user_id=request.user.id,
                                             talent_pool_id=talent_pool_id, search_params=search_params)

            db.session.add(talent_pipeline)
            talent_pipeline_objects.append(talent_pipeline)

        db.session.commit()

        return {
            'talent_pipelines': [talent_pipeline_object.id for talent_pipeline_object in talent_pipeline_objects]
        }

    @require_all_permissions(Permission.PermissionNames.CAN_EDIT_TALENT_PIPELINES)
    def put(self, **kwargs):
        """
        PUT /talent-pipelines/<id>  Edit existing talent-pipeline

        Take a JSON dictionary containing TalentPipeline dictionary

        :return A dictionary containing id of edited talent-pipeline

        :rtype: dict
        """

        talent_pipeline_id = kwargs.get('id')

        if not talent_pipeline_id:
            raise InvalidUsage("A valid talent_pipeline_id should be provided")

        talent_pipeline = TalentPipeline.query.get(talent_pipeline_id)
        if not talent_pipeline:
            raise NotFoundError("Talent pipeline with id {} doesn't exist in database".format(talent_pipeline_id))

        if request.user.role.name == 'USER' and talent_pipeline.user.id != request.user.id:
            raise ForbiddenError("Logged-in user doesn't have appropriate permissions to edit this talent-pipeline")

        if request.user.role.name != 'TALENT_ADMIN' and talent_pipeline.user.domain_id != request.user.domain_id:
            raise ForbiddenError("Logged-in user and talent_pipeline belong to different domain")

        posted_data = request.get_json(silent=True)
        if not posted_data or 'talent_pipeline' not in posted_data:
            raise InvalidUsage("Request body is empty or not provided")
        posted_data = posted_data['talent_pipeline']

        name = posted_data.get('name', '')
        description = posted_data.get('description', '')
        positions = posted_data.get('positions', '')
        date_needed = posted_data.get('date_needed', '')
        talent_pool_id = posted_data.get('talent_pool_id', '')
        search_params = posted_data.get('search_params', dict())

        if name:
            if TalentPipeline.query.join(TalentPipeline.user).filter(
                    and_(TalentPipeline.name == name, User.domain_id == request.user.domain_id)).first():
                raise InvalidUsage("Talent pipeline with name {} already exists in domain {}".format(
                        name, request.user.domain_id))
            talent_pipeline.name = name

        if date_needed:
            try:
                parser.parse(date_needed)
            except Exception as e:
                raise InvalidUsage("Date_needed is not valid as: {}".format(e.message))

            if parser.parse(date_needed) < datetime.utcnow():
                raise InvalidUsage("Date_needed {} cannot be before current date".format(date_needed))

            talent_pipeline.date_needed = date_needed

        if positions:
            if not is_number(positions) or not int(positions) > 0:
                raise InvalidUsage("Number of positions should be integer and greater than zero")

            talent_pipeline.positions = positions

        if description:
            talent_pipeline.description = description

        if talent_pool_id:

            if not is_number(talent_pool_id):
                raise InvalidUsage("talent_pool_id should be an integer")

            talent_pool_id = int(talent_pool_id)
            talent_pool = TalentPool.query.get(talent_pool_id)
            if not talent_pool:
                raise NotFoundError("Talent pool with id {} doesn't exist in database".format(talent_pool_id))

            if talent_pool.domain_id != request.user.domain_id:
                raise ForbiddenError("Logged-in user and given talent-pool belong to different domain")

            talent_pipeline.talent_pool_id = talent_pool_id

        if search_params:
            if not isinstance(search_params, dict):
                raise InvalidUsage("search_params is not provided in valid format")

            # Put into params dict
            for key in search_params:
                if key not in TALENT_PIPELINE_SEARCH_PARAMS and not key.startswith('cf-'):
                    raise NotFoundError("Key[{}] is invalid".format(key))

            talent_pipeline.search_params = json.dumps(search_params)

        db.session.commit()

        return {
            'talent_pipeline': {'id': talent_pipeline.id}
        }


class TalentPipelineSmartListApi(Resource):
    # Access token decorator
    decorators = [require_oauth()]

    @require_all_permissions(Permission.PermissionNames.CAN_GET_TALENT_PIPELINES)
    def get(self, **kwargs):
        """
        GET /talent-pipeline/<id>/smart_lists   Fetch all smartlists of a talent_pipeline

        :return A dictionary containing smartlist objects of a talent_pipeline

        :rtype: dict
        """

        talent_pipeline_id = kwargs.get('id')

        talent_pipeline = TalentPipeline.query.get(talent_pipeline_id)

        if not talent_pipeline:
            raise NotFoundError("Talent pipeline with id {} doesn't exist in database".format(talent_pipeline_id))

        if request.user.role.name != 'TALENT_ADMIN' and talent_pipeline.user.domain_id != request.user.domain_id:
            raise ForbiddenError("Logged-in user and talent_pipeline belong to different domain")

        page = request.args.get('page', DEFAULT_PAGE)
        per_page = request.args.get('per_page', DEFAULT_PAGE_SIZE)

        if not is_number(page) or not is_number(per_page) or int(page) < 1 or int(per_page) < 1:
            raise InvalidUsage("page and per_page should be positive integers")

        page = int(page)
        per_page = int(per_page)

        total_number_of_smartlists = Smartlist.query.filter_by(talent_pipeline_id=talent_pipeline_id).count()
        smartlists = Smartlist.query.filter_by(talent_pipeline_id=talent_pipeline_id).paginate(page, per_page, False)
        smartlists = smartlists.items

        return {
            'page_number': page, 'smartlists_per_page': per_page,
            'total_number_of_smartlists': total_number_of_smartlists,
            'smartlists': [smartlist.to_dict(True, get_stats_generic_function) for smartlist in smartlists]
        }

    @require_all_permissions(Permission.PermissionNames.CAN_EDIT_TALENT_PIPELINES)
    def post(self, **kwargs):
        """
        POST /talent-pipeline/<id>/smartlists   Add smartlists to a talent_pipeline

        Take a JSON dictionary containing smartlist_ids

        :return A dictionary containing smartlist_ids successfully added to talent_pipeline

        :rtype: dict
        """

        talent_pipeline_id = kwargs.get('id')

        talent_pipeline = TalentPipeline.query.get(talent_pipeline_id)

        if not talent_pipeline:
            raise NotFoundError("Talent pipeline with id {} doesn't exist in database".format(talent_pipeline_id))

        posted_data = request.get_json(silent=True)
        if not posted_data or 'smartlist_ids' not in posted_data:
            raise InvalidUsage("Request body is empty or not provided")

        # Save user object(s)
        smartlist_ids = posted_data['smartlist_ids']

        # Talent_pool object(s) must be in a list
        if not isinstance(smartlist_ids, list):
            raise InvalidUsage("Request body is not properly formatted")

        if request.user.role.name == 'USER' and talent_pipeline.user.id != request.user.id:
            raise ForbiddenError("Logged-in user doesn't have appropriate permissions to edit this talent-pipeline")

        if request.user.role.name != 'TALENT_ADMIN' and talent_pipeline.user.domain_id != request.user.domain_id:
            raise ForbiddenError("Logged-in user and talent_pipeline belong to different domain")

        for smartlist_id in smartlist_ids:

            if not is_number(smartlist_id):
                raise InvalidUsage('Smartlist id %s should be an integer'.format(smartlist_id))
            else:
                smartlist_id = int(smartlist_id)

            smartlist = Smartlist.query.get(smartlist_id)

            if smartlist.user.domain_id != talent_pipeline.user.domain_id:
                raise ForbiddenError("Smartlist {} and Talent pipeline {} belong to different domain".format(
                        smartlist_id, talent_pipeline_id))

            if smartlist.talent_pipeline_id == talent_pipeline_id:
                raise InvalidUsage("Smartlist {} already belongs to Talent Pipeline {}".format(
                        smartlist.name, talent_pipeline_id))

            if smartlist.talent_pipeline_id:
                raise ForbiddenError("smartlist {} is already assigned to talent_pipeline {}".format(
                        smartlist.name, smartlist.talent_pipeline_id))

            smartlist.talent_pipeline_id = talent_pipeline_id

        db.session.commit()

        return {
            'smartlist_ids': [int(smartlist_id) for smartlist_id in smartlist_ids]
        }

    @require_all_permissions(Permission.PermissionNames.CAN_EDIT_TALENT_PIPELINES)
    def delete(self, **kwargs):
        """
        DELETE /talent-pipeline/<id>/smartlists   Remove smartlists from a talent_pipeline

        Take a JSON dictionary containing smartlist_ids

        :return A dictionary containing smartlist_ids successfully removed from a talent_pipeline

        :rtype: dict
        """

        talent_pipeline_id = kwargs.get('id')

        talent_pipeline = TalentPipeline.query.get(talent_pipeline_id)

        if not talent_pipeline:
            raise NotFoundError("Talent pipeline with id {} doesn't exist in database".format(talent_pipeline_id))

        posted_data = request.get_json(silent=True)
        if not posted_data or 'smartlist_ids' not in posted_data:
            raise InvalidUsage("Request body is empty or not provided")

        # Save user object(s)
        smartlist_ids = posted_data['smartlist_ids']

        # Talent_pool object(s) must be in a list
        if not isinstance(smartlist_ids, list):
            raise InvalidUsage("Request body is not properly formatted")

        if request.user.role.name == 'USER' and talent_pipeline.user.id != request.user.id:
            raise ForbiddenError("Logged-in user doesn't have appropriate permissions to edit this talent-pipeline")

        if request.user.role.name != 'TALENT_ADMIN' and talent_pipeline.user.domain_id != request.user.domain_id:
            raise ForbiddenError("Logged-in user and talent_pipeline belong to different domain")

        for smartlist_id in smartlist_ids:

            if not is_number(smartlist_id):
                raise InvalidUsage('Smart List id {} should be an integer'.format(smartlist_id))
            else:
                smartlist_id = int(smartlist_id)

            smartlist = Smartlist.query.get(smartlist_id)

            if smartlist.talent_pipeline_id != talent_pipeline_id:
                raise ForbiddenError("smartlist {} doesn't belong to talent_pipeline {}".format(
                        smartlist.name, talent_pipeline_id))

            smartlist.talent_pipeline_id = None

        db.session.commit()

        return {
            'smartlist_ids': [int(smartlist_id) for smartlist_id in smartlist_ids]
        }


class TalentPipelineCandidates(Resource):
    # Access token decorator
    decorators = [require_oauth()]

    @require_all_permissions(Permission.PermissionNames.CAN_GET_CANDIDATES)
    def get(self, **kwargs):
        """
        GET /talent-pipeline/<id>/candidates  Fetch all candidates of a talent-pipeline
        Query String: {'fields': 'id,email', 'sort_by': 'match' 'limit':10, 'page': 2}
        :return A dictionary containing list of candidates belonging to a talent-pipeline

        :rtype: dict
        """

        talent_pipeline_id = kwargs.get('id')

        talent_pipeline = TalentPipeline.query.get(talent_pipeline_id)

        if not talent_pipeline:
            raise NotFoundError("Talent pipeline with id {} doesn't exist in database".format(talent_pipeline_id))

        if request.user.role.name != 'TALENT_ADMIN' and talent_pipeline.user.domain_id != request.user.domain_id:
            raise ForbiddenError("Logged-in user and talent_pipeline belong to different domain")

        request_params = dict()
        request_params['fields'] = request.args.get('fields', '')
        request_params['sort_by'] = request.args.get('sort_by', '')
        request_params['limit'] = request.args.get('limit', '')
        request_params['page'] = request.args.get('page', '')

        return get_candidates_of_talent_pipeline(talent_pipeline, request.oauth_token, request_params)


class TalentPipelineMostEngagedCandidates(Resource):
    # Access token decorator
    decorators = [require_oauth()]

    @require_all_permissions(Permission.PermissionNames.CAN_GET_CANDIDATES)
    def get(self, **kwargs):
        """
        GET /talent-pipelines/<id>/candidates/engagement?limit=5  Fetch candidates of a talent-pipeline
        :return A dictionary containing list of most engaged candidates belonging to a talent-pipeline

        :rtype: dict
        """

        talent_pipeline_id = kwargs.get('id')
        limit = request.args.get('limit', 5)

        if not is_number(limit) or int(limit) < 1:
            raise InvalidUsage("Limit should be a positive integer")

        talent_pipeline = TalentPipeline.query.get(talent_pipeline_id)

        if not talent_pipeline:
            raise NotFoundError("Talent pipeline with id {} doesn't exist in database".format(talent_pipeline_id))

        if request.user.role.name != 'TALENT_ADMIN' and talent_pipeline.user.domain_id != request.user.domain_id:
            raise ForbiddenError("Logged-in user and talent_pipeline belong to different domain")

        return {'candidates': top_most_engaged_candidates_of_pipeline(talent_pipeline_id, int(limit))}


class CandidateMostEngagedPipelines(Resource):

    # Access token decorator
    decorators = [require_oauth()]

    @require_all_permissions(Permission.PermissionNames.CAN_GET_CANDIDATES)
    def get(self, **kwargs):
        """
        GET /candidates/<candidate_id>/talent-pipelines?limit=5  Fetch Engagement score of a
        candidate in each pipeline
        :return A dictionary containing list of most engaged candidates belonging to a talent-pipeline

        :rtype: dict
        """

        candidate_id = kwargs.get('id')
        limit = request.args.get('limit', 5)

        if not is_number(limit) or int(limit) < 1:
            raise InvalidUsage("Limit should be a positive integer")

        candidate = Candidate.query.get(candidate_id)

        if not candidate:
            raise NotFoundError(error_message="Candidate with id {} doesn't exist in database".format(candidate_id))

        if request.user.role.name != 'TALENT_ADMIN' and candidate.user.domain_id != request.user.domain_id:
            raise ForbiddenError("Logged-in user and candidate belong to different domain")

        return {'talent_pipelines': top_most_engaged_pipelines_of_candidate(candidate_id, int(limit))}


class TalentPipelineCampaigns(Resource):
    # Access token decorator
    decorators = [require_oauth()]

    @require_all_permissions(Permission.PermissionNames.CAN_GET_CAMPAIGNS)
    def get(self, **kwargs):
        """
        GET /talent-pipelines/<id>/campaigns?fields=id,subject&page=1&per_page=20

        Fetch all campaigns of a talent-pipeline.

        :return A dictionary containing list of campaigns belonging to a talent-pipeline
        :rtype: dict
        """

        # Valid talent pipeline
        talent_pipeline_id = kwargs.get('id')
        talent_pipeline = TalentPipeline.query.get(talent_pipeline_id)
        if not talent_pipeline:
            raise NotFoundError("Talent pipeline with id {} doesn't exist in database".format(talent_pipeline_id))

        if request.user.role.name != 'TALENT_ADMIN' and talent_pipeline.user.domain_id != request.user.domain_id:
            raise ForbiddenError("Logged-in user and talent_pipeline belong to different domain")

        page = request.args.get('page', DEFAULT_PAGE)
        per_page = request.args.get('per_page', 20)

        if not is_number(page) or not is_number(per_page) or int(page) < 1 or int(per_page) < 1:
            raise InvalidUsage("page and per_page should be positive integers")

        page = int(page)
        per_page = int(per_page)

        # Get the email campaigns
        include_fields = request.values['fields'].split(',') if request.values.get('fields') else None
        email_campaigns = talent_pipeline.get_email_campaigns(page=page, per_page=per_page)

        return {
            'page_number': page, 'email_campaigns_per_page': per_page,
            'total_number_of_email_campaigns': talent_pipeline.get_email_campaigns_count(),
            'email_campaigns': [email_campaign.to_dict(include_fields) for email_campaign in email_campaigns]
        }


@talent_pipeline_blueprint.route(CandidatePoolApi.TALENT_PIPELINE_GET_STATS, methods=['GET'])
@require_oauth(allow_null_user=True)
def get_talent_pipeline_stats(talent_pipeline_id):
    """
    This method will return the statistics of a talent_pipeline over a given period of time with time-period = 1 day
    :param talent_pipeline_id: Id of a talent-pipeline
    :return: A list of time-series data
    """
    from_date_string = request.args.get('from_date', '')
    to_date_string = request.args.get('to_date', '')
    interval = request.args.get('interval', '1')
    talent_pipeline = TalentPipeline.query.get(talent_pipeline_id)
    offset = request.args.get('offset', 0)

    response = get_stats_generic_function(talent_pipeline, 'TalentPipeline', request.user, from_date_string,
                                          to_date_string, interval, False, offset)
    if 'is_update' in request.args:
        return '', 204
    else:
        return jsonify({'talent_pipeline_data': response})


api = TalentApi(talent_pipeline_blueprint)
api.add_resource(TalentPipelineApi, CandidatePoolApi.TALENT_PIPELINE, CandidatePoolApi.TALENT_PIPELINES)
api.add_resource(TalentPipelineSmartListApi, CandidatePoolApi.TALENT_PIPELINE_SMARTLISTS)
api.add_resource(TalentPipelineCandidates, CandidatePoolApi.TALENT_PIPELINE_CANDIDATES)
api.add_resource(TalentPipelineMostEngagedCandidates, CandidatePoolApi.TALENT_PIPELINE_ENGAGED_CANDIDATES)
api.add_resource(CandidateMostEngagedPipelines, CandidatePoolApi.CANDIDATES_ENGAGED_TALENT_PIPELINES)
api.add_resource(TalentPipelineCampaigns, CandidatePoolApi.TALENT_PIPELINE_CAMPAIGNS)<|MERGE_RESOLUTION|>--- conflicted
+++ resolved
@@ -57,11 +57,6 @@
                                                            get_growth_function=get_pipeline_growth)
             }
         else:
-<<<<<<< HEAD
-            talent_pipelines = TalentPipeline.query.join(TalentPipeline.user).filter(
-                    User.domain_id == request.user.domain_id).all()
-=======
->>>>>>> 1821f1cc
             sort_by = request.args.get('sort_by', 'added_time')
             sort_type = request.args.get('sort_type', 'DESC')
             search_keyword = request.args.get('search', '').strip()
