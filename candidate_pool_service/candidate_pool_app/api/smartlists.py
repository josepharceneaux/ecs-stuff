from flask import request, Blueprint, jsonify
from flask_restful import Resource

from candidate_pool_service.modules.smartlists import *
from candidate_pool_service.candidate_pool_app import logger
from candidate_pool_service.common.models.user import User
from candidate_pool_service.common.talent_api import TalentApi
from candidate_pool_service.common.routes import CandidatePoolApi
from candidate_pool_service.common.models.smartlist import Smartlist, SmartlistCandidate
from candidate_pool_service.common.utils.validators import is_number
<<<<<<< HEAD
from candidate_pool_service.common.models.user import Permission
from candidate_pool_service.common.utils.auth_utils import require_oauth, require_all_permissions
from candidate_pool_service.common.utils.api_utils import DEFAULT_PAGE, DEFAULT_PAGE_SIZE, ApiResponse
=======
from candidate_pool_service.common.utils.auth_utils import require_oauth
from candidate_pool_service.common.utils.api_utils import DEFAULT_PAGE, DEFAULT_PAGE_SIZE, ApiResponse, \
    generate_pagination_headers
>>>>>>> 00043cda
from candidate_pool_service.modules.validators import validate_and_format_smartlist_post_data
from candidate_pool_service.common.error_handling import ForbiddenError, NotFoundError, InvalidUsage
from candidate_pool_service.candidate_pool_app.talent_pools_pipelines_utilities import get_smartlist_candidates
from candidate_pool_service.candidate_pool_app.talent_pools_pipelines_utilities import get_stats_generic_function
from candidate_pool_service.common.inter_service_calls.candidate_service_calls import update_candidates_on_cloudsearch


smartlist_blueprint = Blueprint('smartlist_api', __name__)


class SmartlistCandidates(Resource):

    decorators = [require_oauth()]

    @require_all_permissions(Permission.PermissionNames.CAN_GET_SMART_LISTS)
    def get(self, **kwargs):
        """
        Use this endpoint to retrieve all candidates present in list (smart or dumb list)
        Input:
            URL Arguments `smartlist_id` (Required): id of smartlist
            Accepts (query string parameters):
                fields :: comma separated values
                sort_by ::  Sort by field
                limit :: Size of each page
                page :: Page number or cursor string
        :return : List of candidates present in list (smart list or dumb list)
        :rtype: json
        """
        smartlist_id = kwargs.get('smartlist_id')
        smartlist = Smartlist.query.get(smartlist_id)
        if not smartlist or smartlist.is_hidden:
            raise NotFoundError("List id does not exists.")

        # check whether smartlist belongs to user's domain
        if request.user.role.name != 'TALENT_ADMIN' and smartlist.user.domain_id != request.user.domain_id:
            raise ForbiddenError("Provided list does not belong to user's domain")

        request_params = dict()
        request_params['fields'] = request.args.get('fields', '')
        request_params['sort_by'] = request.args.get('sort_by', '')
        request_params['limit'] = request.args.get('limit', '')
        request_params['page'] = request.args.get('page', '')

        return get_smartlist_candidates(smartlist, request.oauth_token, request_params)


class SmartlistResource(Resource):
    decorators = [require_oauth()]

    @require_all_permissions(Permission.PermissionNames.CAN_GET_SMART_LISTS)
    def get(self, **kwargs):
        """Retrieve list information
        List must belong to auth user's domain
        Call this resource from url:
            /v1/smartlists?page=1&page_size=10 :: to retrieve all the smartlists in user's domain
            /v1/smartlists/<int:id> :: to get single smartlist

        example: http://localhost:8008/v1/smartlists/2
        Returns: List in following json format
            {
              "smartlist": {
                "total_found": 3,
                "user_id": 1,
                "id": 1,
                "name": "my list"
                "search_params": {"location": "San Jose, CA"}
              }
            }
        """
        list_id = kwargs.get('id')
        auth_user = request.user
        if list_id:
            smartlist = Smartlist.query.get(list_id)
            if not smartlist or smartlist.is_hidden:
                raise NotFoundError("List id does not exists")
            # check whether smartlist belongs to user's domain
            if request.user.role.name != 'TALENT_ADMIN' and smartlist.user.domain_id != auth_user.domain_id:
                raise ForbiddenError("List does not belong to user's domain")
            return {'smartlist': create_smartlist_dict(smartlist, request.oauth_token)}
        else:
            # Return all smartlists from user's domain
            page = request.args.get('page', DEFAULT_PAGE)
            per_page = request.args.get('per_page', DEFAULT_PAGE_SIZE)
            total_number_of_smartlists = Smartlist.query.join(Smartlist.user).filter(
                    User.domain_id == auth_user.domain_id, Smartlist.is_hidden == 0).count()

            if not is_number(page) or not is_number(per_page) or int(page) < 1 or int(per_page) < 1:
                raise InvalidUsage("page and per_page should be positive integers")

            page = int(page)
            per_page = int(per_page)

            headers = generate_pagination_headers(total_number_of_smartlists, per_page, page)

            response = {
                'smartlists': get_all_smartlists(auth_user, request.oauth_token, int(page), int(per_page)),
                'page_number': page,
                'smartlists_per_page': per_page,
                'total_number_of_smartlists': total_number_of_smartlists
            }
            return ApiResponse(response=response, headers=headers, status=200)

    @require_all_permissions(Permission.PermissionNames.CAN_ADD_SMART_LISTS)
    def post(self):
        """
        Creates list with search params or with list of candidate ids
        Input data:
            json body having following keys
            "name": Name with which smart list will be created
            "search_params": search parameters for smart list in dictionary format
                or  "candidate_ids": if not search_params then candidate_ids should be present
        :return: smartlist id
        """
        auth_user = request.user
        data = request.get_json(silent=True)
        if not data:
            raise InvalidUsage("Received empty request body")
        # request data must pass through this function, as this will create data in desired format
        data = validate_and_format_smartlist_post_data(data, auth_user)
        smartlist = save_smartlist(user_id=auth_user.id, name=data.get('name'),
                                   talent_pipeline_id=data.get('talent_pipeline_id'),
                                   search_params=data.get('search_params'), candidate_ids=data.get('candidate_ids'),
                                   access_token=request.oauth_token)
        return {'smartlist': {'id': smartlist.id}}, 201

    @require_all_permissions(Permission.PermissionNames.CAN_DELETE_SMART_LISTS)
    def delete(self, **kwargs):
        """
        Deletes (hides) the smartlist

        :return: Id of deleted smartlist.
        """
        list_id = kwargs.get('id')
        if not list_id:
            return InvalidUsage("List id is required for deleting a list")

        smartlist = Smartlist.query.get(list_id)
        if not smartlist or smartlist.is_hidden:
            raise NotFoundError("List id does not exists")

        if request.user.role.name == 'USER' and smartlist.user.id != request.user.id:
            raise ForbiddenError("Logged-in user doesn't have appropriate permissions to delete this smartlist")

        # check whether smartlist belongs to user's domain
        if request.user.role.name != 'TALENT_ADMIN' and smartlist.user.domain_id != request.user.domain_id:
            raise ForbiddenError("Logged-in user doesn't have appropriate permissions to delete this smartlist")

        smartlist_candidate_ids = SmartlistCandidate.query.with_entities(SmartlistCandidate.candidate_id).filter(
                SmartlistCandidate.smartlist_id == list_id).all()
        smartlist_candidate_ids = [smartlist_candidate_id[0] for smartlist_candidate_id in smartlist_candidate_ids]
        smartlist.delete()
        if smartlist_candidate_ids:
            logger.info("Candidates %s of SmartList %s are going to be updated in Amazon Cloud "
                        "Search" % (smartlist_candidate_ids, list_id))
            update_candidates_on_cloudsearch(request.oauth_token, smartlist_candidate_ids)
        return {'smartlist': {'id': smartlist.id}}


@smartlist_blueprint.route(CandidatePoolApi.SMARTLIST_GET_STATS, methods=['GET'])
@require_oauth(allow_null_user=True)
def get_smartlist_stats(smartlist_id):
    """
    This method will return the statistics of a smartlist over a given period of time with time-period = 1 day
    :param smartlist_id: Id of a smartlist
    :return: A list of time-series data
    """

    smartlist = Smartlist.query.get(smartlist_id)
    from_date_string = request.args.get('from_date', '')
    to_date_string = request.args.get('to_date', '')
    interval = request.args.get('interval', '1')
    offset = request.args.get('offset', 0)

    response = get_stats_generic_function(smartlist, 'SmartList', request.user, from_date_string,
                                          to_date_string, interval, False, offset)
    if 'is_update' in request.args:
        return '', 204
    else:
        return jsonify({'smartlist_data': response})


api = TalentApi(smartlist_blueprint)
api.add_resource(SmartlistResource, CandidatePoolApi.SMARTLIST, CandidatePoolApi.SMARTLISTS)
api.add_resource(SmartlistCandidates,CandidatePoolApi.SMARTLIST_CANDIDATES)<|MERGE_RESOLUTION|>--- conflicted
+++ resolved
@@ -8,15 +8,10 @@
 from candidate_pool_service.common.routes import CandidatePoolApi
 from candidate_pool_service.common.models.smartlist import Smartlist, SmartlistCandidate
 from candidate_pool_service.common.utils.validators import is_number
-<<<<<<< HEAD
 from candidate_pool_service.common.models.user import Permission
 from candidate_pool_service.common.utils.auth_utils import require_oauth, require_all_permissions
-from candidate_pool_service.common.utils.api_utils import DEFAULT_PAGE, DEFAULT_PAGE_SIZE, ApiResponse
-=======
-from candidate_pool_service.common.utils.auth_utils import require_oauth
-from candidate_pool_service.common.utils.api_utils import DEFAULT_PAGE, DEFAULT_PAGE_SIZE, ApiResponse, \
-    generate_pagination_headers
->>>>>>> 00043cda
+from candidate_pool_service.common.utils.api_utils import (DEFAULT_PAGE, DEFAULT_PAGE_SIZE,
+                                                           ApiResponse, generate_pagination_headers)
 from candidate_pool_service.modules.validators import validate_and_format_smartlist_post_data
 from candidate_pool_service.common.error_handling import ForbiddenError, NotFoundError, InvalidUsage
 from candidate_pool_service.candidate_pool_app.talent_pools_pipelines_utilities import get_smartlist_candidates
