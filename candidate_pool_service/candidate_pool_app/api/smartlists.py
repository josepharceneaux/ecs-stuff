from flask import request, Blueprint, jsonify
from flask_restful import Resource

from candidate_pool_service.candidate_pool_app.talent_pools_pipelines_utilities import get_stats_generic_function
from candidate_pool_service.common.error_handling import ForbiddenError, NotFoundError, InvalidUsage
from candidate_pool_service.common.models.smartlist import Smartlist
from candidate_pool_service.common.models.user import User
from candidate_pool_service.common.routes import CandidatePoolApi
from candidate_pool_service.common.talent_api import TalentApi
from candidate_pool_service.common.utils.auth_utils import require_oauth
<<<<<<< HEAD
from candidate_pool_service.common.utils.api_utils import DEFAULT_PAGE, DEFAULT_PAGE_SIZE
from candidate_pool_service.common.utils.validators import is_number
from candidate_pool_service.modules.smartlists import (get_candidates, create_smartlist_dict,
                                                       save_smartlist, get_all_smartlists)
from candidate_pool_service.modules.validators import (validate_and_parse_request_data,
                                                       validate_and_format_smartlist_post_data)
=======
from candidate_pool_service.common.error_handling import ForbiddenError, NotFoundError, InvalidUsage
from candidate_pool_service.candidate_pool_app.talent_pools_pipelines_utilities import get_smartlist_candidates
from candidate_pool_service.modules.smartlists import create_smartlist_dict, save_smartlist, get_all_smartlists
from candidate_pool_service.modules.validators import validate_and_format_smartlist_post_data
from candidate_pool_service.candidate_pool_app.talent_pools_pipelines_utilities import get_stats_generic_function
>>>>>>> 4e5df727

__author__ = 'jitesh'

smartlist_blueprint = Blueprint('smartlist_api', __name__)


class SmartlistCandidates(Resource):

    decorators = [require_oauth()]

    def get(self, **kwargs):
        """
        Use this endpoint to retrieve all candidates present in list (smart or dumb list)
        Input:
            URL Arguments `smartlist_id` (Required): id of smartlist
            Accepts (query string parameters):
                fields :: comma separated values
                sort_by ::  Sort by field
                limit :: Size of each page
                page :: Page number or cursor string
        :return : List of candidates present in list (smart list or dumb list)
        :rtype: json
        """
<<<<<<< HEAD
        smartlist_id = kwargs['smartlist_id']
        candidate_ids_only, count_only, page, per_page = validate_and_parse_request_data(request.args)
=======
        smartlist_id = kwargs.get('smartlist_id')
>>>>>>> 4e5df727
        smartlist = Smartlist.query.get(smartlist_id)
        if not smartlist or smartlist.is_hidden:
            raise NotFoundError("List id does not exists.")

        # check whether smartlist belongs to user's domain
        if smartlist.user.domain_id != request.user.domain_id:
            raise ForbiddenError("Provided list does not belong to user's domain")
<<<<<<< HEAD
        return get_candidates(smartlist, candidate_ids_only, count_only, request.oauth_token, page, per_page)
=======

        request_params = dict()
        request_params['fields'] = request.args.get('fields', '')
        request_params['sort_by'] = request.args.get('sort_by', '')
        request_params['limit'] = request.args.get('limit', '')
        request_params['page'] = request.args.get('page', '')

        return get_smartlist_candidates(smartlist, request.oauth_token, request_params)
>>>>>>> 4e5df727


class SmartlistResource(Resource):
    decorators = [require_oauth()]

    def get(self, **kwargs):
        """Retrieve list information
        List must belong to auth user's domain
        Call this resource from url:
            /v1/smartlists?page=1&page_size=10 :: to retrieve all the smartlists in user's domain
            /v1/smartlists/<int:id> :: to get single smartlist

        example: http://localhost:8008/v1/smartlists/2
        Returns: List in following json format
            {
              "smartlist": {
                "total_found": 3,
                "user_id": 1,
                "id": 1,
                "name": "my list"
                "search_params": {"location": "San Jose, CA"}
              }
            }
        """
        list_id = kwargs.get('id')
        auth_user = request.user
        if list_id:
            smartlist = Smartlist.query.get(list_id)
            if not smartlist or smartlist.is_hidden:
                raise NotFoundError("List id does not exists")
            # check whether smartlist belongs to user's domain
            if smartlist.user.domain_id != auth_user.domain_id:
                raise ForbiddenError("List does not belong to user's domain")
            return {'smartlist': create_smartlist_dict(smartlist, request.oauth_token)}
        else:
            # Return all smartlists from user's domain
            page = request.args.get('page', DEFAULT_PAGE)
            per_page = request.args.get('per_page', DEFAULT_PAGE_SIZE)
            total_number_of_smartlists = Smartlist.query.join(Smartlist.user).filter(
                    User.domain_id == auth_user.domain_id, Smartlist.is_hidden == 0).count()

            if not is_number(page) or not is_number(per_page) or int(page) < 1 or int(per_page) < 1:
                raise InvalidUsage("page and per_page should be positive integers")

            page = int(page)
            per_page = int(per_page)

            return {'smartlists': get_all_smartlists(auth_user, request.oauth_token, int(page), int(per_page)),
                    'page_number': page, 'smartlists_per_page': per_page,
                    'total_number_of_smartlists': total_number_of_smartlists}

    def post(self):
        """
        Creates list with search params or with list of candidate ids
        Input data:
            json body having following keys
            "name": Name with which smart list will be created
            "search_params": search parameters for smart list in dictionary format
                or  "candidate_ids": if not search_params then candidate_ids should be present
        :return: smartlist id
        """
        auth_user = request.user
        data = request.get_json(silent=True)
        if not data:
            raise InvalidUsage("Received empty request body")
        # request data must pass through this function, as this will create data in desired format
        data = validate_and_format_smartlist_post_data(data, auth_user)
        smartlist = save_smartlist(user_id=auth_user.id, name=data.get('name'),
                                   talent_pipeline_id=data.get('talent_pipeline_id'),
                                   search_params=data.get('search_params'), candidate_ids=data.get('candidate_ids'),
                                   access_token=request.oauth_token)
        return {'smartlist': {'id': smartlist.id}}, 201

    def delete(self, **kwargs):
        """
        Deletes (hides) the smartlist

        :return: Id of deleted smartlist.
        """
        list_id = kwargs.get('id')
        if not list_id:
            return InvalidUsage("List id is required for deleting a list")

        smartlist = Smartlist.query.get(list_id)
        if not smartlist or smartlist.is_hidden:
            raise NotFoundError("List id does not exists")
        # check whether smartlist belongs to user's domain
        if smartlist.user.domain_id != request.user.domain_id:
            raise ForbiddenError("List does not belong to user's domain")
        smartlist.delete()
        return {'smartlist': {'id': smartlist.id}}


@smartlist_blueprint.route(CandidatePoolApi.SMARTLIST_GET_STATS, methods=['GET'])
@require_oauth(allow_null_user=True)
def get_smartlist_stats(smartlist_id):
    """
    This method will return the statistics of a smartlist over a given period of time with time-period = 1 day
    :param smartlist_id: Id of a smartlist
    :return: A list of time-series data
    """

    smartlist = Smartlist.query.get(smartlist_id)
    from_date_string = request.args.get('from_date', '')
    to_date_string = request.args.get('to_date', '')
    interval = request.args.get('interval', '1')
    offset = request.args.get('offset', 0)

    response = get_stats_generic_function(smartlist, 'SmartList', request.user, from_date_string,
                                          to_date_string, interval, False, offset)
    if 'is_update' in request.args:
        return '', 204
    else:
        return jsonify({'smartlist_data': response})


api = TalentApi(smartlist_blueprint)
api.add_resource(SmartlistResource, CandidatePoolApi.SMARTLIST, CandidatePoolApi.SMARTLISTS)
api.add_resource(SmartlistCandidates,CandidatePoolApi.SMARTLIST_CANDIDATES)<|MERGE_RESOLUTION|>--- conflicted
+++ resolved
@@ -1,27 +1,18 @@
 from flask import request, Blueprint, jsonify
 from flask_restful import Resource
 
-from candidate_pool_service.candidate_pool_app.talent_pools_pipelines_utilities import get_stats_generic_function
-from candidate_pool_service.common.error_handling import ForbiddenError, NotFoundError, InvalidUsage
+from candidate_pool_service.common.models.user import User
+from candidate_pool_service.common.talent_api import TalentApi
+from candidate_pool_service.common.routes import CandidatePoolApi
 from candidate_pool_service.common.models.smartlist import Smartlist
-from candidate_pool_service.common.models.user import User
-from candidate_pool_service.common.routes import CandidatePoolApi
-from candidate_pool_service.common.talent_api import TalentApi
+from candidate_pool_service.common.utils.validators import is_number
 from candidate_pool_service.common.utils.auth_utils import require_oauth
-<<<<<<< HEAD
 from candidate_pool_service.common.utils.api_utils import DEFAULT_PAGE, DEFAULT_PAGE_SIZE
-from candidate_pool_service.common.utils.validators import is_number
-from candidate_pool_service.modules.smartlists import (get_candidates, create_smartlist_dict,
-                                                       save_smartlist, get_all_smartlists)
-from candidate_pool_service.modules.validators import (validate_and_parse_request_data,
-                                                       validate_and_format_smartlist_post_data)
-=======
+from candidate_pool_service.modules.validators import validate_and_format_smartlist_post_data
 from candidate_pool_service.common.error_handling import ForbiddenError, NotFoundError, InvalidUsage
 from candidate_pool_service.candidate_pool_app.talent_pools_pipelines_utilities import get_smartlist_candidates
 from candidate_pool_service.modules.smartlists import create_smartlist_dict, save_smartlist, get_all_smartlists
-from candidate_pool_service.modules.validators import validate_and_format_smartlist_post_data
 from candidate_pool_service.candidate_pool_app.talent_pools_pipelines_utilities import get_stats_generic_function
->>>>>>> 4e5df727
 
 __author__ = 'jitesh'
 
@@ -45,12 +36,7 @@
         :return : List of candidates present in list (smart list or dumb list)
         :rtype: json
         """
-<<<<<<< HEAD
-        smartlist_id = kwargs['smartlist_id']
-        candidate_ids_only, count_only, page, per_page = validate_and_parse_request_data(request.args)
-=======
         smartlist_id = kwargs.get('smartlist_id')
->>>>>>> 4e5df727
         smartlist = Smartlist.query.get(smartlist_id)
         if not smartlist or smartlist.is_hidden:
             raise NotFoundError("List id does not exists.")
@@ -58,9 +44,6 @@
         # check whether smartlist belongs to user's domain
         if smartlist.user.domain_id != request.user.domain_id:
             raise ForbiddenError("Provided list does not belong to user's domain")
-<<<<<<< HEAD
-        return get_candidates(smartlist, candidate_ids_only, count_only, request.oauth_token, page, per_page)
-=======
 
         request_params = dict()
         request_params['fields'] = request.args.get('fields', '')
@@ -69,7 +52,6 @@
         request_params['page'] = request.args.get('page', '')
 
         return get_smartlist_candidates(smartlist, request.oauth_token, request_params)
->>>>>>> 4e5df727
 
 
 class SmartlistResource(Resource):
