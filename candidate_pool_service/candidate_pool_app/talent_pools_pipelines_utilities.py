--- conflicted
+++ resolved
@@ -3,17 +3,17 @@
 import decimal
 import requests
 from flask import request
+from dateutil.parser import parse
+from celery.schedules import crontab
 from datetime import datetime, timedelta, date
+from candidate_pool_service.common.utils.validators import is_number
 from candidate_pool_service.candidate_pool_app import logger, app, celery_app, db
 from candidate_pool_service.common.redis_cache import redis_dict, redis_store
-from candidate_pool_service.common.models.smartlist import SmartlistStats
 from candidate_pool_service.modules.smartlists import get_candidates
-from candidate_pool_service.common.error_handling import InvalidUsage, NotFoundError
+from candidate_pool_service.common.error_handling import InvalidUsage, NotFoundError, ForbiddenError
 from candidate_pool_service.common.models.smartlist import Smartlist
-from candidate_pool_service.common.models.talent_pools_pipelines import TalentPoolCandidate, TalentPipeline, TalentPool, User
-from candidate_pool_service.common.talent_config_manager import TalentConfigKeys
-from candidate_pool_service.common.models.email_campaign import EmailCampaignSend
-from candidate_pool_service.common.routes import CandidatePoolApiUrl, SchedulerApiUrl, CandidateApiUrl
+from candidate_pool_service.common.models.talent_pools_pipelines import TalentPipeline, TalentPool, User
+from candidate_pool_service.common.routes import CandidatePoolApiUrl, CandidateApiUrl
 
 TALENT_PIPELINE_SEARCH_PARAMS = [
     "query",
@@ -42,7 +42,6 @@
 SCHEDULER_SERVICE_RESPONSE_CODE_TASK_ALREADY_SCHEDULED = 6057
 
 
-<<<<<<< HEAD
 def generate_jwt_header(oauth_token=None, user_id=None):
     """
     This methid will generate JWT based Auth Header
@@ -74,7 +73,8 @@
         return True, response.json()
     else:
         return False, response
-=======
+
+
 def get_pipeline_growth(talent_pipeline, interval):
     """
     This endpoint will return growth in talent-pipeline for given interval size
@@ -83,28 +83,84 @@
     :return:
     """
     from_date = datetime.utcnow() - timedelta(days=interval)
-    from_date = from_date if from_date.date() >= talent_pipeline.added_time.date() else talent_pipeline.added_time.date()
-    return get_talent_pipeline_stat_for_given_day(talent_pipeline, datetime.utcnow().strftime('%m/%d/%Y')) - \
-           get_talent_pipeline_stat_for_given_day(talent_pipeline, from_date.strftime('%m/%d/%Y'))
-
-
-def get_talent_pipeline_stat_for_given_day(talent_pipeline, date_string):
+    return get_talent_pipeline_stat_for_given_day(talent_pipeline, datetime.utcnow().date()) - \
+           get_talent_pipeline_stat_for_given_day(talent_pipeline, from_date.date())
+
+
+def get_smartlist_stat_for_a_given_day(smartlist, date_object):
+    """
+    This method will get and update smartlist stats for a given day
+    :param smartlist: SmartList Object
+    :param date_object: DateTime Object
+    :return:
+    """
+    epoch_time_string = '12/31/1969'
+    smartlists_growth_stats_dict = redis_dict(redis_store, 'smartlists_growth_stat_%s' % smartlist.id)
+    # If date_object is before smartlist creation date then we don't need to store statistics information in Database
+    if date_object < smartlist.added_time.date():
+        return 0
+    else:
+        date_string = date_object.strftime('%m/%d/%Y')
+        if date_string not in smartlists_growth_stats_dict:
+            # Get SmartList Candidates Using Search API
+            response = get_candidates(smartlist, False, True, None)
+            smartlists_growth_stats_dict[date_string] = response.get('total_found')
+
+        return smartlists_growth_stats_dict[date_string]
+
+
+def get_talent_pipeline_stat_for_given_day(talent_pipeline, date_object):
     """
     This method will get and update talent-pipeline stats for a given day
     :param talent_pipeline: TalentPipeline Object
-    :param date_string: DateTime String
+    :param date_object: DateTime Object
     :return:
     """
     epoch_time_string = '12/31/1969'
     pipelines_growth_stats_dict = redis_dict(redis_store, 'pipelines_growth_stat_%s' % talent_pipeline.id)
-    if date_string not in pipelines_growth_stats_dict:
-        # Get Talent Pipeline Candidates Using Search API
-        response = get_candidates_of_talent_pipeline(talent_pipeline, fields='count_only', request_params={
-            'date_from': epoch_time_string, 'date_to': date_string})
-        pipelines_growth_stats_dict[date_string] = response.get('total_found')
-
-    return pipelines_growth_stats_dict[date_string]
->>>>>>> 532dcbd0
+    # If date_object is before talent-pipeline creation date then we don't need to store statistics information in Database
+    if date_object < talent_pipeline.added_time.date():
+        return 0
+    else:
+        date_string = date_object.strftime('%m/%d/%Y')
+        if date_string not in pipelines_growth_stats_dict:
+            # Get Talent Pipeline Candidates Using Search API
+            response = get_candidates_of_talent_pipeline(talent_pipeline, fields='count_only', request_params={
+                'date_from': epoch_time_string, 'date_to': date_string})
+            pipelines_growth_stats_dict[date_string] = response.get('total_found')
+
+        return pipelines_growth_stats_dict[date_string]
+
+
+def get_talent_pool_stat_for_a_given_day(talent_pool, date_object):
+    """
+    This method will get and update talent-pool stats for a given day
+    :param talent_pool: TalentPool Object
+    :param date_object: DateTime Object
+    :return:
+    """
+    epoch_time_string = '12/31/1969'
+    pools_growth_stats_dict = redis_dict(redis_store, 'pools_growth_stat_%s' % talent_pool.id)
+
+    # If date_object is before talent-pool creation date then we don't need to store statistics information in Database
+    if date_object < talent_pool.added_time.date():
+        return 0
+    else:
+        date_string = date_object.strftime('%m/%d/%Y')
+        if date_string not in pools_growth_stats_dict:
+            # Get Talent Pool Candidates Using Search API
+            query_parameters = {'talent_pool_id': talent_pool.id, 'fields':'count_only',
+                                'date_from': epoch_time_string, 'date_to': date_string}
+            headers = generate_jwt_header(request.oauth_token, talent_pool.user_id)
+            is_successful, response = get_candidates_from_search_api(query_parameters, headers)
+
+            if not is_successful:
+                raise NotFoundError("TalentPoolStatistics: Couldn't get candidates from candidates search "
+                                    "service because: %s" % response)
+            else:
+                pools_growth_stats_dict[date_string] = response.get('total_found')
+
+        return pools_growth_stats_dict[date_string]
 
 
 def get_candidates_of_talent_pipeline(talent_pipeline, fields='', oauth_token=None, is_celery_task=False,
@@ -177,224 +233,164 @@
         return float(obj)
 
 
-@celery_app.task()
-def update_smartlists_stats_task():
-    """
-    This method will update the statistics of all smartlists daily.
-    :return: None
-    """
-    successful_update_smartlist_ids = []
-    smartlist_ids = map(lambda smartlist: smartlist[0], Smartlist.query.with_entities(Smartlist.id).all())
+@celery_app.task(name="update_talent_pool_stats")
+def update_talent_pool_stats():
+    with app.app_context():
+        # Updating TalentPool Statistics
+        logger.info("TalentPool statistics update process has been started at %s" % datetime.utcnow().date().isoformat())
+        talent_pools = TalentPool.query.with_entities(TalentPool.id).all()
+        try:
+            for talent_pool_tuple in talent_pools:
+                response = requests.get(CandidatePoolApiUrl.TALENT_POOL_GET_STATS % talent_pool_tuple[0],
+                                        headers=generate_jwt_header(), params=dict(is_update=1))
+                if response.status_code == 204:
+                    logger.info("Statistics for TalentPool %s have been updated successfully" % talent_pool_tuple[0])
+                else:
+                    logger.exception("Update statistics for TalentPool %s is not successful" % talent_pool_tuple[0])
+        except Exception as e:
+            logger.exception("An Exception occurs while updating TalentPipeline Statistics because: %s" % e.message)
+        talent_pool_ids = map(lambda talent_pool: talent_pool[0], talent_pools)
+        delete_dangling_stats(talent_pool_ids, container='talent-pool')
+
+
+@celery_app.task(name="update_talent_pipeline_stats")
+def update_talent_pipeline_stats():
+    with app.app_context():
+        # Updating TalentPipeline Statistics
+        logger.info("TalentPipeline statistics update process has been started at %s" % datetime.utcnow().date().isoformat())
+        talent_pipelines = TalentPipeline.query.with_entities(TalentPipeline.id).all()
+        try:
+            for talent_pipeline_tuple in talent_pipelines:
+                response = requests.get(CandidatePoolApiUrl.TALENT_PIPELINE_GET_STATS % talent_pipeline_tuple[0],
+                                        headers=generate_jwt_header(), params=dict(is_update=1))
+                if response.status_code == 204:
+                    logger.info("Statistics for TalentPipeline %s have been updated successfully" % talent_pipeline_tuple[0])
+                else:
+                    logger.exception("Update statistics for TalentPipeline %s is not successful" % talent_pipeline_tuple[0])
+        except Exception as e:
+            logger.exception("An Exception occurs while updating TalentPipeline Statistics because: %s" % e.message)
+        talent_pipeline_ids = map(lambda talent_pipeline: talent_pipeline[0], talent_pipelines)
+        delete_dangling_stats(talent_pipeline_ids, container='talent-pipeline')
+
+
+@celery_app.task(name="update_smartlist_stats")
+def update_smartlist_stats():
+    with app.app_context():
+        # Updating SmartList Statistics
+        logger.info("SmartList statistics update process has been started at %s" % datetime.utcnow().date().isoformat())
+        smartlists = Smartlist.query.with_entities(Smartlist.id).all()
+        try:
+            for smartlist_tuple in smartlists:
+                response = requests.get(CandidatePoolApiUrl.SMARTLIST_GET_STATS % smartlist_tuple[0],
+                                        headers=generate_jwt_header(), params=dict(is_update=1))
+                if response.status_code == 204:
+                    logger.info("Statistics for Smartlist %s have been updated successfully" % smartlist_tuple[0])
+                else:
+                    logger.exception("Update statistics for SmartList %s is not successful" % smartlist_tuple[0])
+        except Exception as e:
+            logger.exception("An Exception occurs while updating SmartList Statistics because: %s" % e.message)
+
+        smartlist_ids = map(lambda smartlist: smartlist[0], smartlists)
+        delete_dangling_stats(smartlist_ids, container='smartlist')
+
+
+def schedule_candidate_daily_stats_update():
+
+    celery_app.conf.update({'CELERYBEAT_SCHEDULE': {
+        'update_talent_pipeline_stats': {
+            'task': 'update_talent_pipeline_stats',
+            'schedule': crontab(minute=0, hour=0),  # Daily at Midnight
+        },
+        'update_talent_pool_stats': {
+            'task': 'update_talent_pool_stats',
+            'schedule': crontab(minute=0, hour=0),  # Daily at Midnight
+        },
+        'update_smartlist_stats': {
+            'task': 'update_smartlist_stats',
+            'schedule': crontab(minute=0, hour=0),  # Daily at Midnight
+        },
+
+    }})
+
+
+def delete_dangling_stats(id_list, container):
+    """
+    This method will delete dangling statistics from Redis for each of three containers
+    :param id_list: List of IDs
+    :param container: Container's name
+    :return:
+    """
+    if container == 'smartlist':
+        redist_key = 'smartlists_growth_stat_'
+    elif container == 'talent-pool':
+        redist_key = 'pools_growth_stat_'
+    elif container == 'talent-pipeline':
+        redist_key = 'pipelines_growth_stat_'
+    else:
+        raise Exception("Container %s is not supported" % container)
+
+    for key in redis_store.keys(redist_key + '*'):
+        if int(key.replace(redist_key, '')) not in id_list:
+            redis_store.delete(redis_store.get(key))
+
+    logger.info("Dangling Statistics have been deleted for %s" % container)
+
+
+def get_stats_generic_function(container_object, container_name, user=None, from_date_string='', to_date_string='', interval=1):
+    """
+    This method will be used to get stats for talent-pools, talent-pipelines or smartlists.
+    :param container_object: TalentPipeline, TalentPool or SmartList Object
+    :param container_name:
+    :param user: Logged-in user
+    :param from_date_string: From Date String
+    :param to_date_string: To Date String
+    :param interval: Interval in days
+    :return:
+    """
+    if not container_object:
+        raise NotFoundError("%s with id=%s doesn't exist in database" % (container_name, container_object.id))
+
+    if user and container_object.user.domain_id != user.domain_id:
+        raise ForbiddenError("Logged-in user %s is unauthorized to get stats of %s: %s" % (user.id, container_name,
+                                                                                           container_object.id))
 
     try:
-        for smartlist_id in smartlist_ids:
-            is_already_existing_stat_for_today = SmartlistStats.query.filter(
-                    SmartlistStats.smartlist_id == smartlist_id,
-                    SmartlistStats.added_datetime >= datetime.utcnow() - timedelta(hours=22),
-                    SmartlistStats.added_datetime <= datetime.utcnow()).all()
-
-            if is_already_existing_stat_for_today:
-                continue
-            # Return only candidate_ids
-            response = get_candidates(Smartlist.query.get(smartlist_id), candidate_ids_only=True)
-            total_candidates = response.get('total_found')
-            smartlist_candidate_ids = [candidate.get('id') for candidate in response.get('candidates')]
-
-            number_of_engaged_candidates = 0
-            if smartlist_candidate_ids:
-                number_of_engaged_candidates = db.session.query(EmailCampaignSend.candidate_id).filter(
-                        EmailCampaignSend.candidate_id.in_(smartlist_candidate_ids)).count()
-
-            percentage_candidates_engagement = int(float(number_of_engaged_candidates)/total_candidates*100) \
-                if int(total_candidates) else 0
-            # TODO: SMS_CAMPAIGNS are not implemented yet so we need to integrate them too here.
-
-            smartlist_stat = SmartlistStats(smartlist_id=smartlist_id,
-                                            total_number_of_candidates=total_candidates,
-                                            candidates_engagement=percentage_candidates_engagement)
-            db.session.add(smartlist_stat)
-            db.session.commit()
-            successful_update_smartlist_ids.append(str(smartlist_id))
-
+        from_date = parse(from_date_string).date() if from_date_string else container_object.added_time.date()
+        to_date = parse(to_date_string).date() if to_date_string else datetime.utcnow().date()
     except Exception as e:
-        db.session.rollback()
-        logger.exception("An exception occured update statistics of SmartLists because: %s" % e.message)
-
-    logger.info("Statistics for following %s SmartLists have been updated successfully: "
-                "%s" % (len(successful_update_smartlist_ids), ','.join(map(str, successful_update_smartlist_ids))))
-
-
-@celery_app.task()
-def update_talent_pools_stats_task(from_date=None, to_date=None):
-    """
-    This method will update the statistics of all talent-pools daily.
-    :param from_date: DateTime Object
-    :param to_date: DateTime Object
-    :return: None
-    """
-    epoch_time = datetime.fromtimestamp(0).date()
-    successful_update_talent_pool_ids = []
-    talent_pools = TalentPool.query.with_entities(TalentPool.id).all()
-    today_date = datetime.utcnow().date()
-    try:
-        for talent_pool_tuple in talent_pools:
-
-            talent_pool_id = talent_pool_tuple[0]
-
-            # TalentPool Object
-            talent_pool = TalentPool.query.get(talent_pool_id)
-
-            pools_growth_stats_dict = redis_dict(redis_store, 'pools_growth_stat_%s' % talent_pool_id)
-
-            if from_date and to_date:
-                last_added_stat_date = from_date
-                current_date = to_date
-            else:
-                if len(pools_growth_stats_dict):
-                    last_added_stat_date = max(map(lambda added_date: datetime.strptime(added_date, '%m/%d/%Y').date(),
-                                                   pools_growth_stats_dict.keys()))
-                else:
-                    last_added_stat_date = talent_pool.added_time.date()
-
-                current_date = today_date
-
-            if last_added_stat_date < current_date:
-                while last_added_stat_date != current_date:
-                    last_added_stat_date += timedelta(days=1)
-                    last_added_stat_date_string = last_added_stat_date.strftime('%m/%d/%Y')
-
-                    if last_added_stat_date_string in pools_growth_stats_dict:
-                        continue
-
-                    # Get TalentPool Candidates
-                    total_number_of_candidates = TalentPoolCandidate.query.filter(
-                            TalentPoolCandidate.talent_pool_id == talent_pool_id,
-                            epoch_time <= TalentPoolCandidate.added_time.date() <= last_added_stat_date).count()
-
-                    pools_growth_stats_dict[last_added_stat_date_string] = total_number_of_candidates
-
-            logger.info("Statistics for TalentPool %s have been updated successfully" % talent_pool_id)
-
-            successful_update_talent_pool_ids.append(talent_pool_id)
-
-    except Exception as e:
-        db.session.rollback()
-        logger.exception("An exception occured update statistics of TalentPools because: %s" % e.message)
-
-    logger.info("Statistics for following %s TalentPools have been updated successfully: %s" % (
-        len(successful_update_talent_pool_ids), ','.join(map(str, successful_update_talent_pool_ids))))
-
-
-@celery_app.task()
-def update_talent_pipelines_stats_task(from_date=None, to_date=None):
-    """
-    This method will update the statistics of all talent-pipelines daily.
-    :param from_date: DateTime Object
-    :param to_date: DateTime Object
-    :return: None
-    """
-    epoch_time_string = '12/31/1969'
-    successful_update_talent_pipeline_ids = []
-    talent_pipelines = TalentPipeline.query.with_entities(TalentPipeline.id).all()
-    today_date = datetime.utcnow().date()
-    try:
-        for talent_pipeline_tuple in talent_pipelines:
-
-            talent_pipeline_id = talent_pipeline_tuple[0]
-
-            # TalentPipeline Object
-            talent_pipeline = TalentPipeline.query.get(talent_pipeline_id)
-
-            pipelines_growth_stats_dict = redis_dict(redis_store, 'pipelines_growth_stat_%s' % talent_pipeline_id)
-
-            if from_date and to_date:
-                last_added_stat_date = from_date if from_date >= talent_pipeline.added_time.date() \
-                    else talent_pipeline.added_time.date()
-                last_added_stat_date -= timedelta(days=1)
-                current_date = to_date
-            else:
-                if len(pipelines_growth_stats_dict):
-                    last_added_stat_date = max(map(lambda added_date: datetime.strptime(added_date, '%m/%d/%Y').date(),
-                                                   pipelines_growth_stats_dict.keys()))
-                else:
-                    last_added_stat_date = talent_pipeline.added_time.date() - timedelta(days=1)
-
-                current_date = today_date
-
-            if last_added_stat_date < current_date:
-                while last_added_stat_date != current_date:
-                    last_added_stat_date += timedelta(days=1)
-                    last_added_stat_date_string = last_added_stat_date.strftime('%m/%d/%Y')
-
-                    if last_added_stat_date_string in pipelines_growth_stats_dict:
-                        continue
-
-                    # Get Talent Pipeline Candidates Using Search API
-                    response = get_candidates_of_talent_pipeline(TalentPipeline.query.get(talent_pipeline_id),
-                                                                 fields='count_only', is_celery_task=True,
-                                                                 request_params={'date_from': epoch_time_string,
-                                                                                 'date_to': last_added_stat_date_string})
-
-                    if not response:
-                        logger.exception("Couldn't update statistics of TalentPipeline %s for date "
-                                         "%s" % (talent_pipeline_id, last_added_stat_date_string))
-                    else:
-                        pipelines_growth_stats_dict[last_added_stat_date_string] = response.get('total_found')
-
-            logger.info("Statistics for TalentPipeline %s have been updated successfully" % talent_pipeline_id)
-
-            successful_update_talent_pipeline_ids.append(talent_pipeline_id)
-
-    except Exception as e:
-        db.session.rollback()
-        logger.exception("An exception occured update statistics of TalentPipelines because: %s" % e.message)
-
-    logger.info("Statistics for following %s TalentPipelines have been updated successfully: %s" % (
-        len(successful_update_talent_pipeline_ids), ','.join(map(str, successful_update_talent_pipeline_ids))))
-
-
-def schedule_daily_task_unless_already_scheduled(task_name, url):
-    def is_task_already_scheduled(response_dict):
-        return response_dict.get('error', {}).get('code') == SCHEDULER_SERVICE_RESPONSE_CODE_TASK_ALREADY_SCHEDULED
-
-    data = {
-        "frequency": 3600 * 24,  # Daily
-        "task_type": "periodic",
-        "start_datetime": str(datetime.utcnow() + timedelta(seconds=10)),  # Start it 10 seconds from now
-        "end_datetime": "2099-01-05T08:00:00",
-        "url": url,
-        "is_jwt_request": True,
-        "task_name": task_name
-    }
-
-    secret_key, oauth_token = User.generate_jw_token()
-    headers = {'Authorization': oauth_token, 'X-Talent-Secret-Key-ID': secret_key,
-               'Content-Type': 'application/json'}
-
-    response = requests.post(SchedulerApiUrl.TASKS, headers=headers, data=json.dumps(data))
-
-    if is_task_already_scheduled(response.json()):
-        logger.info("Task %s is already registered with scheduler service", data['task_name'])
-    elif response.status_code != 201:
-        raise Exception("Could not schedule task. Status Code: %s, Response: %s" % (response.status_code, response.json()))
-
-
-def schedule_candidate_daily_stats_update():
-
-    env = app.config[TalentConfigKeys.ENV_KEY]
-
-    if env != 'jenkins':
-
-        try:
-            schedule_daily_task_unless_already_scheduled("talent_pools_daily_stats_update",
-                                                         url=CandidatePoolApiUrl.TALENT_POOL_UPDATE_STATS)
-
-            schedule_daily_task_unless_already_scheduled("talent_pipelines_daily_stats_update",
-                                                         url=CandidatePoolApiUrl.TALENT_PIPELINE_UPDATE_STATS)
-
-            schedule_daily_task_unless_already_scheduled("smartlists_daily_stats_update",
-                                                         url=CandidatePoolApiUrl.SMARTLIST_UPDATE_STATS)
-
-        except Exception as e:
-            logger.exception("Couldn't register Candidate statistics update endpoint to Scheduler "
-                             "Service because: %s" % e.message)+        raise InvalidUsage("Either 'from_date' or 'to_date' is invalid because: %s" % e.message)
+
+    if from_date > to_date:
+        raise InvalidUsage("`to_date` cannot come before `from_date`")
+
+    if not is_number(interval):
+        raise InvalidUsage("Interval '%s' should be integer" % interval)
+
+    interval = int(interval)
+    if interval < 1:
+        raise InvalidUsage("Interval's value should be greater than or equal to 1 day")
+
+    if container_name == 'TalentPipeline':
+        get_stats_for_given_day = get_talent_pipeline_stat_for_given_day
+    elif container_name == 'TalentPool':
+        get_stats_for_given_day = get_talent_pool_stat_for_a_given_day
+    elif container_name == 'SmartList':
+        get_stats_for_given_day = get_smartlist_stat_for_a_given_day
+    else:
+        raise Exception("Container %s is not supported for this method" % container_name)
+
+    list_of_stats_dicts = []
+    while to_date >= from_date:
+        list_of_stats_dicts.append({
+            'total_number_of_candidates': get_stats_for_given_day(container_object, to_date),
+            'added_datetime': to_date.isoformat(),
+        })
+        to_date -= timedelta(days=interval)
+
+    reference_stat = get_stats_for_given_day(container_object, to_date)
+    for index, stat_dict in enumerate(list_of_stats_dicts):
+        stat_dict['number_of_candidates_added'] = stat_dict['total_number_of_candidates'] - (
+            list_of_stats_dicts[index + 1]['total_number_of_candidates'] if index + 1 < len(
+                    list_of_stats_dicts) else reference_stat)
+
+    return list_of_stats_dicts