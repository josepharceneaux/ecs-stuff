__author__ = 'ufarooqi'
import json
import requests
from flask import request
from sqlalchemy import text
from datetime import datetime, timedelta
from candidate_pool_service.common.models.user import User
from candidate_pool_service.candidate_pool_app import logger, app
from candidate_pool_service.common.redis_cache import redis_store
from candidate_pool_service.common.error_handling import InvalidUsage
from candidate_pool_service.common.models.smartlist import Smartlist
from candidate_pool_service.common.talent_config_manager import TalentConfigKeys
from candidate_pool_service.common.routes import CandidatePoolApiUrl, SchedulerApiUrl, CandidateApiUrl
from candidate_pool_service.common.models.email_marketing import EmailCampaign

TALENT_PIPELINE_SEARCH_PARAMS = [
    "query",
    "user_ids",
    "location",
    "radius",
    "area_of_interest_ids",
    "status_ids",
    "source_ids",
    "minimum_years_experience",
    "maximum_years_experience",
    "skills",
    "job_title",
    "school_name",
    "degree_type",
    "major",
    "degree_end_year_from",
    "degree_end_year_to",
    "military_service_status",
    "military_branch",
    "military_highest_grade",
    "military_end_date_from",
    "military_end_date_to"
]

SCHEDULER_SERVICE_RESPONSE_CODE_TASK_ALREADY_SCHEDULED = 6057

def get_candidates_of_talent_pipeline(talent_pipeline, fields=''):
    """
        Fetch all candidates of a talent-pipeline
        :param talent_pipeline: TalentPipeline Object
        :return: A dict containing info of all candidates according to query parameters
        """

    # Get all smartlists and dumblists of a talent-pipeline
    smartlists = Smartlist.query.filter_by(talent_pipeline_id=talent_pipeline.id).all()

    search_params, dumb_lists = [], []

    try:
        if talent_pipeline.search_params and json.loads(talent_pipeline.search_params):
            search_params.append(json.loads(talent_pipeline.search_params))
        for smartlist in smartlists:
            if smartlist.search_params and json.loads(smartlist.search_params):
                search_params.append(json.loads(smartlist.search_params))
            else:
                dumb_lists.append(str(smartlist.id))

    except Exception as e:
        raise InvalidUsage(error_message="Search params of talent pipeline or its smartlists are in bad format "
                                         "because: %s" % e.message)

    if not request.oauth_token:
        secret_key, oauth_token = User.generate_jw_token(user_id=talent_pipeline.owner_user_id)
        headers = {'Authorization': oauth_token, 'X-Talent-Secret-Key-ID': secret_key,
                   'Content-Type': 'application/json'}
    else:
        headers = {'Authorization': request.oauth_token, 'Content-Type': 'application/json'}

    request_params = dict()

    request_params['talent_pool_id'] = talent_pipeline.talent_pool_id
    request_params['fields'] = request.args.get('fields', '') or fields
    request_params['sort_by'] = request.args.get('sort_by', '')
    request_params['limit'] = request.args.get('limit', '')
    request_params['page'] = request.args.get('page', '')
    request_params['dumb_list_ids'] = ','.join(dumb_lists) if dumb_lists else None
    request_params['search_params'] = json.dumps(search_params) if search_params else None

    request_params = dict((k, v) for k, v in request_params.iteritems() if v)

    # Query Candidate Search API to get all candidates of a given talent-pipeline
    try:
        response = requests.get(CandidateApiUrl.CANDIDATE_SEARCH_URI, headers=headers, params=request_params)
        if response.ok:
            return response.json()
        else:
            raise Exception("Status Code: %s, Response: %s" % (response.status_code, response.json()))
    except Exception as e:
        raise InvalidUsage(error_message="Couldn't get candidates from candidates search service because: "
                                         "%s" % e.message)


def get_campaigns_of_talent_pipeline(talent_pipeline):
    """
        Fetch all campaigns belonging to any smartlist of the talent-pipeline
        :param candidate_pool_service.common.models.talent_pools_pipelines.TalentPipeline talent_pipeline: Pipeline obj
        :return: A list of EmailCampaign dicts conforming to v1 of Email Campaigns API
        """

    sql_query = """
        SELECT email_campaign.*
        FROM email_campaign, email_campaign_smart_list, smart_list
        WHERE email_campaign.id=email_campaign_smart_list.emailCampaignId AND
              email_campaign_smart_list.smartListId=smart_list.id AND
              smart_list.talentPipelineId=:talent_pipeline_id"""

    email_campaigns = EmailCampaign.query.from_statement(text(sql_query)).params(
            talent_pipeline_id=talent_pipeline.id).all()
    return [email_campaign.to_json() for email_campaign in email_campaigns]


def schedule_daily_task_unless_already_scheduled(task_name, url):
    def is_task_already_scheduled(response_dict):
        return response_dict.get('error', {}).get('code') == SCHEDULER_SERVICE_RESPONSE_CODE_TASK_ALREADY_SCHEDULED

    data = {
        "frequency": 3600 * 24,  # Daily
        "task_type": "periodic",
        "start_datetime": str(datetime.utcnow() + timedelta(seconds=10)),  # Start it 10 seconds from now
        "end_datetime": "2099-01-05T08:00:00",
        "url": url,
        "task_name": task_name
    }

<<<<<<< HEAD
        data = {
            "frequency": 3600 * 24,  # Daily
            "task_type": "periodic",
            "task_name": "daily_stats",
            "start_datetime": str(datetime.utcnow() + timedelta(seconds=10)),
            "end_datetime": "2099-01-05T08:00:00",
            "url": CandidatePoolApiUrl.TALENT_POOL_STATS
        }
=======
    secret_key, oauth_token = User.generate_jw_token()
    headers = {'Authorization': oauth_token, 'X-Talent-Secret-Key-ID': secret_key,
               'Content-Type': 'application/json'}
>>>>>>> 8a9f051b

    response = requests.post(SchedulerApiUrl.TASKS, headers=headers, data=json.dumps(data))

    if is_task_already_scheduled(response.json()):
        logger.info("Task %s is already registered with scheduler service", data['task_name'])
    elif response.status_code != 201:
        raise Exception("Could not schedule task. Status Code: %s, Response: %s" % (response.status_code, response.json()))


def schedule_candidate_daily_stats_update():
    env = app.config[TalentConfigKeys.ENV_KEY]

    if env != 'jenkins':

        try:
            schedule_daily_task_unless_already_scheduled("talent_pools_daily_stats_update",
                                                         url=CandidatePoolApiUrl.TALENT_POOL_STATS)

            schedule_daily_task_unless_already_scheduled("talent_pipelines_daily_stats_update",
                                                         url=CandidatePoolApiUrl.TALENT_PIPELINE_STATS)

            schedule_daily_task_unless_already_scheduled("smartlists_daily_stats_update",
                                                         url=CandidatePoolApiUrl.SMARTLIST_STATS)

        except Exception as e:
            logger.exception("Couldn't register Candidate statistics update endpoint to Scheduler "
                             "Service because: %s" % e.message)<|MERGE_RESOLUTION|>--- conflicted
+++ resolved
@@ -127,20 +127,9 @@
         "task_name": task_name
     }
 
-<<<<<<< HEAD
-        data = {
-            "frequency": 3600 * 24,  # Daily
-            "task_type": "periodic",
-            "task_name": "daily_stats",
-            "start_datetime": str(datetime.utcnow() + timedelta(seconds=10)),
-            "end_datetime": "2099-01-05T08:00:00",
-            "url": CandidatePoolApiUrl.TALENT_POOL_STATS
-        }
-=======
     secret_key, oauth_token = User.generate_jw_token()
     headers = {'Authorization': oauth_token, 'X-Talent-Secret-Key-ID': secret_key,
                'Content-Type': 'application/json'}
->>>>>>> 8a9f051b
 
     response = requests.post(SchedulerApiUrl.TASKS, headers=headers, data=json.dumps(data))
 
