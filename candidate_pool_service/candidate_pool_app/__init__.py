__author__ = 'ufarooqi'

from flask import Flask
<<<<<<< HEAD
from healthcheck import HealthCheck
from candidate_pool_service.common.models.db import db
from candidate_pool_service.common.redis_cache import redis_store
from candidate_pool_service.common.talent_config_manager import TalentConfig, ConfigKeys
=======
from candidate_pool_service.common import common_config
>>>>>>> 3dab71f9

app = Flask(__name__)
app.config = TalentConfig(app.config).app_config

<<<<<<< HEAD
logger = app.config[ConfigKeys.LOGGER]
from candidate_pool_service.common.error_handling import register_error_handlers
print "register error handlers"
register_error_handlers(app, logger)
=======
logger = app.config['LOGGER']
>>>>>>> 3dab71f9

try:
    from candidate_pool_service.common.error_handling import register_error_handlers
    print "register error handlers"
    register_error_handlers(app, logger)


    from candidate_pool_service.common.models.db import db
    db.init_app(app)
    db.app = app

    # Initialize Redis Cache
    from candidate_pool_service.common.redis_cache import redis_store
    redis_store.init_app(app)

    # wrap the flask app and give a heathcheck url
    from healthcheck import HealthCheck
    health = HealthCheck(app, "/healthcheck")

    from api.talent_pools import talent_pool_blueprint
    from api.talent_pipelines import talent_pipeline_blueprint
    from api.smartlists import smartlist_blueprint

    app.register_blueprint(talent_pipeline_blueprint, url_prefix='/v1')
    app.register_blueprint(talent_pool_blueprint, url_prefix='/v1')
    app.register_blueprint(smartlist_blueprint, url_prefix='/v1')

    db.create_all()
    db.session.commit()

<<<<<<< HEAD
logger.info("Starting candidate_pool_service in %s environment", app.config[ConfigKeys.LOGGER])
=======
    from candidate_pool_service.candidate_pool_app.talent_pools_pipelines_utilities import \
        schedule_talent_pool_and_pipelines_daily_stats_update

    schedule_talent_pool_and_pipelines_daily_stats_update()

    logger.info("Starting candidate_pool_service in %s environment", app.config['GT_ENVIRONMENT'])

except Exception as e:
    logger.exception("Couldn't start candidate_pool_service in %s environment because: %s"
                     % (app.config['GT_ENVIRONMENT'], e.message))
>>>>>>> 3dab71f9
<|MERGE_RESOLUTION|>--- conflicted
+++ resolved
@@ -1,26 +1,12 @@
 __author__ = 'ufarooqi'
 
 from flask import Flask
-<<<<<<< HEAD
-from healthcheck import HealthCheck
-from candidate_pool_service.common.models.db import db
-from candidate_pool_service.common.redis_cache import redis_store
-from candidate_pool_service.common.talent_config_manager import TalentConfig, ConfigKeys
-=======
 from candidate_pool_service.common import common_config
->>>>>>> 3dab71f9
 
 app = Flask(__name__)
-app.config = TalentConfig(app.config).app_config
+app.config.from_object(common_config)
 
-<<<<<<< HEAD
-logger = app.config[ConfigKeys.LOGGER]
-from candidate_pool_service.common.error_handling import register_error_handlers
-print "register error handlers"
-register_error_handlers(app, logger)
-=======
 logger = app.config['LOGGER']
->>>>>>> 3dab71f9
 
 try:
     from candidate_pool_service.common.error_handling import register_error_handlers
@@ -51,9 +37,6 @@
     db.create_all()
     db.session.commit()
 
-<<<<<<< HEAD
-logger.info("Starting candidate_pool_service in %s environment", app.config[ConfigKeys.LOGGER])
-=======
     from candidate_pool_service.candidate_pool_app.talent_pools_pipelines_utilities import \
         schedule_talent_pool_and_pipelines_daily_stats_update
 
@@ -63,5 +46,4 @@
 
 except Exception as e:
     logger.exception("Couldn't start candidate_pool_service in %s environment because: %s"
-                     % (app.config['GT_ENVIRONMENT'], e.message))
->>>>>>> 3dab71f9
+                     % (app.config['GT_ENVIRONMENT'], e.message))