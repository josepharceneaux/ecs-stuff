__author__ = 'ufarooqi'

from flask import Flask
from candidate_pool_service.common.talent_config_manager import load_gettalent_config, TalentConfigKeys

app = Flask(__name__)
load_gettalent_config(app.config)

logger = app.config[TalentConfigKeys.LOGGER]

try:
    from candidate_pool_service.common.error_handling import register_error_handlers
    print "register error handlers"
    register_error_handlers(app, logger)


    from candidate_pool_service.common.models.db import db
    db.init_app(app)
    db.app = app

    # Initialize Redis Cache
    from candidate_pool_service.common.redis_cache import redis_store
    redis_store.init_app(app)

    # wrap the flask app and give a heathcheck url
    from healthcheck import HealthCheck
    health = HealthCheck(app, "/healthcheck")

    from api.talent_pools import talent_pool_blueprint
    from api.talent_pipelines import talent_pipeline_blueprint
    from api.smartlists import smartlist_blueprint

<<<<<<< HEAD
from candidate_pool_service.candidate_pool_app.talent_pools_pipelines_utilities import \
    schedule_candidate_daily_stats_update

schedule_candidate_daily_stats_update()
=======
    app.register_blueprint(talent_pipeline_blueprint, url_prefix='/v1')
    app.register_blueprint(talent_pool_blueprint, url_prefix='/v1')
    app.register_blueprint(smartlist_blueprint, url_prefix='/v1')

    db.create_all()
    db.session.commit()
>>>>>>> 13f16001

    from candidate_pool_service.candidate_pool_app.talent_pools_pipelines_utilities import \
        schedule_talent_pool_and_pipelines_daily_stats_update

    schedule_talent_pool_and_pipelines_daily_stats_update()

    logger.info("Starting candidate_pool_service in %s environment", app.config[TalentConfigKeys.ENV_KEY])

except Exception as e:
    logger.exception("Couldn't start candidate_pool_service in %s environment because: %s"
                     % (app.config[TalentConfigKeys.ENV_KEY], e.message))<|MERGE_RESOLUTION|>--- conflicted
+++ resolved
@@ -30,19 +30,12 @@
     from api.talent_pipelines import talent_pipeline_blueprint
     from api.smartlists import smartlist_blueprint
 
-<<<<<<< HEAD
-from candidate_pool_service.candidate_pool_app.talent_pools_pipelines_utilities import \
-    schedule_candidate_daily_stats_update
-
-schedule_candidate_daily_stats_update()
-=======
     app.register_blueprint(talent_pipeline_blueprint, url_prefix='/v1')
     app.register_blueprint(talent_pool_blueprint, url_prefix='/v1')
     app.register_blueprint(smartlist_blueprint, url_prefix='/v1')
 
     db.create_all()
     db.session.commit()
->>>>>>> 13f16001
 
     from candidate_pool_service.candidate_pool_app.talent_pools_pipelines_utilities import \
         schedule_talent_pool_and_pipelines_daily_stats_update
