--- conflicted
+++ resolved
@@ -500,67 +500,6 @@
     assert status_code == 404
 
 
-<<<<<<< HEAD
-def test_update_talent_pool_stats(access_token_first, access_token_second, user_first, talent_pool, candidate_first,
-                                  candidate_second):
-
-    data = {
-        'talent_pool_candidates': [candidate_first.id, candidate_second.id]
-    }
-
-    # Logged-in user trying to update statistics of all talent_pools in database
-    status_code = talent_pool_update_stats(access_token_first)
-    assert status_code == 401
-
-    # Adding 'CAN_UPDATE_TALENT_POOLS_STATS' role to user_first
-    add_role_to_test_user(user_first, ['CAN_UPDATE_TALENT_POOLS_STATS'])
-
-    # Logged-in user trying to add candidates to talent_pool
-    response, status_code = talent_pool_candidate_api(access_token_first, talent_pool.id, data=data, action='POST')
-    assert status_code == 200
-
-    # Logged-in user trying to update statistics of all talent_pools in database
-    status_code = talent_pool_update_stats(access_token_first)
-    assert status_code == 204
-
-    # Logged-in user trying to get statistics of a non-existing talent_pool
-
-    response, status_code = talent_pool_get_stats(access_token_first, talent_pool.id + 1000)
-    assert status_code == 404
-
-    # Logged-in user trying to get statistics of a talent_pool of different user
-    response, status_code = talent_pool_get_stats(access_token_second, talent_pool.id)
-    assert status_code == 403
-
-    # Logged-in user trying to get statistics of a talent_pool but with empty params
-    response, status_code = talent_pool_get_stats(access_token_first, talent_pool.id)
-    assert status_code == 400
-
-    from_date = str(datetime.utcnow() - timedelta(2))
-    to_date = str(datetime.utcnow() - timedelta(1))
-
-    # Logged-in user trying to get statistics of a talent_pipeline
-    response, status_code = talent_pool_get_stats(access_token_first, talent_pool.id, {'from_date': from_date,
-                                                                                       'to_date': to_date})
-    assert status_code == 200
-    assert not response.get('talent_pool_data')
-
-    from_date = str(datetime.utcnow() - timedelta(1))
-    to_date = str(datetime.utcnow())
-
-    # Logged-in user trying to get statistics of a talent_pool
-    response, status_code = talent_pool_get_stats(access_token_first, talent_pool.id, {'from_date': from_date,
-                                                                                       'to_date': to_date})
-    assert status_code == 200
-    assert len(response.get('talent_pool_data')) >= 1
-    assert 2 in [talent_pool_data.get('number_of_candidates_removed_or_added') for talent_pool_data in
-                 response.get('talent_pool_data')]
-    assert 2 in [talent_pool_data.get('total_number_of_candidates') for talent_pool_data in
-                 response.get('talent_pool_data')]
-
-
-=======
->>>>>>> d981bca3
 def test_health_check():
     import requests
     response = requests.get(CandidatePoolApiUrl.HEALTH_CHECK)
