--- conflicted
+++ resolved
@@ -1,9 +1,5 @@
-<<<<<<< HEAD
 from redo import retry
 from candidate_pool_service.candidate_pool_app import logger
-=======
-from polling import poll
->>>>>>> 560e047d
 from candidate_pool_service.common.tests.conftest import *
 from common_functions import create_candidates_from_candidate_api
 from candidate_pool_service.modules.smartlists import save_smartlist
@@ -42,30 +38,9 @@
             :return: smartlist_id and candidate_ids.
             :rtype: tuple[(int|long, int|long)]
             """
-<<<<<<< HEAD
-            data = FakeCandidatesData.create(talent_pool=talent_pool, count=count)
-            add_role_to_test_user(user_first, [DomainRole.Roles.CAN_ADD_CANDIDATES,
-                                               DomainRole.Roles.CAN_GET_CANDIDATES])
-            candidate_ids = create_candidates_from_candidate_api(access_token, data)
-            time.sleep(10)
-            data = {'name': smartlist_name,
-                    'candidate_ids': candidate_ids,
-                    'talent_pipeline_id': talent_pipeline.id}
-            resp = cls.call_post_api(data, access_token)
-            assert resp.status_code == 201  # Successfully created
-            response = json.loads(resp.content)
-            assert 'smartlist' in response
-            assert 'id' in response['smartlist']
-            smartlist_id = response['smartlist']['id']
-            retry(assert_smartlist_candidates, sleeptime=3, attempts=20,
-                  retry_exceptions=(AssertionError,), args=(smartlist_id, len(candidate_ids), access_token))
-            logger.info('%s candidate(s) found for smartlist(id:%s)' % (len(candidate_ids), smartlist_id))
-
-=======
             smartlist_id, candidate_ids = CampaignsTestsHelpers.create_smartlist_with_candidate(
                 access_token, talent_pipeline, count=count, emails_list=True, assign_role=True,
                 smartlist_name=smartlist_name)
->>>>>>> 560e047d
             return smartlist_id, candidate_ids
 
         def test_create_smartlist_with_search_params(self, access_token_first, talent_pipeline):
@@ -571,16 +546,10 @@
         smartlist = save_smartlist(user_id=user_first.id, name=fake.name(),
                                    talent_pipeline_id=talent_pipeline.id,
                                    search_params=search_params)
-<<<<<<< HEAD
-        retry(assert_smartlist_candidates, sleeptime=3,  attempts=20, retry_exceptions=(AssertionError,),
-              args=(smartlist.id, len(candidate_ids), access_token_first))
-        resp = self.call_smartlist_candidates_get_api(smartlist.id, {},access_token_first)
-=======
-        assert poll(assert_smartlist_candidates, step=3,
-                    args=(smartlist.id, len(candidate_ids), access_token_first), timeout=30), \
-            'Candidates not found for smartlist(id:%s)' % smartlist.id
+        retry(assert_smartlist_candidates, sleeptime=3,  attempts=10, sleepscale=1,
+              retry_exceptions=(AssertionError,), args=(smartlist.id, len(candidate_ids),
+                                                        access_token_first))
         resp = self.call_smartlist_candidates_get_api(smartlist.id, {}, access_token_first)
->>>>>>> 560e047d
         assert resp.status_code == 200
 
         response = resp.json()
