from candidate_pool_service.candidate_pool_app import app
from candidate_pool_service.common.routes import CandidatePoolApiUrl
from candidate_pool_service.common.tests.conftest import *
from common_functions import create_candidates_from_candidate_api
from candidate_pool_service.modules.smartlists import save_smartlist
from candidate_pool_service.common.routes import CandidatePoolApiUrl
from candidate_pool_service.common.tests.cloud_search_common_functions import *
from candidate_pool_service.common.models.smartlist import Smartlist, SmartlistStats
from candidate_pool_service.common.utils.handy_functions import add_role_to_test_user
from candidate_pool_service.common.tests.fake_testing_data_generator import FakeCandidatesData

import json
import random
import time
import requests
from time import sleep
from datetime import timedelta

__author__ = 'jitesh'


# TODO: Use routes.py once it is ready
SMARTLIST_URL = 'http://localhost:8008/v1/smartlists'
SMARTLIST_CANDIDATES_URL = 'http://localhost:8008/v1/smartlists/%s/candidates'


class TestSmartlistStatsUpdateApi(object):

    def call_smartlist_stats_update_api(self, access_token):
        headers = {'Authorization': 'Bearer %s' % access_token}
        response = requests.post(url=CandidatePoolApiUrl.SMARTLIST_STATS, headers=headers)
        return response.status_code

    def call_smartlist_stats_get_api(self, access_token, smartlist_id, params=None):
        headers = {'Authorization': 'Bearer %s' % access_token}
        response = requests.get(url=CandidatePoolApiUrl.SMARTLIST_GET_STATS % smartlist_id, headers=headers,
                                params=params)
        return response.json(), response.status_code

    def test_update_smartlists_stats(self, access_token_first, user_first):

        # Logged-in user trying to update statistics of all smartlists in database
        status_code = self.call_smartlist_stats_update_api(access_token_first)
        assert status_code == 401

        # Adding 'CAN_UPDATE_SMARTLISTS_STATS' role to user_first
        add_role_to_test_user(user_first, ['CAN_UPDATE_SMARTLISTS_STATS'])

        # Adding candidates with 'Apple' as current company
        populate_candidates(oauth_token=access_token_first, count=3, current_company='Apple')

        sleep(20)

        # Adding a test smartlist in database
        test_smartlist = Smartlist(name=gen_salt(5), user_id=user_first.id, search_params='{"query": "Apple"}')
        db.session.add(test_smartlist)
        db.session.commit()

        # Logged-in user trying to update statistics of all smartlists in database
        status_code = self.call_smartlist_stats_update_api(access_token_first)
        assert status_code == 204

    def test_get_smartlists_stats(self, access_token_first, access_token_second, user_first):

        # Adding a test smartlist in database
        test_smartlist = Smartlist(name=gen_salt(5), user_id=user_first.id, search_params='{"query": "Apple"}')
        db.session.add(test_smartlist)
        db.session.flush()

        # Emptying TalentPipelineStats table
        SmartlistStats.query.delete()

        smartlist_stat = SmartlistStats(smartlist_id=test_smartlist.id, total_candidates=10,
                                        number_of_candidates_removed_or_added=3, candidates_engagement=40)
        db.session.add(smartlist_stat)
        db.session.commit()

        # Logged-in user trying to get statistics of a non-existing smartlist
        response, status_code = self.call_smartlist_stats_get_api(access_token_first, test_smartlist.id + 1000)
        assert status_code == 404

        # Logged-in user trying to get statistics of a smartlist of different user
        response, status_code = self.call_smartlist_stats_get_api(access_token_second, test_smartlist.id)
        assert status_code == 403

        # Logged-in user trying to get statistics of a smartlist but with empty params
        response, status_code = self.call_smartlist_stats_get_api(access_token_first, test_smartlist.id)
        assert status_code == 400

        from_date = str(datetime.now() - timedelta(2))
        to_date = str(datetime.now() - timedelta(1))

        # Logged-in user trying to get statistics of a smartlist
        response, status_code = self.call_smartlist_stats_get_api(access_token_first, test_smartlist.id,
                                                                  {'from_date': from_date, 'to_date': to_date})
        assert status_code == 200
        assert not response.get('smartlist_data')

        from_date = str(datetime.now() - timedelta(1))
        to_date = str(datetime.now())

        # Logged-in user trying to get statistics of a smartlist
        response, status_code = self.call_smartlist_stats_get_api(access_token_first, test_smartlist.id,
                                                                  {'from_date': from_date, 'to_date': to_date})

        assert status_code == 200
        assert len(response.get('smartlist_data')) == 1
        assert response.get('smartlist_data')[0].get('total_number_of_candidates') == 10
        assert response.get('smartlist_data')[0].get('number_of_candidates_removed_or_added') == 3


class TestSmartlistResource(object):
    class TestSmartlistResourcePOST(object):
        def call_post_api(self, data, access_token):
            return requests.post(
                url=CandidatePoolApiUrl.SMARTLISTS,
                data=json.dumps(data),
                headers={'Authorization': 'Bearer %s' % access_token,
                         'content-type': 'application/json'}
            )

        def test_create_smartlist_with_search_params(self, access_token_first):
            """Test to create smartlist by passing valid search_params as parameter. It should create smartlist"""
            name = fake.word()
            search_params = {"maximum_years_experience": "5", "location": "San Jose, CA", "minimum_years_experience": "2"}
            data = {'name': name, 'search_params': search_params}
            resp = self.call_post_api(data, access_token_first)
            assert resp.status_code == 201  # Successfully created
            response = json.loads(resp.content)
            assert 'smartlist' in response
            assert 'id' in response['smartlist']

        def test_create_smartlist_with_candidate_ids(self, access_token_first, ):
            """Test to create smartlist with candidate ids (smartlist with candidate ids is dumblist)."""
            data = FakeCandidatesData.create(count=5)
            candidate_ids = create_candidates_from_candidate_api(access_token_first, data)
            name = fake.word()
            data = {'name': name,
                    'candidate_ids': candidate_ids}
            resp = self.call_post_api(data, access_token_first)
            assert resp.status_code == 201  # Successfully created
            response = json.loads(resp.content)
            assert 'smartlist' in response
            assert 'id' in response['smartlist']
            smartlist_id = response['smartlist']['id']
            # Get candidate_ids from SmartlistCandidates and assert with candidate ids used to create the smartlist
            smartlist_candidates_api = TestSmartlistCandidatesApi()
            response = smartlist_candidates_api.call_smartlist_candidates_get_api(smartlist_id,
                                                                                  {'fields': 'candidate_ids_only'},
                                                                                  access_token_first)
            smartlist_candidate_ids = [row['id'] for row in response.json()['candidates']]
            assert sorted(candidate_ids) == sorted(smartlist_candidate_ids)

        def test_create_smartlist_with_blank_search_params(self, access_token_first):
            """Test blank search params validation"""
            name = 'smart list with blank search params'
            search_params = ''
            data = {'name': name, 'search_params': search_params}
            resp = self.call_post_api(data, access_token_first)
            assert resp.status_code == 400

        def test_create_smartlist_with_whitespace_search_params(self, access_token_first):
            """Test whitespaces are passed to search params, validations test"""
            name = 'smart list with whitespace search params'
            search_params = '         '
            data = {'name': name, 'search_params': search_params}
            resp = self.call_post_api(data, access_token_first)
            assert resp.status_code == 400

        def test_create_smartlist_without_candidate_ids_and_search_params(self, access_token_first):
            """Test either of search_params or candidate_ids should be present.
            If not it should not create smartlist and should raise 400"""
            name = fake.word()
            data = {'name': name}
            resp = self.call_post_api(data, access_token_first)
            assert resp.status_code == 400

        def test_create_smartlist_with_blank_candidate_ids(self, sample_user, user_auth):
            """Test with blank candidate_ids list, it should raise InvalidUsage error"""
            auth_token_row = user_auth.get_auth_token(sample_user, get_bearer_token=True)
            data = {'name': fake.word(), 'candidate_ids': ''}
            resp = self.call_post_api(data, auth_token_row['access_token'])
            assert resp.status_code == 400

        def test_create_smartlist_with_characters_in_candidate_ids(self, access_token_first):
            """Test for validation that list of candidate_ids should only contain number"""
            data = {'name': fake.word(), 'candidate_ids': [1, 2, "abcd", 5]}
            resp = self.call_post_api(data, access_token_first)
            assert resp.status_code == 400
            assert resp.json()['error']['message'] == "`candidate_ids` should be list of whole numbers"

        def test_create_smartlist_with_both_search_params_and_candidate_ids(self, access_token_first):
            """Test creating smartlist with both search_params and candidate_ids should not be allowed"""
            data = {'name': fake.word(), 'candidate_ids': [1], 'search_params': {"maximum_years_experience": "5"}}
            resp = self.call_post_api(data, access_token_first)
            assert resp.status_code == 400
            assert json.loads(resp.content)['error']['message'] == "Bad input: `search_params` and `candidate_ids` both are present. Service accepts only one"

        def test_create_smartlist_with_invalid_search_params(self, access_token_first):
            """Test search_params should be in dictionary format"""
            data = {'name': fake.word(), 'search_params': "location=San Jose, CA"}
            resp = self.call_post_api(data, access_token_first)
            assert resp.status_code == 400
            assert json.loads(resp.content)['error']['message'] == "`search_params` should in dictionary format."

        def test_create_smartlist_with_string_search_params(self, access_token_first):
            data2 = {'name': fake.word(), 'search_params': "'example'"}
            resp = self.call_post_api(data2, access_token_first)
            assert resp.status_code == 400
            assert json.loads(resp.content)['error']['message'] == "`search_params` should in dictionary format."

        def test_create_smartlist_with_whitespaces_name(self, access_token_first):
            """Test creating smartlist with whitespaces in name"""
            name = "    "
            data = {'name': name, 'candidate_ids': [1]}
            resp = self.call_post_api(data, access_token_first)
            assert resp.status_code == 400
            assert json.loads(resp.content)['error']['message'] == "Missing input: `name` is required for creating list"

        def test_create_smartlist_presence_of_oauth_decorator(self):
            """Check if no access_token is given it should raise authorization error"""
            data = {'name': fake.word(), 'candidate_ids': [1]}
            resp = self.call_post_api(data, access_token='')
            assert resp.status_code == 401

        def test_create_smartlist_from_candidates_not_in_users_domain(self, access_token_first, access_token_second):
            """Test user should not be allowed to create smartlist with candidates not belonging to his own domain"""
            # User_second creates candidates
            data = FakeCandidatesData.create(count=3)
            candidate_ids = create_candidates_from_candidate_api(access_token_second, data)
            data = {'name': fake.word(), 'candidate_ids': candidate_ids}
            # first user (access_token_first) trying to create smartlist with second user's candidates.
            resp = self.call_post_api(data, access_token_first)
            assert resp.status_code == 403
            assert json.loads(resp.content)['error']['message'] == "Provided list of candidates does not belong to user's domain"

        def test_create_smartlist_with_existing_name_in_domain(self, access_token_first):
            """Test smartlist creation with same name is not allowed"""
            smartlist_name = fake.word()
            data = {'name': smartlist_name, 'search_params': {'maximum_years_experience': '5'}}
            resp = self.call_post_api(data, access_token_first)
            assert resp.status_code == 201  # Successfully created
            # Try creating smartlist with same name
            data2 = {'name': smartlist_name, 'search_params': {"location": "San Jose, CA"}}
            resp2 = self.call_post_api(data2, access_token_first)
            assert resp2.status_code == 400
            assert json.loads(resp2.content)['error']['message'] == "Given smartlist `name` %s already exists in your domain" % smartlist_name

    class TestSmartlistResourceGET(object):
        def call_get_api(self, access_token, list_id=None):
            """Calls GET API of SmartlistResource"""
            return requests.get(
                url=CandidatePoolApiUrl.SMARTLISTS + '/%s' % list_id if list_id else CandidatePoolApiUrl.SMARTLISTS,
                headers={'Authorization': 'Bearer %s' % access_token}
            )

        def test_get_api_with_candidate_ids(self, access_token_first, user_first):
            """
            Test GET API for smartlist (with candidate ids)
            """
            list_name = fake.name()
            num_of_candidates = 4
            data = FakeCandidatesData.create(count=num_of_candidates)
            candidate_ids = create_candidates_from_candidate_api(access_token_first, data)
            smartlist = save_smartlist(user_id=user_first.id, name=list_name,
                                       candidate_ids=candidate_ids, access_token=access_token_first)
            resp = self.call_get_api(access_token_first, smartlist.id)
            assert resp.status_code == 200
            response = json.loads(resp.content)
            assert response['smartlist']['name'] == list_name
            assert response['smartlist']['total_found'] == num_of_candidates
            assert response['smartlist']['user_id'] == user_first.id

        def test_get_api_with_search_params(self, access_token_first, user_first):
            """
            Test GET API for smartlist (with search_params)
            """
            list_name = fake.name()
            search_params = json.dumps({"location": "San Jose, CA"})
            smartlist = save_smartlist(user_id=user_first.id,
                                       name=list_name,
                                       search_params=search_params)
            resp = self.call_get_api(access_token_first, smartlist.id)
            assert resp.status_code == 200
            response = json.loads(resp.content)
            assert response['smartlist']['name'] == list_name
            assert response['smartlist']['user_id'] == user_first.id
            assert response['smartlist']['search_params'] == search_params

        def test_get_smartlist_from_outside_domain(self, user_first, access_token_first, access_token_second):
            """Test for validate_list_belongs_to_domain"""
            list_name = fake.name()
            search_params = json.dumps({"location": "San Jose, CA"})
            # user 1 of domain 1 saving smartlist
            smartlist = save_smartlist(user_id=user_first.id,
                                       name=list_name,
                                       search_params=search_params)
            # user 1 of domain 1 getting smartlist
            resp = self.call_get_api(access_token_first, smartlist.id)
            assert resp.status_code == 200
            # user 2 of domain 2 getting smartlist
            resp = self.call_get_api(access_token_second, smartlist.id)
            assert resp.status_code == 403

        def test_presence_of_oauth_decorator(self):
            resp = self.call_get_api(access_token='', list_id=1)
            assert resp.status_code == 401

    class TestSmartlistResourceDELETE(object):
        def call_delete_api(self, access_token, list_id=None):
            """Calls DELETE API of SmartlistResource"""
            return requests.delete(
                url=CandidatePoolApiUrl.SMARTLISTS + '/%s' % list_id if list_id else CandidatePoolApiUrl.SMARTLISTS,
                headers={'Authorization': 'Bearer %s' % access_token}
            )

        def test_delete_smartlist(self, access_token_first, user_first):
            """Test user is able to delete (hide) smartlist.
            Once it is deleted one should not be able to retrieve it from GET API
            """
            list_name = fake.name()
            data = FakeCandidatesData.create(count=1)
            candidate_ids = create_candidates_from_candidate_api(access_token_first, data)
            smartlist = save_smartlist(user_id=user_first.id, name=list_name,
                                       candidate_ids=candidate_ids, access_token=access_token_first)
            db.session.commit()
            smartlist_obj = Smartlist.query.get(smartlist.id)
            assert smartlist_obj.is_hidden is False
            response = self.call_delete_api(access_token_first, smartlist.id)
            assert response.status_code == 200
            resp = response.json()
            assert 'smartlist' in resp
            assert resp['smartlist']['id'] == smartlist.id
            db.session.commit()
            smartlist_after_deletion = Smartlist.query.get(smartlist.id)
            assert smartlist_after_deletion.is_hidden is True  # Verify smartlist is hidden
            # Try calling GET method with deleted (hidden) list id and it should give 404 Not found
            output = requests.get(
                url=CandidatePoolApiUrl.SMARTLISTS + '/%s' % smartlist_after_deletion.id,
                headers={'Authorization': 'Bearer %s' % access_token_first}
            )
            assert output.status_code == 404  # Get method should give 404 for hidden smartlist

        def test_get_all_smartlist_should_not_return_deleted_smartlist(self, user_first, access_token_first):
            """Test GET all smartlists in domain should not include the deleted smartlist"""
            smartlist1 = save_smartlist(user_id=user_first.id,
                                        name=fake.name(),
                                        search_params=json.dumps({"query": ""}))
            smartlist2 = save_smartlist(user_id=user_first.id, name=fake.name(),
                                        search_params=json.dumps({'maximum_years_experience': '5'}))
            # Call GET all smartlists and it should give both the smartlist ids
            resp1 = requests.get(
                url=CandidatePoolApiUrl.SMARTLISTS,
                headers={'Authorization': 'Bearer %s' % access_token_first}
            )
            assert resp1.status_code == 200
            all_smartlists = resp1.json()['smartlists']
            all_smartlist_ids = [smartlist['id'] for smartlist in all_smartlists]
            assert sorted([smartlist1.id, smartlist2.id]) == sorted(all_smartlist_ids)
            # Delete smartlist 1
            resp2 = self.call_delete_api(access_token_first, smartlist1.id)
            assert resp2.status_code == 200
            # Call GET all smartlists and it should give single smartlist, i.e. smartlist2
            resp3 = requests.get(
                url=CandidatePoolApiUrl.SMARTLISTS,
                headers={'Authorization': 'Bearer %s' % access_token_first}
            )
            assert resp3.status_code == 200
            smartlist_ids = [smartlist['id'] for smartlist in resp3.json()['smartlists']]
            assert len(smartlist_ids) == 1
            assert smartlist_ids[0] == smartlist2.id

        def test_delete_smartlist_from_other_domain(self, user_first, access_token_first, access_token_second):
            list_name = fake.name()
            data = FakeCandidatesData.create(count=1)
            candidate_ids = create_candidates_from_candidate_api(access_token_first, data)
            # User 1 from domain 1 created smartlist
            smartlist = save_smartlist(user_id=user_first.id, name=list_name, candidate_ids=candidate_ids,
                                       access_token=access_token_first)
            # User 2 from domain 2 trying to delete smartlist
            response = self.call_delete_api(access_token_second, smartlist.id)
            assert response.status_code == 403

        def test_delete_smartlist_without_int_id(self, access_token_first):
            response = self.call_delete_api(access_token_first, 'abcd')
            assert response.status_code == 404

        def test_delete_deleted_smartlist(self, user_first, access_token_first):
            list_name = fake.name()
            search_params = json.dumps({"location": "San Jose, CA"})
            smartlist = save_smartlist(user_id=user_first.id,
                                       name=list_name,
                                       search_params=search_params)
            response = self.call_delete_api(access_token_first, smartlist.id)
            assert response.status_code == 200
            # Now try to delete this deleted smartlist
            response2 = self.call_delete_api(access_token_first, smartlist.id)
            assert response2.status_code == 404


class TestSmartlistCandidatesApi(object):
    def call_smartlist_candidates_get_api(self, smartlist_id, params, access_token):
        return requests.get(
                url=CandidatePoolApiUrl.SMARTLIST_CANDIDATES % smartlist_id,
                params=params,
                headers={'Authorization': 'Bearer %s' % access_token})

    def test_return_candidate_ids_only(self, access_token_first, user_first):
        num_of_candidates = random.choice(range(1, 10))
        data = FakeCandidatesData.create(count=num_of_candidates)
        candidate_ids = create_candidates_from_candidate_api(access_token_first, data)
        smartlist = save_smartlist(user_id=user_first.id, name=fake.name(),
                                   candidate_ids=candidate_ids, access_token=access_token_first)
        params = {'fields': 'candidate_ids_only'}
        resp = self.call_smartlist_candidates_get_api(smartlist.id, params, access_token_first)
        assert resp.status_code == 200
        response = json.loads(resp.content)
        assert response['total_found'] == num_of_candidates
        output_candidate_ids = [candidate['id'] for candidate in response['candidates']]
        assert sorted(output_candidate_ids) == sorted(candidate_ids)

    def test_return_count_only(self, access_token_first, user_first):
        num_of_candidates = random.choice(range(1, 10))
        data = FakeCandidatesData.create(count=num_of_candidates)
        candidate_ids = create_candidates_from_candidate_api(access_token_first, data)
        smartlist = save_smartlist(user_id=user_first.id, name=fake.name(),
                                   candidate_ids=candidate_ids, access_token=access_token_first)
        params = {'fields': 'count_only'}
        resp = self.call_smartlist_candidates_get_api(smartlist.id, params, access_token_first)
        assert resp.status_code == 200
        response = json.loads(resp.content)
        assert response['total_found'] == num_of_candidates
        assert response['candidates'] == []

    def test_return_all_fields(self, access_token_first, user_first):
        num_of_candidates = random.choice(range(1, 10))
        data = FakeCandidatesData.create(count=num_of_candidates)
        candidate_ids = create_candidates_from_candidate_api(access_token_first, data)
        smartlist = save_smartlist(user_id=user_first.id, name=fake.name(),
                                   candidate_ids=candidate_ids, access_token=access_token_first)
        params = {'fields': 'all'}
        resp = self.call_smartlist_candidates_get_api(smartlist.id, params, access_token_first)
        assert resp.status_code == 200
        response = json.loads(resp.content)
        assert response['total_found'] == num_of_candidates
        assert 'emails' in response['candidates'][0]

    def test_without_list_id(self, access_token_first):
        params = {'fields': 'candidate_ids_only'}
        resp = self.call_smartlist_candidates_get_api('', params, access_token_first)
        assert resp.status_code == 404

    def test_string_in_list_id(self, access_token_first):
        params = {}
        resp = self.call_smartlist_candidates_get_api('123abc', params, access_token_first)
        assert resp.status_code == 404

    def test_incorrect_list_id(self, access_token_first):
        params = {}
        resp = self.call_smartlist_candidates_get_api('123456789', params, access_token_first)
        assert resp.status_code == 404

    def test_presence_of_oauth_decorator(self):
        params = {'id': 1, 'fields': 'all'}
        resp = self.call_smartlist_candidates_get_api(2, params, access_token='')
        assert resp.status_code == 401

    def test_get_candidates_from_search_params(self, access_token_first, user_first):
        city = 'San Jose'
        state = 'CA'
        address = [{'address_line_1': fake.street_address(), 'city': city,
                    'state': state, 'zip_code': '95132', 'country': 'US'}]
        no_of_candidates = 2
        first_name = 'special'
        data = FakeCandidatesData.create(count=no_of_candidates, first_name=first_name, address_list=address)
        candidate_ids = create_candidates_from_candidate_api(access_token_first, data)
        # Wait for cloudsearch to upload candidate documents
        time.sleep(20)
        search_params = json.dumps({"query": "%s" % first_name})
        smartlist = save_smartlist(user_id=user_first.id, name=fake.name(),
                                   search_params=search_params)

        resp = self.call_smartlist_candidates_get_api(smartlist.id, {},access_token_first)
        assert resp.status_code == 200
        response = resp.json()
        output_candidate_ids = [long(candidate['id']) for candidate in response['candidates']]
        assert response['total_found'] == no_of_candidates
        assert sorted(candidate_ids) == sorted(output_candidate_ids)

    def test_get_candidates_from_deleted_smartlist(self, user_first, access_token_first):
        list_name = fake.name()
        search_params = json.dumps({"location": "San Jose, CA"})
        smartlist = save_smartlist(user_id=user_first.id,
                                   name=list_name,
                                   search_params=search_params)
        # Delete (hide) this smartlist
        response = requests.delete(url=CandidatePoolApiUrl.SMARTLISTS + '/%s' % smartlist.id,
                                   headers={'Authorization': 'Bearer %s' % access_token_first})
        assert response.status_code == 200
        # Now try getting candidates from this deleted(hidden) smartlist, it should raise 404(not found)
        response = self.call_smartlist_candidates_get_api(smartlist.id, {'fields': 'all'}, access_token_first)
        assert response.status_code == 404
<<<<<<< HEAD


class TestSmartlistStatsUpdateApi(object):

    def call_smartlist_stats_update_api(self, access_token):
        headers = {'Authorization': 'Bearer %s' % access_token}
        response = requests.post(url=CandidatePoolApiUrl.SMARTLIST_STATS, headers=headers)
        return response.status_code

    def call_smartlist_stats_get_api(self, access_token, smartlist_id, params=None):
        headers = {'Authorization': 'Bearer %s' % access_token}
        response = requests.get(url=CandidatePoolApiUrl.SMARTLIST_GET_STATS % smartlist_id, headers=headers,
                                params=params)
        return response.json(), response.status_code

    def test_update_smartlists_stats(self, access_token_first, access_token_second, user_first):

        # Logged-in user trying to update statistics of all smartlists in database
        status_code = self.call_smartlist_stats_update_api(access_token_first)
        assert status_code == 401

        # Adding 'CAN_UPDATE_SMARTLISTS_STATS' role to user_first
        add_role_to_test_user(user_first, ['CAN_UPDATE_SMARTLISTS_STATS'])

        # Adding candidates with 'Apple' as current company
        populate_candidates(oauth_token=access_token_first, count=3, current_company='Apple')

        sleep(20)

        # Adding a test smartlist in database
        test_smartlist = Smartlist(name=gen_salt(5), user_id=user_first.id, search_params='{"query": "Apple"}')
        db.session.add(test_smartlist)

        # Emptying TalentPipelineStats table
        SmartlistStats.query.delete()
        db.session.commit()

        # Logged-in user trying to update statistics of all smartlists in database
        status_code = self.call_smartlist_stats_update_api(access_token_first)
        assert status_code == 204

        # Logged-in user trying to get statistics of a non-existing smartlist
        response, status_code = self.call_smartlist_stats_get_api(access_token_first, test_smartlist.id + 100)
        assert status_code == 404

        # Logged-in user trying to get statistics of a smartlist of different user
        response, status_code = self.call_smartlist_stats_get_api(access_token_second, test_smartlist.id)
        assert status_code == 403

        # Logged-in user trying to get statistics of a smartlist but with empty params
        response, status_code = self.call_smartlist_stats_get_api(access_token_first, test_smartlist.id)
        assert status_code == 400

        from_date = str(datetime.now() - timedelta(2))
        to_date = str(datetime.now() - timedelta(1))

        # Logged-in user trying to get statistics of a smartlist
        response, status_code = self.call_smartlist_stats_get_api(access_token_first, test_smartlist.id,
                                                                  {'from_date': from_date, 'to_date': to_date})
        assert status_code == 200
        assert not response.get('smartlist_data')

        from_date = str(datetime.now() - timedelta(1))
        to_date = str(datetime.now())

        # Logged-in user trying to get statistics of a smartlist
        response, status_code = self.call_smartlist_stats_get_api(access_token_first, test_smartlist.id,
                                                                  {'from_date': from_date, 'to_date': to_date})
        assert status_code == 200
        assert len(response.get('smartlist_data')) >= 1
        assert 3 in [smartlist_data.get('number_of_candidates_removed_or_added') for smartlist_data in
                     response.get('smartlist_data')]
        assert 3 in [smartlist_data.get('total_number_of_candidates') for smartlist_data in
                     response.get('smartlist_data')]
=======
>>>>>>> f0a4c32a
<|MERGE_RESOLUTION|>--- conflicted
+++ resolved
@@ -500,7 +500,6 @@
         # Now try getting candidates from this deleted(hidden) smartlist, it should raise 404(not found)
         response = self.call_smartlist_candidates_get_api(smartlist.id, {'fields': 'all'}, access_token_first)
         assert response.status_code == 404
-<<<<<<< HEAD
 
 
 class TestSmartlistStatsUpdateApi(object):
@@ -575,5 +574,3 @@
                      response.get('smartlist_data')]
         assert 3 in [smartlist_data.get('total_number_of_candidates') for smartlist_data in
                      response.get('smartlist_data')]
-=======
->>>>>>> f0a4c32a
