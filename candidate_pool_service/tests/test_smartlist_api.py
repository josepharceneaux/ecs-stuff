--- conflicted
+++ resolved
@@ -561,13 +561,9 @@
         smartlist = save_smartlist(user_id=user_first.id, name=fake.name(),
                                    search_params=search_params)
 
-<<<<<<< HEAD
-        add_role_to_test_user(user_first, ['CAN_GET_CANDIDATES'])
-        resp = self.call_smartlist_candidates_get_api(smartlist.id, {}, access_token_first)
-=======
+
         add_role_to_test_user(user_first, [DomainRole.Roles.CAN_GET_CANDIDATES])
         resp = self.call_smartlist_candidates_get_api(smartlist.id, {},access_token_first)
->>>>>>> 64ff898d
         assert resp.status_code == 200
 
 
