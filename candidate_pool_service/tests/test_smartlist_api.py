--- conflicted
+++ resolved
@@ -19,8 +19,6 @@
 __author__ = 'jitesh'
 
 
-<<<<<<< HEAD
-=======
 # TODO: Use routes.py once it is ready
 SMARTLIST_URL = 'http://localhost:8008/v1/smartlists'
 SMARTLIST_CANDIDATES_URL = 'http://localhost:8008/v1/smartlists/%s/candidates'
@@ -111,7 +109,6 @@
         assert response.get('smartlist_data')[0].get('number_of_candidates_removed_or_added') == 3
 
 
->>>>>>> 66ca0eaf
 class TestSmartlistResource(object):
     class TestSmartlistResourcePOST(object):
         def call_post_api(self, data, access_token):
