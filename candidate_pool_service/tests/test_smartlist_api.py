--- conflicted
+++ resolved
@@ -54,17 +54,9 @@
             smartlist_id = response['smartlist']['id']
             return smartlist_id, candidate_ids
 
-<<<<<<< HEAD
+
         def test_create_smartlist_with_search_params(self, access_token_first, talent_pipeline):
             """Test to create smartlist by passing valid search_params as parameter. It should create smartlist"""
-=======
-        def test_create_smartlist_with_candidate_ids(self, access_token_first, user_first, talent_pool, talent_pipeline):
-            """Test to create smartlist with candidate ids (smartlist with candidate ids is dumblist)."""
-            data = FakeCandidatesData.create(talent_pool=talent_pool, count=5)
-            add_role_to_test_user(user_first, [DomainRole.Roles.CAN_ADD_CANDIDATES, DomainRole.Roles.CAN_GET_CANDIDATES])
-            candidate_ids = create_candidates_from_candidate_api(access_token_first, data)
-            time.sleep(25)
->>>>>>> 4e5df727
             name = fake.word()
             search_params = {"maximum_years_experience": "5", "location": "San Jose, CA", "minimum_years_experience": "2"}
             data = {'name': name, 'search_params': search_params, 'talent_pipeline_id': talent_pipeline.id}
@@ -93,7 +85,6 @@
             candidates = response.json()['candidates']
             assert len(candidates) == DEFAULT_PAGE_SIZE
 
-<<<<<<< HEAD
             total_found = response.json()['total_found']
             assert total_found == 20
 
@@ -114,7 +105,7 @@
             #  Get candidate_ids from SmartlistCandidates and assert with candidate ids used to create the smartlist
             smartlist_candidates_api = TestSmartlistCandidatesApi()
             response = smartlist_candidates_api.call_smartlist_candidates_get_api_with_pagination_params(
-                       smartlist_id, {'fields': 'candidate_ids_only'}, access_token_first, page=DEFAULT_PAGE,
+                       smartlist_id, {'fields': 'id'}, access_token_first, page=DEFAULT_PAGE,
                        per_page=2)
             response_headers = response.headers
             assert response_headers
@@ -130,16 +121,13 @@
                 for current_page in range(1, int(no_of_pages)):
                     next_page = current_page + 1
                     response = smartlist_candidates_api.call_smartlist_candidates_get_api_with_pagination_params(
-                               smartlist_id, {'fields': 'candidate_ids_only'}, access_token_first, page=next_page,
+                               smartlist_id, {'fields': 'id'}, access_token_first, page=next_page,
                                per_page=2)
                     response_body = json.loads(response.content)
                     candidates.extend(response_body['candidates'])
             assert len(candidates) == 20
             smartlist_candidate_ids = [row['id'] for row in candidates]
-            assert sorted(candidate_ids) == sorted(smartlist_candidate_ids)
-=======
             assert sorted(candidate_ids) == sorted(map(int, smartlist_candidate_ids))
->>>>>>> 4e5df727
 
             # Checking by sending pagination param "page" as total number of pages plus 1, it should return total_found
             # and an empty candidates list.
