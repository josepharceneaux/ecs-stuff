__author__ = 'ufarooqi'
from time import sleep
from datetime import timedelta
from candidate_pool_service.candidate_pool_app import app
from candidate_pool_service.common.tests.conftest import *
from candidate_pool_service.common.models.talent_pools_pipelines import TalentPipelineStats
from candidate_pool_service.common.utils.handy_functions import add_role_to_test_user
from candidate_pool_service.common.tests.cloud_search_common_functions import *
from common_functions import *


def test_update_talent_pipeline_stats(access_token_first, user_first, talent_pipeline):

    # Logged-in user trying to update statistics of all talent_pipelines in database
    status_code = talent_pipeline_update_stats(access_token_first)
    assert status_code == 401

    # Adding 'CAN_UPDATE_TALENT_PIPELINES_STATS' role to user_first
    add_role_to_test_user(user_first, ['CAN_UPDATE_TALENT_PIPELINES_STATS'])

    # Setting Empty search_params for talent_pipeline
    talent_pipeline.search_params = json.dumps({})
    db.session.commit()

    # Adding candidates with 'Apple' as current company
    populate_candidates(oauth_token=access_token_first, count=3, current_company='Apple',
                        talent_pool_id=talent_pipeline.talent_pool_id)

    sleep(25)

    # Logged-in user trying to update statistics of all talent_pipelines in database
    status_code = talent_pipeline_update_stats(access_token_first)
    assert status_code == 204


def test_get_talent_pipeline_stats(access_token_first, access_token_second, talent_pipeline):

    # Emptying TalentPipelineStats table
    TalentPipelineStats.query.delete()
    talent_pipeline_stat = TalentPipelineStats(talent_pipeline_id=talent_pipeline.id, total_candidates=10,
                                               number_of_candidates_removed_or_added=3, candidates_engagement=40)

    db.session.add(talent_pipeline_stat)
    db.session.commit()

    # Logged-in user trying to get statistics of a non-existing talent_pipeline
    response, status_code = talent_pipeline_get_stats(access_token_first, talent_pipeline.id + 1000)
    assert status_code == 404

    # Logged-in user trying to get statistics of a talent_pipeline of different user
    response, status_code = talent_pipeline_get_stats(access_token_second, talent_pipeline.id)
    assert status_code == 403

    # Logged-in user trying to get statistics of a talent_pipeline but with empty params
    response, status_code = talent_pipeline_get_stats(access_token_first, talent_pipeline.id)
    assert status_code == 400

    from_date = str(datetime.now() - timedelta(2))
    to_date = str(datetime.now() - timedelta(1))

    # Logged-in user trying to get statistics of a talent_pipeline
    response, status_code = talent_pipeline_get_stats(access_token_first, talent_pipeline.id,
                                                      {'from_date': from_date, 'to_date': to_date})
    assert status_code == 200
    assert not response.get('talent_pipeline_data')

    from_date = str(datetime.now() - timedelta(1))
    to_date = str(datetime.now())

    # Logged-in user trying to get statistics of a talent_pipeline
    response, status_code = talent_pipeline_get_stats(access_token_first, talent_pipeline.id,
                                                      {'from_date': from_date, 'to_date': to_date})

    assert status_code == 200
    assert len(response.get('talent_pipeline_data')) == 1
    assert response.get('talent_pipeline_data')[0].get('total_number_of_candidates') == 10
    assert response.get('talent_pipeline_data')[0].get('number_of_candidates_removed_or_added') == 3


def test_talent_pipeline_candidate_get(access_token_first, access_token_second, talent_pool, talent_pipeline,
                                       user_first, user_second):
    """
    This function will test TalentPipelineCandidates API

    :param access_token_first: Test access_token for first user
    :param talent_pool:  Test TalentPool object
    :param talent_pipeline: Test TalentPipeline object
    :param user_first: Test User object
    :return:
    """

    # Logged-in user trying to get all candidates of given talent-pipeline
    response, status_code = talent_pipeline_candidate_api(access_token_first, talent_pipeline.id)
    assert status_code == 401

    # Adding 'CAN_GET_TALENT_PIPELINE_CANDIDATES' role to user_first, user_second
    add_role_to_test_user(user_first, ['CAN_GET_TALENT_PIPELINE_CANDIDATES'])
    add_role_to_test_user(user_second, ['CAN_GET_TALENT_PIPELINE_CANDIDATES'])

    # Logged-in user trying to get all candidates of non-existing talent-pipeline
    response, status_code = talent_pipeline_candidate_api(access_token_first, talent_pipeline.id + 1000)
    assert status_code == 404

    # Logged-in user trying to get all candidates of talent-pipeline of different domain
    response, status_code = talent_pipeline_candidate_api(access_token_second, talent_pipeline.id)
    assert status_code == 403

    # Creating and Adding test smart_list and dumb_list to talent-pipeline
    test_smart_list, test_dumb_list = prepare_pipeline_candidate_data(db.session, talent_pipeline, user_first)

    candidate_ids_without_talent_pool = populate_candidates(oauth_token=access_token_first)

    # Adding candidates with 'Apple' as current company
    apple_candidate_ids = populate_candidates(oauth_token=access_token_first, count=3, current_company='Apple',
                                              talent_pool_id=talent_pool.id)

    # Adding candidates with 'Apple' as current company and 'Software Engineer' as current title
    populate_candidates(oauth_token=access_token_first, count=5, current_title='Software Engineer',
                        current_company='Apple', talent_pool_id=talent_pool.id)

    # Adding candidates with 'Apple' as current company and 'Software Engineer' as current title and 'CS' as major
    cs_sw_engineers_candidate_ids = populate_candidates(oauth_token=access_token_first, count=5, major='CS',
                                                        current_title='Software Engineer', current_company='Apple',
                                                        talent_pool_id=talent_pool.id)

    # Adding candidates dumb_list
    add_candidates_to_dumb_list(db.session, access_token_first, test_dumb_list,
                                candidate_ids_without_talent_pool + apple_candidate_ids)

    # Wait for addition of candidates in Amazon Cloud Search
    sleep(30)

    # Logged-in user trying to get all candidates of talent-pipeline with out search_params
    # and only three candidates in its dumb_list
    response, status_code = talent_pipeline_candidate_api(access_token_first, talent_pipeline.id)
    assert_results(apple_candidate_ids,  response)

    talent_pipeline.search_params = json.dumps({'job_title': 'Software Engineer'})
    test_smart_list.search_params = json.dumps({'query': 'Apple', 'major': 'CS'})
    db.session.commit()

    # Logged-in user trying to get all candidates of talent-pipeline with search_params
    response, status_code = talent_pipeline_candidate_api(access_token_first, talent_pipeline.id)
    assert_results(apple_candidate_ids + cs_sw_engineers_candidate_ids,  response)

    # Adding candidates dumb_list
    add_candidates_to_dumb_list(db.session, access_token_first, test_dumb_list, cs_sw_engineers_candidate_ids)

    # Logged-in user trying to get all candidates of talent-pipeline with search_params
    response, status_code = talent_pipeline_candidate_api(access_token_first, talent_pipeline.id,
                                                          {'fields': 'count_only'})
    assert len(set(apple_candidate_ids + cs_sw_engineers_candidate_ids)) == response.get('total_found')
<<<<<<< HEAD


def test_update_talent_pipeline_stats(access_token_first, access_token_second, user_first, talent_pipeline):

    # Logged-in user trying to update statistics of all talent_pipelines in database
    status_code = talent_pipeline_update_stats(access_token_first)
    assert status_code == 401

    # Adding 'CAN_UPDATE_TALENT_PIPELINES_STATS' role to user_first
    add_role_to_test_user(user_first, ['CAN_UPDATE_TALENT_PIPELINES_STATS'])

    # Setting Empty search_params for talent_pipeline
    talent_pipeline.search_params = json.dumps({})
    db.session.commit()

    # Adding candidates with 'Apple' as current company
    populate_candidates(oauth_token=access_token_first, count=3, current_company='Apple',
                        talent_pool_id=talent_pipeline.talent_pool_id)

    sleep(25)

    # Emptying TalentPipelineStats table
    TalentPipelineStats.query.delete()
    db.session.commit()

    # Logged-in user trying to update statistics of all talent_pipelines in database
    status_code = talent_pipeline_update_stats(access_token_first)
    assert status_code == 204

    # Logged-in user trying to get statistics of a non-existing talent_pipeline
    response, status_code = talent_pipeline_get_stats(access_token_first, talent_pipeline.id + 1000)
    assert status_code == 404

    # Logged-in user trying to get statistics of a talent_pipeline of different user
    response, status_code = talent_pipeline_get_stats(access_token_second, talent_pipeline.id)
    assert status_code == 403

    # Logged-in user trying to get statistics of a talent_pipeline but with empty params
    response, status_code = talent_pipeline_get_stats(access_token_first, talent_pipeline.id)
    assert status_code == 400

    from_date = str(datetime.now() - timedelta(2))
    to_date = str(datetime.now() - timedelta(1))

    # Logged-in user trying to get statistics of a talent_pipeline
    response, status_code = talent_pipeline_get_stats(access_token_first, talent_pipeline.id, {'from_date': from_date,
                                                                                               'to_date': to_date})
    assert status_code == 200
    assert not response.get('talent_pipeline_data')

    from_date = str(datetime.now() - timedelta(1))
    to_date = str(datetime.now())

    # Logged-in user trying to get statistics of a talent_pipeline
    response, status_code = talent_pipeline_get_stats(access_token_first, talent_pipeline.id, {'from_date': from_date,
                                                                                               'to_date': to_date})
    assert status_code == 200
    assert len(response.get('talent_pipeline_data')) >= 1
    assert 3 in [talent_pipeline_data.get('number_of_candidates_removed_or_added') for talent_pipeline_data in
                 response.get('talent_pipeline_data')]
    assert 3 in [talent_pipeline_data.get('total_number_of_candidates') for talent_pipeline_data in
                 response.get('talent_pipeline_data')]

=======
>>>>>>> 9d5ab2d5
<|MERGE_RESOLUTION|>--- conflicted
+++ resolved
@@ -150,69 +150,3 @@
     response, status_code = talent_pipeline_candidate_api(access_token_first, talent_pipeline.id,
                                                           {'fields': 'count_only'})
     assert len(set(apple_candidate_ids + cs_sw_engineers_candidate_ids)) == response.get('total_found')
-<<<<<<< HEAD
-
-
-def test_update_talent_pipeline_stats(access_token_first, access_token_second, user_first, talent_pipeline):
-
-    # Logged-in user trying to update statistics of all talent_pipelines in database
-    status_code = talent_pipeline_update_stats(access_token_first)
-    assert status_code == 401
-
-    # Adding 'CAN_UPDATE_TALENT_PIPELINES_STATS' role to user_first
-    add_role_to_test_user(user_first, ['CAN_UPDATE_TALENT_PIPELINES_STATS'])
-
-    # Setting Empty search_params for talent_pipeline
-    talent_pipeline.search_params = json.dumps({})
-    db.session.commit()
-
-    # Adding candidates with 'Apple' as current company
-    populate_candidates(oauth_token=access_token_first, count=3, current_company='Apple',
-                        talent_pool_id=talent_pipeline.talent_pool_id)
-
-    sleep(25)
-
-    # Emptying TalentPipelineStats table
-    TalentPipelineStats.query.delete()
-    db.session.commit()
-
-    # Logged-in user trying to update statistics of all talent_pipelines in database
-    status_code = talent_pipeline_update_stats(access_token_first)
-    assert status_code == 204
-
-    # Logged-in user trying to get statistics of a non-existing talent_pipeline
-    response, status_code = talent_pipeline_get_stats(access_token_first, talent_pipeline.id + 1000)
-    assert status_code == 404
-
-    # Logged-in user trying to get statistics of a talent_pipeline of different user
-    response, status_code = talent_pipeline_get_stats(access_token_second, talent_pipeline.id)
-    assert status_code == 403
-
-    # Logged-in user trying to get statistics of a talent_pipeline but with empty params
-    response, status_code = talent_pipeline_get_stats(access_token_first, talent_pipeline.id)
-    assert status_code == 400
-
-    from_date = str(datetime.now() - timedelta(2))
-    to_date = str(datetime.now() - timedelta(1))
-
-    # Logged-in user trying to get statistics of a talent_pipeline
-    response, status_code = talent_pipeline_get_stats(access_token_first, talent_pipeline.id, {'from_date': from_date,
-                                                                                               'to_date': to_date})
-    assert status_code == 200
-    assert not response.get('talent_pipeline_data')
-
-    from_date = str(datetime.now() - timedelta(1))
-    to_date = str(datetime.now())
-
-    # Logged-in user trying to get statistics of a talent_pipeline
-    response, status_code = talent_pipeline_get_stats(access_token_first, talent_pipeline.id, {'from_date': from_date,
-                                                                                               'to_date': to_date})
-    assert status_code == 200
-    assert len(response.get('talent_pipeline_data')) >= 1
-    assert 3 in [talent_pipeline_data.get('number_of_candidates_removed_or_added') for talent_pipeline_data in
-                 response.get('talent_pipeline_data')]
-    assert 3 in [talent_pipeline_data.get('total_number_of_candidates') for talent_pipeline_data in
-                 response.get('talent_pipeline_data')]
-
-=======
->>>>>>> 9d5ab2d5
