--- conflicted
+++ resolved
@@ -11,48 +11,28 @@
 
 # SQL ALCHEMY DB URL
 if os.environ.get('GT_ENVIRONMENT') == 'dev':
-<<<<<<< HEAD
-    APP_URL = 'http://0.0.0.0:8007'
-    OAUTH_SERVER_URI = 'http://0.0.0.0:8001/oauth2/authorize'
-=======
     APP_URL = 'http://0.0.0.0:8006'
->>>>>>> 51cf5f96
     WEBHOOK_REDIRECT_URL = 'http://4ddd1621.ngrok.io'
     SQLALCHEMY_DATABASE_URI = 'mysql://talent_web:s!loc976892@localhost/talent_local'
     LOGGER = logging.getLogger("social_network_service.dev")
     GT_ENVIRONMENT = os.environ.get('GT_ENVIRONMENT')
     DEBUG = True
 elif os.environ.get('GT_ENVIRONMENT') == 'circle':
-<<<<<<< HEAD
-    APP_URL = 'http://0.0.0.0:8007'
-    OAUTH_SERVER_URI = 'http://0.0.0.0:8001/oauth2/authorize'
-=======
     APP_URL = 'http://0.0.0.0:8006'
->>>>>>> 51cf5f96
     WEBHOOK_REDIRECT_URL = 'http://4ddd1621.ngrok.io'
     SQLALCHEMY_DATABASE_URI = 'mysql://talent_ci:s!ci976892@circleci.cp1kv0ecwo23.us-west-1.rds.amazonaws.com/talent_ci'
     LOGGER = logging.getLogger("social_network_service.ci")
     GT_ENVIRONMENT = os.environ.get('GT_ENVIRONMENT')
     DEBUG = True
 elif os.environ.get('GT_ENVIRONMENT') == 'qa':
-<<<<<<< HEAD
-    APP_URL = 'http://0.0.0.0:8007'
-    OAUTH_SERVER_URI = 'https://secure-webdev.gettalent.com/oauth2/authorize'
-=======
     APP_URL = 'http://0.0.0.0:8006'
->>>>>>> 51cf5f96
     WEBHOOK_REDIRECT_URL = 'http://4ddd1621.ngrok.io'
     SQLALCHEMY_DATABASE_URI = 'mysql://talent_web:s!web976892@devdb.gettalent.com/talent_staging'
     LOGGER = logging.getLogger("social_network_service.qa")
     GT_ENVIRONMENT = os.environ.get('GT_ENVIRONMENT')
     DEBUG = False
 elif os.environ.get('GT_ENVIRONMENT') == 'prod':
-<<<<<<< HEAD
-    APP_URL = 'http://0.0.0.0:8007'
-    OAUTH_SERVER_URI = 'https://secure.gettalent.com/oauth2/authorize'
-=======
     APP_URL = 'http://0.0.0.0:8006'
->>>>>>> 51cf5f96
     WEBHOOK_REDIRECT_URL = 'http://4ddd1621.ngrok.io'
     SQLALCHEMY_DATABASE_URI = os.environ.get('DB_STRING')
     LOGGER = logging.getLogger("social_network_service.prod")
