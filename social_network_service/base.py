--- conflicted
+++ resolved
@@ -361,18 +361,25 @@
 
     def get_member_id(self):
         """
-<<<<<<< HEAD
         - If getTalent user has an account on some social network, like
             Meetup.com, it will have a "Member id" for that social network.
             This "Member id" is used to make API subsequent calls to fetch
             events or RSVPs and relevant data for getTalent user from social
             network website.
 
-        - In this method, we have value of "self.api_relative_url" which is
-            set in child classes according to API of respective social network.
-            We then make a HTTP POST call on required url. If we get response
-            2xx, we retrieve the "Member id" from response of HTTP POST call
-            and update the record in user_social_network_credentials db table.
+        ** Working **
+            - In this method, we have value of "self.api_relative_url" which is
+                set in child classes according to API of respective social
+                network. We then make a HTTP POST call on required url. If we
+                get response status 2xx, we retrieve the "Member id" from
+                response of HTTP POST call and update the record in
+                user_social_network_credentials db table.
+
+        :Example:
+
+            from social_network_service.meetup import Meetup
+            sn = Meetup(user_id=1)
+            sn.get_member_id()
 
         - We call this method from __init__() of SocialNetworkBase class so
             that we don't need to get 'Member id' of getTalent user while
@@ -382,18 +389,6 @@
             2- while processing event inside process_event() defined in
                 social_network_service/utilities.py
             )
-=======
-        - Member Id is the id of user on respective social network. This is used
-            to fetch events or RSVPs of user from social network.
-
-        - This method is called from start() defined in social network manager
-            inside social_network_service/manager.py.
->>>>>>> cdbc9e96
-
-        :Example:
-                from social_network_service.meetup import Meetup
-                sn = Meetup(user_id=1)
-                sn.get_member_id()
 
         **See Also**
         .. seealso:: __init__() method defined in SocialNetworkBase class
