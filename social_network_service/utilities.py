--- conflicted
+++ resolved
@@ -13,10 +13,6 @@
 import importlib
 
 from requests_oauthlib import OAuth2Session
-<<<<<<< HEAD
-from social_network_service import flask_app as app
-=======
->>>>>>> f3a6477b
 
 from social_network_service import logger
 from social_network_service import flask_app as app
