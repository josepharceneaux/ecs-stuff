--- conflicted
+++ resolved
@@ -121,34 +121,20 @@
         return callee_data
 
 
-<<<<<<< HEAD
-def log_error(user_id_and_error_message):
-    """
-    Here we do the descriptive logging. 'user_id_and_error_message' is passed
-=======
 def log_error(log_data):
     """
     Here we do the descriptive logging. 'log_data' dict is passed
->>>>>>> 3a9d7fbd
     in parameters which contains error details in 'error' and User Id in
     'user_id'. We first get the information of callee using get_callee_data(),
     and append user_id_and_error_message in it. Finally we log the descriptive
     error using logger.error().
-<<<<<<< HEAD
-    :param user_id_and_error_message:
-=======
     :param log_data:
->>>>>>> 3a9d7fbd
     :return:
     """
     # get_callee_data() returns the dictionary of callee data
     callee_data_dict = get_callee_data()
     # appends user_id_and_error_message in callee_data_dict
-<<<<<<< HEAD
-    callee_data_dict.update(user_id_and_error_message)
-=======
     callee_data_dict.update(log_data)
->>>>>>> 3a9d7fbd
     if get_callee_data().has_key('traceback_info'):
         callee_data = ("\nReason: %(traceback_info)s\n"
                        "User Id: %(user_id)s" % callee_data_dict)
@@ -163,34 +149,20 @@
     logger.error(callee_data)
 
 
-<<<<<<< HEAD
-def log_exception(user_id_and_error_message):
-    """
-    Here we do the descriptive logging. 'user_id_and_error_message' is passed
-=======
 def log_exception(log_data):
     """
     Here we do the descriptive logging. 'log_data' dict is passed
->>>>>>> 3a9d7fbd
     in parameters which contains exception details in 'error' and User Id in
     'user_id'. We first get the information of callee using get_callee_data(),
     and append user_id_and_error_message in it. Finally we log the descriptive
     error using logger.exception()
-<<<<<<< HEAD
-    :param user_id_and_error_message:
-=======
     :param log_data:
->>>>>>> 3a9d7fbd
     :return:
     """
     # get_callee_data() returns the dictionary of callee data
     callee_data_dict = get_callee_data()
     # appends user_id_and_error_message in callee_data_dict
-<<<<<<< HEAD
-    callee_data_dict.update(user_id_and_error_message)
-=======
     callee_data_dict.update(log_data)
->>>>>>> 3a9d7fbd
     if get_callee_data().has_key('traceback_info'):
         callee_data = ("\nReason: %(traceback_info)s \n"
                        "User Id: %(user_id)s" % callee_data_dict)
@@ -205,10 +177,7 @@
     logger.exception(callee_data)
 
 
-<<<<<<< HEAD
-
-=======
->>>>>>> 3a9d7fbd
+
 def http_request(method_type, url, params=None, headers=None, data=None, user_id=None):
     """
     This is common function to make HTTP Requests. It takes method_type (GET or POST)
