--- conflicted
+++ resolved
@@ -78,11 +78,7 @@
 
 
 def milliseconds_since_epoch(dt):
-<<<<<<< HEAD
-    assert isinstance(dt, datetime) == True
-=======
     assert isinstance(dt, datetime), 'input argument should be datetime object'
->>>>>>> e03ac336
     return unix_time(dt) * 1000.0
 
 
@@ -491,11 +487,7 @@
 
     :Example:
 
-<<<<<<< HEAD
         >>> now = datetime.now()  # datetime(2015, 10, 8, 11, 16, 55, 520914)
-=======
-        >>> now = datetime.now()  # datetime.datetime(2015, 10, 8, 11, 16, 55, 520914)
->>>>>>> e03ac336
         >>> timezone = 'Asia/Karachi'
         >>> utc_datetime = get_utc_datetime(now, timezone) # '2015-10-08T06:16:55Z'
 
