"""
This file contains some (supposedly) common utility functions that may be used
or consumed by various programs.
"""

# Standard Library
import re
import imp
import sys
import json
import inspect
import traceback
import importlib
from datetime import datetime
<<<<<<< HEAD
=======

# Third Party
import pytz
import requests
from dateutil.parser import parse
>>>>>>> c9c976a9
from requests_oauthlib import OAuth2Session

# Application Specific Imports
from common.models.user import User
from common.models.event import Event
from common.models.social_network import SocialNetwork
from social_network_service import logger
from social_network_service import flask_app as app
from social_network_service.custom_exections import ApiException
<<<<<<< HEAD
from social_network_service.custom_exections import SocialNetworkNotImplemented
=======
from social_network_service.custom_exections import \
    SocialNetworkNotImplemented, InvalidDatetime, EventInputMissing
>>>>>>> c9c976a9


OAUTH_SERVER = app.config['OAUTH_SERVER_URI']


class Attendee(object):
    """
    Basically a placeholder object that will be used while processing
    RSVPs. See base.py
    """

    def __init__(self, *args, **kwargs):
        self.first_name = None  # first name of attendee
        self.last_name = None  # last name of attendee
        self.full_name = None  # full name of attendee
        self.profile_url = None  # profile url of attendee
        self.picture_url = None  # picture url of attendee
        self.city = None  # city of attendee
        self.country = None  # country of attendee
        self.latitude = None  # latitude of attendee's location
        self.longitude = None  # longitude of attendee's location
        self.zip = None  # zip code of attendee's city/location
        self.rsvp_id = None  # attendee's rsvp id in db
        self.email = None  # attendee's email address
        self.rsvp_status = None  # attendee's rsvp status
        self.candidate_id = None  # attendee's id in candidate table
        self.event = None  # attendee's corresponding event in database
        self.vendor_img_link = None  # attendee's vendor image link
        # (image is present in static files of gt-app)
        self.added_time = None  # attendee's time of rsvp
        self.gt_user_id = None  # attendee's corresponding gt-user id
        self.vendor_rsvp_id = None  # attendee's vendor rsvp id
        self.social_network_id = None  # attendee's social network id
        self.candidate_event_rsvp_id = None  # attendee's entry id in
        self.candidate_source_id = None  # attendee's candidate_source id
        # from db
        self.source_product_id = None  # attendee's source product id in database
        # candidate_event_rsvp

    def __str__(self):
        return 'Name: %s, RSVP_ID: %s, EMAIL: %s' % (self.full_name,
                                                     self.rsvp_id,
                                                     self.email)


def unix_time(dt):
    epoch = datetime.utcfromtimestamp(0)
    delta = dt - epoch
    return delta.total_seconds()


def milliseconds_since_epoch(dt):
    assert isinstance(dt, datetime), 'input argument should be datetime object'
    return unix_time(dt) * 1000.0


def milliseconds_since_epoch_to_dt(epoch):
    return datetime.fromtimestamp(epoch / 1000.0)


def authenticate_user(request):
    """
    :rtype: gluon.dal.objects.Row | None
    """
    auth_token = request.headers.get('Authorization')
    if auth_token and isinstance(auth_token, basestring):
        auth_token = auth_token.lower().replace('bearer ', '')
        try:
            remote = OAuth2Session(token={'access_token': auth_token})
            response = remote.get(OAUTH_SERVER)
            if response.status_code == 200:
                user_id = response.json().get('user_id') or ''
                return User.get_by_id(user_id) if user_id else None
            else:
                return None
        except Exception as e:
            return None
    else:
        return None


def get_callee_data():
    current_frame = inspect.currentframe()
    callee_frame = inspect.getouterframes(current_frame, 2)
    no_of_item = 3
    #  We are using number 3 here, as
    # we call this function inside log_error() or log_exception()
    # which uses get_data_to_log(). get_data_to_log() calls get_callee_data().
    # So, here is the story,
    # index 0 has traceback of get_callee_data()
    # index 1 has traceback of get_data_to_log()
    # index 2 has traceback of log_error() or log_exception()
    # index 3 will have the traceback of function from where we call
    # log_error() or log_exception().
    try:
        callee_data = {
            'file_name': callee_frame[no_of_item][1],
            'line_no': callee_frame[no_of_item][2],
            'class_name': callee_frame[no_of_item][0].f_locals['self'].__class__.__name__
            if callee_frame[no_of_item][0].f_locals.has_key('self') else '',
            'function_name': callee_frame[no_of_item][3]}
    except:
        callee_data = {'traceback_info': traceback.format_exc()}
    return callee_data


def log_error(log_data):
    """
    :param log_data: is a dict which contains error details and User Id in
                    keys 'error' and 'user_id' respectively.

    - Here we do the descriptive logging.

    - We first get the information of callee using get_data_to_log()
        and then we log the error using logger.error()

    - callee contains the useful information of traceback like
        Reason of error, function name, file name, user id, class name etc.

    - This function is called usually inside try except block.

    :Example:

        log_error({'user_id': user_id,
                   'error': error_message})
    ** See Also:
        - Have a look on get_access_and_refresh_token() defined in
        social_network_service/base.py for more insight.

    :param log_data:
    :return:
    """
    callee_data = get_data_to_log(log_data)
    logger.error(callee_data)


def log_exception(log_data):
    """
    :param log_data: is a dict which contains error details and User Id in
                     keys 'error' and 'user_id' respectively.

    - Here we do the descriptive logging.

    - We first get the information of callee using get_data_to_log()
        and then we log the error using logger.exception()

    - callee contains the useful information of traceback like
        Reason of error, function name, file name, user id, class name etc.

    - This function is called usually inside try except block.

    :Example:

        log_exception({'user_id': user_id,
                       'error': error_message})
    ** See Also:
        - Have a look on get_access_and_refresh_token() defined in
        social_network_service/base.py for more insight.
    """
    callee_data = get_data_to_log(log_data)
    logger.exception(callee_data)


def get_data_to_log(log_data):
    """
    :param log_data:  is a dict which contains error details and User Id in
            keys 'error'  in 'user_id' respectively.

    - We first get the information of callee using get_callee_data(),
        and append user_id_and_error_message in it. Finally we return the
        descriptive error message.

    - This function is called from log_error() and log_exception() defined in
        social_network_service/utilities.py

    ** See Also:
        - Have a look on log_error() or log_exception() defined in
        social_network_service/utilities.py
    :return: callee_data which contains the useful information of traceback
            like Reason of error, function name, file name, user id etc.
    """
    if hasattr(log_data.get('error'), 'message') \
            or '400' in log_data['error']:
        callee_data = ("Reason: %(error)s, "
                       "User Id: %(user_id)s" % log_data)
        return callee_data
    # get_callee_data() returns the dictionary of callee data
    callee_data_dict = get_callee_data()
    # appends user_id_and_error_message in callee_data_dict
    callee_data_dict.update(log_data)
    if callee_data_dict.has_key('traceback_info'):
        callee_data = ("\nReason: %(traceback_info)s \n"
                       "User Id: %(user_id)s" % callee_data_dict)
    elif callee_data_dict.get('user_id'):
        callee_data = ("\nReason: %(error)s,\n"
                       "function Name: %(function_name)s,\n"
                       "file Name: %(file_name)s,\n"
                       "line No: %(line_no)s,\n"
                       "User Id: %(user_id)s" % callee_data_dict)
        if callee_data_dict.get('class_name'):
            callee_data += ",\nclass: %(class_name)s" % callee_data_dict
    else:
        callee_data = ("Reason: %(error)s"% callee_data_dict)
    return callee_data


def http_request(method_type, url, params=None, headers=None, data=None, user_id=None):
    """
    This is common function to make HTTP Requests. It takes method_type (GET or POST)
    and makes call on given URL. It also handles/logs exception.
    :param method_type: GET or POST.
    :param url: resource URL.
    :param params: params to be sent in URL.
    :param headers: headers for Authorization.
    :param data: data to be sent.
    :param user_id: Id of logged in user.
    :return:
    """
    response = None
    if method_type in ['GET', 'POST', 'PUT', 'DELETE']:
        method = getattr(requests, method_type.lower())
        error_message = None
        if url:
            try:
                response = method(url, params=params, headers=headers, data=data)
                # If we made a bad request (a 4XX client error or 5XX server error response),
                # we can raise it with Response.raise_for_status():"""
                response.raise_for_status()
            except requests.exceptions.HTTPError as e:
                if e.response.status_code in [401]:
                    # 401 is the error code for Not Authorized user(Expired Token)
                    # 400 is the error code for bad request
                    # raise AccessTokenHasExpired('Access token has expired.'
                    #                             ' User Id: %s' % user_id)
                    raise
                # checks if error occurred on "Server" or is it a bad request
                elif e.response.status_code < 500:
                    if 'errors' in e.response.json():
                        error_message = e.message + ', Details: ' \
                                        + json.dumps(e.response.json().get('errors'))
                    elif 'error_description' in e.response.json():
                        error_message = e.message + ' , Details: ' \
                                        + json.dumps(e.response.json().get('error_description'))
                    else:
                        error_message = e.message
                else:
                    raise
                    # error_message = e.message
            except requests.RequestException as e:
                error_message = e.message
            if error_message:
                log_exception({'user_id': user_id,
                               'error': error_message})
            return response
        else:
            error_message = 'URL is None. Unable to make %s Call' % method_type
            log_error({'user_id': user_id,
                       'error': error_message})
    else:
        logger.error('Unknown Method type %s ' % method_type)


def get_class(social_network_name, category, user_credentials=None):
    """
    This function is used to import module from given parameters.
    Here we pass following parameters
    :param social_network_name:
    :param category:
    and we import the required class and return it
    :return:
    """
    if category == 'social_network':
        module_name = 'social_network_service.' + social_network_name.lower()
    else:
        module_name = 'social_network_service.' + category + '.' + social_network_name.lower()
    try:
        module = importlib.import_module(module_name)
        _class = getattr(module, social_network_name.title())
    except ImportError as e:
        error_message = 'Social Network "%s" is not allowed for now, ' \
                        'please implement code for this social network.' \
                        % social_network_name
        log_error({'user_id': user_credentials.user_id if user_credentials else '',
                   'error': error_message})
        raise SocialNetworkNotImplemented('Import Error: Unable to import module for required social network')
    except AttributeError as e:
        raise ApiException('APIError: Unable to import module for required social network', error_code=500)
    return _class


def process_event(data, user_id, method='Create'):
    """
    This functions is called from restful POST service (which gets data from
    Event Create Form submission).
    It creates event on vendor as well as saves in database.
    Data in the arguments is the Data coming from Event creation form submission
    user_id is the id of current logged in user (which we get from session).
    """
    if data:
        social_network_id = data['social_network_id']
        social_network = SocialNetwork.get_by_id(social_network_id)
        # creating class object for respective social network
        social_network_class = get_class(social_network.name.lower(), 'social_network')
        event_class = get_class(social_network.name.lower(), 'event')
        sn = social_network_class(user_id=user_id)
        event_obj = event_class(user=sn.user,
                                headers=sn.headers,
                                social_network=social_network)

        data['user_id'] = user_id
        event_obj.event_gt_to_sn_mapping(data)
        if method == 'Create':
            event_obj.create_event()
        else:
            event_obj.update_event()

        if event_obj.data['social_network_event_id']:  # Event has been successfully published on vendor
            # save event in database
            gt_event_id = event_obj.save_event()
            return gt_event_id
    else:
        error_message = 'Data not received from Event Creation/Edit FORM'
        log_error({'user_id': user_id,
                   'error': error_message})


def delete_events(user_id, event_ids):
    assert len(event_ids) > 0, 'event_ids should contain at least one event id'
    if event_ids:
        social_networks = {}
        deleted, not_deleted = [], []
        for event_id in event_ids:
            event = Event.get_by_user_and_event_id(user_id, event_id)
            if event:
                social_network = event.social_network
                if social_network.id not in social_networks:
                    social_network_class = get_class(social_network.name.lower(), 'social_network')
                    event_class = get_class(social_network.name.lower(), 'event')
                    sn = social_network_class(user_id=user_id, social_network_id=social_network.id)
                    event_obj = event_class(user=sn.user,
                                            social_network=social_network,
                                            headers=sn.headers)
                    social_networks[social_network.id] = dict(event_obj=event_obj,
                                                              event_ids=[event_id])
                else:
                    social_networks[social_network.id]['event_ids'].append(event_id)
            else:
                not_deleted.append(event_id)
        for _, social_network in social_networks.items():
            event_obj = social_network['event_obj']
            dltd, nt_dltd = event_obj.delete_events(social_network['event_ids'])
            deleted.extend(dltd)
            not_deleted.extend(nt_dltd)
        return deleted, not_deleted
    else:
        error_message = 'event_ids should contain at least one event id'
        log_error(
            dict(
                error=error_message,
                user=user_id,
            )
        )


def camel_case_to_snake_case(name):
    """ Convert camel case to underscore case
        e.g. apptTypeId --> appt_type_id
    """
    name_ = re.sub('(.)([A-Z][a-z]+)', r'\1_\2', name)
    return re.sub('([a-z0-9])([A-Z])', r'\1_\2', name_).lower()


def camel_case_to_title_case(name):
    """ Converts camel case to title case
        e.g. apptTypeId --> Appt Type I
    """
    name_ = camel_case_to_snake_case(name)
    return ' '.join(name_.split('_')).title()


def snake_case_to_camel_case(name):
    """ Convert string or unicode from lower-case underscore to camel-case
        e.g. appt_type_id --> apptTypeId
    """
    splitted_string = name.split('_')
    # use string's class to work on the string to keep its type
    class_ = name.__class__
    return splitted_string[0] + class_.join('', map(class_.capitalize, splitted_string[1:]))


def convert_keys_to_camel_case(dictionary):
    """
    Convert a dictionary keys to camel case
    e.g.
    data = {'event_title': 'Test event',
            'event_description': 'Test event description'
            'event_start_datetime': '2015-12-12 12:00:00'
            }
    to

    data = {'eventTitle': 'Test event',
            'eventDescription': 'Test event description'
            'eventStartDatetime': '2015-12-12 12:00:00'
            }

    """
    data = {}
    for key, val in dictionary.items():
        data[snake_case_to_camel_case(str(key))] = val
    return data


def convert_keys_to_snake_case(dictionary):
    """
    Convert a dictionary keys to snake case
    e.g.

    data = {'eventTitle': 'Test event',
            'eventDescription': 'Test event description'
            'eventStartDatetime': '2015-12-12 12:00:00'
            }

    to

    data = {'event_title': 'Test event',
            'event_description': 'Test event description'
            'event_start_datetime': '2015-12-12 12:00:00'
    }

    """
    data = {}
    for key, val in dictionary.items():
        data[camel_case_to_snake_case(str(key))] = val
    return data


def import_from_dist_packages(name, custom_name=None):
    """
    This function is used to import facebook-sdk module rather than local
    module named as facebook
    :param name:
    :param custom_name:
    :return:
    """
    paths_to_be_searched = []
    custom_name = custom_name or name
    for path in sys.path[1:]:
        if 'site-packages' in path:
            paths_to_be_searched.append(path)
    f, pathname, desc = imp.find_module(name, paths_to_be_searched)
    module = imp.load_module(custom_name, f, pathname, desc)
    f.close()
    return module


def get_utc_datetime(dt, timezone):
    """
    This method takes datetime object and timezone name and returns UTC specific datetime

    :Example:

        >>> now = datetime.now()  # datetime.datetime(2015, 10, 8, 11, 16, 55, 520914)
        >>> timezone = 'Asia/Karachi'
        >>> utc_datetime = get_utc_datetime(now, timezone) # '2015-10-08T06:16:55Z'

    :param dt: datetime object
    :type dt: datetime.datetime
    :return: timezone specific datetime object
    :rtype string
    """
    assert timezone, 'Timezone should not be none'
    assert isinstance(dt, datetime)
    # get timezone info from given datetime object
    local_timezone = pytz.timezone(timezone)
    local_dt = local_timezone.localize(dt, is_dst=None)
    utc_dt = local_dt.astimezone(pytz.utc)
    return utc_dt.strftime("%Y-%m-%dT%H:%M:%SZ")


def add_organizer_venue_data(event):
    """
    When a user requests for events or a single event data, we return event data which contains
    associated venue and organizer objects data as well.
    If venue or organizer is None for this event, we add empty dict {} for venue or organizer data.

    We are adding associated organizer and venue data in event data here.
    This method takes an event (Event) object and then returns json data which contains
    event data as well as organizer and venue

    .. Example:

        - Pass event object to this method
        - it will return data like this
        - Sample Output:
            {
                "cost": 0,
                "currency": "USD",
                "description": "Test Event Description",
                "end_datetime": "2015-10-27 16:40:57",
                "group_id": "18837246",
                "group_url_name": "QC-Python-Learning",
                "id": 200,
                "max_attendees": 10,
                "organizer": {
                                  "about": "I am a software engineer",
                                  "email": "mzohaib.qc@gmail.com",
                                  "id": 1,
                                  "name": "Zohaib Ijaz",
                                  "user_id": 1
                            },
                "registration_instruction": "Just Come",
                "social_network_event_id": "225893535",
                "social_network_id": 13,
                "start_datetime": "2015-10-17 16:40:57",
                "tickets_id": "",
                "timezone": "Asia/Karachi",
                "title": "Meetup Test Event",
                "url": "",
                "user_id": 1,
                "venue": {
                              "address_line1": "Infinite Loop",
                              "address_line2": "",
                              "city": "Cupertino",
                              "country": "us",
                              "id": 1,
                              "latitude": -120,
                              "longitude": 31,
                              "social_network_id": 13,
                              "social_network_venue_id": "15570022",
                              "state": "CA",
                              "user_id": 1,
                              "zipcode": "95014"
                        }
              }

    :param event: model object
    :return: dictionary containing event data plus organizer and venue data
    :rtype dict:
    """
    event_data = event.to_json()
    # add organizer data under organizer key
    event_data['organizer'] = event.organizer.to_json() if event.organizer else {}
    del event_data['organizer_id']
    # add venue data under venue key
    event_data['venue'] = event.venue.to_json() if event.venue else {}
    del event_data['venue_id']
    return event_data
<|MERGE_RESOLUTION|>--- conflicted
+++ resolved
@@ -12,14 +12,10 @@
 import traceback
 import importlib
 from datetime import datetime
-<<<<<<< HEAD
-=======
 
 # Third Party
 import pytz
 import requests
-from dateutil.parser import parse
->>>>>>> c9c976a9
 from requests_oauthlib import OAuth2Session
 
 # Application Specific Imports
@@ -29,12 +25,7 @@
 from social_network_service import logger
 from social_network_service import flask_app as app
 from social_network_service.custom_exections import ApiException
-<<<<<<< HEAD
 from social_network_service.custom_exections import SocialNetworkNotImplemented
-=======
-from social_network_service.custom_exections import \
-    SocialNetworkNotImplemented, InvalidDatetime, EventInputMissing
->>>>>>> c9c976a9
 
 
 OAUTH_SERVER = app.config['OAUTH_SERVER_URI']
