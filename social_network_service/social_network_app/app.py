"""
    This module contains flask app startup.
    We register blueprints for different APIs with this app.
    Error handlers are added at the end of file.
"""
# TODO: Many unused imports

# Standard imports
import json

# 3rd party imports
import flask
from flask import request, redirect

# Application specific imports

from restful.v1_data import data_blueprint
from restful.v1_events import events_blueprint
from social_network_service.common.redis_cache import redis_store
<<<<<<< HEAD
from social_network_service.common.routes import SocialNetworkApiUrl, SocialNetworkApi, get_webhook_app_url
=======
from social_network_service.common.error_handling import InternalServerError
from social_network_service.common.routes import SocialNetworkApiUrl, SocialNetworkApi
from social_network_service.modules.constants import MEETUP_CODE_LENGTH
from social_network_service.modules.social_network.twitter import Twitter
>>>>>>> c32d5e08
from social_network_service.social_network_app import app, logger
from social_network_service.modules.utilities import get_class
from restful.v1_social_networks import social_network_blueprint
from restful.v1_subscription import subscription_blueprint
from social_network_service.common.talent_api import TalentApi
from social_network_service.common.models.candidate import SocialNetwork
from social_network_service.modules.rsvp.eventbrite import Eventbrite as EventbriteRsvp

# Register Blueprints for different APIs
from social_network_service.social_network_app.restful.v1_importer import rsvp_blueprint

app.register_blueprint(data_blueprint)
app.register_blueprint(events_blueprint)
app.register_blueprint(social_network_blueprint)
<<<<<<< HEAD
app.register_blueprint(rsvp_blueprint)
=======
app.register_blueprint(subscription_blueprint)

>>>>>>> c32d5e08

api = TalentApi(app)

# Initialize Redis Cache
redis_store.init_app(app)

# TODO: IMO, remove GLOBAL var now as we can get now from func.
WEBHOOK_REDIRECT_URL = get_webhook_app_url()


@app.route('/')
def index():
    return 'Welcome to social network service'


@app.route(SocialNetworkApi.CODE)
def authorize():
    """
    This is a redirect URL which will be hit when a user accept the invitation on meetup or eventbrite
    In case of meetup the querystring args contain 'state'
    and in case of eventbrite the querystring args does not contain 'state' parameter
    :return:
    """
    code = request.args.get('code')
    url = SocialNetworkApiUrl.SUBSCRIBE % code

    if len(code) == MEETUP_CODE_LENGTH:
        social_network = SocialNetwork.get_by_name('Meetup')
    else:
        social_network = SocialNetwork.get_by_name('Eventbrite')
    url += '&id=%s' % social_network.id
    return redirect(url)
<<<<<<< HEAD
=======


@app.route(SocialNetworkApi.RSVP, methods=['GET', 'POST'])
def handle_rsvp():
    """
    This function only receives data when a candidate rsvp to some event.
    It first finds the getTalent user having incoming webhook id.
    Then it creates the candidate in candidate table by getting information
    of attendee. Then it inserts in rsvp table the required information.
    It will also insert an entry in DB table activity
    """
    # hub_challenge = request.args['hub.challenge']
    # verify_token = request.args['hub.verify_token']
    # hub_mode = request.args['hub.mode']
    # assert verify_token == 'token'
    user_id = ''
    if request.data:
        try:
            data = json.loads(request.data)
            action = data['config']['action']
            if action == 'order.placed':
                webhook_id = data['config']['webhook_id']
                user_credentials = \
                    EventbriteRsvp.get_user_credentials_by_webhook(webhook_id)
                logger.debug('Got an RSVP on %s Event via webhook.'
                             % user_credentials.social_network.name)
                user_id = user_credentials.user_id
                social_network_class = \
                    get_class(user_credentials.social_network.name.lower(),
                              'social_network')
                # we make social network object here to check the validity of
                # access token. If access token is valid, we proceed to do the
                # processing to save in getTalent db tables otherwise we raise
                # exception AccessTokenHasExpired.
                sn_obj = social_network_class(user_id=user_credentials.user_id)
                sn_obj.process('rsvp', user_credentials=user_credentials,
                               rsvp_data=data)
            elif action == 'test':
                logger.debug('Successful webhook connection')

        except Exception as error:
            logger.exception('handle_rsvp: Request data: %s, user_id: %s',
                             request.data, user_id)
            data = {'message': error.message,
                    'status_code': 500}
            return flask.jsonify(**data), 500

        data = {'message': 'RSVP Saved',
                'status_code': 200}
        return flask.jsonify(**data)

    else:
        error_message = 'No RSVP data received.'
        data = {'message': error_message,
                'status_code': 200}
        return flask.jsonify(**data)


@app.route(SocialNetworkApi.TWITTER_CALLBACK)
def callback(user_id):
    """
    Once user is successfully logged-in to Twitter account, it is redirected to this endpoint to get access token,
    Here we create object of Twitter class defined in social_network/twitter.py and call its method callback().
    In request object, we get a parameter "oauth_verifier" which we use to get access token for the user.

    **See Also**
        .. seealso:: callback() method defined in Twitter class inside social_network/twitter.py.
    """
    if 'oauth_verifier' in request.args:
        twitter_obj = Twitter(user_id=user_id, validate_credentials=False)
        return twitter_obj.callback(request.args['oauth_verifier'])
    raise InternalServerError('You did not provide valid credentials. Unable to connect! Please try again.')
>>>>>>> c32d5e08
<|MERGE_RESOLUTION|>--- conflicted
+++ resolved
@@ -9,7 +9,6 @@
 import json
 
 # 3rd party imports
-import flask
 from flask import request, redirect
 
 # Application specific imports
@@ -17,21 +16,12 @@
 from restful.v1_data import data_blueprint
 from restful.v1_events import events_blueprint
 from social_network_service.common.redis_cache import redis_store
-<<<<<<< HEAD
-from social_network_service.common.routes import SocialNetworkApiUrl, SocialNetworkApi, get_webhook_app_url
-=======
-from social_network_service.common.error_handling import InternalServerError
-from social_network_service.common.routes import SocialNetworkApiUrl, SocialNetworkApi
-from social_network_service.modules.constants import MEETUP_CODE_LENGTH
-from social_network_service.modules.social_network.twitter import Twitter
->>>>>>> c32d5e08
-from social_network_service.social_network_app import app, logger
-from social_network_service.modules.utilities import get_class
+from social_network_service.common.routes import SocialNetworkApiUrl, SocialNetworkApi, \
+    get_webhook_app_url
+from social_network_service.social_network_app import app
 from restful.v1_social_networks import social_network_blueprint
-from restful.v1_subscription import subscription_blueprint
 from social_network_service.common.talent_api import TalentApi
 from social_network_service.common.models.candidate import SocialNetwork
-from social_network_service.modules.rsvp.eventbrite import Eventbrite as EventbriteRsvp
 
 # Register Blueprints for different APIs
 from social_network_service.social_network_app.restful.v1_importer import rsvp_blueprint
@@ -39,12 +29,7 @@
 app.register_blueprint(data_blueprint)
 app.register_blueprint(events_blueprint)
 app.register_blueprint(social_network_blueprint)
-<<<<<<< HEAD
 app.register_blueprint(rsvp_blueprint)
-=======
-app.register_blueprint(subscription_blueprint)
-
->>>>>>> c32d5e08
 
 api = TalentApi(app)
 
@@ -69,86 +54,10 @@
     :return:
     """
     code = request.args.get('code')
-    url = SocialNetworkApiUrl.SUBSCRIBE % code
-
-    if len(code) == MEETUP_CODE_LENGTH:
+    url = SocialNetworkApiUrl.UI_APP_URL + '/campaigns/events/subscribe?code=%s' % code
+    if 'state' in request.args:
         social_network = SocialNetwork.get_by_name('Meetup')
     else:
         social_network = SocialNetwork.get_by_name('Eventbrite')
     url += '&id=%s' % social_network.id
     return redirect(url)
-<<<<<<< HEAD
-=======
-
-
-@app.route(SocialNetworkApi.RSVP, methods=['GET', 'POST'])
-def handle_rsvp():
-    """
-    This function only receives data when a candidate rsvp to some event.
-    It first finds the getTalent user having incoming webhook id.
-    Then it creates the candidate in candidate table by getting information
-    of attendee. Then it inserts in rsvp table the required information.
-    It will also insert an entry in DB table activity
-    """
-    # hub_challenge = request.args['hub.challenge']
-    # verify_token = request.args['hub.verify_token']
-    # hub_mode = request.args['hub.mode']
-    # assert verify_token == 'token'
-    user_id = ''
-    if request.data:
-        try:
-            data = json.loads(request.data)
-            action = data['config']['action']
-            if action == 'order.placed':
-                webhook_id = data['config']['webhook_id']
-                user_credentials = \
-                    EventbriteRsvp.get_user_credentials_by_webhook(webhook_id)
-                logger.debug('Got an RSVP on %s Event via webhook.'
-                             % user_credentials.social_network.name)
-                user_id = user_credentials.user_id
-                social_network_class = \
-                    get_class(user_credentials.social_network.name.lower(),
-                              'social_network')
-                # we make social network object here to check the validity of
-                # access token. If access token is valid, we proceed to do the
-                # processing to save in getTalent db tables otherwise we raise
-                # exception AccessTokenHasExpired.
-                sn_obj = social_network_class(user_id=user_credentials.user_id)
-                sn_obj.process('rsvp', user_credentials=user_credentials,
-                               rsvp_data=data)
-            elif action == 'test':
-                logger.debug('Successful webhook connection')
-
-        except Exception as error:
-            logger.exception('handle_rsvp: Request data: %s, user_id: %s',
-                             request.data, user_id)
-            data = {'message': error.message,
-                    'status_code': 500}
-            return flask.jsonify(**data), 500
-
-        data = {'message': 'RSVP Saved',
-                'status_code': 200}
-        return flask.jsonify(**data)
-
-    else:
-        error_message = 'No RSVP data received.'
-        data = {'message': error_message,
-                'status_code': 200}
-        return flask.jsonify(**data)
-
-
-@app.route(SocialNetworkApi.TWITTER_CALLBACK)
-def callback(user_id):
-    """
-    Once user is successfully logged-in to Twitter account, it is redirected to this endpoint to get access token,
-    Here we create object of Twitter class defined in social_network/twitter.py and call its method callback().
-    In request object, we get a parameter "oauth_verifier" which we use to get access token for the user.
-
-    **See Also**
-        .. seealso:: callback() method defined in Twitter class inside social_network/twitter.py.
-    """
-    if 'oauth_verifier' in request.args:
-        twitter_obj = Twitter(user_id=user_id, validate_credentials=False)
-        return twitter_obj.callback(request.args['oauth_verifier'])
-    raise InternalServerError('You did not provide valid credentials. Unable to connect! Please try again.')
->>>>>>> c32d5e08
