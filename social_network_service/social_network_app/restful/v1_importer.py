--- conflicted
+++ resolved
@@ -64,11 +64,9 @@
         # Start celery rsvp importer method here.
         if mode.lower() not in ["event", "rsvp"]:
             raise InvalidUsage("No mode of value %s found" % mode)
-<<<<<<< HEAD
-        # TODO: Pep8 issue
-=======
+
+        # TODO: Pep8 issue (Basit)
         # TODO--I think we need to break after 'or' and raise exceptions seperately
->>>>>>> 101183d9
         if not (social_network.lower() in ["meetup", "facebook"] or
                     (mode.lower() == 'event' and social_network.lower() == 'eventbrite')):
             # TODO: Should raise not implemented
@@ -89,11 +87,9 @@
                                           % social_network_name)
 
         all_user_credentials = UserSocialNetworkCredential.get_all_credentials(social_network_id)
-<<<<<<< HEAD
-        # TODO: we can add logger.info() here that we got say 1000 users for Meetup.
-=======
+
+        # TODO: we can add logger.info() here that we got say 1000 users for Meetup.(Basit)
         # TODO--please comment the code here
->>>>>>> 101183d9
         if all_user_credentials:
             for user_credentials in all_user_credentials:
                 rsvp_events_importer.apply_async([social_network, mode, user_credentials])
@@ -136,11 +132,7 @@
         It first finds the getTalent user having incoming webhook id.
         Then it creates the candidate in candidate table by getting information
         of attendee. Then it inserts in rsvp table the required information.
-<<<<<<< HEAD
-        It will also insert an entry in DB table activity
-=======
         It will also insert an entry in activity database table.
->>>>>>> 101183d9
         """
         user_id = ''
 
@@ -243,11 +235,6 @@
 
         if response.status_code != 200:
             logger.error(response.text)
-<<<<<<< HEAD
             raise InternalServerError(error_message='Unable to schedule meetup importer job')
     elif response.status_code == 401:  # TODO: What if token has expired?
-=======
-            raise InternalServerError(error_message='Unable to schedule Meetup importer job')
-    elif response.status_code == 401:
->>>>>>> 101183d9
         logger.info('Job already scheduled')