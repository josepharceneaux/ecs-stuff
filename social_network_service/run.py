--- conflicted
+++ resolved
@@ -1,12 +1,8 @@
 """Run Social Network Service APP"""
 import os
-<<<<<<< HEAD
+
 from social_network_service.app.app import app
 from social_network_service.common.routes import GTApis
-=======
-from social_network_service.common.routes import GTApis
-
->>>>>>> 66ca0eaf
 
 if __name__ == '__main__':
     # TODO Have to remove this, only here for testing purposes
