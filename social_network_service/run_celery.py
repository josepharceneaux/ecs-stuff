"""
    Run Celery Worker

For Celery to run from command line, script runs as separate process with celery command

 Usage: open terminal cd to talent-flask-services directory

 Run the following command to start celery worker:

    $ celery -A social_network_service.social_network_app.celery_app worker --concurrency=4 --loglevel=info
"""

# Service Specific
from social_network_service.modules.constants import QUEUE_NAME
from social_network_service.common.talent_celery import CELERY_WORKER_ARGS
from social_network_service.social_network_app import celery_app, logger, app
from social_network_service.common.talent_config_manager import TalentConfigKeys
from social_network_service.tasks import import_meetup_events, import_meetup_rsvps

try:
<<<<<<< HEAD
    import_meetup_events.apply_async(countdown=15)
=======
    # import_meetup_events.delay()
    import_meetup_rsvps.delay()
>>>>>>> 378833c2
    celery_app.start(argv=CELERY_WORKER_ARGS + [QUEUE_NAME])
    logger.info("Celery worker has been started successfully for %s" % app.import_name)

except Exception as e:
    logger.exception("Couldn't start Celery app for social_network_service in "
                     "%s environment." % (app.config[TalentConfigKeys.ENV_KEY]))
<|MERGE_RESOLUTION|>--- conflicted
+++ resolved
@@ -18,12 +18,8 @@
 from social_network_service.tasks import import_meetup_events, import_meetup_rsvps
 
 try:
-<<<<<<< HEAD
     import_meetup_events.apply_async(countdown=15)
-=======
-    # import_meetup_events.delay()
     import_meetup_rsvps.delay()
->>>>>>> 378833c2
     celery_app.start(argv=CELERY_WORKER_ARGS + [QUEUE_NAME])
     logger.info("Celery worker has been started successfully for %s" % app.import_name)
 
