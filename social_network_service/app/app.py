--- conflicted
+++ resolved
@@ -14,47 +14,19 @@
 app = init_app()
 
 # 3rd party imports
+from flask import request
+from flask.ext.cors import CORS
 from flask.ext.restful import Api
-from flask import request
 
 # Application specific imports
 from restful.events import events_blueprint
+from social_network_service import logger
 from restful.social_networks import social_network_blueprint
-from social_network_service import logger
 from social_network_service.app.app_utils import ApiResponse
+from social_network_service.custom_exections import ApiException
 from social_network_service.app.restful.data import data_blueprint
-from social_network_service.custom_exections import ApiException
 from social_network_service.rsvp.eventbrite import Eventbrite as EventbriteRsvp
-<<<<<<< HEAD
 from social_network_service.utilities import log_exception, get_class, log_error
-=======
-from restful.social_networks import social_network_blueprint
-from restful.events import events_blueprint
-
-from flask.ext.restful import Api
-from flask import Flask, request, session, g, redirect, url_for, \
-    abort, render_template, flash
-from flask.ext.cors import CORS
-
-# configuration
-from social_network_service.utilities import log_exception, get_class, logger, get_message_to_log, log_error
-
-DATABASE = '/tmp/flaskr.db'
-DEBUG = True
-SECRET_KEY = 'development key'
-USERNAME = 'admin'
-PASSWORD = 'default'
-
-app = Flask(__name__)
-api = Api(app)
-app.config.from_object(__name__)
-
-CLIENT_ID = 'o0nptnl4eet4c40suj9es52612'
-CLIENT_SECRET = 'ohtutvn34cvfucl26i5ele5ki2'
-REDIRECT_URL = 'http://127.0.0.1:5000/code'
-user_refresh_token = '73aac7b76040a33d5dda70d0190aa4e7'
-EVENTBRITE = 'Eventbrite'
->>>>>>> 7dc7a14a
 
 # Register Blueprints for different APIs
 app.register_blueprint(social_network_blueprint)
@@ -125,10 +97,8 @@
                 # expired, we try to refresh access token. If succeeded, we move on
                 # to next step.
                 sn_obj = social_network_class(user_id=user_credentials.user_id)
-                if not user_credentials.member_id:
-                    # get an save the member Id of gt-user
-                    sn_obj.get_member_id()
-                sn_obj.process('rsvp', user_credentials=user_credentials, rsvp_data=data)
+                sn_obj.process('rsvp', user_credentials=user_credentials,
+                               rsvp_data=data)
             elif action == 'test':
                 logger.debug('Successful Webhook Connection')
         else:
