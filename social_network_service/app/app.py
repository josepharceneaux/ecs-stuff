"""
    This module contains flask app startup.
    We register blueprints for different APIs with this app.
    Error handlers are added at the end of file.
"""
# Standard imports
import json
import traceback
import flask

# init APP
# This line should come before any imports from models
from social_network_service import init_app
app = init_app()

# 3rd party imports
from flask.ext.restful import Api
from flask import request

# Application specific imports
from restful.events import events_blueprint
from restful.social_networks import social_network_blueprint
from social_network_service import logger
from social_network_service.app.app_utils import ApiResponse
from social_network_service.app.restful.data import data_blueprint
from social_network_service.custom_exections import ApiException
from social_network_service.rsvp.eventbrite import Eventbrite as EventbriteRsvp
from social_network_service.utilities import log_exception, get_class, log_error

# Register Blueprints for different APIs
app.register_blueprint(social_network_blueprint)
app.register_blueprint(events_blueprint)
app.register_blueprint(data_blueprint)
api = Api(app)


@app.after_request
def after_request(response):
    response.headers.add('Access-Control-Allow-Origin', '*')
    response.headers.add('Access-Control-Allow-Headers', 'Content-Type,Authorization')
    response.headers.add('Access-Control-Allow-Methods', 'GET,PUT,POST,DELETE')
    return response


# @app.errorhandler(404)
@app.route('/')
def hello_world():
    # return 'Hello World!', 404
    try:
        from common.models.candidate import Candidate
        from common.models.event import Event
        candidate = Candidate.query.all()[0]
        event = Event.query.all()[0]
    except Exception as error:
        import traceback
        return traceback.format_exc()
    return 'Hello World! %s, %s' % (candidate.first_name, event.title)


@app.route('/rsvp', methods=['GET', 'POST'])
def handle_rsvp():
    """
    This function Only receives data when a candidate rsvp to some event.
    It first find the getTalent user having incoming webhook id.
    Then it creates the candidate in candidate table by getting information
    of attendee. Then it inserts in rsvp table the required information.
    It will also insert an entry in DB tables candidate_event_rsvp and activity
    """
    # hub_challenge = request.args['hub.challenge']
    # verify_token = request.args['hub.verify_token']
    # hub_mode = request.args['hub.mode']
    # assert verify_token == 'token'
    user_id = ''
    try:
        if request.data:
            data = json.loads(request.data)
            action = data['config']['action']
            if action == 'order.placed':
                logger.debug('Got an RSVP from eventbrite event via webhook.')
                webhook_id = data['config']['webhook_id']
                user_credentials = \
                    EventbriteRsvp.get_user_credentials_by_webhook(webhook_id)
                user_id = user_credentials.user_id
                social_network_class = \
                    get_class(user_credentials.social_network.name.lower(),
                              'social_network')
                # we call social network class here for auth purpose, If token is
                # expired, we try to refresh access token. If succeeded, we move on
                # to next step.
                sn_obj = social_network_class(user_id=user_credentials.user_id)
                if not user_credentials.member_id:
                    # get an save the member Id of gt-user
                    sn_obj.get_member_id()
                sn_obj.process('rsvp', user_credentials=user_credentials, rsvp_data=data)
            elif action == 'test':
                logger.debug('Successful Webhook Connection')
        else:
            # return hub_challenge, 200
            error_message = 'No RSVP Data Received'
            log_error({'user_id': user_id,
                       'error': error_message})
            data = {'message': error_message,
                    'status_code': 500}
            return flask.jsonify(**data), 500
    except Exception as error:
        log_exception({'user_id': user_id,
                       'error': error.message})
        data = {'message': error.message,
                'status_code': 500}
        return flask.jsonify(**data), 500

    data = {'message': 'RSVP Saved',
            'status_code': 200}
    return flask.jsonify(**data), 200


@app.errorhandler(ApiException)
def handle_api_exception(error):
    """
    This handler handles ApiException error
    :param error: exception object containing error info
    :type error:  ApiException
    :return: json response
    """
    logger.debug('Error: %s\nTraceback: %s' % (error, traceback.format_exc()))
    response = json.dumps(error.to_dict())
    return ApiResponse(response, status=error.status_code)


@app.errorhandler(Exception)
def handle_any_errors(error):
<<<<<<< HEAD
    response = json.dumps(dict(message='Ooops! Internal server error occurred..' + error.message))
=======
    """
    This handler handles any kind of error in app.
    :param error: exception object containing error info
    :type error:  Exception
    :return: json response
    """
    logger.debug('Error: %s\nTraceback: %s' % (error, traceback.format_exc()))
    response = json.dumps(dict(message='Ooops! Internal server error occurred..'))
>>>>>>> 25c88051
    return ApiResponse(response, status=500)
<|MERGE_RESOLUTION|>--- conflicted
+++ resolved
@@ -129,9 +129,6 @@
 
 @app.errorhandler(Exception)
 def handle_any_errors(error):
-<<<<<<< HEAD
-    response = json.dumps(dict(message='Ooops! Internal server error occurred..' + error.message))
-=======
     """
     This handler handles any kind of error in app.
     :param error: exception object containing error info
@@ -140,5 +137,4 @@
     """
     logger.debug('Error: %s\nTraceback: %s' % (error, traceback.format_exc()))
     response = json.dumps(dict(message='Ooops! Internal server error occurred..'))
->>>>>>> 25c88051
     return ApiResponse(response, status=500)
