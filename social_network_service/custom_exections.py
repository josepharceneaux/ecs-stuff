--- conflicted
+++ resolved
@@ -96,10 +96,5 @@
     status_code = 467
 
 
-<<<<<<< HEAD
 class MissingFiledsInUserCredentials(ApiException):
-    status_code = 468
-=======
-class UserCredentialsNotFound(ApiException):
-    status_code = 469
->>>>>>> 5eeae033
+    status_code = 468