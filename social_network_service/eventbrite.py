--- conflicted
+++ resolved
@@ -97,7 +97,7 @@
         return super(Eventbrite, self).validate_token()
 
     @staticmethod
-    def save_user_credentials_in_db(user_credentials_dict):
+    def save_user_credentials_in_db(user_credentials):
         """
         :param user_credentials_dict: User credentials dict for which we need
                 to create webhook. Webhook is created to be updated about any
@@ -120,13 +120,7 @@
         .. seealso:: process_access_token() function defined in
             social network manager inside social_network_service/manager.py.
         """
-<<<<<<< HEAD
-        super(Eventbrite, Eventbrite).save_user_credentials_in_db(user_credentials_dict)
-        user_credentials_in_db = UserCredentials.get_by_user_and_social_network_id(
-            user_credentials_dict['user_id'], user_credentials_dict['social_network_id'])
-=======
         user_credentials_in_db = super(Eventbrite, Eventbrite).save_user_credentials_in_db(user_credentials)
->>>>>>> 9075f5ec
         Eventbrite.create_webhook(user_credentials_in_db)
 
     @classmethod
@@ -134,6 +128,7 @@
                                      code_to_get_access_token=None,
                                      method_type='POST',
                                      payload=None,
+                                     params=None,
                                      api_relative_url=None):
         """
         - This function is used by Social Network API to get
