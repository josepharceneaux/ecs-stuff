import pytz
import json

from datetime import datetime
from datetime import timedelta
from social_network_service.custom_exections import EventNotCreated, \
    VenueNotFound, TicketsNotCreated, EventNotPublished, EventInputMissing, \
    EventLocationNotCreated, EventNotUnpublished
from common.models.organizer import Organizer
from common.models.venue import Venue
from social_network_service.event.base import EventBase
from social_network_service.utilities import log_error, logger, log_exception, \
    http_request
from common.models.event import Event

EVENTBRITE = 'Eventbrite'
# TODO: Will replace this ULR with actual webhook URL (Flask App)
WEBHOOK_REDIRECT_URL = 'http://4ddd1621.ngrok.io'


class Eventbrite(EventBase):
    """
    This class is inherited from TalentEventBase class.
    This implements the abstract methods defined in interface.
    It also implements functions to create event on Eventbrite website.
    """

    def __init__(self, *args, **kwargs):
        """
        :param args:
        :param kwargs:
        :return:
        """
        super(Eventbrite, self).__init__(EVENTBRITE, *args, **kwargs)
        # calling super constructor sets the api_url and access_token
        self.event_payload = None
        self.social_network_event_id = None
        self.ticket_payload = None
        self.venue_payload = None
        self.start_date_in_utc = kwargs.get('start_date') or \
                                 (datetime.now() - timedelta(days=30)).strftime("%Y-%m-%dT%H:%M:%SZ")

    def get_events(self):
        """
        We send GET requests to API URL and get data. We also
        have to handle pagination because Eventbrite's API
        does that too.
        :return:
        """
        events_url = self.api_url + '/events/search/'
        params = {'user.id': self.member_id,
                  'date_created.range_start': self.start_date_in_utc
                  }
        all_events = []
        try:
            response = http_request('GET', events_url,
                                    params=params,
                                    headers=self.headers,
                                    user_id=self.user.id)
        except Exception as error:
            log_exception({'user_id': self.user.id,
                           'error': error.message})
            raise
        if response.ok:
            data = response.json()
            page_size = data['pagination']['page_size']
            total_records = data['pagination']['object_count']
            all_events.extend(data['events'])
            current_page = 1
            total_pages = total_records / page_size
            for page in range(1, total_pages):
                params_copy = params.copy()
                current_page += 1
                params_copy['page'] = current_page
                try:
                    response = http_request('GET', events_url, params=params_copy,
                                            headers=self.headers, user_id=self.user.id)
                except Exception as error:
                    log_exception({'user_id': self.user.id,
                                   'error': error.message})
                    raise
                if response.ok:
                    data = response.json()
                all_events.extend(data['events'])
            return all_events
        return all_events

    def event_sn_to_gt_mapping(self, event):
        """
        Basically we take event's data from Eventbrite's end
        and map their fields to ours and finally we return
        Event's object. We also issue some calls to get updated
        venue and organizer information.
        :param event:
        :return:
        """
        organizer = None
        organizer_email = None
        venue = None
        organizer_id = None
        venue_id = None
        assert event is not None
        # Get information about event's venue
        if event['venue_id']:
            try:
                response = http_request('GET', self.api_url + '/venues/' + event['venue_id'],
                                        headers=self.headers,
                                        user_id=self.user.id)
            except Exception as error:
                log_exception({'user_id': self.user.id,
                               'error': error.message})
                raise
            if response.ok:
                venue = response.json()
                # Now let's try to get the information about the event's organizer
                if event['organizer_id']:
                    try:
                        response = http_request('GET', self.api_url +
                                                '/organizers/' + event['organizer_id'],
                                                headers=self.headers,
                                                user_id=self.user.id)
                    except Exception as error:
                        log_exception({'user_id': self.user.id,
                                       'error': error.message})
                        raise
                    if response.ok:
                        organizer = json.loads(response.text)
                    if organizer:
                        try:
                            response = http_request('GET', self.api_url + '/users/'
                                                    + self.member_id,
                                                    headers=self.headers,
                                                    user_id=self.user.id)
                        except Exception as error:
                            log_exception({'user_id': self.user.id,
                                           'error': error.message})
                            raise
                        if response.ok:
                            organizer_info = json.loads(response.text)
                            organizer_email = organizer_info['emails'][0]['email']

        if organizer:
            organizer_data = dict(
                user_id=self.user.id,
                name=organizer['name'] if organizer.has_key('name') else '',
                email=organizer_email if organizer_email else '',
                about=organizer['description'] if organizer.has_key('description') else ''

            )
            organizer_in_db = Organizer.get_by_user_id_and_name(
                self.user.id,
                organizer['name'] if organizer.has_key('name') else ''
                                                              )
            if organizer_in_db:
                organizer_in_db.update(**organizer_data)
                organizer_id = organizer_in_db.id
            else:
                organizer_instance = Organizer(**organizer_data)
                Organizer.save(organizer_instance)
                organizer_id = organizer_instance.id
        if venue:
            venue_data = dict(
                social_network_venue_id=event['venue_id'],
                user_id=self.user.id,
                address_line1=venue['address']['address_1'] if venue else '',
                address_line2=venue['address']['address_2'] if venue else '',
                city=venue['address']['city'] if venue else '',
                state=venue['address']['region'] if venue else '',
                zipcode=None,
                country=venue['address']['country'] if venue else '',
                longitude=float(venue['address']['longitude']) if venue else 0,
                latitude=float(venue['address']['latitude']) if venue else 0,
            )
            venue_in_db = Venue.get_by_user_id_and_social_network_venue_id(self.user.id,
                                                                           venue['id'])
            if venue_in_db:
                venue_in_db.update(**venue_data)
                venue_id = venue_in_db.id
            else:
                venue = Venue(**venue_data)
                Venue.save(venue)
                venue_id = venue.id

        return Event(
            social_network_event_id=event['id'],
            title=event['name']['text'],
            description=event['description']['text'],
            social_network_id=self.social_network.id,
            user_id=self.user.id,
            group_id=0,
            url='',
            group_url_name='',
            organizer_id=organizer_id,
            venue_id=venue_id,
            start_datetime=event['start']['local'],
            end_datetime=event['end']['local'],
            registration_instruction='',
            cost=0,
            currency=event['currency'],
            timezone=event['start']['timezone'],
            max_attendees=event['capacity']
        )

    def create_event_(self):
        """
        This function is used to post event on eventbrite.
        It uses helper functions create_event_tickets(), event_publish().
        If event is published successfully, returns True

        TODO; write sperate methods for create / update
        :return:
        """
        # TODO write serpate methods for create / update
        venue_id = None
        # create url to post event
        if self.social_network_event_id is not None:  # updating event
            event_is_new = False
            url = self.api_url + "/events/" + self.social_network_event_id + '/'
            # need to fetch venue_id of provided event so that Venue can be updated
            response = http_request('POST', url, params=self.event_payload, headers=self.headers,
                                    user_id=self.user.id)
            if response.ok:
                venue_id = response.json()['venue_id']
        else:  # creating event
            url = self.api_url + "/events/"
            event_is_new = True
        venue_id = self.add_location(venue_id=venue_id)  # adding venue for the event
        self.event_payload['event.venue_id'] = venue_id
        response = http_request('POST', url, params=self.event_payload, headers=self.headers,
                                user_id=self.user.id)
        if response.ok:  # event has been created on vendor and saved in draft there
            event_id = response.json()['id']
            # Ticket are going to be created/updated
            ticket_id = self.manage_event_tickets(event_id, event_is_new)
            if event_is_new:
                # Ticket(s) have been created for new created Event
                self.publish_event(event_id)
            else:
                logger.info("|  Event is already published  |")
            create_update = 'Created' if not self.social_network_event_id else 'Updated'
            logger.info('|  Event %s %s Successfully  |'
                        % (self.event_payload['event.name.html'],
                           create_update))
            return event_id, ticket_id
        else:
            error_message = 'Event was not created Successfully as draft'
            response = response.json()
            error_detail = response.get('error', '') + ': ' + response.get('error_description', '')
            if error_detail != ': ':
                error_message += '\n%s' % error_detail
            log_error({
                'user_id': self.user.id,
                'error': error_detail,
            })
            raise EventNotCreated(error_message)

    def create_event(self):
        """
        This function is used to post/create event on Eventbrite.com
        It uses create_tickets() method to allow user subscriptions and publish_event() to make it public

        :exception EventNotCreated (throws exception if unable to create event on Eventbrite.com)
        :return: event_id, tickets_id (a tuple containing event_id on Eventbrite and tickets_id for this event)
        """
        # create url to post event
        url = self.api_url + "/events/"
        venue_id = self.add_location()  # adding venue for the event
        self.event_payload['event.venue_id'] = venue_id
        response = http_request('POST', url, params=self.event_payload, headers=self.headers,
                                user_id=self.user.id)
        if response.ok:
            # event has been created on vendor and saved in draft there
            # Now we need to create tickets for it and then publish it.
            event_id = response.json()['id']
            # Ticket are going to be created/updated
            ticket_id = self.create_tickets(event_id)
            # Ticket(s) have been created for new created Event
            self.publish_event(event_id)
            logger.info('|  Event %s created Successfully  |'
                        % self.event_payload['event.name.html'])
            return event_id, ticket_id
        else:
            error_message = 'Event was not created Successfully as draft'
            response = response.json()
            error_detail = response.get('error', '') + ': ' + response.get('error_description', '')
            if error_detail != ': ':
                error_message += '\n%s' % error_detail
            log_error({
                'user_id': self.user.id,
                'error': error_detail,
            })
            raise EventNotCreated(error_message)

    def update_event(self):
        """
        This function is used to update an event on Eventbrite.com
        It uses update_tickets() method to update number of tickets for this event

        :exception EventNotCreated (throws exception if unable to update event on Eventbrite.com)
        :return: event_id, tickets_id (a tuple containing event_id on Eventbrite and tickets_id for this event)
        """
        # create url to update event
        url = self.api_url + "/events/" + str(self.social_network_event_id) + '/'
        venue_id = self.add_location()  # adding venue for the event
        self.event_payload['event.venue_id'] = venue_id
        response = http_request('POST', url, params=self.event_payload, headers=self.headers,
                                user_id=self.user.id)
        if response.ok:  # event has been updated on Eventbrite.com
            event_id = response.json()['id']
            # Ticket are going to be created/updated
            ticket_id = self.update_tickets(event_id)
            logger.info('|  Event %s updated Successfully  |'
                        % self.event_payload['event.name.html'])
            return event_id, ticket_id
        else:
            error_message = 'Event was not updated Successfully'
            response = response.json()
            error_detail = response.get('error', '') + ': ' + response.get('error_description', '')
            if error_detail != ': ':
                error_message += '\n%s' % error_detail
            log_error({
                'user_id': self.user.id,
                'error': error_detail,
            })
            raise EventNotCreated(error_message)

    def add_location(self):
        """
        This generates a venue object for the event and returns the
        id of venue.
        :param venue_id: None if venue is going to be created or a string that represents existing venue on Eventbrite
        :exception EventLocationNotCreated (throws exception if unable to create or update venue on Eventbrite)
        :return:
        """
        # get venue from db which will be created on Eventbrite using venue data
        venue = Venue.get_by_user_id_social_network_id_venue_id(self.user.id,
                                                                self.social_network.id,
                                                                self.venue_id)
        if venue:
            if venue.social_network_venue_id:
                # there is already a venue on Eventbrite with this info.
                return venue.social_network_venue_id
            # This dict is used to create venue for a specified event
            payload = {
                'venue.name': venue.address_line1,
                'venue.address.address_1': venue.address_line1,
                'venue.address.address_2': venue.address_line2,
                'venue.address.region': venue.state,
                'venue.address.city': venue.city,
                # 'venue.address.country': venue.country,
                'venue.address.postal_code': venue.zipcode,
                'venue.address.latitude': venue.latitude,
                'venue.address.longitude': venue.longitude,
            }
<<<<<<< HEAD
            if venue_id:  # update event address
                url = self.api_url + "/venues/" + venue_id + "/"
                status = 'Updated'
                # Region gives error of region while updating venue, so removing
                payload.pop('venue.address.region')
            else:  # create venue for event
                url = self.api_url + "/venues/"
                status = 'Added'
=======
            url = self.api_url + "/venues/"
>>>>>>> 3a9d7fbd
            response = http_request('POST', url, params=payload, headers=self.headers,
                                    user_id=self.user.id)
            if response.ok:
                logger.info('|  Venue has been created  |')
                venue_id = response.json().get('id')
                venue.update(social_network_venue_id=venue_id)
                return venue_id
            else:
                error_message = "Venue was not Created. There are some errors: " \
                                "Details: %s " % response
                message = '\nErrors from the Social Network:\n'
                message += ''.join(response.json().get('error') + ',' + response.json().get('error_description'))
                error_message += message
                log_error({'error': error_message,
                           'user_id': self.user.id
                           })
                raise EventLocationNotCreated('ApiError: Unable to create venue for event\n %s' % message)
        else:
            error_message = 'Venue with ID = %s does not exist in db.' % self.venue_id
            log_error({
                'user_id': self.user.id,
                'error': error_message,
            })
            raise VenueNotFound('Venue not found in database. Kindly create venue first.')

    def create_tickets(self, event_id):
        """
        This method creates tickets for specific event on Eventbrite.com.
        This method should be called after creating event on social_network.
        See "social_network_service.event.Eventbrite.create_event" method for further info
        :param event_id: event id which refers to event on eventbrite.com
        :exception TicketsNotCreated (throws exception if unable to create tickets)
        :return: tickets_id (an id which refers to tickets created on eventbrite.com
        """
        tickets_url = self.api_url + "/events/" + event_id + "/ticket_classes/"
<<<<<<< HEAD
        if not event_is_new:
            event = Event.get_by_user_and_vendor_id(self.user.id, event_id)
            if event.tickets_id:
                tickets_url = tickets_url + str(event.tickets_id) + '/'
            else:
                logger.info('Tickets ID is not available for event with id %s, User:  %s'
                            % (event_id, self.user.name))
=======
        return self.manage_event_tickets(tickets_url)

    def update_tickets(self, event_id):
        """
        This method updated tickets for specific event on Eventbrite.com.
        This method should be called after updating event contents on social_network.
        See "social_network_service.event.Eventbrite.update_event" method for further info
        :param event_id: event id which refers to event on eventbrite.com
        :exception TicketsNotCreated (throws exception if unable to update tickets)
        :return: tickets_id (an id which refers to tickets updated on eventbrite.com
        """
        tickets_url = self.api_url + "/events/" + event_id + "/ticket_classes/"
        event = Event.get_by_user_and_social_network_event_id(self.user.id, event_id)
        if event.tickets_id:
            tickets_url = tickets_url + str(event.tickets_id) + '/'
        else:
            logger.info('Tickets ID is not available for event with id %s, User:  %s'
                        % (event_id, self.user.name))
            raise TicketsNotCreated('ApiError: Unable to update event tickets on Eventbrite '
                                    'as tickets_id was not found for this event')
        return self.manage_event_tickets(tickets_url)

    def manage_event_tickets(self, tickets_url):
        """
        Here tickets are created for event on Eventbrite.
        This method sends a POST request to Eventbrite.com API to create or update tickets.
        Call this method from create_tickets or update_tickets with respective tickets_url.
        It returns tickets id if successful otherwise raises "TicketsNotCreated" ecxception

        :param tickets_url  (API url to create or update event tickets)
        :exception TicketsNotCreated (throws exception if unable to create or update tickets)
        :return: tickets_id (an id which refers to tickets for event on eventbrite.com
        """
>>>>>>> 3a9d7fbd
        response = http_request('POST', tickets_url, params=self.ticket_payload,
                                headers=self.headers, user_id=self.user.id)
        if response.ok:
            logger.info('|  %s Ticket(s) have been created  |'
                        % str(self.ticket_payload['ticket_class.quantity_total']))
            tickets_id = response.json().get('id')
            return tickets_id
        else:
            error_message = 'Event tickets were not created successfully'
            log_error({
                'user_id': self.user.id,
                'error': error_message,
            })
            raise TicketsNotCreated('ApiError: Unable to create event tickets on Eventbrite')

    def publish_event(self, event_id):
        """
        This function publishes the Event on Eventbrite.
        :param event_id:
        :return:
        """
        # create url to publish event
        url = self.api_url + "/events/" + event_id + "/publish/"
        # params are None. Access token is present in self.headers
        response = http_request('POST', url, headers=self.headers, user_id=self.user.id)
        if response.ok:
            logger.info('|  Event has been published  |')
        else:
            error_message = "Event was not Published. There are some errors: " \
                            "Details: %s  |" % response
            log_error({
                'user_id': self.user.id,
                'error': error_message,
            })
            raise EventNotPublished('ApiError: Unable to publish event on specified social network')

    def unpublish_event(self, event_id, method='POST'):
        """
        This function is used when run unit test. It sets the api_relative_url
        and calls base class method to delete the Event from meetup which was
        created in the unit testing.
        :param event_id:id of newly created event
        :return: True if event is deleted from vendor, False other wsie
        """
        self.url_to_delete_event = self.api_url + "/events/" + str(event_id) + "/unpublish/"
        super(Eventbrite, self).unpublish_event(event_id, method=method)

    @staticmethod
    def validate_required_fields(data):
        """
        Here we validate that all the required fields for the event creation on
        Eventbrite are filled. If any required filed is missing, raises exception
        named  EventInputMissing.
        """
        mandatory_input_data = ['title', 'description', 'end_datetime',
                                'timezone', 'start_datetime', 'currency']
        if not all([input in data and data[input] for input in mandatory_input_data]):
            log_error({
                'user_id': '',
                'error': 'Mandatory parameters missing in Eventbrite data'
            })
            raise EventInputMissing("Mandatory parameter missing in Eventbrite data.")

    def event_gt_to_sn_mapping(self, data):
        """
        This is actually the mapping of data from the input data from
        EventCreationForm to the data required for API calls on Eventbrite.
        """
        if data:
            self.validate_required_fields(data)
            #  filling required fields for Eventbrite
            event_name = data['title']
            description = data['description']
            # Eventbrite assumes that provided start and end DateTime is in UTC
            # So, form given Timezone, (eventTimeZone in our case), It changes the
            # provided DateTime accordingly.
            # Here we are converting DateTime into UTC format to be sent to vendor
            utc_dts = []
            start_time = end_time = ''
            naive_dts = [data['start_datetime'], data['start_datetime']]
            if data['timezone']:
                local_timezone = pytz.timezone(data['timezone'])
                for naive_dt in naive_dts:
                    local_dt = local_timezone.localize(naive_dt, is_dst=None)
                    utc_dt = local_dt.astimezone(pytz.utc)
                    utc_dts.append(utc_dt.strftime("%Y-%m-%dT%H:%M:%SZ"))
                start_time = utc_dts[0]
                end_time = utc_dts[1]
            else:
                error_message = 'Time Zone is None for Event %s ' % event_name
                log_error({
                    'user_id': self.user.id,
                    'error': error_message
                })
            currency = data['currency']
            time_zone = data['timezone']

            # Creating ticket data as Eventbrite wants us to associate tickets
            # with events
            venue_name = 'Event Address'
            number_of_tickets = data['max_attendees']
            free_tickets = True
            ticket_type = 'Event Ticket'

            # This dict is used to create an event as a draft on vendor
            self.event_payload = {
                'event.start.utc': start_time,
                'event.start.timezone': time_zone,
                'event.end.utc': end_time,
                'event.end.timezone': time_zone,
                'event.currency': currency,
                'event.name.html': event_name,
                'event.description.html': description
            }
            self.venue_id = data['venue_id']
            # This dict is used to create tickets for a specified event
            self.ticket_payload = {
                'ticket_class.name': ticket_type,
                'ticket_class.quantity_total': number_of_tickets,
                'ticket_class.free': free_tickets,
            }
            self.social_network_event_id = data.get('social_network_event_id')
        else:
            error_message = 'Data is None'
            log_error({
                'user_id': self.user.id,
                'error': error_message
            })

    def create_webhook(self, user_credentials):
        """
        Creates a webhook to stream the live feed of Eventbrite users to the
        Flask app. It gets called in the save_token_in_db().
        It takes user_credentials to save webhook against that user.
        Here it performs a check which ensures  that webhook is not generated
        every time code passes through this flow once a webhook has been
        created for a user (since webhooks don't expire and are unique for
        every user).
        :return: True if webhook creation is successful o/w False
        """
        status = False
        if (user_credentials.user_id == user_credentials.user_id) \
                and (user_credentials.social_network_id == user_credentials.social_network_id) \
                and (user_credentials.webhook in [None, '']):
            url = self.api_url + "/webhooks/"
            payload = {'endpoint_url': WEBHOOK_REDIRECT_URL}
            response = http_request('POST', url, params=payload, headers=self.headers,
                                    user_id=self.user.id)
            if response.ok:
                try:
                    webhook_id = response.json()['id']
                    user_credentials.update_record(webhook=webhook_id)
                    status = True
                except Exception as error:
                    log_exception({
                        'user_id': self.user.id,
                        'error': error.message
                    })
            else:
                error_message = "Eventbrite Webhook wasn't created successfully"
                log_exception({
                    'user_id': self.user.id,
                    'error': error_message
                })
        else:
            # webhook has already been created for this user
            status = True
        return status<|MERGE_RESOLUTION|>--- conflicted
+++ resolved
@@ -352,18 +352,7 @@
                 'venue.address.latitude': venue.latitude,
                 'venue.address.longitude': venue.longitude,
             }
-<<<<<<< HEAD
-            if venue_id:  # update event address
-                url = self.api_url + "/venues/" + venue_id + "/"
-                status = 'Updated'
-                # Region gives error of region while updating venue, so removing
-                payload.pop('venue.address.region')
-            else:  # create venue for event
-                url = self.api_url + "/venues/"
-                status = 'Added'
-=======
             url = self.api_url + "/venues/"
->>>>>>> 3a9d7fbd
             response = http_request('POST', url, params=payload, headers=self.headers,
                                     user_id=self.user.id)
             if response.ok:
@@ -399,15 +388,6 @@
         :return: tickets_id (an id which refers to tickets created on eventbrite.com
         """
         tickets_url = self.api_url + "/events/" + event_id + "/ticket_classes/"
-<<<<<<< HEAD
-        if not event_is_new:
-            event = Event.get_by_user_and_vendor_id(self.user.id, event_id)
-            if event.tickets_id:
-                tickets_url = tickets_url + str(event.tickets_id) + '/'
-            else:
-                logger.info('Tickets ID is not available for event with id %s, User:  %s'
-                            % (event_id, self.user.name))
-=======
         return self.manage_event_tickets(tickets_url)
 
     def update_tickets(self, event_id):
@@ -441,7 +421,6 @@
         :exception TicketsNotCreated (throws exception if unable to create or update tickets)
         :return: tickets_id (an id which refers to tickets for event on eventbrite.com
         """
->>>>>>> 3a9d7fbd
         response = http_request('POST', tickets_url, params=self.ticket_payload,
                                 headers=self.headers, user_id=self.user.id)
         if response.ok:
