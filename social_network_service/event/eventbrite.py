"""
This modules contains Eventbrite class. It inherits from EventBase class.
Eventbrite contains methods to create, update, get, delete events.
It alos contains methods to get events RSVPs.
"""
import pytz
import json

from datetime import datetime
from datetime import timedelta

from common.models.event import Event
from common.models.venue import Venue
from common.models.organizer import Organizer

from social_network_service import flask_app as app
from social_network_service.event.base import EventBase
from social_network_service.custom_exections import EventNotCreated, \
    VenueNotFound, TicketsNotCreated, EventNotPublished, EventInputMissing, \
    EventLocationNotCreated
from social_network_service.utilities import log_error, logger, log_exception, \
    http_request
<<<<<<< HEAD
from common.models.event import Event
from social_network_service import flask_app as app
=======

>>>>>>> a021cfda
EVENTBRITE = 'Eventbrite'
WEBHOOK_REDIRECT_URL = app.config['WEBHOOK_REDIRECT_URL']


class Eventbrite(EventBase):
    """
    This class inherits from EventBase class.
    This implements the abstract methods defined in interface.
    It also implements functions to create event on Eventbrite website.
    """

    def __init__(self, *args, **kwargs):
        """
        This method initializes eventbrite object and assigns default/initial values.
        :param args:
        :param kwargs:
        :return:
        """
        super(Eventbrite, self).__init__(*args, **kwargs)
        # calling super constructor sets the api_url and access_token
        self.event_payload = None
        self.social_network_event_id = None
        self.ticket_payload = None
        self.venue_payload = None
        self.start_date_in_utc = kwargs.get('start_date') or \
                                 (datetime.now() - timedelta(days=60)).strftime("%Y-%m-%dT%H:%M:%SZ")

    def get_events(self):
        """
        We send GET requests to Eventbrite API and get already created events by this useron eventbrite.com.
        We also have to handle pagination because Eventbrite's API does that too.
        :return all_events: a collection of eventbrite events for specific user
        :rtype all_events: list
        """
        # create url to fetch events from eventbrite.com
        events_url = self.api_url + '/events/search/'
        params = {'user.id': self.member_id,
                  'date_created.range_start': self.start_date_in_utc
                  }
        # initialize event list to empty
        all_events = []
        try:
            # send a GET request to eventbrite.com api to get events for given user and after start_date
            response = http_request('GET', events_url,
                                    params=params,
                                    headers=self.headers,
                                    user_id=self.user.id)
        except Exception as error:
            log_exception({'user_id': self.user.id,
                           'error': error.message})
            raise
        if response.ok:
            # if response is ok, get json data
            data = response.json()
            page_size = data['pagination']['page_size']
            total_records = data['pagination']['object_count']
            all_events.extend(data['events'])
            current_page = 1
            total_pages = total_records / page_size
            for page in range(1, total_pages):
                params_copy = params.copy()
                current_page += 1
                params_copy['page'] = current_page
                try:
                    # get data for every page
                    response = http_request('GET', events_url, params=params_copy,
                                            headers=self.headers, user_id=self.user.id)
                except Exception as error:
                    log_exception({'user_id': self.user.id,
                                   'error': error.message})
                    raise
                if response.ok:
                    data = response.json()
                all_events.extend(data['events'])
            return all_events
        return all_events

    def event_sn_to_gt_mapping(self, event):
        """
        Basically we take event's data from Eventbrite's end
        and map their fields to getTalent database specific data and finally we return
        Event's object. We also issue some calls to get updated
        venue and organizer information.
        :param event: data from eventbrite API.
        :type event: dictionary
        :exception Exception: It raises exception if there is an error getting data from API.
        :return: event: Event object
        :rtype event: common.models.event.Event
        """
        organizer = None
        organizer_email = None
        venue = None
        organizer_id = None
        venue_id = None
        assert event is not None
        # Get information about event's venue
        if event['venue_id']:
            try:
                # Get venues from Eventbrite API for this event.
                response = http_request('GET', self.api_url + '/venues/' + event['venue_id'],
                                        headers=self.headers,
                                        user_id=self.user.id)
            except Exception as error:
                log_exception({'user_id': self.user.id,
                               'error': error.message})
                raise
            if response.ok:
                # get json data for venue
                venue = response.json()
                # Now let's try to get the information about the event's organizer
                if event['organizer_id']:
                    try:
                        # Get organizer of the event from Eventbrite API.
                        response = http_request('GET', self.api_url +
                                                '/organizers/' + event['organizer_id'],
                                                headers=self.headers,
                                                user_id=self.user.id)
                    except Exception as error:
                        log_exception({'user_id': self.user.id,
                                       'error': error.message})
                        raise
                    if response.ok:
                        # Get json data  for organizer
                        organizer = json.loads(response.text)
                    if organizer:
                        try:
                            response = http_request('GET', self.api_url + '/users/'
                                                    + self.member_id,
                                                    headers=self.headers,
                                                    user_id=self.user.id)
                        except Exception as error:
                            log_exception({'user_id': self.user.id,
                                           'error': error.message})
                            raise
                        if response.ok:
                            organizer_info = json.loads(response.text)
                            organizer_email = organizer_info['emails'][0]['email']

        if organizer:
            organizer_data = dict(
                user_id=self.user.id,
                name=organizer['name'] if organizer.has_key('name') else '',
                email=organizer_email if organizer_email else '',
                about=organizer['description'] if organizer.has_key('description') else ''

            )
            organizer_in_db = Organizer.get_by_user_id_and_name(
                self.user.id,
                organizer['name'] if organizer.has_key('name') else ''
                                                              )
            if organizer_in_db:
                organizer_in_db.update(**organizer_data)
                organizer_id = organizer_in_db.id
            else:
                organizer_instance = Organizer(**organizer_data)
                Organizer.save(organizer_instance)
                organizer_id = organizer_instance.id
        if venue:
            venue_data = dict(
                social_network_venue_id=event['venue_id'],
                user_id=self.user.id,
                address_line1=venue['address']['address_1'] if venue else '',
                address_line2=venue['address']['address_2'] if venue else '',
                city=venue['address']['city'] if venue else '',
                state=venue['address']['region'] if venue else '',
                zipcode=None,
                country=venue['address']['country'] if venue else '',
                longitude=float(venue['address']['longitude']) if venue else 0,
                latitude=float(venue['address']['latitude']) if venue else 0,
            )
            venue_in_db = Venue.get_by_user_id_and_social_network_venue_id(self.user.id,
                                                                           venue['id'])
            if venue_in_db:
                venue_in_db.update(**venue_data)
                venue_id = venue_in_db.id
            else:
                venue = Venue(**venue_data)
                Venue.save(venue)
                venue_id = venue.id
        # return Event object
        return Event(
            social_network_event_id=event['id'],
            title=event['name']['text'],
            description=event['description']['text'],
            social_network_id=self.social_network.id,
            user_id=self.user.id,
            group_id=0,
            url='',
            group_url_name='',
            organizer_id=organizer_id,
            venue_id=venue_id,
            start_datetime=event['start']['local'],
            end_datetime=event['end']['local'],
            registration_instruction='',
            cost=0,
            currency=event['currency'],
            timezone=event['start']['timezone'],
            max_attendees=event['capacity']
        )

    def create_event(self):
        """
        This function is used to post/create event on Eventbrite.com
        It uses create_tickets() method to allow user subscriptions and publish_event() to make it public

        :exception EventNotCreated: throws exception if unable to create event on Eventbrite.com
        :return: event_id, tickets_id: a tuple containing event_id on Eventbrite and tickets_id for this event
        """
        # create url to post/create event on eventbrite.com
        url = self.api_url + "/events/"
        # adding venue for the event or reuse if already created on eventbrite.com
        venue_id = self.add_location()
        # add venue_id in event payload so it can be associated with this event on eventbrite
        self.event_payload['event.venue_id'] = venue_id
        # create event on eventbrite by sending POST request
        response = http_request('POST', url, params=self.event_payload, headers=self.headers,
                                user_id=self.user.id)
        if response.ok:
            # event has been created on vendor and saved in draft there
            # Now we need to create tickets for it and then publish it.
            event_id = response.json()['id']
            # Ticket are going to be created/updated
            ticket_id = self.create_tickets(event_id)
            # Ticket(s) have been created for new created Event
            self.publish_event(event_id)
            logger.info('|  Event %s created Successfully  |'
                        % self.event_payload['event.name.html'])
            self.data['social_network_event_id'] = event_id
            self.data['tickets_id'] = ticket_id
        else:
            error_message = 'Event was not created Successfully as draft'
            response = response.json()
            error_detail = response.get('error', '') + ': ' + response.get('error_description', '')
            if error_detail != ': ':
                error_message += '\n%s' % error_detail
            log_error({
                'user_id': self.user.id,
                'error': error_detail,
            })
            raise EventNotCreated(error_message)

    def update_event(self):
        """
        This function is used to update an event on Eventbrite.com
        It uses update_tickets() method to update number of tickets for this event

        :exception EventNotCreated: throws exception if unable to update event on Eventbrite.com)
        :return: event_id, tickets_id: a tuple containing event_id on Eventbrite and tickets_id for this event)
        """
        # create url to update event
        url = self.api_url + "/events/" + str(self.social_network_event_id) + '/'
        venue_id = self.add_location()  # adding venue for the event
        self.event_payload['event.venue_id'] = venue_id
        response = http_request('POST', url, params=self.event_payload, headers=self.headers,
                                user_id=self.user.id)
        if response.ok:  # event has been updated on Eventbrite.com
            event_id = response.json()['id']
            # Ticket are going to be created/updated
            ticket_id = self.update_tickets(event_id)
            logger.info('|  Event %s updated Successfully  |'
                        % self.event_payload['event.name.html'])
            self.data['social_network_event_id'] = event_id
            self.data['tickets_id'] = ticket_id
        else:
            error_message = 'Event was not updated Successfully'
            response = response.json()
            error_detail = response.get('error', '') + ': ' + response.get('error_description', '')
            if error_detail != ': ':
                error_message += '\n%s' % error_detail
            log_error({
                'user_id': self.user.id,
                'error': error_detail,
            })
            raise EventNotCreated(error_message)

    def add_location(self):
        """
        This generates a venue object for the event and returns the
        id of venue.
        :exception EventLocationNotCreated: throws exception if unable to create or update venue on Eventbrite
        :exception VenueNotFound: raises exception if venue does not exist in database
        :return venue_id: id for venue created on eventbrite.com
        :rtype venue_id: int
        """
        # get venue from db which will be created on Eventbrite
        venue = Venue.get_by_user_id_social_network_id_venue_id(self.user.id,
                                                                self.social_network.id,
                                                                self.venue_id)
        if venue:
            if venue.social_network_venue_id:
                # there is already a venue on Eventbrite with this info.
                return venue.social_network_venue_id
            # This dict is used to create venue
            payload = {
                'venue.name': venue.address_line1,
                'venue.address.address_1': venue.address_line1,
                'venue.address.address_2': venue.address_line2,
                'venue.address.region': venue.state,
                'venue.address.city': venue.city,
                # 'venue.address.country': venue.country,
                'venue.address.postal_code': venue.zipcode,
                'venue.address.latitude': venue.latitude,
                'venue.address.longitude': venue.longitude,
            }
            # create url to send post request to create venue
            url = self.api_url + "/venues/"
            response = http_request('POST', url, params=payload, headers=self.headers,
                                    user_id=self.user.id)
            if response.ok:
                logger.info('|  Venue has been created  |')
                venue_id = response.json().get('id')
                venue.update(social_network_venue_id=venue_id)
                return venue_id
            else:
                error_message = "Venue was not Created. There are some errors: " \
                                "Details: %s " % response
                message = '\nErrors from the Social Network:\n'
                message += ''.join(response.json().get('error') + ',' + response.json().get('error_description'))
                error_message += message
                log_error({'error': error_message,
                           'user_id': self.user.id
                           })
                raise EventLocationNotCreated('ApiError: Unable to create venue for event\n %s' % message)
        else:
            error_message = 'Venue with ID = %s does not exist in db.' % self.venue_id
            log_error({
                'user_id': self.user.id,
                'error': error_message,
            })
            raise VenueNotFound('Venue not found in database. Kindly create venue first.')

    def create_tickets(self, event_id):
        """
        This method creates tickets for specific event on Eventbrite.com.
        This method should be called after creating event on social_network.
        See "social_network_service.event.Eventbrite.create_event" method for further info
        :param event_id: event id which refers to event on eventbrite.com
        :exception TicketsNotCreated (throws exception if unable to create tickets)
        :return: tickets_id (an id which refers to tickets created on eventbrite.com
        """
        tickets_url = self.api_url + "/events/" + event_id + "/ticket_classes/"
        return self.manage_event_tickets(tickets_url)

    def update_tickets(self, event_id):
        """
        This method updated tickets for specific event on Eventbrite.com.
        This method should be called after updating event contents on social_network.
        See "social_network_service.event.Eventbrite.update_event" method for further info
        :param event_id: event id which refers to event on eventbrite.com
        :exception TicketsNotCreated (throws exception if unable to update tickets)
        :return: tickets_id (an id which refers to tickets updated on eventbrite.com
        """
        tickets_url = self.api_url + "/events/" + event_id + "/ticket_classes/"
        event = Event.get_by_user_and_social_network_event_id(self.user.id, event_id)
        if event.tickets_id:
            tickets_url = tickets_url + str(event.tickets_id) + '/'
        else:
            logger.info('Tickets ID is not available for event with id %s, User:  %s'
                        % (event_id, self.user.name))
            raise TicketsNotCreated('ApiError: Unable to update event tickets on Eventbrite '
                                    'as tickets_id was not found for this event')
        return self.manage_event_tickets(tickets_url)

    def manage_event_tickets(self, tickets_url):
        """
        Here tickets are created for event on Eventbrite.
        This method sends a POST request to Eventbrite.com API to create or update tickets.
        Call this method from create_tickets or update_tickets with respective tickets_url.
        It returns tickets id if successful otherwise raises "TicketsNotCreated" ecxception

        :param tickets_url  (API url to create or update event tickets)
        :exception TicketsNotCreated (throws exception if unable to create or update tickets)
        :return: tickets_id (an id which refers to tickets for event on eventbrite.com
        """
        response = http_request('POST', tickets_url, params=self.ticket_payload,
                                headers=self.headers, user_id=self.user.id)
        if response.ok:
            logger.info('|  %s Ticket(s) have been created  |'
                        % str(self.ticket_payload['ticket_class.quantity_total']))
            tickets_id = response.json().get('id')
            return tickets_id
        else:
            error_message = 'Event tickets were not created successfully'
            log_error({
                'user_id': self.user.id,
                'error': error_message,
            })
            raise TicketsNotCreated('ApiError: Unable to create event tickets on Eventbrite')

    def publish_event(self, event_id):
        """
        This function publishes the Event on Eventbrite.
        This event is public.
        :param event_id: id for event on eventbrite.com
        :type event_id: int
        :exception EventNotPublished: raises this exception when unable to publish event on Evntbrite.com
        :return:
        """
        # create url to publish event
        url = self.api_url + "/events/" + str(event_id) + "/publish/"
        # params are None. Access token is present in self.headers
        response = http_request('POST', url, headers=self.headers, user_id=self.user.id)
        if response.ok:
            logger.info('|  Event has been published  |')
        else:
            error_message = "Event was not Published. There are some errors: " \
                            "Details: %s  |" % response
            log_error({
                'user_id': self.user.id,
                'error': error_message,
            })
            raise EventNotPublished('ApiError: Unable to publish event on specified social network')

    def unpublish_event(self, event_id, method='POST'):
        """
        This function is used when run unit test. It sets the api_relative_url
        and calls base class method to delete the Event from meetup which was
        created in the unit testing.
        :param event_id:id of newly created event
        :return: True if event is deleted from vendor, False other wsie
        """
        self.url_to_delete_event = self.api_url + "/events/" + str(event_id) + "/unpublish/"
        super(Eventbrite, self).unpublish_event(event_id, method=method)

    @staticmethod
    def validate_required_fields(data):
        """
        Here we validate that all the required fields for the event creation on
        Eventbrite are filled. If any required filed is missing, raises exception
        named  EventInputMissing.
        :param data: dictionary containing event data
        :type data: dict
        :exception EventInputMissing: raises exception if all required fields are not found
        """
        mandatory_input_data = ['title', 'description', 'end_datetime',
                                'timezone', 'start_datetime', 'currency']
        if not all([input in data and data[input] for input in mandatory_input_data]):
            log_error({
                'user_id': '',
                'error': 'Mandatory parameters missing in Eventbrite data'
            })
            raise EventInputMissing("Mandatory parameter missing in Eventbrite data.")

    def event_gt_to_sn_mapping(self, data):
        """
        This is actually the mapping of data from the input data from
        EventCreationForm to the data required for API calls on Eventbrite.
        :param data: dictionary containing event data
        :type data: dict
        :exception KeyError: can raise KeyError if some key not found in event data
        """
        if data:
            self.data = data
            self.validate_required_fields(data)
            #  filling required fields for Eventbrite
            event_name = data['title']
            description = data['description']
            # Eventbrite assumes that provided start and end DateTime is in UTC
            # So, form given Timezone, (eventTimeZone in our case), It changes the
            # provided DateTime accordingly.
            # Here we are converting DateTime into UTC format to be sent to vendor
            utc_dts = []
            start_time = end_time = ''
            naive_dts = [data['start_datetime'], data['start_datetime']]
            if data['timezone']:
                local_timezone = pytz.timezone(data['timezone'])
                for naive_dt in naive_dts:
                    local_dt = local_timezone.localize(naive_dt, is_dst=None)
                    utc_dt = local_dt.astimezone(pytz.utc)
                    utc_dts.append(utc_dt.strftime("%Y-%m-%dT%H:%M:%SZ"))
                start_time = utc_dts[0]
                end_time = utc_dts[1]
            else:
                error_message = 'Time Zone is None for Event %s ' % event_name
                log_error({
                    'user_id': self.user.id,
                    'error': error_message
                })
            currency = data['currency']
            time_zone = data['timezone']

            # Creating ticket data as Eventbrite wants us to associate tickets
            # with events
            venue_name = 'Event Address'
            number_of_tickets = data['max_attendees']
            free_tickets = True
            ticket_type = 'Event Ticket'

            # This dict is used to create an event as a draft on vendor
            self.event_payload = {
                'event.start.utc': start_time,
                'event.start.timezone': time_zone,
                'event.end.utc': end_time,
                'event.end.timezone': time_zone,
                'event.currency': currency,
                'event.name.html': event_name,
                'event.description.html': description
            }
            self.venue_id = data['venue_id']
            # This dict is used to create tickets for a specified event
            self.ticket_payload = {
                'ticket_class.name': ticket_type,
                'ticket_class.quantity_total': number_of_tickets,
                'ticket_class.free': free_tickets,
            }
            self.social_network_event_id = data.get('social_network_event_id')
        else:
            error_message = 'Data is None'
            log_error({
                'user_id': self.user.id,
                'error': error_message
            })

    def create_webhook(self, user_credentials):
        """
        Creates a webhook to stream the live feed of Eventbrite users to the
        Flask app. It gets called in the save_token_in_db().
        It takes user_credentials to save webhook against that user.
        Here it performs a check which ensures  that webhook is not generated
        every time code passes through this flow once a webhook has been
        created for a user (since webhooks don't expire and are unique for
        every user).
        :return: True if webhook creation is successful o/w False
        """
        status = False
        if (user_credentials.user_id == user_credentials.user_id) \
                and (user_credentials.social_network_id == user_credentials.social_network_id) \
                and (user_credentials.webhook in [None, '']):
            url = self.api_url + "/webhooks/"
            payload = {'endpoint_url': WEBHOOK_REDIRECT_URL}
            response = http_request('POST', url, params=payload, headers=self.headers,
                                    user_id=self.user.id)
            if response.ok:
                try:
                    webhook_id = response.json()['id']
                    user_credentials.update_record(webhook=webhook_id)
                    status = True
                except Exception as error:
                    log_exception({
                        'user_id': self.user.id,
                        'error': error.message
                    })
            else:
                error_message = "Eventbrite Webhook wasn't created successfully"
                log_exception({
                    'user_id': self.user.id,
                    'error': error_message
                })
        else:
            # webhook has already been created for this user
            status = True
        return status<|MERGE_RESOLUTION|>--- conflicted
+++ resolved
@@ -9,7 +9,6 @@
 from datetime import datetime
 from datetime import timedelta
 
-from common.models.event import Event
 from common.models.venue import Venue
 from common.models.organizer import Organizer
 
@@ -20,12 +19,8 @@
     EventLocationNotCreated
 from social_network_service.utilities import log_error, logger, log_exception, \
     http_request
-<<<<<<< HEAD
+
 from common.models.event import Event
-from social_network_service import flask_app as app
-=======
-
->>>>>>> a021cfda
 EVENTBRITE = 'Eventbrite'
 WEBHOOK_REDIRECT_URL = app.config['WEBHOOK_REDIRECT_URL']
 
