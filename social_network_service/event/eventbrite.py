import pytz
import json

from datetime import datetime
from datetime import timedelta
from social_network_service.custom_exections import EventNotCreated, \
    VenueNotFound, TicketsNotCreated, EventNotPublished, EventInputMissing, \
    EventLocationNotCreated
from common.models.organizer import Organizer
from common.models.venue import Venue
from social_network_service.event.base import EventBase
from social_network_service.utilities import log_error, logger, log_exception, \
    http_request
from common.models.event import Event

EVENTBRITE = 'Eventbrite'
# TODO: Will replace this ULR with actual webhook URL (Flask App)
WEBHOOK_REDIRECT_URL = 'http://4ddd1621.ngrok.io'


class Eventbrite(EventBase):
    """
    This class is inherited from TalentEventBase class.
    This implements the abstract methods defined in interface.
    It also implements functions to create event on Eventbrite website.
    """

    def __init__(self, *args, **kwargs):
        """
        :param args:
        :param kwargs:
        :return:
        """
        super(Eventbrite, self).__init__(EVENTBRITE, *args, **kwargs)
        # calling super constructor sets the api_url and access_token
        self.event_payload = None
        self.social_network_event_id = None
        self.ticket_payload = None
        self.venue_payload = None
        self.start_date_in_utc = kwargs.get('start_date') or \
                                 (datetime.now() - timedelta(days=30)).strftime("%Y-%m-%dT%H:%M:%SZ")

    def get_events(self):
        """
        We send GET requests to API URL and get data. We also
        have to handle pagination because Eventbrite's API
        does that too.
        :return:
        """
        events_url = self.api_url + '/events/search/'
        params = {'user.id': self.member_id,
                  'date_created.range_start': self.start_date_in_utc
                  }
        all_events = []
        message_to_log = {'user_id': self.user.id}
        try:
            response = http_request('GET', events_url,
                                    params=params,
                                    headers=self.headers,
                                    message_to_log=message_to_log)
        except Exception as error:
            message_to_log.update({'error': error.message})
            log_exception(message_to_log)
            raise
        if response.ok:
            data = response.json()
            page_size = data['pagination']['page_size']
            total_records = data['pagination']['object_count']
            all_events.extend(data['events'])
            current_page = 1
            total_pages = total_records / page_size
            for page in range(1, total_pages):
                params_copy = params.copy()
                current_page += 1
                params_copy['page'] = current_page
                try:
                    # TODo pass callee_data (aka message_to_log)
                    response = http_request('GET', events_url, params=params_copy,
                                            headers=self.headers)
                except Exception as error:
<<<<<<< HEAD
                    log_exception({
                        'error': error.message,
                        'functionName': 'get_events()',
                        'fileName': __file__,
                        'user': self.user.name
                        #TODO 'stack_trace'
                    })
=======
                    message_to_log.update({'error': error.message})
                    log_exception(message_to_log)
>>>>>>> 55769b9a
                    raise
                if response.ok:
                    data = response.json()
                all_events.extend(data['events'])
            return all_events
        return all_events

    def event_sn_to_gt_mapping(self, event):
        """
        Basically we take event's data from Eventbrite's end
        and map their fields to ours and finally we return
        Event's object. We also issue some calls to get updated
        venue and organizer information.
        :param event:
        :return:
        """
        organizer = None
        organizer_email = None
        venue = None
        organizer_instance = None
        venue_instance = None
        assert event is not None
        message_to_log = {'user_id': self.user.id}
        # Get information about event's venue
        if event['venue_id']:
            try:
                response = http_request('GET', self.api_url + '/venues/' + event['venue_id'],
                                        headers=self.headers,
                                        message_to_log=message_to_log)
            except Exception as error:
                message_to_log.update({'error': error.message})
                log_exception(message_to_log)
                raise
            if response.ok:
                venue = response.json()
                # Now let's try to get the information about the event's organizer
                if event['organizer_id']:
                    try:
                        response = http_request('GET', self.api_url +
                                                '/organizers/' + event['organizer_id'],
                                                headers=self.headers)
                    except Exception as error:
                        message_to_log.update({'error': error.message})
                        log_exception(message_to_log)
                        raise
                    if response.ok:
                        organizer = json.loads(response.text)
                    if organizer:
                        try:
                            response = http_request('GET', self.api_url + '/users/'
                                                    + self.member_id,
                                                    headers=self.headers)
                        except Exception as error:
                            message_to_log.update({'error': error.message})
                            log_exception(message_to_log)
                            raise
                        if response.ok:
                            organizer_info = json.loads(response.text)
                            organizer_email = organizer_info['emails'][0]['email']

        if organizer:
            organizer_instance = Organizer(
                user_id=self.user.id,
                name=organizer['name'] if organizer.has_key('name') else '',
                email=organizer_email if organizer_email else '',
                about=organizer['description'] if organizer.has_key('description') else ''

            )
            Organizer.save(organizer_instance)
        if venue:
            venue_instance = Venue(
                social_network_venue_id=event['venue_id'],
                user_id=self.user.id,
                address_line1=venue['address']['address_1'] if venue else '',
                address_line2=venue['address']['address_2'] if venue else '',
                city=venue['address']['city'] if venue else '',
                state=venue['address']['region'] if venue else '',
                zipcode=None,
                country=venue['address']['country'] if venue else '',
                longitude=float(venue['address']['longitude']) if venue else 0,
                latitude=float(venue['address']['latitude']) if venue else 0,
            )
            Venue.save(venue_instance)

        return Event(
            social_network_event_id=event['id'],
            title=event['name']['text'],
            description=event['description']['text'],
            social_network_id=self.social_network.id,
            organizer_id=organizer_instance.id if organizer_instance else None,
            user_id=self.user.id,
            group_id=0,
            url='',
            group_url_name='',
            venue_id=venue_instance.id if venue_instance.id else None,
            start_datetime=event['start']['local'],
            end_datetime=event['end']['local'],
            registration_instruction='',
            cost=0,
            currency=event['currency'],
            timezone=event['start']['timezone'],
            max_attendees=event['capacity']
        )

    def create_event(self):
        """
        This function is used to post event on eventbrite.
        It uses helper functions create_event_tickets(), event_publish().
        If event is published successfully, returns True

        TODO; write sperate methods for create / update
        :return:
        """
        # TODO write serpate methods for create / update
        venue_id = None
        # create url to post event
        if self.social_network_event_id is not None:  # updating event
            event_is_new = False
            url = self.api_url + "/events/" + self.social_network_event_id + '/'
            # need to fetch venue_id of provided event so that Venue can be updated
            response = http_request('POST', url, params=self.event_payload, headers=self.headers)
            if response.ok:
                venue_id = response.json()['venue_id']
        else:  # creating event
            url = self.api_url + "/events/"
            event_is_new = True
        venue_id = self.add_location(venue_id=venue_id)  # adding venue for the event
        self.event_payload['event.venue_id'] = venue_id
        response = http_request('POST', url, params=self.event_payload, headers=self.headers)
        if response.ok:  # event has been created on vendor and saved in draft there
            event_id = response.json()['id']
            # Ticket are going to be created/updated
            ticket_id = self.manage_event_tickets(event_id, event_is_new)
            if event_is_new:
                # Ticket(s) have been created for new created Event
                self.publish_event(event_id)
            else:
                logger.info("|  Event is already published  |")
            create_update = 'Created' if not self.social_network_event_id else 'Updated'
            logger.info('|  Event %s %s Successfully  |'
                        % (self.event_payload['event.name.html'],
                           create_update))
            return event_id, ticket_id
        else:
            error_message = 'Event was not created Successfully as draft'
            response = response.json()
            error_detail = response.get('error', '') + ': ' + response.get('error_description', '')
            if error_detail != ': ':
                error_message += '\n%s' % error_detail
            log_error({
                'user_id': self.user.id,
                'error': error_detail,
            })
            raise EventNotCreated(error_message)

    def add_location(self, venue_id=None):
        """
        This generates/updates a venue object for the event and returns the
        id of venue.
        :param venue_id:
        :return:
        """
        # Venue.get_by(user_id, social_networ.id, venue.id)
        venue = Venue.get_by_user_id_social_network_id_venue_id(self.user.id,
                                                                self.social_network.id,
                                                                self.venue_id)
        if venue:
            if venue.social_network_venue_id:
                return venue.social_network_venue_id
            # This dict is used to create venue for a specified event
            payload = {
                'venue.name': venue.address_line1,
                'venue.address.address_1': venue.address_line1,
                'venue.address.address_2': venue.address_line2,
                'venue.address.region': venue.state,
                'venue.address.city': venue.city,
                # 'venue.address.country': venue.country,
                'venue.address.postal_code': venue.zipcode,
                'venue.address.latitude': venue.latitude,
                'venue.address.longitude': venue.longitude,
            }
            if venue_id:  # update event address
                url = self.api_url + "/venues/" + venue_id + "/"
                status = 'Updated'
                # Region gives error of region while updating venue, so removing
                payload.pop('venue.address.region')
            else:  # create venue for event
                url = self.api_url + "/venues/"
                status = 'Added'
            response = http_request('POST', url, params=payload, headers=self.headers)
            if response.ok:
                logger.info('|  Venue has been %s  |' % status)
                venue_id = response.json().get('id')
                venue.update(social_network_venue_id=venue_id)
                return venue_id
            else:
                error_message = "Venue was not Created. There are some errors: " \
                                "Details: %s " % response
                message = '\nErrors from the vendor:\n'
                message += ''.join(response.json().get('error') + ',' + response.json().get('error_description'))
                error_message += message
                log_error({'error': error_message,
                           'user_id': self.user.id
                           })
                raise EventLocationNotCreated('ApiError: Unable to create venue for event\n %s' % message)
        else:
            error_message = 'Venue does not exist in db. Venue id is %s' % self.venue_id
            log_error({
                'user_id': self.user.id,
                'error': error_message,
            })
            raise VenueNotFound('Venue not found.')

    def manage_event_tickets(self, event_id, event_is_new):
        """
        Here tickets are created for event on Eventbrite.
        :param event_id:id of newly created event
        :param event_is_new: Status of new/old event
        :return: tickets_id
        """
        tickets_url = self.api_url + "/events/" + event_id + "/ticket_classes/"
        if not event_is_new:
            event = Event.get_by_user_and_vendor_id(self.user.id, event_id)
            if event.tickets_id:
                tickets_url = tickets_url + str(event.tickets_id) + '/'
            else:
                logger.info('Tickets ID is not available for event with id %s, User:  %s'
                            % (event_id, self.user.name))
        response = http_request('POST', tickets_url, params=self.ticket_payload, headers=self.headers)
        if response.ok:
            logger.info('|  %s Ticket(s) have been created  |'
                        % str(self.ticket_payload['ticket_class.quantity_total']))
            return response.json().get('id')
        else:
            error_message = 'Event tickets were not created successfully'
            log_error({
                'user_id': self.user.id,
                'error': error_message,
            })
            raise TicketsNotCreated('ApiError: Unable to create event tickets on Eventbrite')

    def publish_event(self, event_id):
        """
        This function publishes the Event on Eventbrite.
        :param event_id:
        :return:
        """
        # create url to publish event
        url = self.api_url + "/events/" + event_id + "/publish/"
        # params are None. Access token is present in self.headers
        response = http_request('POST', url, headers=self.headers)
        if response.ok:
            logger.info('|  Event has been published  |')
        else:
            error_message = "Event was not Published. There are some errors: " \
                            "Details: %s  |" % response
            log_error({
                'user_id': self.user.id,
                'error': error_message,
            })
            raise EventNotPublished('ApiError: Unable to publish event on specified social network')

    def unpublish_event(self, event_id):
        """
        This function is used when run unit test. It sets the api_relative_url
        and calls base class method to delete the Event from meetup which was
        created in the unit testing.
        :param event_id:id of newly created event
        :return: True if event is deleted from vendor, False other wsie
        """
        self.url_to_delete_event = self.api_url + "/events/" + str(event_id) + "/unpublish/"
        super(Eventbrite, self).unpublish_event(event_id)

    @staticmethod
    def validate_required_fields(data):
        """
        Here we validate that all the required fields for the event creation on
        Eventbrite are filled. If any required filed is missing, raises exception
        named  EventInputMissing.
        """
        mandatory_input_data = ['title', 'description', 'end_datetime',
                                'timezone', 'start_datetime', 'currency']
        if not all([input in data and data[input] for input in mandatory_input_data]):
            log_error({
                'user_id': '',
                'error': 'Mandatory parameters missing in Eventbrite data'
            })
            raise EventInputMissing("Mandatory parameter missing in Eventbrite data.")

    def event_gt_to_sn_mapping(self, data):
        """
        This is actually the mapping of data from the input data from
        EventCreationForm to the data required for API calls on Eventbrite.
        """
        if data:
            self.validate_required_fields(data)
            #  filling required fields for Eventbrite
            event_name = data['title']
            description = data['description']
            # Eventbrite assumes that provided start and end DateTime is in UTC
            # So, form given Timezone, (eventTimeZone in our case), It changes the
            # provided DateTime accordingly.
            # Here we are converting DateTime into UTC format to be sent to vendor
            utc_dts = []
            start_time = end_time = ''
            naive_dts = [data['start_datetime'], data['start_datetime']]
            if data['timezone']:
                local_timezone = pytz.timezone(data['timezone'])
                for naive_dt in naive_dts:
                    local_dt = local_timezone.localize(naive_dt, is_dst=None)
                    utc_dt = local_dt.astimezone(pytz.utc)
                    utc_dts.append(utc_dt.strftime("%Y-%m-%dT%H:%M:%SZ"))
                start_time = utc_dts[0]
                end_time = utc_dts[1]
            else:
                error_message = 'Time Zone is None for Event %s ' % event_name
                log_error({
                    'user_id': self.user.id,
                    'error': error_message
                })
            currency = data['currency']
            time_zone = data['timezone']

            # Creating ticket data as Eventbrite wants us to associate tickets
            # with events
            venue_name = 'Event Address'
            number_of_tickets = data['max_attendees']
            free_tickets = True
            ticket_type = 'Event Ticket'

            # This dict is used to create an event as a draft on vendor
            self.event_payload = {
                'event.start.utc': start_time,
                'event.start.timezone': time_zone,
                'event.end.utc': end_time,
                'event.end.timezone': time_zone,
                'event.currency': currency,
                'event.name.html': event_name,
                'event.description.html': description
            }
            self.venue_id = data['venue_id']
            # This dict is used to create tickets for a specified event
            self.ticket_payload = {
                'ticket_class.name': ticket_type,
                'ticket_class.quantity_total': number_of_tickets,
                'ticket_class.free': free_tickets,
            }
            self.social_network_event_id = data.get('social_network_event_id')
        else:
            error_message = 'Data is None'
            log_error({
                'user_id': self.user.id,
                'error': error_message
            })

    def create_webhook(self, user_credentials):
        """
        Creates a webhook to stream the live feed of Eventbrite users to the
        Flask app. It gets called in the save_token_in_db().
        It takes user_credentials to save webhook against that user.
        Here it performs a check which ensures  that webhook is not generated
        every time code passes through this flow once a webhook has been
        created for a user (since webhooks don't expire and are unique for
        every user).
        :return: True if webhook creation is successful o/w False
        """
        status = False
        if (user_credentials.user_id == user_credentials.user_id) \
                and (user_credentials.social_network_id == user_credentials.social_network_id) \
                and (user_credentials.webhook in [None, '']):
            url = self.api_url + "/webhooks/"
            payload = {'endpoint_url': WEBHOOK_REDIRECT_URL}
            response = http_request('POST', url, params=payload, headers=self.headers)
            if response.ok:
                try:
                    webhook_id = response.json()['id']
                    user_credentials.update_record(webhook=webhook_id)
                    status = True
                except Exception as error:
                    log_exception({
                        'user_id': self.user.id,
                        'error': error.message
                    })
            else:
                error_message = "Eventbrite Webhook wasn't created successfully"
                log_exception({
                    'user_id': self.user.id,
                    'error': error_message
                })
        else:
            # webhook has already been created for this user
            status = True
        return status<|MERGE_RESOLUTION|>--- conflicted
+++ resolved
@@ -78,18 +78,8 @@
                     response = http_request('GET', events_url, params=params_copy,
                                             headers=self.headers)
                 except Exception as error:
-<<<<<<< HEAD
-                    log_exception({
-                        'error': error.message,
-                        'functionName': 'get_events()',
-                        'fileName': __file__,
-                        'user': self.user.name
-                        #TODO 'stack_trace'
-                    })
-=======
                     message_to_log.update({'error': error.message})
                     log_exception(message_to_log)
->>>>>>> 55769b9a
                     raise
                 if response.ok:
                     data = response.json()
