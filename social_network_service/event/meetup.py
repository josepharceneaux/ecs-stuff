--- conflicted
+++ resolved
@@ -479,12 +479,8 @@
         and calls base class method to delete the Event from meetup which was
         created in the unit testing.
         :param event_id:id of newly created event
-<<<<<<< HEAD
+        :type event_id: int
         :return: True if event is deleted from vendor, False otherwise
-=======
-        :type event_id: int
-        :return: True if event is deleted from vendor, False other wsie
->>>>>>> a7af9669
         :rtype Boolean
         """
         self.url_to_delete_event = self.api_url + "/event/" + str(event_id)
