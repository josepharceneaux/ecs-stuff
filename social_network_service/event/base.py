from abc import ABCMeta, abstractmethod
from social_network_service.custom_exections import EventNotSaveInDb, EventNotUnpublished
from social_network_service.utilities import log_error, get_class, http_request, logger, \
    log_exception
from common.models.event import Event
from common.models.user import User
from common.models.user import UserCredentials
from common.models.social_network import SocialNetwork


class EventBase(object):
    __metaclass__ = ABCMeta

    def __init__(self, *args, **kwargs):

        self.events = []
        self.rsvps = []
        self.headers = kwargs.get('headers')
        self.user_credentials = kwargs.get('user_credentials')
        self.user = kwargs.get('user') or User.get_by_id(self.user_credentials.user_id)
        self.social_network = kwargs.get('social_network')
        assert isinstance(self.user, User)
        assert isinstance(self.social_network, SocialNetwork)
        self.api_url = self.social_network.api_url
        self.member_id, self.access_token, self.refresh_token, self.webhook = \
            self._get_user_credentials()
        self.url_to_delete_event = None
        self.venue_id = None

    def _get_user_credentials(self):
        user_credentials = UserCredentials.get_by_user_and_social_network_id(
            self.user.id, self.social_network.id
        )
        assert user_credentials is not None
        member_id = user_credentials.member_id
        access_token = user_credentials.access_token
        refresh_token = user_credentials.refresh_token
        webhook = user_credentials.webhook
        return member_id, access_token, refresh_token, webhook

    # def get_events(self, social_network):
    #     return self.get_events(social_network)

    @abstractmethod
    def create_event(self, *args, **kwargs):
        pass

    @abstractmethod
    def event_sn_to_gt_mapping(self, event):
        """
        While importing events, we need to map social network fields according
        to gt-database fields. Child classes will implement this.
        :param event:
        :return:
        """
        pass

    @abstractmethod
    def event_gt_to_sn_mapping(self, data):
        """
        This function is used to map gt-fields to required social network fields
        for API calls. Child classes will implement this.
        :param data:
        :return:
        """
        pass

    def get_event(self, id):
        pass

    def pre_process_events(self, events):
        """
        If we need any pre processing of events, we will implement the
        functionality here. For now, we don't do any pre processing.
        :param events:
        :return:
        """
        pass

    def process_events(self, events):
        """
        This is the function to process events once we have the events of
        some social network. It first maps the social network fields to
        gt-db fields. Then it checks if the event is present is db or not.
        If event is already in db, it updates the event fields otherwise
        it stores the event in db.
        :param events:
        :return:
        """
        if events:
            self.pre_process_events(events)
        if events:
            for event in events:
                event = self.event_sn_to_gt_mapping(event)
                if event:
                    event_in_db = Event.get_by_user_and_vendor_id(event.user_id,
                                                                  event.social_network_event_id)
                    try:
                        if event_in_db:
                            data = dict(title=event.title,
                                        description=event.description,
                                        start_datetime=event.start_datetime,
                                        end_datetime=event.end_datetime)
                            event_in_db.update(**data)
                        else:
                            Event.save(event)
                    except Exception as error:
                        error_message = 'Cannot process an event. Social network: ' \
                                        '%s. Details: %s' \
                                        % (self.social_network.id, error.message)
                        log_exception({
                            'user_id': self.user.id,
                            'error': error_message,
                        })
                        # Now let's try to process the next event
        else:
            log_error({'user_id': self.user.id,
                       'error': 'There is No event to import for user '
                                'in provided time range'})
        if events:
            self.post_process_events(events)

    def post_process_events(self, events):
        """
        Once the event is stored in database after importing from social
        network, this function can be used to some post processing.
        For now, we don't do any post processing
        :param events:
        :return:
        """
        pass

    def delete_event(self, event_id):
        """
        Here we pass an event id, picks it from db, and try to delete
        it both from social network and database. If successfully deleted
        from both sources, returns True, otherwise returns False
        :param event_id:
        :return:
        """
        event = Event.get_by_user_and_event_id(self.user.id, event_id)
        if event:
            try:
                self.unpublish_event(event.social_network_event_id)
                Event.delete(event_id)
                return True
            except Exception as error:  # some error while removing event
                log_exception({
                    'user_id': self.user.id,
                    'error': error.message,
                })
                return False
        return False  # event not found in database

    def delete_events(self, event_ids):

        deleted = []
        not_deleted = []
        if event_ids:
            for event_id in event_ids:
                if self.delete_event(event_id):
                    deleted.append(event_id)
                else:
                    not_deleted.append(event_id)

        return deleted, not_deleted

    def unpublish_event(self, event_id, method='POST'):
        """
        This function is used when run unit test. It deletes the Event from
        meetup which was created in the unit testing.
        :param event_id:id of newly created event
        :return: True if event is deleted from vendor, False other wsie
        """
        # create url to publish event
        url = self.url_to_delete_event
        # params are None. Access token is present in self.headers
<<<<<<< HEAD
        response = http_request('POST', url, headers=self.headers,
=======
        response = http_request(method, url, headers=self.headers,
>>>>>>> 3a9d7fbd
                                user_id=self.user.id)
        if response.ok:
            logger.info('|  Event has been unpublished (deleted)  |')
        else:
            error_message = "Event was not unpublished (deleted)."
            log_error({'user_id': self.user.id,
                       'error': error_message})
            raise EventNotUnpublished('ApiError: '
                                      'Unable to remove event from %s'
                                      % self.social_network.name)

    def get_events(self, *args, **kwargs):
        """
        This is used to get events from social_network. Child classes will
        implement this.
        :param args:
        :param kwargs:
        :return:
        """
        pass

    def get_events_from_db(self, start_date):
        """
        This gets the events from database which starts after the specified start_date
        :param start_date:
        :return:
        """
        if start_date:
            return Event.get_by_user_id_vendor_id_start_date(self.user.id,
                                                             self.social_network.id,
                                                             start_date
                                                             )

    def get_rsvps(self, user_credentials):
        """
        This gets the rsvps of events present in database and process
        them to save in database
        :param user_credentials:
        :return:
        """
        # get_required class under rsvp/ to process rsvps
        sn_rsvp_class = get_class(self.social_network.name, 'rsvp')
        # create object of selected rsvp class
        sn_rsvp_obj = sn_rsvp_class(social_network=self.social_network,
                                    headers=self.headers,
                                    user_credentials=user_credentials)
        # gets events of given Social Network from database
        self.events = self.get_events_from_db(sn_rsvp_obj.start_date_dt)
        # process rsvps to save in database
        sn_rsvp_obj.process_rsvps(self.events)
        self.rsvps = sn_rsvp_obj.rsvps

    def save_event(self, data):
        """
        This function serves the storage of event in database after it is
        successfully published.
        :param data:
        :return:
        """
        sn_event_id = data['social_network_event_id']
        social_network_id = data['social_network_id']
        event = Event.get_by_user_id_social_network_id_vendor_event_id(
            self.user.id,
            social_network_id,
            sn_event_id
        )
        try:
            if event:
                del data['id']
                event.update(**data)
            else:
                event = Event(**data)
                Event.save(event)
        except Exception as e:
            error_message = 'Event was not saved in Database\nError: %s' % e.message
            log_exception({
                'user_id': self.user.id,
                'error': error_message,
            })
            raise EventNotSaveInDb('Error occurred while saving event in database')
        return event.id<|MERGE_RESOLUTION|>--- conflicted
+++ resolved
@@ -175,11 +175,7 @@
         # create url to publish event
         url = self.url_to_delete_event
         # params are None. Access token is present in self.headers
-<<<<<<< HEAD
-        response = http_request('POST', url, headers=self.headers,
-=======
         response = http_request(method, url, headers=self.headers,
->>>>>>> 3a9d7fbd
                                 user_id=self.user.id)
         if response.ok:
             logger.info('|  Event has been unpublished (deleted)  |')
