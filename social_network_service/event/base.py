--- conflicted
+++ resolved
@@ -26,6 +26,7 @@
         self.member_id, self.access_token, self.refresh_token, self.webhook = \
             self._get_user_credentials()
         self.url_to_delete_event = None
+        self.venue_id = None
 
     def _get_user_credentials(self):
         user_credentials = UserCredentials.get_by_user_and_social_network_id(
@@ -139,7 +140,7 @@
         event = Event.get_by_user_and_event_id(self.user.id, event_id)
         if event:
             try:
-                self.unpublish_event(event_id)
+                self.unpublish_event(event.social_network_event_id)
                 Event.delete(event_id)
                 return True
             except Exception as error:  # some error while removing event
@@ -159,26 +160,8 @@
         not_deleted = []
         if event_ids:
             for event_id in event_ids:
-<<<<<<< HEAD
-                event = Event.get_by_user_and_event_id(self.user.id, event_id)
-                if event:
-                    try:
-                        self.unpublish_event(event.social_network_event_id)
-                        Event.delete(event_id)
-                        deleted.append(event_id)
-                    except Exception as e:     # some error while removing event
-                        log_error({
-                            'Reason':e.message,
-                            'functionName': 'delete_events',
-                            'fileName': __file__,
-                            'User': self.user.id
-                        })
-                        not_deleted.append(event_id)
-                        # TODO I think we shouldn't use not_deleted
-=======
                 if self.delete_event(event_id):
                     deleted.append(event_id)
->>>>>>> 9671e215
                 else:
                     not_deleted.append(event_id)
                     # TODO I think we shouldn't use not_deleted
