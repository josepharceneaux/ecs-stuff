"""
This file contains some (supposedly) common utility functions that may be used
or consumed by various programs.
"""

# Standard Library
import fnmatch
import glob
import imp
import importlib
import inspect
import os
import random
import re
import string
import sys
import traceback
from datetime import datetime

# Third Party
from flask import request
from pytz import timezone

# Application Specific Imports
from social_network_service.common.error_handling import InvalidUsage, ResourceNotFound
from social_network_service.common.inter_service_calls.activity_service_calls import add_activity
from social_network_service.common.models.misc import Activity
from social_network_service.common.models.user import UserSocialNetworkCredential
from social_network_service.common.utils.handy_functions import snake_case_to_camel_case
from social_network_service.custom_exceptions import *
from social_network_service.common.models.event import Event
from social_network_service.common.models.candidate import SocialNetwork
from social_network_service.common.constants import MEETUP
from social_network_service.social_network_app import logger


class Attendee(object):
    """
    Basically a placeholder object that will be used while processing
    RSVPs. See base.py
    """

    def __init__(self, *args, **kwargs):
        self.first_name = None  # first name of attendee
        self.last_name = None  # last name of attendee
        self.full_name = None  # full name of attendee
        self.picture_url = None  # picture url of attendee
        self.city = None  # city of attendee
        self.country = None  # country of attendee
        self.latitude = None  # latitude of attendee's location
        self.longitude = None  # longitude of attendee's location
        self.zip = None  # zip code of attendee's city/location
        self.rsvp_id = None  # attendee's rsvp id in db
        self.email = None  # attendee's email address
        self.rsvp_status = None  # attendee's rsvp status
        self.candidate_id = None  # attendee's id in candidate table
        self.event = None  # attendee's corresponding event in database
        self.vendor_img_link = None  # attendee's vendor image link
        # (image is present in static files of gt-app)
        self.added_time = None  # attendee's time of rsvp
        self.gt_user_id = None  # attendee's corresponding gt-user id
        self.vendor_rsvp_id = None  # attendee's vendor rsvp id
        self.social_network_id = None  # attendee's social network id
        self.candidate_source_id = None  # attendee's candidate_source id
        # from db
        self.source_product_id = None  # attendee's source product id in database
        self.social_profile_url = None

    def __str__(self):
        return 'Name: %s, RSVP_ID: %s, EMAIL: %s' % (self.full_name,
                                                     self.rsvp_id,
                                                     self.email)


def unix_time(dt):
    """
    Converts dt(UTC) datetime object to epoch in seconds
    :param dt:
    :type dt: datetime
    :return: returns epoch time in milliseconds.
    :rtype: long
    """
    epoch = datetime(1970, 1, 1, tzinfo=timezone('UTC'))
    delta = dt - epoch
    return delta.total_seconds()


def milliseconds_since_epoch(dt):
    """
    Converts dt(UTC) datetime object to epoch in milliseconds
    :param dt:
    :type dt: datetime
    :return: returns epoch time in milliseconds.
    :rtype: long
    """
    assert isinstance(dt, datetime), 'input argument should be datetime object'
    return unix_time(dt) * 1000.0


def milliseconds_since_epoch_local_time(dt):
    """
    Converts dt(local time) datetime object to epoch in milliseconds
    :param dt:
    :type dt: datetime
    :return: returns epoch time in milliseconds.
    :rtype: long
    """
    assert isinstance(dt, datetime), 'input argument should be datetime object'
    return int(dt.strftime("%s")) * 1000


def milliseconds_since_epoch_to_dt(epoch, tz=timezone('UTC')):
    return datetime.fromtimestamp(epoch / 1000.0, tz=tz)


def get_callee_data(app_name=None):
    """
    This is used to get the data of callee, i.e. the function where
    error is logged. We can say it gives the traceback info but in more
    precise way by giving file_name, line_no, function_name and class_name
    if any.
    :param app_name:
    :return: callee_data
    :rtype: dict
    """
    current_frame = inspect.currentframe()
    callee_frame = inspect.getouterframes(current_frame, 2)
    if app_name == 'social_network_service':
        no_of_item = 3
        if callee_frame[no_of_item][3] == 'http_request':
            no_of_item = 4
        # We are using number 3 here, as
        # we call this function inside log_error()
        # which uses get_data_to_log().
        # get_data_to_log() calls get_callee_data().
        # So, here is the story,
        # index 0 has traceback of get_callee_data()
        # index 1 has traceback of get_data_to_log()
        # index 2 has traceback of log_error()
        # index 3 will have the traceback of function from where we call
        # log_error().
        # Another case is logging inside http_request. For this we need
        # traceback of the function from where http_request was called.
    else:
        no_of_item = None
    try:
        callee_data = {
            'file_name': callee_frame[no_of_item][1],
            'line_no': callee_frame[no_of_item][2],
            'class_name': callee_frame[no_of_item][0].f_locals['self'].__class__.__name__
            if callee_frame[no_of_item][0].f_locals.has_key('self') else '',
            'function_name': callee_frame[no_of_item][3]}
    except:
        callee_data = {'traceback_info': traceback.format_exc()}
    return callee_data


def log_error(log_data):
    """
    :param log_data: is a dict which contains error details and User Id in
                    keys 'error' and 'user_id' respectively.

    - Here we do the descriptive logging.

    - We first get the information of callee using get_data_to_log()
        and then we log the error using logger.error()

    - callee contains the useful information of traceback like
        Reason of error, function name, file name, user id, class name etc.

    - This function is called usually inside try except block.

    :Example:

        log_error({'user_id': user_id,
                   'error': error_message})
    ** See Also:
        - Have a look on get_access_and_refresh_token() defined in
        social_network_service/base.py for more insight.
    """
    callee_data = get_data_to_log(log_data)
    logger.error(callee_data)


def get_data_to_log(log_data):
    """
    :param log_data:  is a dict which contains error details and User Id in
            keys 'error'  in 'user_id' respectively.

    - We first get the information of callee using get_callee_data(),
        and append user_id_and_error_message in it. Finally we return the
        descriptive error message.

    - This function is called from log_error() defined in
        social_network_service/utilities.py

    ** See Also:
        - Have a look on log_error() defined in
        social_network_service/utilities.py
    :return: callee_data which contains the useful information of traceback
            like Reason of error, function name, file name, user id etc.
    :rtype: dict
    """
    if hasattr(log_data.get('error'), 'message'):
        callee_data = ("Reason: %(error)s, "
                       "User Id: %(user_id)s" % log_data)
        return callee_data
    # get_callee_data() returns the dictionary of callee data
    callee_data_dict = get_callee_data(app_name='social_network_service')
    # appends user_id_and_error_message in callee_data_dict
    callee_data_dict.update(log_data)
    if callee_data_dict.has_key('traceback_info'):
        callee_data = ("\nReason: %(traceback_info)s \n"
                       "User Id: %(user_id)s" % callee_data_dict)
    elif callee_data_dict.get('user_id'):
        callee_data = ("\nReason: %(error)s,\n"
                       "function Name: %(function_name)s,\n"
                       "file Name: %(file_name)s,\n"
                       "line No: %(line_no)s,\n"
                       "User Id: %(user_id)s" % callee_data_dict)
        if callee_data_dict.get('class_name'):
            callee_data += ",\nclass: %(class_name)s" % callee_data_dict
    else:
        callee_data = ("Reason: %(error)s"% callee_data_dict)
    return callee_data


def get_class(social_network_name, category, user_credentials=None):
    """
    This function is used to import module from given parameters.
    Here we pass following parameters
    :param social_network_name:
    :param category:
    :return: import the required class and return it
    """
    module_name = 'social_network_service.modules.' + category + '.' + social_network_name.lower()
    try:
        module = importlib.import_module(module_name)
        _class = getattr(module, social_network_name.title())
    except ImportError:
        error_message = 'Social Network "%s" is not allowed for now, ' \
                        'please implement code for this social network.' \
                        % social_network_name
        log_error({'user_id': user_credentials.user_id if user_credentials else '',
                   'error': error_message})
        raise SocialNetworkNotImplemented('Import Error: Unable to import '
                                          'module for required social network')
    except AttributeError:
        raise SocialNetworkNotImplemented('Unable to import module for required '
                                          'social network')
    return _class


def process_event(data, user_id, method='Create'):
    """
    This functions is called from restful POST service (which gets data from
    Event Create Form submission).
    It creates event on vendor as well as saves in database.
    Data in the arguments is the Data coming from Event creation form submission
    user_id is the id of current logged in user (which we get from session).
    :return: id of event
    :rtype: int
    """
    if data:
        social_network_id = data.get('social_network_id', 0)
        social_network = SocialNetwork.get(social_network_id)
        if social_network:
            # creating class object for respective social network
            social_network_class = get_class(social_network.name.lower(), 'social_network')
            event_class = get_class(social_network.name.lower(), 'event')
            sn = social_network_class(user_id=user_id)
            event_obj = event_class(user=sn.user, headers=sn.headers, social_network=social_network)
        else:
            raise SocialNetworkError('Unable to find social network')
        data['user_id'] = user_id
        if social_network.name.lower() == MEETUP and data.get('organizer_id'):
            raise InvalidUsage('organizer_id is not a valid field in case of meetup')
        event_obj.event_gt_to_sn_mapping(data)

        activity_data = {'username': request.user.name}

        if method == 'Create':
            event_id = event_obj.create_event()

            # Create activity of event object creation
            event_obj = Event.get_by_user_and_event_id(user_id=user_id, event_id=event_id)
            activity_data.update({'event_title': event_obj.title})
            add_activity(user_id=user_id,
                         activity_type=Activity.MessageIds.EVENT_CREATE,
                         source_id=event_id,
                         source_table=Event.__tablename__,
                         params=activity_data)
            return event_id
        else:
            event_id = event_obj.update_event()

            # Create activity of event object creation
            event_obj = Event.get_by_user_and_event_id(user_id=user_id,
                                                       event_id=event_id)

            activity_data.update({'event_title': event_obj.title})

            add_activity(user_id=user_id,
                         activity_type=Activity.MessageIds.EVENT_UPDATE,
                         source_id=event_id,
                         source_table=Event.__tablename__,
                         params=activity_data)

            return event_id
    else:
        error_message = 'Data not received from Event Creation/Edit FORM'
        log_error({'user_id': user_id,
                   'error': error_message})


def delete_events(user_id, event_ids):
    """
    This utility function takes a list of event ids and id of user who owns the events.
    This function first create a mappings dictionary for which looks like this

            social_networks = {
                    # keys are Ids, and values are corresponding Social Network object and event ids
                    "13" : {
                              "event_obj": Meetup obj,
                              "event_ids" : [1,2,4]
                            },
                    "18" : {
                              "event_obj": Eventbrite obj,
                              "event_ids" : [33,45]
                            }

                }
    We then iterate this dictionary and call delete_events() method on respective social
     network objects.

    :param user_id:
    :param event_ids:
    :return: deleted(events that have been deleted), not_deleted (events that weren't deleted)
    :rtype: tuple (list, list)
    """
    assert len(event_ids) > 0, 'event_ids should contain at least one event id'
    # dictionary for mappings
    social_networks = {}
    # list for event id that are deleted successfully and that were not delete due to any reason
    deleted, not_deleted = [], []
    # iterate through all event ids
    for event_id in event_ids:
        # get event from database for this user and event id
        event = Event.get_by_user_and_event_id(user_id, event_id)
        # if event was not found then it means that, either this event does not exists at all
        # or this user does not create that event, so he is not allowed to get that so push this
        # event id in not_delete list.
        if event and not event.is_deleted_from_vendor:
            # get social network from event
            social_network = event.social_network
            # social network id is already in mapping dictionary then just add this event id in
            # its specific event ids list otherwise create a new dictionary with
            #  social_network id as key
            # and set social network object and ids list for events
            if social_network.id not in social_networks:
                # get social network and event management class for this social network
                social_network_class = get_class(social_network.name.lower(), 'social_network')
                event_class = get_class(social_network.name.lower(), 'event')
                sn = social_network_class(user_id=user_id, social_network_id=social_network.id)
                event_obj = event_class(user=sn.user,
                                        social_network=social_network,
                                        headers=sn.headers)
                social_networks[social_network.id] = dict(event_obj=event_obj,
                                                          event_ids=[event_id])
            else:
                social_networks[social_network.id]['event_ids'].append(event_id)
        else:
            # if event was not found, put this id in not_deleted list
            not_deleted.append(event_id)

    for social_network_id, social_network in social_networks.items():
        # get event object from mapping dictionary and invoke delete_events on this to
        #  unpublish / remove
        # social network specific actions
        event_obj = social_network['event_obj']
        successful, unsuccessful = event_obj.delete_events(social_network['event_ids'])
        deleted.extend(successful)
        not_deleted.extend(unsuccessful)

    return deleted, not_deleted


def camel_case_to_snake_case(name):
    """ Convert camel case to underscore case
        socialNetworkId --> social_network_id

            :Example:

                result = camel_case_to_snake_case('socialNetworkId')
                assert result == 'social_network_id'

    """
    name = re.sub('(.)([A-Z][a-z]+)', r'\1_\2', name)
    name = re.sub('(.)([0-9]+)', r'\1_\2', name)
    return re.sub('([a-z0-9])([A-Z])', r'\1_\2', name).lower()


def camel_case_to_title_case(name):
    """ Converts camel case to title case
        social_network_id --> Social Network Id

            :Example:

                result = camel_case_to_title_case('social_network_id')
                assert result == 'Social Network Id'
    """
    name_ = camel_case_to_snake_case(name)
    return ' '.join(name_.split('_')).title()


def convert_keys_to_camel_case(dictionary):
    """
    Convert a dictionary keys to camel case
    e.g.
    data = {'event_title': 'Test event',
            'event_description': 'Test event description'
            'event_start_datetime': '2015-12-12 12:00:00'
            }
    to

    data = {'eventTitle': 'Test event',
            'eventDescription': 'Test event description'
            'eventStartDatetime': '2015-12-12 12:00:00'
            }

    """
    data = {}
    for key, val in dictionary.items():
        data[snake_case_to_camel_case(str(key))] = val
    return data


def convert_keys_to_snake_case(dictionary):
    """
    Convert a dictionary keys to snake case
    e.g.

    data = {'eventTitle': 'Test event',
            'eventDescription': 'Test event description'
            'eventStartDatetime': '2015-12-12 12:00:00'
            }

    to

    data = {'event_title': 'Test event',
            'event_description': 'Test event description'
            'event_start_datetime': '2015-12-12 12:00:00'
    }

    """
    data = {}
    for key, val in dictionary.items():
        data[camel_case_to_snake_case(str(key))] = val
    return data


def import_from_dist_packages(name, custom_name=None):
    """
    - We have a module facebook-sdk in this project which is imported as
        import facebook
    Also we have Facebook classes defined by ourselves inside
    social_network_service/. So when we import facebook inside our classes
    (e.g import facebook in  social_network_service/rsvp/facebook.py), we have
    name conflict.
    - This function is used to import facebook-sdk module rather than local
    module named as facebook.
    :param name:
    :param custom_name:
    :return:
    """
    paths_to_be_searched = []
    custom_name = custom_name or name
    for path in sys.path[1:]:
        if 'site-packages' in path:
            paths_to_be_searched.append(path)
    f, pathname, desc = imp.find_module(name, paths_to_be_searched)
    module = imp.load_module(custom_name, f, pathname, desc)
    f.close()
    return module


def add_organizer_venue_data(event):
    """
    When a user requests for events or a single event data, we return event data which contains
    associated venue and organizer objects data as well.
    If venue or organizer is None for this event, we add empty dict {} for venue or organizer data.

    We are adding associated organizer and venue data in event data here.
    This method takes an event (Event) object and then returns json data which contains
    event data as well as organizer and venue

    .. Example:

        - Pass event object to this method
        - it will return data like this
        - Sample Output:
            {
                "cost": 0,
                "currency": "USD",
                "description": "Test Event Description",
                "end_datetime": "2015-10-27 16:40:57",
                "social_network_group_id": "18837246",
                "group_url_name": "QC-Python-Learning",
                "id": 200,
                "max_attendees": 10,
                "organizer": {
                                  "about": "I am a software engineer",
                                  "email": "mzohaib.qc@gmail.com",
                                  "id": 1,
                                  "name": "Zohaib Ijaz",
                                  "user_id": 1
                            },
                "registration_instruction": "Just Come",
                "social_network_event_id": "225893535",
                "social_network_id": 13,
                "start_datetime": "2015-10-17 16:40:57",
                "tickets_id": "",
                "timezone": "Asia/Karachi",
                "title": "Meetup Test Event",
                "url": "",
                "user_id": 1,
                "venue": {
                              "address_line_1": "Infinite Loop",
                              "address_line_2": "",
                              "city": "Cupertino",
                              "country": "us",
                              "id": 1,
                              "latitude": -120,
                              "longitude": 31,
                              "social_network_id": 13,
                              "social_network_venue_id": "15570022",
                              "state": "CA",
                              "user_id": 1,
                              "zip_code": "95014"
                        }
              }

    :param event: model object
    :return: dictionary containing event data plus organizer and venue data
    :rtype dict:
    """
    event_data = event.to_json()
    # add organizer data under organizer key
    event_data['event_organizer'] = event.event_organizer.to_json() if event.event_organizer else {}
    del event_data['organizer_id']
    # add venue data under venue key
    event_data['venue'] = event.venue.to_json() if event.venue else {}
    del event_data['venue_id']
    return event_data


def get_random_word(length):
    """
    This function takes a number as an input and creates a random string of length
    specified by given number.
    :param length: int or long
    :return:
    """
    return ''.join(random.choice(string.lowercase) for _ in xrange(length))


def is_token_valid(social_network_id, user_id):
    # Get social network specified by social_network_id
    social_network = SocialNetwork.get_by_id(social_network_id)
    if social_network:
        user_social_network_credential = UserSocialNetworkCredential.get_by_user_and_social_network_id(
            user_id, social_network_id)
        if user_social_network_credential:
            # Get social network specific Social Network class
            social_network_class = get_class(social_network.name, 'social_network')
            # create social network object which will validate
            # and refresh access token (if possible)
            sn = social_network_class(user_id=user_id,
                                      social_network_id=social_network.id
                                      )
            return sn.access_token_status, social_network.name
        return False, social_network.name
    else:
<<<<<<< HEAD
        raise ResourceNotFound("Invalid social network id given")


def get_file_matches(file_name, dir_path):
    """
    This function given a name of file in given directory path, returns full path of all files matching given name.
    :param str file_name: file name to search
    :param str dir_path: directory in which file name will be searched
    :return: list of file paths
    :rtype: list
    """
    matches = []
    for root, dirnames, filenames in os.walk(dir_path):
        for filename in fnmatch.filter(filenames, file_name):
            matches.append(os.path.join(root, filename))
    return matches


def get_test_info(path):
    """
    This functions given a directory path, returns all test modules, classes and functions.
    :param str path: root test directory path
    :return: dictionary
    :rtype: dict
        :Output:
            For SocialNetwork Service, here is a partial output:
            {
                 "test_v1_graphql_sn_api_tests": {
                    "functions": [
                      "test_get_events_pagination",
                      "test_get_subscribed_social_network",
                      "test_get_venue"
                    ]
                  },
                "test_v1_importer": {
                    "classes": {
                      "Test_Event_Importer": [
                        "test_eventbrite_rsvp_importer_endpoint"
                      ]
                    },
                    "functions": [
                      "test_event_import_to_update_existing_event",
                      "test_event_import_to_create_new_event"
                    ]
                  },
                "test_v1_organizer_api": {
                    "classes": {
                      "TestOrganizers": ["test_get_with_valid_token"]
                    }
                }
            }
    """
    result = {}
    files = list()
    modules = []
    for f in glob.glob(path + "/*/test_*.py") + glob.glob(path + "/test_*.py"):
        name = os.path.basename(f)[:-3]
        files.append(name)
        module = imp.load_source(name, f)
        modules.append(module)
    for module in modules:
        module_name = module.__name__
        result[module_name] = {
            'classes': {},
            'functions': []
        }
        for class_name in filter(lambda x: x.startswith('Test'), dir(module)):
            klass = getattr(module, class_name)
            methods = filter(lambda x: x.startswith('test_'), klass.__dict__.keys())
            result[module_name]['classes'][class_name] = methods
        result[module_name]['functions'] = filter(lambda x: x.startswith('test_'), module.__dict__.keys())
    return result
=======
        raise ResourceNotFound("Invalid social network id given")
>>>>>>> 75edca4b
<|MERGE_RESOLUTION|>--- conflicted
+++ resolved
@@ -581,7 +581,6 @@
             return sn.access_token_status, social_network.name
         return False, social_network.name
     else:
-<<<<<<< HEAD
         raise ResourceNotFound("Invalid social network id given")
 
 
@@ -653,7 +652,4 @@
             methods = filter(lambda x: x.startswith('test_'), klass.__dict__.keys())
             result[module_name]['classes'][class_name] = methods
         result[module_name]['functions'] = filter(lambda x: x.startswith('test_'), module.__dict__.keys())
-    return result
-=======
-        raise ResourceNotFound("Invalid social network id given")
->>>>>>> 75edca4b
+    return result