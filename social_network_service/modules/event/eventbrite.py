"""
This modules contains Eventbrite class. It inherits from EventBase class.
Eventbrite contains methods to create, update, get, delete events.
It also contains methods to get RSVPs of events.
"""

# Standard Library
import json
from datetime import datetime
from datetime import timedelta

# Application specific
from social_network_service.common.models.candidate import SocialNetwork
from social_network_service.common.utils.datetime_utils import DatetimeUtils
from social_network_service.common.utils.handy_functions import http_request
from social_network_service.modules.utilities import logger
from social_network_service.modules.utilities import log_error
from social_network_service.modules.utilities import get_class
from social_network_service.modules.event.base import EventBase
from social_network_service.custom_exceptions import VenueNotFound
from social_network_service.custom_exceptions import EventNotCreated
from social_network_service.custom_exceptions import TicketsNotCreated
from social_network_service.custom_exceptions import EventNotPublished
from social_network_service.custom_exceptions import EventInputMissing
from social_network_service.custom_exceptions import EventLocationNotCreated
from social_network_service.common.models.venue import Venue
from social_network_service.common.models.event import Event
from social_network_service.common.models.event_organizer import EventOrganizer


class Eventbrite(EventBase):
    """
    This class inherits from EventBase class.
    This implements the abstract methods defined in EventBase class.
    It also implements methods to create, update , retrieve and delete (unpublish)
     event on Eventbrite website.

    :Example:

        To create / update a Eventbrite event you have to do tha following:

        1. Create Eventbrite instance
            eventbrite = Eventbrite(user=user_obj,
                            headers=authentication_headers
                            )
        2. Then first create Eventbrite specific event data by calling
            event_gt_to_sn_mapping()
            eventbrite.event_gt_to_sn_mapping(data)

            it will add parsed data to 'self.payload' dictionary

        3. Now call create_event() / update_event()  which will
                get venue from db given by venue_id (local db venue id) in
                self.payload.
                if venue in db contains 'social_network_venue_id', it means
                that venues has already been created on Eventbrite so no need
                to create again on Eventbrite, just return that id to be passed
                in self.payload.
                And if 'social_network_venue_id' in none, creates venue on
                Eventbrite and returns Eventbrite venue id. It now sends a POST
                request to Eventbrite API to create event and returns event

    """

    def __init__(self, *args, **kwargs):
        """
        This method initializes eventbrite object and assigns default/initial
        values.
        This object has following attributes:
            - events:
                a list of events from social network
            - rsvp:
                a list of RSVPs for events in 'events' list
            - data:
                a dictionary containing post request data to create event
            - user:
                User object  user who sent the request to create this object
            - user_credentials:
                user credentials for eventbrite for this user
            - social_network:
                SocialNetwork object representing Eventbrite SN
            - api_url:
                URL to access eventbrite API
            - url_to_delete_event:
                URL to unpublist event from social network (eventbrite)
            - member_id:
                user member id on eventbrite
            - venue_id:
                Id of the location for this event
            - event_payload:
                a dictionary containing data for event creation on eventbrite
            - tickets_payload:
                dictionary containing data for event tickets
            - venue_payload:
                dictionary containing data for location/ venue to be added on
                eventbrite
            - social_network_event_id:
                event id of event on eventbrite
            - start_date_in_utc:
                utc start_date for event importer

        :param args:
        :param kwargs:
        :return:
        """
        super(Eventbrite, self).__init__(*args, **kwargs)
        # calling super constructor sets the api_url and access_token
        self.event_payload = None
        self.social_network_event_id = None
        self.ticket_payload = None
        self.venue_payload = None
        self.start_date_in_utc =\
            kwargs.get('start_date') \
            or (datetime.now() -
                timedelta(days=60)).strftime("%Y-%m-%dT%H:%M:%SZ")

    def process_events_rsvps(self, user_credentials, rsvp_data=None):
        """
        We get events against a particular user_credential.
        Then we get the rsvps of all events present in database and process
        them to save in database.
        :param user_credentials: are the credentials of user for
                                    a specific social network in db.
        :type user_credentials: common.models.user.UserSocialNetworkCredential
        """
        # get_required class under rsvp/ to process rsvps
        sn_rsvp_class = get_class(self.social_network.name, 'rsvp')
        # create object of selected rsvp class
        sn_rsvp_obj = sn_rsvp_class(user_credentials=user_credentials,
                                    headers=self.headers,
                                    social_network=self.social_network
                                    )
        # process RSVPs and save in database
        sn_rsvp_obj.process_rsvp_via_webhook(rsvp_data)

    def get_events(self):
        """
        We send GET requests to Eventbrite API and get already created events
        by this user on eventbrite.com.
        We also have to handle pagination because Eventbrite's API does that
        too.
        :return all_events: a collection of eventbrite events for specific user
        :rtype all_events: list
        """
        # create url to fetch events from eventbrite.com
        events_url = self.api_url + '/events/search/'
        params = {'user.id': self.member_id,
                  # 'date_created.range_start': self.start_date_in_utc
                  }
        # initialize event list to empty
        all_events = []
        try:
            # send a GET request to eventbrite's api to get events for given
            # user and after start_date
            response = http_request('GET', events_url,
                                    params=params,
                                    headers=self.headers,
                                    user_id=self.user.id)
        except:
            logger.exception('get_events: user_id: %s' % self.user.id)
            raise

        if response.ok:
            # if response is ok, get json data
            data = response.json()
            page_size = data['pagination']['page_size']
            total_records = data['pagination']['object_count']
            all_events.extend(data['events'])
            current_page = 1
            total_pages = total_records / page_size
            for page in range(1, total_pages):
                params_copy = params.copy()
                current_page += 1
                params_copy['page'] = current_page
                try:
                    # get data for every page
                    response = http_request('GET', events_url,
                                            params=params_copy,
                                            headers=self.headers,
                                            user_id=self.user.id)
                except:
                    logger.exception('get_events: user_id: %s' % self.user.id)
                    raise
                if response.ok:
                    data = response.json()
                all_events.extend(data['events'])
            return all_events
        return all_events

    def event_sn_to_gt_mapping(self, event):
        """
        We take event's data from social network's API and map its fields to
        getTalent database fields. Finally we return Event's object to
        save/update record in getTalent database.
        We also issue some calls to get updated venue and organizer information.
        :param event: data from eventbrite API.
        :type event: dictionary
        :exception Exception: It raises exception if there is an error getting
            data from API.
        :return: event: Event object
        :rtype event: common.models.event.Event
        """
        organizer = None
        organizer_email = None
        venue = None
        organizer_id = None
        venue_id = None
        assert event is not None
        # Get information about event's venue
        if event['venue_id']:
            try:
                # Get venues from Eventbrite API for this event.
                response = http_request('GET',
                                        self.api_url + '/venues/'
                                        + event['venue_id'],
                                        headers=self.headers,
                                        user_id=self.user.id)
            except:
                logger.exception('event_sn_to_gt_mapping: user_id: %s,'
                                 'social_network_event_id: %s' % (self.user.id, event['id']))
                raise
            if response.ok:
                # get json data for venue
                venue = response.json()
                # Now let's try to get the information about the event's
                # organizer
                if event['organizer_id']:
                    try:
                        # Get organizer of the event from Eventbrite API.
                        response = http_request(
                            'GET',
                            self.api_url + '/organizers/' +
                            event['organizer_id'],
                            headers=self.headers,
                            user_id=self.user.id)
                    except:
                        logger.exception('event_sn_to_gt_mapping: user_id: %s, '
                                         'social_network_event_id: %s'
                                 % (self.user.id, event['id']))
                        raise
                    if response.ok:
                        # Get json data  for organizer
                        organizer = json.loads(response.text)
                    if organizer:
                        try:
                            response = http_request(
                                'GET',
                                self.api_url + '/users/' + self.member_id,
                                headers=self.headers,
                                user_id=self.user.id)
                        except:
                            logger.exception('event_sn_to_gt_mapping: user_id: %s, '
                                             'social_network_event_id: %s'
                                             % (self.user.id, event['id']))
                            raise
                        if response.ok:
                            organizer_info = json.loads(response.text)
                            organizer_email = \
                                organizer_info['emails'][0]['email']

        if organizer:
            organizer_data = dict(
                user_id=self.user.id,
                name=organizer['name'] if organizer.has_key('name') else '',
                email=organizer_email if organizer_email else '',
                about=organizer['description']
                if organizer.has_key('description') else ''
            )
<<<<<<< HEAD
            organizer_data['about'] = organizer_data['about'].get('html', '') \
                if type(organizer_data['about']) == dict else ''
=======
            organizer_data['about'] = organizer_data['about'].get('html', '') if type(organizer_data['about']) == dict \
                else ''
>>>>>>> 79590577
            organizer_in_db = EventOrganizer.get_by_user_id_and_name(
                self.user.id,
                organizer['name'] if organizer.has_key('name') else ''
                                                              )
            if organizer_in_db:
                organizer_in_db.update(**organizer_data)
                organizer_id = organizer_in_db.id
            else:
                organizer_instance = EventOrganizer(**organizer_data)
                EventOrganizer.save(organizer_instance)
                organizer_id = organizer_instance.id
        if venue:
            venue_data = dict(
                social_network_id=self.social_network.id,
                social_network_venue_id=event['venue_id'],
                user_id=self.user.id,
                address_line_1=venue['address']['address_1'] if venue and venue.has_key('address') else '',
                address_line_2=venue['address']['address_2'] if venue and venue.has_key('address') else '',
                city=venue['address']['city'] if venue and venue.has_key('address') else '',
                state=venue['address']['region'] if venue and venue.has_key('address') else '',
                zip_code=None,
                country=venue['address']['country'] if venue and venue.has_key('address') else '',
                longitude=float(venue['address']['longitude']) if venue and venue.has_key('address') else 0,
                latitude=float(venue['address']['latitude']) if venue and venue.has_key('address') else 0,
            )
            venue_in_db = \
                Venue.get_by_user_id_and_social_network_venue_id(self.user.id,
                                                                 venue['id'])
            if venue_in_db:
                venue_in_db.update(**venue_data)
                venue_id = venue_in_db.id
            else:
                venue = Venue(**venue_data)
                Venue.save(venue)
                venue_id = venue.id
        # return Event object
        return Event(
            social_network_event_id=event['id'],
            title=event['name']['text'],
            description=event['description']['text'],
            social_network_id=self.social_network.id,
            user_id=self.user.id,
            social_network_group_id=0,
            url='',
            group_url_name='',
            organizer_id=organizer_id,
            venue_id=venue_id,
            start_datetime=event['start']['local'],
            end_datetime=event['end']['local'],
            registration_instruction='',
            cost=0,
            currency=event['currency'],
            timezone=event['start']['timezone'],
            max_attendees=event['capacity']
        )

    def create_event(self):
        """
        This function is used to post/create event on Eventbrite.com
        It uses create_tickets() method to allow user subscriptions and
        publish_event() to make it public
        :exception EventNotCreated: throws exception if unable to create
            event on Eventbrite.com
        :return: event_id, tickets_id: a tuple containing event_id on
            Eventbrite and tickets_id for this event

            :Example:

                In order to create event first create EventBrite object and it
                takes user and authentication headers e.g.

                >> eventbrite = Eventbrite(user=gt_user,
                                           headers=authentication_headers)

                Then call event_gt_to_sn_mapping() method on this object and
                 pass it event dictionary.
                >> eventbrite.event_gt_to_sn_mapping(event_data)

                It will create event payload which is required to post event on
                Eventbrite.com
                Now call create event to create event on Eventbrite.com

                >> eventbrite.create_event()

                This method returns id of getTalent event that was created on
                 Eventbrite.com as well.

        """
        # create url to post/create event on eventbrite.com
        url = self.api_url + "/events/"
        # adding venue for the event or reuse if already created on
        # eventbrite.com
        venue_id = self.add_location()
        # add venue_id in event payload so it can be associated with this event
        # on eventbrite
        self.event_payload['event.venue_id'] = venue_id
        # create event on eventbrite by sending POST request
        response = http_request('POST', url, params=self.event_payload,
                                headers=self.headers,
                                user_id=self.user.id)
        if response.ok:
            # Event has been created on vendor and saved in draft there.
            # Now we need to create tickets for it and then publish it.
            event_id = response.json()['id']
            # Ticket are going to be created/updated
            ticket_id = self.create_tickets(event_id)
            # Ticket(s) have been created for newly created Event
            self.publish_event(event_id)
            logger.info('|  Event %s created Successfully  |'
                        % self.event_payload['event.name.html'])
            self.data['social_network_event_id'] = event_id
            self.data['tickets_id'] = ticket_id
            return self.save_event()
        else:
            error_message = 'Event was not created Successfully as draft'
            response = response.json()
            error_detail = response.get('error', '') + ': ' \
                           + response.get('error_description', '')
            if error_detail != ': ':
                error_message += '\n%s' % error_detail
            log_error({
                'user_id': self.user.id,
                'error': error_detail,
            })
            raise EventNotCreated(error_message)

    def update_event(self):
        """
        This function is used to update an event on Eventbrite.com
        It uses update_tickets() method to update number of tickets for this
         event

        :exception EventNotCreated: throws exception if unable to update event
         on Eventbrite.com)
        :return: id of event
        :rtype: int

            :Example:

                In order to updates event first create EventBrite object and it
                takes user and authentication headers e.g.

                >> eventbrite = Eventbrite(user=gt_user,
                                           headers=authentication_headers)

                Then call event_gt_to_sn_mapping() method on this object and
                pass it event dictionary.
                >> eventbrite.event_gt_to_sn_mapping(event_data)

                It will create event payload which is required to post event on
                Eventbrite.com.
                Now call update_event to update event on Eventbrite.com and in
                getTalent database.

                >> eventbrite.update_event()

                This method returns id of updated getTalent event.
        """
        # create url to update event
        url = \
            self.api_url + "/events/" + str(self.social_network_event_id) + '/'
        venue_id = self.add_location()  # adding venue for the event
        self.event_payload['event.venue_id'] = venue_id
        response = http_request('POST', url, params=self.event_payload,
                                headers=self.headers,
                                user_id=self.user.id)
        if response.ok:  # event has been updated on Eventbrite.com
            event_id = response.json()['id']
            # Ticket are going to be created/updated
            ticket_id = self.update_tickets(event_id)
            logger.info('|  Event %s updated Successfully  |'
                        % self.event_payload['event.name.html'])
            self.data['social_network_event_id'] = event_id
            self.data['tickets_id'] = ticket_id
            return self.save_event()
        else:
            error_message = 'Event was not updated Successfully'
            response = response.json()
            error_detail = response.get('error', '') + ': ' \
                           + response.get('error_description', '')
            if error_detail != ': ':
                error_message += '\n%s' % error_detail
            log_error({
                'user_id': self.user.id,
                'error': error_detail,
            })
            raise EventNotCreated(error_message)

    def add_location(self):
        """
        This generates a venue object for the event and returns the
        id of venue.
        :exception EventLocationNotCreated: throws exception if unable to
            create or update venue on Eventbrite
        :exception VenueNotFound: raises exception if venue does not exist
            in database
        :return venue_id: id for venue created on eventbrite.com
        :rtype venue_id: int

            :Example:

                This method is used to create venue or location for event
                on Eventbrite. It requires a venue already created in getTalent
                database otherwise it will raise VenueNotFound exception.

                Given venue id it first gets venue from database and uses its
                data to create Eventbrite object

                >> eventbrite = Eventbrite(user=gt_user,
                                           headers=authentication_headers)

                Then we call add location from create event
                To get a better understanding see *create_event()* method.


        """
        # get venue from db which will be created on Eventbrite
        venue = Venue.get_by_user_id_social_network_id_venue_id(
            self.user.id, self.social_network.id, self.venue_id)
        if venue:
            if venue.social_network_venue_id:
                # there is already a venue on Eventbrite with this info.
                return venue.social_network_venue_id
            # This dict is used to create venue
            payload = {
                'venue.name': venue.address_line_1,
                'venue.address.address_1': venue.address_line_1,
                'venue.address.address_2': venue.address_line_2,
                'venue.address.region': venue.state,
                'venue.address.city': venue.city,
                # 'venue.address.country': venue.country,
                'venue.address.postal_code': venue.zip_code,
                'venue.address.latitude': venue.latitude,
                'venue.address.longitude': venue.longitude,
            }
            # create url to send post request to create venue
            url = self.api_url + "/venues/"
            response = http_request('POST', url, params=payload,
                                    headers=self.headers,
                                    user_id=self.user.id)
            if response.ok:
                logger.info('|  Venue has been created  |')
                venue_id = response.json().get('id')
                venue.update(social_network_venue_id=venue_id)
                return venue_id
            else:
                error_message = "Venue was not Created. There are some " \
                                "errors: Details: %s " % response
                message = '\nErrors from the Social Network:\n'
                message += \
                    ''.join(response.json().get('error') + ','
                            + response.json().get('error_description'))
                error_message += message
                log_error({'error': error_message,
                           'user_id': self.user.id
                           })
                raise EventLocationNotCreated(
                    'ApiError: Unable to create venue for event\n %s'
                    % message)
        else:
            error_message = 'Venue with ID = %s does not exist in db.' \
                            % self.venue_id
            log_error({
                'user_id': self.user.id,
                'error': error_message,
            })
            raise VenueNotFound('Venue not found in database. Kindly create'
                                ' venue first.')

    def create_tickets(self, social_network_event_id):
        """
        This method creates tickets for specific event on Eventbrite.com.
        This method should be called after creating event on social_network.
        See "social_network_service.event.Eventbrite.create_event" method for
        further info
        :param social_network_event_id: event id which refers to event on
            eventbrite.com
        :type social_network_event_id: str
        :exception TicketsNotCreated (throws exception if unable to
            create tickets)
        :return: tickets_id (an id which refers to tickets created on
            eventbrite.com
        :rtype: str
        """
        tickets_url = self.api_url + "/events/" + social_network_event_id \
                      + "/ticket_classes/"
        return self.manage_event_tickets(tickets_url)

    def update_tickets(self, social_network_event_id):
        """
        This method update tickets for specific event on Eventbrite.com.
        This method should be called after updating event contents on
        social_network.
        See "social_network_service.event.Eventbrite.update_event" method for
            further info
        :param social_network_event_id: event id which refers to event on
        eventbrite.com
        :type social_network_event_id: str
        :exception TicketsNotCreated (throws exception if unable to update
            tickets)
        :return: tickets_id (an id which refers to tickets updated on
            eventbrite.com)
        :rtype: str
        """
        tickets_url = self.api_url + "/events/" + social_network_event_id \
                      + "/ticket_classes/"
        event = Event.get_by_user_and_social_network_event_id(
            self.user.id, social_network_event_id)
        if event.tickets_id:
            tickets_url = tickets_url + str(event.tickets_id) + '/'
        else:
            logger.info('Tickets ID is not available for event with id %s,'
                        ' User:  %s' % (social_network_event_id,
                                        self.user.name))
            raise TicketsNotCreated('ApiError: Unable to update event tickets'
                                    ' on Eventbrite as tickets_id was not '
                                    'found for this event')
        return self.manage_event_tickets(tickets_url)

    def manage_event_tickets(self, tickets_url):
        """
        Here tickets are created for event on Eventbrite.
        This method sends a POST request to Eventbrite.com API to create or
        update tickets. Call this method from create_tickets or update_tickets
        with respective tickets_url. It returns tickets id if successful
        otherwise raises "TicketsNotCreated" exception

        :param tickets_url  (API url to create or update event tickets)
        :type tickets_url: str
        :exception TicketsNotCreated (throws exception if unable to create or
            update tickets)
        :return: tickets_id (an id which refers to tickets for event on
            eventbrite.com)
        :rtype: str
        """
        # send POST request to create or update tickets for event
        response = http_request('POST', tickets_url, params=self.ticket_payload,
                                headers=self.headers, user_id=self.user.id)
        if response.ok:
            logger.info('|  %s Ticket(s) have been created  |'
                        % str(self.ticket_payload['ticket_class.quantity_total']
            ))
            tickets_id = response.json().get('id')
            return tickets_id
        else:
            error_message = 'Event tickets were not created successfully'
            log_error({
                'user_id': self.user.id,
                'error': error_message,
            })
            raise TicketsNotCreated('ApiError: Unable to create event tickets '
                                    'on Eventbrite')

    def publish_event(self, social_network_event_id):
        """
        This function publishes the Event on Eventbrite.
        This event is public.
        :param social_network_event_id: id for event on eventbrite.com
        :type social_network_event_id: int
        :exception EventNotPublished: raises this exception when unable to
            publish event on Eventbrite.com
        """
        # create url to publish event
        url = self.api_url + "/events/" + str(social_network_event_id) \
              + "/publish/"
        # params are None. Access token is present in self.headers
        response = http_request('POST', url, headers=self.headers,
                                user_id=self.user.id)
        if response.ok:
            logger.info('|  Event has been published  |')
        else:
            error_message = "Event was not Published. There are some " \
                            "errors: Details: %s  |" % response
            log_error({
                'user_id': self.user.id,
                'error': error_message,
            })
            raise EventNotPublished('ApiError: Unable to publish event '
                                    'on Eventbrite')

    def unpublish_event(self, social_network_event_id, method='POST'):
        """
        This function is used while running unit tests. It sets the api_relative_url
        and calls base class method to delete the Event from Eventbrite website
        which was created in the unit testing.
        :param social_network_event_id:id of newly created event.
        :type social_network_event_id: int
        """
        # we will only set specific url here
        self.url_to_delete_event = self.api_url + "/events/" + \
                                   str(social_network_event_id) + "/unpublish/"
        # common unpublish functionality is in EventBase class'
        # unpublish_event() method.
        # Removes event from Eventbrite and from local database
        super(Eventbrite, self).unpublish_event(social_network_event_id,
                                                method=method)

    @staticmethod
    def validate_required_fields(data):
        """
        Here we validate that all the required fields for the event creation on
        Eventbrite are filled. If any required filed is missing, raises
        exception named EventInputMissing.
        :param data: dictionary containing event data
        :type data: dict
        :exception EventInputMissing: raises exception if all required fields
            are not found
        """
        mandatory_input_data = ['title', 'description', 'end_datetime', 'max_attendees',
                                'timezone', 'start_datetime', 'currency', 'venue_id', 'organizer_id']
        # gets fields which are missing
        missing_items = [key for key in mandatory_input_data
                         if not data.get(key)]
        if missing_items:
            raise EventInputMissing("Mandatory Input Missing: %s"
                                    % missing_items)
        EventBase.validate_required_fields(data)

    def event_gt_to_sn_mapping(self, data):
        """
        This is actually the mapping of data from the input data from
        EventCreationForm to the data required for API calls on Eventbrite.
        :param data: dictionary containing event data
        :type data: dict
        :exception KeyError: can raise KeyError if some key not found in
            event data

            : Example:

                This method takes getTalent specific event data in following
                 format.

                data = {
                        "organizer_id": 1,
                        "venue_id": 1,
                        "title": "Test Event",
                        "description": "Test Event Description",
                        "registration_instruction": "Just Come",
                        "end_datetime": "30 Oct, 2015 04:51 pm",
                        "group_url_name": "QC-Python-Learning",
                        "social_network_id": 13,
                        "timezone": "Asia/Karachi",
                        "cost": 0,
                        "start_datetime": "25 Oct, 2015 04:50 pm",
                        "currency": "USD",
                        "social_network_group_id": 18837246,
                        "max_attendees": 10
                }

                And then makes Eventbrite specific data like this

                event_payload = {
                                    'event.start.utc': '2015-10-30T11:51:00Z',
                                    'event.start.timezone': "Asia/Karachi",
                                    'event.end.utc': '2015-10-25T11:50:00Z',
                                    'event.end.timezone': "Asia/Karachi",
                                    'event.currency': 'USD',
                                    'event.name.html': 'Test Event',
                                    'event.description.html':
                                                    'Test Event Description'
                                }
                ticket_payload = {
                                    'ticket_class.name': 'Event Ticket',
                                    'ticket_class.quantity_total': 10,
                                    'ticket_class.free': True,
                                }
        """
        assert data, 'Data should not be None/empty'
        assert isinstance(data, dict), 'Data should be a dictionary'
        self.data = data
        self.validate_required_fields(data)
        # convert datetime strings to datetime objects
        super(Eventbrite, self).event_gt_to_sn_mapping(data)
        # Eventbrite assumes that provided start and end DateTime is in UTC
        # So, form given Timezone, (eventTimeZone in our case), it changes the
        # provided DateTime accordingly.
        start_time = DatetimeUtils.get_utc_datetime(data['start_datetime'], data['timezone'])
        end_time = DatetimeUtils.get_utc_datetime(data['end_datetime'], data['timezone'])
        # This dict is used to create an event as a draft on vendor
        self.event_payload = {
            'event.start.utc': start_time,
            'event.start.timezone': data['timezone'],
            'event.end.utc': end_time,
            'event.end.timezone': data['timezone'],
            'event.currency': data['currency'],
            'event.name.html': data['title'],
            'event.description.html': data['description']
        }
        self.venue_id = data['venue_id']
        # Creating ticket data as Eventbrite wants us to associate tickets with
        # events. This dict is used to create tickets for a specified event.
        self.ticket_payload = {
            'ticket_class.name': 'Event Ticket',
            'ticket_class.quantity_total': data['max_attendees'],
            'ticket_class.free': True,
        }
        self.social_network_event_id = data.get('social_network_event_id')
<|MERGE_RESOLUTION|>--- conflicted
+++ resolved
@@ -266,13 +266,8 @@
                 about=organizer['description']
                 if organizer.has_key('description') else ''
             )
-<<<<<<< HEAD
-            organizer_data['about'] = organizer_data['about'].get('html', '') \
-                if type(organizer_data['about']) == dict else ''
-=======
             organizer_data['about'] = organizer_data['about'].get('html', '') if type(organizer_data['about']) == dict \
                 else ''
->>>>>>> 79590577
             organizer_in_db = EventOrganizer.get_by_user_id_and_name(
                 self.user.id,
                 organizer['name'] if organizer.has_key('name') else ''
