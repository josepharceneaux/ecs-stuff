--- conflicted
+++ resolved
@@ -466,11 +466,7 @@
         """
         status = False
         url = self.api_url + self.api_relative_url
-<<<<<<< HEAD
         logger.info("%s access_token validation url: %s", self.social_network.name, url)
-=======
-        logger.info("Token validation url: %s" % url)
->>>>>>> 155f925c
         try:
             response = requests.get(url, headers=self.headers, params=payload)
             if response.ok:
