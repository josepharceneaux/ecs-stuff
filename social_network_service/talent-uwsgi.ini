--- conflicted
+++ resolved
@@ -14,10 +14,6 @@
 
 vacuum = true
 enable-threads=True
-<<<<<<< HEAD
 single-interpreter = true
 die-on-term = true
-logto = /var/log/uwsgi.log
-=======
-die-on-term = true
->>>>>>> 70249e6f
+logto = /var/log/uwsgi.log