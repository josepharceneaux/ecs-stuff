--- conflicted
+++ resolved
@@ -14,9 +14,4 @@
 
 vacuum = true
 enable-threads=True
-<<<<<<< HEAD
-die-on-term = true
-logto = /var/log/uwsgi.log
-=======
-die-on-term = true
->>>>>>> a0c9b7ce
+die-on-term = true