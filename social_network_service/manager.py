--- conflicted
+++ resolved
@@ -171,23 +171,6 @@
         social_network_id = social_network_obj.id
     all_user_credentials = UserCredentials.get_all_credentials(social_network_id)
     job_pool = Pool(POOL_SIZE)
-<<<<<<< HEAD
-    for user_credentials in all_user_credentials:
-        social_network = SocialNetwork.get_by_name(user_credentials.social_network.name)
-        social_network_class = get_class(social_network.name.lower(), 'social_network',
-                                         user_credentials=user_credentials)
-        # we call social network class here for auth purpose, If token is expired
-        # access token is refreshed and we use fresh token
-        sn = social_network_class(user_id=user_credentials.user_id,
-                                  social_network_id=social_network.id)
-        if not user_credentials.member_id:
-            # gets an save the member Id of gt-user
-            sn.get_member_id(dict())
-        job_pool.spawn(sn.process, name_space.mode, user_credentials=user_credentials)
-    job_pool.join()
-
-
-=======
     if all_user_credentials:
         for user_credentials in all_user_credentials:
             social_network = SocialNetwork.get_by_name(user_credentials.social_network.name)
@@ -205,7 +188,7 @@
         job_pool.join()
     else:
         logger.error('There is no User in db for social network %s' % name_space.social_network)
->>>>>>> 3a9d7fbd
+        
 if __name__ == '__main__':
     try:
         start()
