import sys
import argparse
import traceback
from social_network_service import init_app
init_app()

from gevent.pool import Pool

from social_network_service import logger
from utilities import get_class, log_error, log_exception, http_request

from common.models.user import UserCredentials
from common.models.social_network import SocialNetwork

<<<<<<< HEAD

=======
from social_network_service.custom_exections import SocialNetworkError, \
    SocialNetworkNotImplemented, InvalidDatetime, EventInputMissing, AccessTokenHasExpired
>>>>>>> 48f9cd24

POOL_SIZE = 5


def process_access_token(social_network_name, code_to_get_access_token, gt_user_id):
    social_network = SocialNetwork.get_by_name(social_network_name)
    social_network_class = get_class(social_network_name, 'social_network')
    access_token, refresh_token = social_network_class.get_access_token(
        social_network,
        code_to_get_access_token)
    if access_token:
        user_credentials = dict(user_id=gt_user_id,
                                social_network_id=social_network.id,
                                access_token=access_token,
                                refresh_token=refresh_token,
                                member_id=None)
        # we have access token, lets save in db
        social_network_class.save_token_in_db(user_credentials)
    else:
        error_message = "Couldn't get access token for %s " % social_network_name
        log_error({'user_id': gt_user_id,
                   'error': error_message})


<<<<<<< HEAD
=======
def process_event(data, user_id, method='Create'):
    """
    This functions is called from restful POST service (which gets data from
    Event Create Form submission).
    It creates event on vendor as well as saves in database.
    Data in the arguments is the Data coming from Event creation form submission
    user_id is the id of current logged in user (which we get from session).
    """
    if data:
        try:
            social_network_id = data['social_network_id']
            social_network = SocialNetwork.get_by_id(social_network_id)
            # creating class object for respective social network
            social_network_class = get_class(social_network.name.lower(), 'social_network')
            event_class = get_class(social_network.name.lower(), 'event')
            sn = social_network_class(user_id=user_id)
            event_obj = event_class(user=sn.user,
                                    headers=sn.headers,
                                    social_network=social_network)
        except SocialNetworkNotImplemented as e:
            raise
        except Exception as e:
            logger.debug(e.message)
            raise SocialNetworkError('Unable to determine social network. '
                                     'Please verify your data (socialNetworkId)')

        data['user_id'] = user_id
        # converting incoming Datetime object from Form submission into the
        # required format for API call
        try:
            start = data['start_datetime']
            end = data['end_datetime']
            if not all([start, end]):
                raise
        except Exception as e:
            raise EventInputMissing("DateTimeError: Unable to find datetime inputs")
        try:
            data['start_datetime'] = parse(start)
            data['end_datetime'] = parse(end)
            if data['start_datetime'] < datetime.now() or data['end_datetime'] < datetime.now():
                raise InvalidDatetime('Invalid DateTime')
        except InvalidDatetime as e:
            raise InvalidDatetime('Invalid DateTime: start_datetime and end_datetime should '
                                  'be in future.')
        except Exception as e:
            raise InvalidDatetime('Invalid DateTime: Kindly specify datetime in ISO format')
        # posting event on social network

        event_obj.event_gt_to_sn_mapping(data)
        if method == 'Create':
            event_obj.create_event()
        else:
            event_obj.update_event()

        if event_obj.data['social_network_event_id']:  # Event has been successfully published on vendor
            # save event in database
            gt_event_id = event_obj.save_event()
            return gt_event_id
    else:
        error_message = 'Data not received from Event Creation/Edit FORM'
        log_error({'user_id': user_id,
                   'error': error_message})


def delete_events(user_id, event_ids):
    assert len(event_ids) > 0, 'event_ids should contain at least one event id'
    if event_ids:
        social_networks = {}
        deleted, not_deleted = [], []
        for event_id in event_ids:
            event = Event.get_by_user_and_event_id(user_id, event_id)
            if event:
                social_network = event.social_network
                if social_network.id not in social_networks:
                    social_network_class = get_class(social_network.name.lower(), 'social_network')
                    event_class = get_class(social_network.name.lower(), 'event')
                    sn = social_network_class(user_id=user_id, social_network_id=social_network.id)
                    event_obj = event_class(user=sn.user,
                                            social_network=social_network,
                                            headers=sn.headers)
                    social_networks[social_network.id] = dict(event_obj=event_obj,
                                                              event_ids=[event_id])
                else:
                    social_networks[social_network.id]['event_ids'].append(event_id)
            else:
                not_deleted.append(event_id)
        for _, social_network in social_networks.items():
            event_obj = social_network['event_obj']
            dltd, nt_dltd = event_obj.delete_events(social_network['event_ids'])
            deleted.extend(dltd)
            not_deleted.extend(nt_dltd)
        return deleted, not_deleted
    else:
        error_message = 'event_ids should contain at least one event id'
        log_error(
            dict(
                error=error_message,
                user=user_id,
            )
        )


>>>>>>> 48f9cd24
def start():
    """
    This function is called by manager to process events or rsvps from given
    social network. It first gets the user_credentials of all the users in
    database and does the processing for each user. Then it instantiates
    respective social network class for auth process. Then we call the
    class socialNetworkBase class method process() to proceed further
    :return:
    """
    parser = argparse.ArgumentParser()
    parser.add_argument("-m",
                        action="store",
                        type=str,
                        dest="mode",
                        help="specify mode e.g. '-m rsvp' or '-m event'")
    parser.add_argument("-s",
                        action="store",
                        type=str,
                        dest="social_network",
                        help="specify social work name to process e.g. '-s facebook' or '-s meetup'")

    name_space = parser.parse_args()
    social_network_id = None
    if name_space.social_network is not None:
        social_network_name = name_space.social_network.lower()
        social_network_obj = SocialNetwork.get_by_name(social_network_name)
        social_network_id = social_network_obj.id
    all_user_credentials = UserCredentials.get_all_credentials(social_network_id)
    job_pool = Pool(POOL_SIZE)
    if all_user_credentials:
        for user_credentials in all_user_credentials:
            try:
                social_network = SocialNetwork.get_by_name(user_credentials.social_network.name)
                social_network_class = get_class(social_network.name.lower(), 'social_network',
                                                 user_credentials=user_credentials)
                # we call social network class here for auth purpose, If token is expired
                # access token is refreshed and we use fresh token
                sn = social_network_class(user_id=user_credentials.user_id)
                if sn.access_token_status:
                    logger.debug('%s Importer has started for %s(UserId: %s).'
                                 ' Social Network is %s.'
                                 % (name_space.mode.title(), sn.user.name, sn.user.id,
                                    social_network.name))
                    job_pool.spawn(sn.process, name_space.mode,
                                   user_credentials=user_credentials)
                else:
                    raise AccessTokenHasExpired
            except Exception as error:
                log_exception({'user_id': user_credentials.user_id,
                               'error': error.message})
        job_pool.join()
    else:
        logger.error('There is no User in db for social network %s' % name_space.social_network)
        
if __name__ == '__main__':
    try:
        start()
    except TypeError:
        logger.error('Please provide required parameters to run manager')
    except Exception:
        logger.error(traceback.format_exc())
        sys.exit(1)<|MERGE_RESOLUTION|>--- conflicted
+++ resolved
@@ -2,22 +2,17 @@
 import argparse
 import traceback
 from social_network_service import init_app
+
 init_app()
 
 from gevent.pool import Pool
 
 from social_network_service import logger
-from utilities import get_class, log_error, log_exception, http_request
+from social_network_service.custom_exections import AccessTokenHasExpired
+from utilities import get_class, log_error, log_exception
 
 from common.models.user import UserCredentials
 from common.models.social_network import SocialNetwork
-
-<<<<<<< HEAD
-
-=======
-from social_network_service.custom_exections import SocialNetworkError, \
-    SocialNetworkNotImplemented, InvalidDatetime, EventInputMissing, AccessTokenHasExpired
->>>>>>> 48f9cd24
 
 POOL_SIZE = 5
 
@@ -42,111 +37,6 @@
                    'error': error_message})
 
 
-<<<<<<< HEAD
-=======
-def process_event(data, user_id, method='Create'):
-    """
-    This functions is called from restful POST service (which gets data from
-    Event Create Form submission).
-    It creates event on vendor as well as saves in database.
-    Data in the arguments is the Data coming from Event creation form submission
-    user_id is the id of current logged in user (which we get from session).
-    """
-    if data:
-        try:
-            social_network_id = data['social_network_id']
-            social_network = SocialNetwork.get_by_id(social_network_id)
-            # creating class object for respective social network
-            social_network_class = get_class(social_network.name.lower(), 'social_network')
-            event_class = get_class(social_network.name.lower(), 'event')
-            sn = social_network_class(user_id=user_id)
-            event_obj = event_class(user=sn.user,
-                                    headers=sn.headers,
-                                    social_network=social_network)
-        except SocialNetworkNotImplemented as e:
-            raise
-        except Exception as e:
-            logger.debug(e.message)
-            raise SocialNetworkError('Unable to determine social network. '
-                                     'Please verify your data (socialNetworkId)')
-
-        data['user_id'] = user_id
-        # converting incoming Datetime object from Form submission into the
-        # required format for API call
-        try:
-            start = data['start_datetime']
-            end = data['end_datetime']
-            if not all([start, end]):
-                raise
-        except Exception as e:
-            raise EventInputMissing("DateTimeError: Unable to find datetime inputs")
-        try:
-            data['start_datetime'] = parse(start)
-            data['end_datetime'] = parse(end)
-            if data['start_datetime'] < datetime.now() or data['end_datetime'] < datetime.now():
-                raise InvalidDatetime('Invalid DateTime')
-        except InvalidDatetime as e:
-            raise InvalidDatetime('Invalid DateTime: start_datetime and end_datetime should '
-                                  'be in future.')
-        except Exception as e:
-            raise InvalidDatetime('Invalid DateTime: Kindly specify datetime in ISO format')
-        # posting event on social network
-
-        event_obj.event_gt_to_sn_mapping(data)
-        if method == 'Create':
-            event_obj.create_event()
-        else:
-            event_obj.update_event()
-
-        if event_obj.data['social_network_event_id']:  # Event has been successfully published on vendor
-            # save event in database
-            gt_event_id = event_obj.save_event()
-            return gt_event_id
-    else:
-        error_message = 'Data not received from Event Creation/Edit FORM'
-        log_error({'user_id': user_id,
-                   'error': error_message})
-
-
-def delete_events(user_id, event_ids):
-    assert len(event_ids) > 0, 'event_ids should contain at least one event id'
-    if event_ids:
-        social_networks = {}
-        deleted, not_deleted = [], []
-        for event_id in event_ids:
-            event = Event.get_by_user_and_event_id(user_id, event_id)
-            if event:
-                social_network = event.social_network
-                if social_network.id not in social_networks:
-                    social_network_class = get_class(social_network.name.lower(), 'social_network')
-                    event_class = get_class(social_network.name.lower(), 'event')
-                    sn = social_network_class(user_id=user_id, social_network_id=social_network.id)
-                    event_obj = event_class(user=sn.user,
-                                            social_network=social_network,
-                                            headers=sn.headers)
-                    social_networks[social_network.id] = dict(event_obj=event_obj,
-                                                              event_ids=[event_id])
-                else:
-                    social_networks[social_network.id]['event_ids'].append(event_id)
-            else:
-                not_deleted.append(event_id)
-        for _, social_network in social_networks.items():
-            event_obj = social_network['event_obj']
-            dltd, nt_dltd = event_obj.delete_events(social_network['event_ids'])
-            deleted.extend(dltd)
-            not_deleted.extend(nt_dltd)
-        return deleted, not_deleted
-    else:
-        error_message = 'event_ids should contain at least one event id'
-        log_error(
-            dict(
-                error=error_message,
-                user=user_id,
-            )
-        )
-
-
->>>>>>> 48f9cd24
 def start():
     """
     This function is called by manager to process events or rsvps from given
