--- conflicted
+++ resolved
@@ -91,11 +91,7 @@
             group = MeetupGroup.get_by_group_id(event['group']['id'])
             meetup = SocialNetwork.get_by_name('Meetup')
 
-<<<<<<< HEAD
-            if event['status'] == [MEETUP_EVENT_STATUS['upcoming'],
-=======
             if event['status'] in [MEETUP_EVENT_STATUS['upcoming'],
->>>>>>> 7a68cdf8
                                    MEETUP_EVENT_STATUS['suggested'],
                                    MEETUP_EVENT_STATUS['proposed']]:
                 meetup_sn = MeetupSocialNetwork(user_id=group.user.id, social_network_id=meetup.id)
