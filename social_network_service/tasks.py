"""
Celery tasks are defined here. It will be a separate celery process.
These methods are called by run_job method asynchronously

- Running celery using commandline (social_network_service directory) =>

    celery -A social_network_service.social_network_app.celery_app worker  worker --concurrency=4 --loglevel=info

"""
# Builtin imports
import datetime
import json
import time

# 3rd party imports
import requests

# Application imports
from celery.result import AsyncResult

from social_network_service.common.error_handling import InternalServerError
from social_network_service.common.models.db import db
from social_network_service.common.models.candidate import SocialNetwork
from social_network_service.common.models.event import MeetupGroup, Event
from social_network_service.common.models.user import UserSocialNetworkCredential
from social_network_service.common.talent_config_manager import TalentConfigKeys
from social_network_service.common.utils.handy_functions import http_request
from social_network_service.common.vendor_urls.sn_relative_urls import SocialNetworkUrls
from social_network_service.modules.constants import (ACTIONS, MEETUP_EVENT_STREAM_API_URL, MEETUP_EVENT_STATUS,
                                                      MEETUP_RSVPS_STREAM_API_URL)
from social_network_service.modules.event.meetup import Meetup
from social_network_service.modules.rsvp.meetup import Meetup as MeetupRsvp
from social_network_service.modules.event.eventbrite import Eventbrite as EventbriteEventBase
from social_network_service.modules.social_network.meetup import Meetup as MeetupSocialNetwork
from social_network_service.modules.social_network.eventbrite import Eventbrite as EventbriteSocialNetwork
from social_network_service.modules.urls import get_url
from social_network_service.modules.utilities import get_class
from social_network_service.social_network_app import celery_app as celery, app


@celery.task(name="events_and_rsvps_importer")
def rsvp_events_importer(social_network_name, mode, user_credentials_id, datetime_range):
    """
    Imports RSVPs or events of a user, create candidates store them in db and also upload them on Cloud search
    :param str social_network_name: Facebook, Eventbrite, Meetup
    :param str mode: rsvp or event
    :param int user_credentials_id: user credentials entry
    :param dict datetime_range:
    """
    with app.app_context():
        logger = app.config[TalentConfigKeys.LOGGER]
        user_credentials = UserSocialNetworkCredential.get_by_id(user_credentials_id)
        user_id = user_credentials.user_id
        try:
            social_network = SocialNetwork.get_by_name(social_network_name.lower())
            social_network_class = get_class(social_network.name.lower(), 'social_network',
                                             user_credentials=user_credentials)
            # we call social network class here for auth purpose, If token is expired
            # access token is refreshed and we use fresh token8
            sn = social_network_class(user_id)

            logger.debug('%s Importer has started for %s(UserId: %s).'
                         ' Social Network is %s.'
                         % (mode.title(), sn.user.name, sn.user.id,
                            social_network.name))
            # Call social network process method to start importing rsvps/event
            sn.process(mode, user_credentials=user_credentials, **datetime_range)
            # Update last_updated of each user_credentials.
            user_credentials.update(updated_datetime=datetime.datetime.utcnow())
        except Exception as e:
            logger.exception('start: running %s importer, user_id: %s failed. %s',
                             mode, user_id, e.message)


@celery.task(name="import_meetup_events")
def import_meetup_events(start_datetime=None):
    """
    This task starts at service startup and then it keeps fetching events using Meetup stream API.
    :param string | int | None start_datetime: epoch time , we will import events after this time, None for now
    """
    with app.app_context():
        logger = app.config[TalentConfigKeys.LOGGER]
<<<<<<< HEAD
        logger.info('Meetup Event Importer started at UTC: %s' % datetime.datetime.utcnow())
        meetup = SocialNetwork.get_by_name('Meetup')
        if not meetup:
            raise InternalServerError('Unable to find Meetup social network in gt database')

        while True:
            try:
                url = MEETUP_STREAM_API_URL
                response = requests.get(url, stream=True, timeout=30)
                logger.info('Meetup Stream Response Status: %s' % response.status_code)
                for raw_event in response.iter_lines():
                    if raw_event:
                        try:
                            event = json.loads(raw_event)
                            group_id = event['group']['id']
                            MeetupGroup.session.commit()
                            group = MeetupGroup.get_by_group_id(group_id)
                            if group:
                                logger.info('Going to save event: %s' % event)
                                fetch_meetup_event.apply_async((event, group, meetup))
                        except Exception:
                            logger.exception('Error occurred while parsing event data, Date: %s' % raw_event)
                            rollback()
            except Exception as e:
                logger.warning('Out of main loop. Cause: %s' % e)
                rollback()
=======
        start_datetime = start_datetime or (datetime.datetime.utcnow().strftime("%s") + "000")
        try:
            url = MEETUP_EVENT_STREAM_API_URL % start_datetime
            meetup = SocialNetwork.get_by_name('Meetup')
            if not meetup:
                raise InternalServerError('Unable to find Meetup social network in gt database')

            while True:
                try:
                    response = requests.get(url, stream=True)
                    for raw_event in response.iter_lines():
                        if raw_event:
                            try:
                                event = json.loads(raw_event)
                                group_id = event['group']['id']
                                MeetupGroup.session.commit()
                                group = MeetupGroup.get_by_group_id(group_id)
                                if group:
                                    logger.info('Going to save event: %s' % event)
                                    fetch_meetup_event.apply_async((event, group, meetup))
                            except Exception:
                                logger.exception('Error occurred while parsing event data, Date: %s' % raw_event)
                except Exception as e:
                    logger.warning('Some bad data caused main loop to break. Cause: %s' % e)

        except Exception as e:
            logger.exception(e.message)
>>>>>>> 378833c2


@celery.task(name="import_meetup_rsvps")
def import_meetup_rsvps(start_datetime=None):
    """
    This task starts at service startup and then it keeps fetching events using Meetup stream API.
    Raw data of rsvp looks like

    {
        u'group':
                {u'group_city': u'Denver', u'group_lat': 39.68, u'group_urlname': u'denver-metro-chadd-support',
                    u'group_name': u'Denver-Metro CHADD (Children and Adults with ADHD) Meetup',
                    u'group_lon': -104.92,
                    u'group_topics': [
                                        {u'topic_name': u'ADHD', u'urlkey': u'adhd'},
                                        {u'topic_name': u'ADHD Support', u'urlkey': u'adhd-support'},
                                        {u'topic_name': u'Adults with ADD', u'urlkey': u'adults-with-add'},
                                        {u'topic_name': u'Families of Children who have ADD/ADHD',
                                            u'urlkey': u'families-of-children-who-have-add-adhd'},
                                        {u'topic_name': u'ADHD, ADD', u'urlkey': u'adhd-add'},
                                        {u'topic_name': u'ADHD Parents with ADHD Children',
                                            u'urlkey': u'adhd-parents-with-adhd-children'},
                                        {u'topic_name': u'Resources for ADHD', u'urlkey': u'resources-for-adhd'},
                                        {u'topic_name': u'Parents of Children with ADHD',
                                            u'urlkey': u'parents-of-children-with-adhd'},
                                        {u'topic_name': u'Support Groups for Parents with ADHD Children',
                                            u'urlkey': u'support-groups-for-parents-with-adhd-children'},
                                        {u'topic_name': u'Educators Training on AD/HD',
                                            u'urlkey': u'educators-training-on-ad-hd'},
                                        {u'topic_name': u'Adults with ADHD', u'urlkey': u'adults-with-adhd'}
                                    ],
                    u'group_state': u'CO', u'group_id': 1632579, u'group_country': u'us'
                },
        u'rsvp_id': 1639776896,
        u'venue': {u'lat': 39.674759, u'venue_id': 3407262, u'lon': -104.936317,
                   u'venue_name': u'Denver Academy-Richardson Hall'},
        u'visibility': u'public',
        u'event': {u'event_name': u'Manage the Impact of Technology on
                   Your Child and Family with Lana Gollyhorn',
                   u'event_id': u'235574682',
                   u'event_url': u'https://www.meetup.com/denver-metro-chadd-support/events/235574682/',
                   u'time': 1479778200000},
        u'member': {u'member_name': u'Valerie Brown', u'member_id': 195674019}, u'guests': 0,
        u'mtime': 1479312043215, u'response': u'yes'
    }

    :param string | int | None start_datetime: epoch time , we will import events after this time, None for now
    """
    with app.app_context():
        logger = app.config[TalentConfigKeys.LOGGER]
        start_datetime = start_datetime or (datetime.datetime.utcnow().strftime("%s") + "000")
        try:
            url = MEETUP_RSVPS_STREAM_API_URL % start_datetime
            meetup = SocialNetwork.get_by_name('Meetup')
            if not meetup:
                raise InternalServerError('Unable to find Meetup social network in gt database')

            while True:
                try:
                    response = requests.get(url, stream=True)
                    for raw_rsvp in response.iter_lines():
                        if raw_rsvp:
                            try:
                                rsvp = json.loads(raw_rsvp)
                                group_id = rsvp['group']['group_id']
                                group = MeetupGroup.get_by_group_id(group_id)
                                if group:
                                    logger.info('Going to save rsvp: %s' % rsvp)
                                    process_meetup_rsvp.apply_async((rsvp, group, meetup))
                            except Exception:
                                logger.exception('Error occurred while parsing rsvp data, Date: %s' % raw_rsvp)
                except Exception as e:
                    logger.warning('Some bad data caused main loop to break. Cause: %s' % e)

        except Exception as e:
            logger.exception(e.message)


@celery.task(name="fetch_meetup_event")
def fetch_meetup_event(event, group, meetup):
    """
    This celery task is for an individual event to be processed. When `rsvp_events_importer` task finds that some
    event belongs to getTalent user, it passes this event to this task for further processing.

    In this task, we create meetup objects for social network and event and the finally save this event by mapping
    meetup event fields to gt event fields. If event already exists in database, it is updated.

    If an event contains venue information, is is save in `venue` table or updated an existing venue.
    :param dict event: event dictionary from meetup
    :param MeetupGroup group: MeetupGroup Object
    :param SocialNetwork meetup: SocialNetwork object for meetup
    """
    with app.app_context():
        logger = app.config[TalentConfigKeys.LOGGER]
        logger.info('Going to process Meetup Event: %s' % event)
        try:
            time.sleep(5)  # wait for event creation api to save event in database otherwise there can be duplicate
            # event created in database (one by api and other by importer)
            group = db.session.merge(group)
            meetup = db.session.merge(meetup)

            if event['status'] == MEETUP_EVENT_STATUS['upcoming']:
                meetup_sn = MeetupSocialNetwork(user_id=group.user.id, social_network_id=meetup.id)
                meetup_event_base = Meetup(user_credentials=meetup_sn.user_credentials, social_network=meetup)
                event_url = get_url(meetup_sn, SocialNetworkUrls.EVENT).format(event['id'])
                response = http_request('get', event_url, headers=meetup_sn.headers)
                if response.ok:
                    event = response.json()
                    event = meetup_event_base.event_sn_to_gt_mapping(event)
                    logger.info('Event imported successfully : %s' % event.to_json())
            elif event['status'] in [MEETUP_EVENT_STATUS['canceled'], MEETUP_EVENT_STATUS['deleted']]:
                event_id = event['id']
                event_in_db = Event.get_by_user_id_social_network_id_vendor_event_id(group.user.id,
                                                                                     meetup.id,
                                                                                     event_id
                                                                                     )
                if event_in_db:
                    Event.delete(event_in_db)
                    logger.info("Meetup event has been deleted from gt database. event:`%s`" % event_in_db.to_json())
                else:
                    logger.info("Meetup event not found in database. event:`%s`." % event)

        except Exception:
            logger.exception('Failed to save event: %s' % event)
            rollback()


@celery.task(name="process_meetup_rsvp")
def process_meetup_rsvp(rsvp, group, meetup):
    """
    This celery task is for an individual rsvp to be processed. When `meetup_rsvp_importer` task finds that some
    rsvp belongs to event of getTalent's user, it passes this rsvp to this task for further processing.

    In this task, we create meetup objects for social network and event and the finally save this event by mapping
    meetup event fields to gt event fields. If event already exists in database, it is updated.

    Response from Meetup API looks like
    {
        u'group':
                {u'group_city': u'Denver', u'group_lat': 39.68, u'group_urlname': u'denver-metro-chadd-support',
                    u'group_name': u'Denver-Metro CHADD (Children and Adults with ADHD) Meetup',
                    u'group_lon': -104.92,
                    u'group_topics': [
                                        {u'topic_name': u'ADHD', u'urlkey': u'adhd'},
                                        {u'topic_name': u'ADHD Support', u'urlkey': u'adhd-support'},
                                        {u'topic_name': u'Adults with ADD', u'urlkey': u'adults-with-add'},
                                        {u'topic_name': u'Families of Children who have ADD/ADHD',
                                            u'urlkey': u'families-of-children-who-have-add-adhd'},
                                        {u'topic_name': u'ADHD, ADD', u'urlkey': u'adhd-add'},
                                        {u'topic_name': u'ADHD Parents with ADHD Children',
                                            u'urlkey': u'adhd-parents-with-adhd-children'},
                                        {u'topic_name': u'Resources for ADHD', u'urlkey': u'resources-for-adhd'},
                                        {u'topic_name': u'Parents of Children with ADHD',
                                            u'urlkey': u'parents-of-children-with-adhd'},
                                        {u'topic_name': u'Support Groups for Parents with ADHD Children',
                                            u'urlkey': u'support-groups-for-parents-with-adhd-children'},
                                        {u'topic_name': u'Educators Training on AD/HD',
                                            u'urlkey': u'educators-training-on-ad-hd'},
                                        {u'topic_name': u'Adults with ADHD', u'urlkey': u'adults-with-adhd'}
                                    ],
                    u'group_state': u'CO', u'group_id': 1632579, u'group_country': u'us'
                },
        u'rsvp_id': 1639776896,
        u'venue': {u'lat': 39.674759, u'venue_id': 3407262, u'lon': -104.936317,
                   u'venue_name': u'Denver Academy-Richardson Hall'},
        u'visibility': u'public',
        u'event': {u'event_name': u'Manage the Impact of Technology on
                   Your Child and Family with Lana Gollyhorn',
                   u'event_id': u'235574682',
                   u'event_url': u'https://www.meetup.com/denver-metro-chadd-support/events/235574682/',
                   u'time': 1479778200000},
        u'member': {u'member_name': u'Valerie Brown', u'member_id': 195674019}, u'guests': 0,
        u'mtime': 1479312043215, u'response': u'yes'
    }

    :param dict rsvp: rsvp dictionary from meetup
    :param MeetupGroup group: MeetupGroup Object
    :param SocialNetwork meetup: SocialNetwork object for meetup
    """
    with app.app_context():
        logger = app.config[TalentConfigKeys.LOGGER]
        logger.info('Going to process Meetup RSVP: %s' % rsvp)
        try:
            group = db.session.merge(group)
            meetup = db.session.merge(meetup)
            meetup_sn = MeetupSocialNetwork(user_id=group.user.id, social_network_id=meetup.id)
            meetup_rsvp_object = MeetupRsvp(user_credentials=meetup_sn.user_credentials, social_network=meetup)
            meetup_rsvp_object.post_process_rsvp(rsvp)
            logger.info('Event imported successfully : %s' % rsvp)
            # event_in_db = Event.get_by_user_id_social_network_id_vendor_event_id(group.user.id,
            #                                                                      meetup.id,
            #                                                                      event_id
            #                                                                      )
            # if event_in_db:
            #     Event.delete(event_in_db)
            #     logger.info("Meetup event has been deleted from gt database. event:`%s`" % event_in_db.to_json())
            # else:
            #     logger.info("Meetup event not found in database. event:`%s`." % rsvp)
        except Exception:
            logger.exception('Failed to save event: %s' % rsvp)


@celery.task(name="fetch_eventbrite_event")
def fetch_eventbrite_event(user_id, event_url, action_type):
    """
    This celery task retrieves user event from eventbrite and then saves or
    """
    with app.app_context():
        logger = app.config[TalentConfigKeys.LOGGER]
        logger.info('Going to process Eventbrite Event: %s' % event_url)
        try:
            eventbrite = SocialNetwork.get_by_name('Eventbrite')
            if action_type in [ACTIONS['created'], ACTIONS['published']]:
                logger.info('Event Published on Eventbrite, Event URL: %s' % event_url)
                eventbrite_sn = EventbriteSocialNetwork(user_id=user_id, social_network_id=eventbrite.id)
                eventbrite_event_base = EventbriteEventBase(headers=eventbrite_sn.headers,
                                                            user_credentials=eventbrite_sn.user_credentials,
                                                            social_network=eventbrite_sn.user_credentials.social_network)
                response = http_request('get', event_url, headers=eventbrite_sn.headers)
                if response.ok:
                    event = response.json()
                    event = eventbrite_event_base.event_sn_to_gt_mapping(event)
                    logger.info('Event imported/updated successfully : %s' % event.to_json())
            elif action_type == ACTIONS['unpublished']:
                event_id = event_url.split('/')[-2]
                event_id = int(event_id)
                event_in_db = Event.get_by_user_id_social_network_id_vendor_event_id(user_id,
                                                                                     eventbrite.id,
                                                                                     event_id
                                                                                     )
                if event_in_db:
                    Event.delete(event_in_db)
                    logger.info('Delete event from gt database, event: %s' % event_in_db.to_json())
                else:
                    logger.info("Event unpublished from Eventbrite but it does not exist, don't worry. Event URL: %s"
                                % event_url)
            elif action_type == ACTIONS['updated']:
                pass  # We are handling update action yet because it causes duplicate entries

        except Exception:
            logger.exception('Failed to save event. URL: %s' % event_url)
            rollback()


@celery.task
def error_callback(uuid):
    with app.app_context():
        logger = app.config[TalentConfigKeys.LOGGER]
        print uuid
        result = AsyncResult(uuid)
        exc = result.get(propagate=False)
        logger.error('Task {0} raised exception: {1!r}\n{2!r}'.format(
            uuid, exc, result.traceback))
        db.session.rollback()


def rollback():
    try:
        db.session.rollback()
    except Exception:
        pass<|MERGE_RESOLUTION|>--- conflicted
+++ resolved
@@ -80,7 +80,6 @@
     """
     with app.app_context():
         logger = app.config[TalentConfigKeys.LOGGER]
-<<<<<<< HEAD
         logger.info('Meetup Event Importer started at UTC: %s' % datetime.datetime.utcnow())
         meetup = SocialNetwork.get_by_name('Meetup')
         if not meetup:
@@ -88,7 +87,7 @@
 
         while True:
             try:
-                url = MEETUP_STREAM_API_URL
+                url = MEETUP_EVENT_STREAM_API_URL
                 response = requests.get(url, stream=True, timeout=30)
                 logger.info('Meetup Stream Response Status: %s' % response.status_code)
                 for raw_event in response.iter_lines():
@@ -107,35 +106,6 @@
             except Exception as e:
                 logger.warning('Out of main loop. Cause: %s' % e)
                 rollback()
-=======
-        start_datetime = start_datetime or (datetime.datetime.utcnow().strftime("%s") + "000")
-        try:
-            url = MEETUP_EVENT_STREAM_API_URL % start_datetime
-            meetup = SocialNetwork.get_by_name('Meetup')
-            if not meetup:
-                raise InternalServerError('Unable to find Meetup social network in gt database')
-
-            while True:
-                try:
-                    response = requests.get(url, stream=True)
-                    for raw_event in response.iter_lines():
-                        if raw_event:
-                            try:
-                                event = json.loads(raw_event)
-                                group_id = event['group']['id']
-                                MeetupGroup.session.commit()
-                                group = MeetupGroup.get_by_group_id(group_id)
-                                if group:
-                                    logger.info('Going to save event: %s' % event)
-                                    fetch_meetup_event.apply_async((event, group, meetup))
-                            except Exception:
-                                logger.exception('Error occurred while parsing event data, Date: %s' % raw_event)
-                except Exception as e:
-                    logger.warning('Some bad data caused main loop to break. Cause: %s' % e)
-
-        except Exception as e:
-            logger.exception(e.message)
->>>>>>> 378833c2
 
 
 @celery.task(name="import_meetup_rsvps")
