--- conflicted
+++ resolved
@@ -27,13 +27,8 @@
 from social_network_service.common.talent_config_manager import TalentConfigKeys
 from social_network_service.common.redis_cache import redis_store
 from social_network_service.common.vendor_urls.sn_relative_urls import SocialNetworkUrls
-<<<<<<< HEAD
-from social_network_service.modules.constants import (ACTIONS, MEETUP_EVENT_STATUS, EVENT, MEETUP_EVENT_STREAM_API_URL,
-                                                      ROOT_DIR, TEST_DIR)
-=======
 from social_network_service.custom_exceptions import HitLimitReached
 from social_network_service.modules.constants import (ACTIONS, MEETUP_EVENT_STATUS, EVENT, MEETUP_EVENT_STREAM_API_URL)
->>>>>>> 2c8f9ed0
 from social_network_service.modules.event.meetup import Meetup
 from social_network_service.modules.rsvp.meetup import Meetup as MeetupRsvp
 from social_network_service.modules.rsvp.eventbrite import Eventbrite as EventbriteRsvp
