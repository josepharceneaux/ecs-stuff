--- conflicted
+++ resolved
@@ -1,12 +1,8 @@
 # Application Specific
 from common.models.rsvp import RSVP
-<<<<<<< HEAD
+from common.models.event import Event
+from common.models.social_network import SocialNetwork
 from common.models.user import UserSocialNetworkCredential
-=======
-from common.models.event import Event
-from common.models.user import UserCredentials
->>>>>>> a7af9669
-from common.models.social_network import SocialNetwork
 from social_network_service.utilities import get_class, http_request
 
 
@@ -28,20 +24,12 @@
             We add 'id' of imported event to delete newly created event from
             social network website in the finalizer of meetup_event.
         """
-<<<<<<< HEAD
-        social_network_event_id = meetup_event.social_network_event_id
-        user_credentials = UserSocialNetworkCredential.get_by_user_and_social_network_id(
-            auth_data['user_id'], meetup_event.social_network.id)
-        Event.delete(meetup_event.id)
-        # create object of respective social network
-=======
         event = meetup_event['event']
         social_network_event_id = event.social_network_event_id
-        user_credentials = UserCredentials.get_by_user_and_social_network_id(
+        user_credentials = UserSocialNetworkCredential.get_by_user_and_social_network_id(
             auth_data['user_id'], event.social_network.id)
         Event.delete(event.id)
         # create object of respective social network to run Event importer
->>>>>>> a7af9669
         social_network = SocialNetwork.get_by_name(user_credentials.social_network.name)
         social_network_class = get_class(social_network.name.lower(), 'social_network',
                                          user_credentials=user_credentials)
@@ -69,21 +57,18 @@
             using social_network_rsvp_id and finally assert on the status of
             RSVP. It should be same as given in POST request's payload.
 
-<<<<<<< HEAD
         social_network_event_id = meetup_event.social_network_event_id
         user_credentials = UserSocialNetworkCredential.get_by_user_and_social_network_id(
             auth_data['user_id'], meetup_event.social_network.id)
         # create object of respective social network
-=======
         - We add 'id' of newly created event to delete it from social network
             website in the finalizer of meetup_event.
         """
         event = meetup_event['event']
         social_network_event_id = event.social_network_event_id
-        user_credentials = UserCredentials.get_by_user_and_social_network_id(
+        user_credentials = UserSocialNetworkCredential.get_by_user_and_social_network_id(
             auth_data['user_id'], event.social_network.id)
         # create object of respective social network to run RSVP importer
->>>>>>> a7af9669
         social_network = SocialNetwork.get_by_name(user_credentials.social_network.name)
         social_network_class = get_class(social_network.name.lower(), 'social_network',
                                          user_credentials=user_credentials)
