import os
import string
from common.models.db import db
from social_network_service import init_app

app = init_app()
import pytest
import random
from datetime import datetime, timedelta

from social_network_service.manager import process_event, delete_events
from common.models.venue import Venue
from common.models.organizer import Organizer
from common.models.user import User, UserCredentials
from common.models.user import Token
from common.models.event import Event
from common.models.user import Client
from common.models.domain import Domain
from common.models.culture import Culture
from common.models.organization import Organization
from common.models.social_network import SocialNetwork

from werkzeug.security import gen_salt, generate_password_hash
from mixer._faker import faker
from mixer.backend.sqlalchemy import Mixer

db_session = db.session

TESTDB = 'test_project.db'
TESTDB_PATH = "/tmp/{}".format(TESTDB)
TEST_DATABASE_URI = 'sqlite:///' + TESTDB_PATH
APP_URL = app.config['APP_URL']

OAUTH_SERVER = app.config['OAUTH_SERVER_URI']
os.environ['OAUTHLIB_INSECURE_TRANSPORT'] = '1'

EVENT_DATA = {
    "organizer_id": '',  # will be updated in fixture 'meetup_event_data' or 'eventbrite_event_data'
    "venue_id": '',  # will be updated in fixture 'meetup_event_data' or 'eventbrite_event_data'
    "title": "Test Event",
    "description": "Test Event Description",
    "registration_instruction": "Just Come",
    "start_datetime": (datetime.now() + timedelta(days=20)).strftime('%Y-%m-%d %H:%M:%S'),
    "end_datetime": (datetime.now() + timedelta(days=22)).strftime('%Y-%m-%d %H:%M:%S'),
    "group_url_name": "QC-Python-Learning",
    "social_network_id": '',  # will be updated in fixture 'meetup_event_data' or 'eventbrite_event_data'
    "timezone": "Asia/Karachi",
    "cost": 0,
    "currency": "USD",
    "group_id": 18837246,
    "max_attendees": 10
}


@pytest.fixture(scope='session')
def base_url():
    return APP_URL


# @pytest.fixture(scope='session')
# def app(request):
#     """
#     Create a Flask app, and override settings, for the whole test session.
#     """
#
#     app.config.update(
#         TESTING=True,
#         # SQLALCHEMY_DATABASE_URI=TEST_DATABASE_URI,
#         LIVESERVER_PORT=6000
#     )
#
#     return app.test_client()


@pytest.fixture(scope='session')
def meetup():
    return SocialNetwork.get_by_name('Meetup')


@pytest.fixture(scope='session')
def eventbrite():
    return SocialNetwork.get_by_name('Eventbrite')


@pytest.fixture(scope='session')
def facebook():
    return SocialNetwork.get_by_name('Facebook')


@pytest.fixture(scope='session')
def test_client(request):
    """
    Get the test_client from the app, for the whole test session.
    """
    # Add test client in Client DB
    client_id = gen_salt(40)
    client_secret = gen_salt(50)
    client = Client(
        client_id=client_id,
        client_secret=client_secret
    )
    Client.save(test_client)

    def delete_client():
        Client.delete(client.client_id)

    request.addfinalizer(delete_client)
    return client


@pytest.fixture(scope='session')
def test_culture(request):
    mixer = Mixer(session=db_session, commit=True)
    culture = mixer.blend(Culture, description=faker.nickname(), code=randomword(5))

    def fin():
        Culture.delete(culture.id)

    request.addfinalizer(fin)
    return culture


@pytest.fixture(scope='session')
def test_organization(request):
    mixer = Mixer(session=db_session, commit=True)
    organization = mixer.blend(Organization, name=faker.nickname(), notes='')

    def delete_organization():
        Organization.delete(organization.id)

    request.addfinalizer(delete_organization)

    return organization


@pytest.fixture(scope='session')
def test_domain(request, test_organization, test_culture):
    now_timestamp = datetime.now().strftime("%Y:%m:%d %H:%M:%S")
    mixer = Mixer(session=db_session, commit=True)
    domain = mixer.blend(Domain, organization=test_organization, culture=test_culture,
                         name=faker.nickname(), addedTime=now_timestamp)

    def delete_doamin():
        Domain.delete(domain.id)

    request.addfinalizer(delete_doamin)
    return domain


@pytest.fixture(scope='session')
def test_user(request, test_domain):
    mixer = Mixer(session=db_session, commit=True)
    user = mixer.blend(User, domain=test_domain, firstName=faker.nickname(),
                       lastName=faker.nickname(), email=faker.email_address(),
                       password=generate_password_hash('A123456', method='pbkdf2:sha512'))

    def fin():
        User.delete(user.id)

    request.addfinalizer(fin)
    return user


@pytest.fixture(scope='session')
def test_token(request, test_user):
    mixer = Mixer(session=db_session, commit=True)
    token = mixer.blend(Token,
                        user=test_user,
                        token_type='Bearer',
                        access_token=randomword(20),
                        refresh_token=randomword(20),
                        expires=datetime(year=2050, month=1, day=1))

    def fin():
        Token.delete(token)

    request.addfinalizer(fin)
    return token


@pytest.fixture(scope='session')
def test_eventbrite_credentials(request, test_user):
    mixer = Mixer(session=db_session, commit=True)
    sn = SocialNetwork.get_by_name('Eventbrite')
    user_credentials = mixer.blend(UserCredentials,
                                   social_network=sn,
                                   user=test_user,
                                   access_token=app.config['EVENTBRITE_ACCESS_TOKEN'],
                                   refresh_token=app.config['EVENTBRITE_REFRESH_TOKEN'])

    def fin():
        UserCredentials.delete(user_credentials.id)

    request.addfinalizer(fin)
    return user_credentials


@pytest.fixture(scope='session')
def test_meetup_credentials(request, test_user):
    mixer = Mixer(session=db_session, commit=True)
    sn = SocialNetwork.get_by_name('Meetup')
    user_credentials = mixer.blend(UserCredentials,
                                   social_network=sn,
                                   user=test_user,
                                   access_token=app.config['MEETUP_ACCESS_TOKEN'],
                                   refresh_token=app.config['MEETUP_REFRESH_TOKEN'])

    def fin():
        UserCredentials.delete(user_credentials.id)

    request.addfinalizer(fin)
    return user_credentials

<<<<<<< HEAD

# @pytest.fixture(scope='session')
# def client_credentials(request, user):
#     client_id = gen_salt(40)
#     client_secret = gen_salt(50)
#     client = Client(client_id=client_id, client_secret=client_secret)
#     Client.save(client)
#     return client

=======
>>>>>>> 9075f5ec

@pytest.fixture(scope='session')
def auth_data(test_user, test_eventbrite_credentials, test_meetup_credentials, test_token):
    token = test_token
    return token.to_json()


@pytest.fixture(scope='session')
def meetup_event_data(request, test_user, meetup, meetup_venue, test_meetup_credentials, organizer_in_db):
    data = EVENT_DATA.copy()
    data['social_network_id'] = meetup.id
    data['venue_id'] = meetup_venue.id
    data['organizer_id'] = organizer_in_db.id

    def delete_event():
        # delete event if it was created by API. In that case, data contains id of that event
        if 'id' in data:
            event_id = data['id']
            del data['id']
            delete_events(test_user.id, [event_id])

    request.addfinalizer(delete_event)
    return data


@pytest.fixture(scope='session')
def eventbrite_event_data(request, eventbrite, test_user, eventbrite_venue, test_eventbrite_credentials):
    data = EVENT_DATA.copy()
    data['social_network_id'] = eventbrite.id
    data['venue_id'] = eventbrite_venue.id
    data['organizer_id'] = organizer_in_db.id

    def delete_event():
        # delete event if it was created by API. In that case, data contains id of that event
        if 'id' in data:
            event_id = data['id']
            del data['id']
            delete_events(test_user.id, [event_id])

    request.addfinalizer(delete_event)
    return data


<<<<<<< HEAD
@pytest.fixture(scope='session')
def meetup_event(request, test_user, test_eventbrite_credentials,
           test_meetup_credentials, meetup, eventbrite, venues, organizer_in_db):
    event = EVENT_DATA.copy()
    event['title'] = 'Meetup ' + event['title']
    event['social_network_id'] = meetup.id
    event['venue_id'] = venues[0].id
    event['organizer_id'] = organizer_in_db.id
    event_id = process_event(event, test_user.id)
    event = Event.get_by_id(event_id)
    return event


@pytest.fixture(scope='session')
def eventbrite_event(request, test_user, test_eventbrite_credentials,
           test_meetup_credentials, meetup, eventbrite, venues, organizer_in_db):
    event = EVENT_DATA.copy()
    event['title'] = 'Eventbrite ' + event['title']
    event['social_network_id'] = eventbrite.id
    event['venue_id'] = venues[1].id
    event['organizer_id'] = organizer_in_db.id
    event_id = process_event(event, test_user.id)
    event = Event.get_by_id(event_id)
    return event
    # def delete_test_events():
    #     event_ids = [event.id for event in events]
    #     delete_events(user.id, event_ids)
    #
    # request.addfinalizer(delete_test_events)
    # return events


# @pytest.fixture(scope='session')
# def meetup_event_in_db(events):
#     return events[0]
#
#
@pytest.fixture(params=['Eventbrite', 'Meetup'])
def event_in_db(request, eventbrite_event, meetup_event):
    if request.param == 'Eventbrite':
        return eventbrite_event
    elif request.param == 'Meetup':
        return meetup_event
=======
# @pytest.fixture(scope='session')
# def events(request, test_user, test_eventbrite_credentials,
#            test_meetup_credentials, meetup, eventbrite, venues):
#     events = []
#     event = EVENT_DATA.copy()
#     event['title'] = 'Meetup ' + event['title']
#     event['social_network_id'] = meetup.id
#     event['venue_id'] = venues[0].id
#     event_id = process_event(event, test_user.id)
#     event = Event.get_by_id(event_id)
#     events.append(event)
#
#     event = EVENT_DATA.copy()
#     event['title'] = 'Eventbrite ' + event['title']
#     event['social_network_id'] = eventbrite.id
#     event['venue_id'] = venues[1].id
#     event_id = process_event(event, test_user.id)
#     event = Event.get_by_id(event_id)
#     events.append(event)
#
#     # def delete_test_events():
#     #     event_ids = [event.id for event in events]
#     #     delete_events(user.id, event_ids)
#     #
#     # request.addfinalizer(delete_test_events)
#     return events


@pytest.fixture(params=['Meetup', 'Eventbrite'])
def event_in_db(request, test_user, test_eventbrite_credentials,
           test_meetup_credentials, meetup, eventbrite, venues):
    if request.param == 'Meetup':
        event = EVENT_DATA.copy()
        event['title'] = 'Meetup ' + event['title']
        event['social_network_id'] = meetup.id
        event['venue_id'] = venues[0].id
        event_id = process_event(event, test_user.id)
        return Event.get_by_id(event_id)
    if request.param == 'Eventbrite':
        event = EVENT_DATA.copy()
        event['title'] = 'Eventbrite ' + event['title']
        event['social_network_id'] = eventbrite.id
        event['venue_id'] = venues[1].id
        event_id = process_event(event, test_user.id)
        return Event.get_by_id(event_id)
>>>>>>> 9075f5ec


@pytest.fixture(scope='session')
def venues(request, test_user, meetup, eventbrite):
    venues = []
    meetup_venue = {
        "social_network_id": meetup.id,
        "user_id": test_user.id,
        "zipcode": "95014",
        "address_line2": "",
        "address_line1": "Infinite Loop",
        "latitude": 0,
        "longitude": 0,
        "state": "CA",
        "city": "Cupertino",
        "country": "us"
    }
    meetup_venue = Venue(**meetup_venue)
    Venue.save(meetup_venue)
    venues.append(meetup_venue)

    eventbrite_venue = {
        "social_network_id": eventbrite.id,
        "user_id": test_user.id,
        "zipcode": "54600",
        "address_line2": "H# 163, Block A",
        "address_line1": "New Muslim Town",
        "latitude": 0,
        "longitude": 0,
        "state": "Punjab",
        "city": "Lahore",
        "country": "Pakistan"
    }

    eventbrite_venue = Venue(**eventbrite_venue)
    Venue.save(eventbrite_venue)
    venues.append(eventbrite_venue)
    return venues


@pytest.fixture(params=['Meetup', 'Eventbrite'])
def venue_in_db(request, venues):
    if request.param == 'Meetup':
        return venues[0]
    if request.param == 'Eventbrite':
        return venues[1]


@pytest.fixture(scope='session')
def meetup_venue(request, venues):
    return venues[0]


@pytest.fixture(scope='session')
def eventbrite_venue(request, venues):
    return venues[1]


@pytest.fixture(scope='session')
def organizer_in_db(request, test_user):
    organizer = {
        "user_id": test_user.id,
        "name": "Test Organizer",
        "email": "testemail@gmail.com",
        "about": "He is a testing engineer"
    }
    organizer = Organizer(**organizer)
    Organizer.save(organizer)
    return organizer


@pytest.fixture(scope='session')
<<<<<<< HEAD
def get_test_events(request, test_user, meetup, eventbrite, venues):
=======
def get_test_events(request, test_user, meetup, eventbrite, venues, test_eventbrite_credentials,
           test_meetup_credentials):

>>>>>>> 9075f5ec
    meetup_event_data = EVENT_DATA.copy()
    meetup_event_data['social_network_id'] = meetup.id
    meetup_event_data['venue_id'] = venues[0].id
    eventbrite_event_data = EVENT_DATA.copy()
    eventbrite_event_data['social_network_id'] = eventbrite.id
    eventbrite_event_data['venue_id'] = venues[1].id

    def delete_test_event():
        # delete event if it was created by API. In that case, data contains id of that event
        if 'id' in meetup_event_data:
            event_id = meetup_event_data['id']
            del meetup_event_data['id']
            delete_events(test_user.id, [event_id])

        if 'id' in eventbrite_event_data:
            event_id = eventbrite_event_data['id']
            del eventbrite_event_data['id']
            delete_events(test_user.id, [event_id])

    request.addfinalizer(delete_test_event)
    return meetup_event_data, eventbrite_event_data


@pytest.fixture(params=['Meetup', 'Eventbrite'])
def test_event(request, get_test_events):
    if request.param == 'Meetup':
        return get_test_events[0]

    if request.param == 'Eventbrite':
        return get_test_events[1]


@pytest.fixture(params=['title', 'description',
                        'end_datetime', 'timezone',
                        'start_datetime', 'currency'])
def eventbrite_missing_data(request, eventbrite_event_data):
    return request.param, eventbrite_event_data


@pytest.fixture(params=['title', 'description', 'group_id',
                        'group_url_name', 'start_datetime', 'max_attendees'])
def meetup_missing_data(request, eventbrite_event_data):
    return request.param, eventbrite_event_data


@pytest.fixture(scope='session')
def is_subscribed_test_data(request, test_user):
    test_social_network1 = SocialNetwork(name='SN1', url='www.SN1.com')
    SocialNetwork.save(test_social_network1)
    test_social_network2 = SocialNetwork(name='SN2', url='www.SN1.com')
    SocialNetwork.save(test_social_network2)

    test_social_network1_credentials = UserCredentials(user_id=test_user.id,
                                                       social_network_id=test_social_network1.id,
                                                       access_token='lorel ipsum',
                                                       refresh_token='lorel ipsum')
    UserCredentials.save(test_social_network1_credentials)

    def fin():
        UserCredentials.delete(test_social_network1_credentials.id)
        SocialNetwork.delete(test_social_network1.id)
        SocialNetwork.delete(test_social_network2.id)

    request.addfinalizer(fin)
    return test_social_network1, test_social_network2, test_social_network1_credentials


def teardown_fixtures(user, client_credentials, domain, organization):
    tokens = Token.get_by_user_id(user.id)
    for token in tokens:
        Token.delete(token.id)
    Client.delete(client_credentials.client_id)
    User.delete(user.id)
    Domain.delete(domain.id)
    Organization.delete(organization.id)


def randomword(length):
    return ''.join(random.choice(string.lowercase) for i in xrange(length))<|MERGE_RESOLUTION|>--- conflicted
+++ resolved
@@ -211,18 +211,6 @@
     request.addfinalizer(fin)
     return user_credentials
 
-<<<<<<< HEAD
-
-# @pytest.fixture(scope='session')
-# def client_credentials(request, user):
-#     client_id = gen_salt(40)
-#     client_secret = gen_salt(50)
-#     client = Client(client_id=client_id, client_secret=client_secret)
-#     Client.save(client)
-#     return client
-
-=======
->>>>>>> 9075f5ec
 
 @pytest.fixture(scope='session')
 def auth_data(test_user, test_eventbrite_credentials, test_meetup_credentials, test_token):
@@ -266,7 +254,6 @@
     return data
 
 
-<<<<<<< HEAD
 @pytest.fixture(scope='session')
 def meetup_event(request, test_user, test_eventbrite_credentials,
            test_meetup_credentials, meetup, eventbrite, venues, organizer_in_db):
@@ -310,53 +297,6 @@
         return eventbrite_event
     elif request.param == 'Meetup':
         return meetup_event
-=======
-# @pytest.fixture(scope='session')
-# def events(request, test_user, test_eventbrite_credentials,
-#            test_meetup_credentials, meetup, eventbrite, venues):
-#     events = []
-#     event = EVENT_DATA.copy()
-#     event['title'] = 'Meetup ' + event['title']
-#     event['social_network_id'] = meetup.id
-#     event['venue_id'] = venues[0].id
-#     event_id = process_event(event, test_user.id)
-#     event = Event.get_by_id(event_id)
-#     events.append(event)
-#
-#     event = EVENT_DATA.copy()
-#     event['title'] = 'Eventbrite ' + event['title']
-#     event['social_network_id'] = eventbrite.id
-#     event['venue_id'] = venues[1].id
-#     event_id = process_event(event, test_user.id)
-#     event = Event.get_by_id(event_id)
-#     events.append(event)
-#
-#     # def delete_test_events():
-#     #     event_ids = [event.id for event in events]
-#     #     delete_events(user.id, event_ids)
-#     #
-#     # request.addfinalizer(delete_test_events)
-#     return events
-
-
-@pytest.fixture(params=['Meetup', 'Eventbrite'])
-def event_in_db(request, test_user, test_eventbrite_credentials,
-           test_meetup_credentials, meetup, eventbrite, venues):
-    if request.param == 'Meetup':
-        event = EVENT_DATA.copy()
-        event['title'] = 'Meetup ' + event['title']
-        event['social_network_id'] = meetup.id
-        event['venue_id'] = venues[0].id
-        event_id = process_event(event, test_user.id)
-        return Event.get_by_id(event_id)
-    if request.param == 'Eventbrite':
-        event = EVENT_DATA.copy()
-        event['title'] = 'Eventbrite ' + event['title']
-        event['social_network_id'] = eventbrite.id
-        event['venue_id'] = venues[1].id
-        event_id = process_event(event, test_user.id)
-        return Event.get_by_id(event_id)
->>>>>>> 9075f5ec
 
 
 @pytest.fixture(scope='session')
@@ -429,13 +369,8 @@
 
 
 @pytest.fixture(scope='session')
-<<<<<<< HEAD
-def get_test_events(request, test_user, meetup, eventbrite, venues):
-=======
 def get_test_events(request, test_user, meetup, eventbrite, venues, test_eventbrite_credentials,
            test_meetup_credentials):
-
->>>>>>> 9075f5ec
     meetup_event_data = EVENT_DATA.copy()
     meetup_event_data['social_network_id'] = meetup.id
     meetup_event_data['venue_id'] = venues[0].id
