--- conflicted
+++ resolved
@@ -1,38 +1,22 @@
 # Standard Library
 import os
-<<<<<<< HEAD
-from common.models.db import db
-from social_network_service import init_app
-=======
-import string
-import random
-from datetime import datetime
-from datetime import timedelta
->>>>>>> 0270447c
 
 # Third Party
 import pytest
-<<<<<<< HEAD
-
-from social_network_service.utilities import process_event, delete_events, get_random_word
+
 from datetime import datetime, timedelta
-from common.models.venue import Venue
-from common.models.organizer import Organizer
-from common.models.user import User, UserSocialNetworkCredential
-=======
 from mixer._faker import faker
 from werkzeug.security import gen_salt
 from mixer.backend.sqlalchemy import Mixer
 from werkzeug.security import generate_password_hash
 
 # App Settings
-from social_network_service import init_app, logger
+from social_network_service import init_app
 app = init_app()
 
 # Application Specific
 from common.models.db import db
 from common.models.user import User
->>>>>>> 0270447c
 from common.models.user import Token
 from common.models.event import Event
 from common.models.venue import Venue
@@ -45,6 +29,7 @@
 from common.models.user import UserSocialNetworkCredential
 from social_network_service.utilities import process_event
 from social_network_service.utilities import delete_events
+from social_network_service.utilities import  get_random_word
 
 db_session = db.session
 
@@ -320,7 +305,6 @@
 
 
 @pytest.fixture(scope='session')
-<<<<<<< HEAD
 def auth_data(test_user, test_eventbrite_credentials, test_meetup_credentials, test_token):
     """
     This fixture just calls other fixtures which are required o be executed before running a test.
@@ -328,33 +312,18 @@
     user credentials for meetup and eventbrite and access token to access social network service api
     :return: dictionary containing authentication data
     """
-=======
-def auth_data(test_user, test_eventbrite_credentials, test_meetup_credentials,
-              test_token):
->>>>>>> 0270447c
     token = test_token
     return token.to_json()
 
 
 @pytest.fixture(scope='session')
-<<<<<<< HEAD
 def meetup_event_data(request, test_user, meetup, meetup_venue, organizer_in_db):
     """
     This fixture creates a dictionary containing event data to
     create event on Meetup social network.
     It uses meetup SocialNetwork model object, venue for meetup
-    and an organizer to create event data for
-    :param request:
-    :param test_user:
-    :param meetup:
-    :param meetup_venue:
-    :param organizer_in_db:
-    :return:
-    """
-=======
-def meetup_event_data(request, test_user, meetup, meetup_venue,
-                      test_meetup_credentials, organizer_in_db):
->>>>>>> 0270447c
+    and an organizer to create event data
+    """
     data = EVENT_DATA.copy()
     data['social_network_id'] = meetup.id
     data['venue_id'] = meetup_venue.id
@@ -450,7 +419,6 @@
     event['organizer_id'] = organizer_in_db.id
     event_id = process_event(event, test_user.id)
     event = Event.get_by_id(event_id)
-<<<<<<< HEAD
 
     def fin():
         """
@@ -462,8 +430,6 @@
         """
         delete_events(test_user.id, [event_id])
     request.addfinalizer(fin)
-=======
->>>>>>> 0270447c
     return event
 
 
