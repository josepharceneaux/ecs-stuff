--- conflicted
+++ resolved
@@ -8,24 +8,8 @@
                  logging_config_path=logging_cfg)
 import pytest
 import datetime
-<<<<<<< HEAD
 from gt_common.models.venue import Venue
 from gt_common.models.organizer import Organizer
-from social_network_service.manager import process_event, delete_events
-from social_network_service.app import app as _app
-from werkzeug.security import gen_salt
-from gt_common.models.event import Event
-from gt_common.models.social_network import SocialNetwork
-from gt_common.models.user import User
-from gt_common.models.token import Token
-from gt_common.models.event import Event
-from gt_common.models.client import Client
-from gt_common.models.domain import Domain
-from gt_common.models.culture import Culture
-from gt_common.models.organization import Organization
-from gt_common.models.social_network import SocialNetwork
-=======
-import requests
 
 from common.models.user import User
 from common.models.token import Token
@@ -35,7 +19,6 @@
 from common.models.culture import Culture
 from common.models.organization import Organization
 from common.models.social_network import SocialNetwork
->>>>>>> c957d900
 from social_network_service.manager import process_event, delete_events
 from social_network_service.app import app as _app
 
