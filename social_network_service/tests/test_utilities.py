<<<<<<< HEAD
"""
test_utilities.py: helper methods for testing social network service endpoints
"""
=======

__author__ = 'zohaib'
>>>>>>> e1b056ee

# Standard Library
from datetime import datetime
import json
import requests

# Third Party
import requests
from pytz import timezone
from dateutil.parser import parse

# Application Specific
<<<<<<< HEAD
from social_network_service.common.routes import SocialNetworkApiUrl
from social_network_service.modules.utilities import unix_time
from social_network_service.modules.utilities import snake_case_to_camel_case
from social_network_service.modules.utilities import camel_case_to_title_case
from social_network_service.modules.utilities import camel_case_to_snake_case
from social_network_service.modules.utilities import convert_keys_to_snake_case
from social_network_service.modules.utilities import convert_keys_to_camel_case
from social_network_service.modules.utilities import get_utc_datetime
from social_network_service.modules.utilities import import_from_dist_packages
from social_network_service.modules.utilities import milliseconds_since_epoch
from social_network_service.modules.utilities import milliseconds_since_epoch_to_dt
from social_network_service.tests.helper_functions import get_headers

__author__ = 'zohaib'
=======
from social_network_service.utilities import unix_time
from social_network_service.utilities import snake_case_to_camel_case
from social_network_service.utilities import camel_case_to_title_case
from social_network_service.utilities import camel_case_to_snake_case
from social_network_service.utilities import convert_keys_to_snake_case
from social_network_service.utilities import convert_keys_to_camel_case
from social_network_service.utilities import get_utc_datetime
from social_network_service.utilities import import_from_dist_packages
from social_network_service.utilities import milliseconds_since_epoch
from social_network_service.utilities import milliseconds_since_epoch_to_dt
from social_network_service.utilities import milliseconds_since_epoch_local_time
from social_network_service.common.routes import SocialNetworkApiUrl
>>>>>>> e1b056ee

TEST_DATE = datetime(2015, 1, 1)
UTC_TIMEZONE = timezone('UTC')
LOCAL_TIMEZONE = timezone('Asia/Karachi')
UTC_TEST_DATE = UTC_TIMEZONE.localize(TEST_DATE, is_dst=None)
LOCAL_TEST_DATE = LOCAL_TIMEZONE.localize(TEST_DATE, is_dst=None)
EPOCH_UTC_TEST_DATE_IN_SECONDS = 1420070400
EPOCH_UTC_TEST_DATE_IN_MILLISECONDS = 1420070400000
EPOCH_LOCAL_TEST_DATE_IN_MILLISECONDS = 1420052400000


"""
SECTION: Helper methods for tests
"""


def test_camel_case_to_snake_case():
    """
    In this test, we will verify that camel_case_to_snake_case() method converts strings
    according to our requirements, i.e. converts from camel case to snake case
    :return:
    """
    # test one
    assert camel_case_to_snake_case('CamelCase') == 'camel_case'
    assert camel_case_to_snake_case('CamelCamelCase') == 'camel_camel_case'
    assert camel_case_to_snake_case('Camel2Camel2Case') == 'camel_2_camel_2_case'
    assert camel_case_to_snake_case('getHTTPResponseCode') == 'get_http_response_code'
    assert camel_case_to_snake_case('get2HTTPResponseCode') == 'get_2_http_response_code'
    assert camel_case_to_snake_case('HTTPResponseCode') == 'http_response_code'
    assert camel_case_to_snake_case('HTTPResponseCodeXYZ') == 'http_response_code_xyz'


def test_snake_case_to_camel_case():
    """
    In this test, we will verify that snake_case_to_camel_case() method converts strings
    according to our requirements, i.e. converts from snake case to camel case
    :return:
    """
    # test one
    assert snake_case_to_camel_case('social_network_id') == 'socialNetworkId'
    assert snake_case_to_camel_case('start_date') == 'startDate'
    assert snake_case_to_camel_case('address_line_1') == 'addressLine1'
    assert snake_case_to_camel_case('social_network_event_id') == 'socialNetworkEventId'
    assert snake_case_to_camel_case('event_id') == 'eventId'
    assert snake_case_to_camel_case('access_token') == 'accessToken'
    assert snake_case_to_camel_case('refresh__token') == 'refreshToken'
    assert snake_case_to_camel_case('_refresh_token') == 'RefreshToken'


def test_camel_case_to_title_case():
    """
    In this test, we will verify that camel_case_to_snake_case() method converts strings
    according to our requirements, i.e. converts from camel case to snake case
    :return:
    """
    # test one
    assert camel_case_to_title_case('CamelCase') == 'Camel Case'
    assert camel_case_to_title_case('CamelCamelCase') == 'Camel Camel Case'
    assert camel_case_to_title_case('Camel2Camel2Case') == 'Camel 2 Camel 2 Case'
    assert camel_case_to_title_case('getHTTPResponseCode') == 'Get Http Response Code'
    assert camel_case_to_title_case('get2HTTPResponseCode') == 'Get 2 Http Response Code'
    assert camel_case_to_title_case('HTTPResponseCode') == 'Http Response Code'
    assert camel_case_to_title_case('HTTPResponseCodeXYZ') == 'Http Response Code Xyz'


def test_convert_keys_to_snake_case():
    """
    In this test, we will verify that convert_keys_to_snake_case() method converts dictionaries
    according to our requirements, i.e. converts from dictionary keys from
     camel case to snake case
    :return:
    """
    # test one
    camel_case_dict = dict(CamelCase='value1',
                           CamelCamelCase='value2',
                           Camel2Camel2Case='value3',
                           getHTTPResponseCode=123,
                           get2HTTPResponseCode='name')
    snake_case_dict = dict(camel_case='value1',
                           camel_camel_case='value2',
                           camel_2_camel_2_case='value3',
                           get_http_response_code=123,
                           get_2_http_response_code='name')

    assert convert_keys_to_snake_case(camel_case_dict) == snake_case_dict


def test_convert_keys_to_camel_case():
    """
    In this test, we will verify that convert_keys_to_snake_case() method converts dictionaries
    according to our requirements, i.e. converts from dictionary keys from
     snake case to camel case
    :return:
    """
    snake_case_dict = dict(camel_case='value1',
                           camel_camel_case='value2',
                           camel2_camel2_case='value3',
                           get_http_response_code=123,
                           get2_http_response_code='name')

    camel_case_dict = dict(camelCase='value1',
                           camelCamelCase='value2',
                           camel2Camel2Case='value3',
                           getHttpResponseCode=123,
                           get2HttpResponseCode='name')

    assert convert_keys_to_camel_case(snake_case_dict) == camel_case_dict


def test_get_utc_datetime():
    """
    get_utc_datetime() returns utc datetime string
    This test is to test get_utc_datetime() function.
    We will pass different datetime objects and test different scenarios.
    :return:
    """
    now = datetime(2015, 10, 16, 12, 12, 12)
    assert get_utc_datetime(now, 'Asia/Karachi') == '2015-10-16T07:12:12Z', \
        'UTC date time should be 5 hours behind Asia/Karachi timezone datetime'

    # now = datetime(2015, 10, 16, 11, 11, 11, tzinfo=timezone('Asia/Karachi'))
    now = parse('2015-10-16T11:11:11Z')
    print now
    assert get_utc_datetime(now, 'Asia/Karachi') == '2015-10-16T11:11:11Z', \
        'UTC date time should be 5 hours behind Asia/Karachi timezone datetime'


def test_import_from_dist_packages():
    """
    - In this test, we will verify the working of
        import_from_dist_packages() function defined in
        social_network_service/utilities.py
    - We import facebook using test_import_from_dist_packages()
        and we should get facebook-sdk module from site-packages.
    """
    facebook_sdk_package = import_from_dist_packages('facebook')
    assert hasattr(facebook_sdk_package, 'GraphAPI')
    assert hasattr(facebook_sdk_package, 'GraphAPIError')
    assert hasattr(facebook_sdk_package, 'base64')
    assert hasattr(facebook_sdk_package, 'cgi')


def test_unix_time():
    """
    - In this test, we will verify the working of
        unix_time() function defined in social_network_service/utilities.py
    - We give a test date and assert its output to expected value
    """
    # case 1 - date is datetime.datetime object
    assert int(unix_time(UTC_TEST_DATE)) == EPOCH_UTC_TEST_DATE_IN_SECONDS
    # case 2 - date in string format
    try:
        unix_time(str(UTC_TEST_DATE))
    except TypeError as e:
        assert e.message.find('unsupported operand type') == 0
        assert 'str' in e.message


def test_milliseconds_since_epoch():
    """
    - In this test, we will verify the working of
        milliseconds_since_epoch() function defined in
        social_network_service/utilities.py
    - We give a test date and assert its output to expected value
    """
    # case 1 - date is datetime.datetime object
    assert int(milliseconds_since_epoch(UTC_TEST_DATE)) == EPOCH_UTC_TEST_DATE_IN_MILLISECONDS
    # case 2 - date in string format
    test_date_str = '2015-1-1'
    try:
        unix_time(test_date_str)
    except TypeError as e:
        assert e.message.find('unsupported operand type') == 0
        assert 'str' in e.message


# def test_milliseconds_since_epoch_local_time():
#     """
#     - In this test, we will verify the working of
#         milliseconds_since_epoch_local_time() function defined in
#         social_network_service/utilities.py
#     - We give a test date and assert its output to expected value
#     """
#     # case 1 - date is datetime.datetime object
#     result = int(milliseconds_since_epoch_local_time(UTC_TEST_DATE))
#     assert result == EPOCH_LOCAL_TEST_DATE_IN_MILLISECONDS
#     # case 2 - date in string format
#     test_date_str = '2015-1-1'
#     try:
#         unix_time(test_date_str)
#     except TypeError as e:
#         assert e.message.find('unsupported operand type') == 0
#         assert 'str' in e.message


def test_milliseconds_since_epoch_to_dt():
    """
    - In this test, we will verify the working of
        milliseconds_since_epoch_to_dt() function defined in
        social_network_service/utilities.py
    - We give an epoch and assert its output to expected date time object
    """
    # case 1 - we give epoch seconds in UTC, when it is converted in datetime
    # object, it should be same as UTC_TEST_DATE.
    converted_date_1 = milliseconds_since_epoch_to_dt(EPOCH_UTC_TEST_DATE_IN_MILLISECONDS)
    assert converted_date_1 == UTC_TEST_DATE
    # case 2 - we give epoch seconds using local time, and provide over local timezone info,
    # it should be same as date object given in LOCAL_TEST_DATE.
    converted_date_2 = milliseconds_since_epoch_to_dt(
        EPOCH_LOCAL_TEST_DATE_IN_MILLISECONDS, tz=LOCAL_TIMEZONE)
    assert converted_date_2 == LOCAL_TEST_DATE


def test_health_check():
    response = requests.get(SocialNetworkApiUrl.HEALTH_CHECK)
    assert response.status_code == 200


def send_request(method, url, access_token, data=None, is_json=True):
    # This method is being used for test cases, so it is sure that method has
    #  a valid value like 'get', 'post' etc.
    request_method = getattr(requests, method)
    headers = dict(Authorization='Bearer %s' % access_token)
    if is_json:
        headers['Content-Type'] = 'application/json'
        data = json.dumps(data)
    return request_method(url, data=data, headers=headers)


def send_post_request(url, data, access_token):
    """
    This method sends a post request to a URL with given data using access_token for authorization in header
    :param url: URL where post data needs to be sent
    :param data: Data which needs to be sent
    :param access_token: User access_token for authorization
    :return:
    """
    return requests.post(url, data=json.dumps(data),
                         headers=get_headers(access_token))
<|MERGE_RESOLUTION|>--- conflicted
+++ resolved
@@ -1,11 +1,8 @@
-<<<<<<< HEAD
+
 """
 test_utilities.py: helper methods for testing social network service endpoints
 """
-=======
-
 __author__ = 'zohaib'
->>>>>>> e1b056ee
 
 # Standard Library
 from datetime import datetime
@@ -18,7 +15,6 @@
 from dateutil.parser import parse
 
 # Application Specific
-<<<<<<< HEAD
 from social_network_service.common.routes import SocialNetworkApiUrl
 from social_network_service.modules.utilities import unix_time
 from social_network_service.modules.utilities import snake_case_to_camel_case
@@ -32,22 +28,6 @@
 from social_network_service.modules.utilities import milliseconds_since_epoch_to_dt
 from social_network_service.tests.helper_functions import get_headers
 
-__author__ = 'zohaib'
-=======
-from social_network_service.utilities import unix_time
-from social_network_service.utilities import snake_case_to_camel_case
-from social_network_service.utilities import camel_case_to_title_case
-from social_network_service.utilities import camel_case_to_snake_case
-from social_network_service.utilities import convert_keys_to_snake_case
-from social_network_service.utilities import convert_keys_to_camel_case
-from social_network_service.utilities import get_utc_datetime
-from social_network_service.utilities import import_from_dist_packages
-from social_network_service.utilities import milliseconds_since_epoch
-from social_network_service.utilities import milliseconds_since_epoch_to_dt
-from social_network_service.utilities import milliseconds_since_epoch_local_time
-from social_network_service.common.routes import SocialNetworkApiUrl
->>>>>>> e1b056ee
-
 TEST_DATE = datetime(2015, 1, 1)
 UTC_TIMEZONE = timezone('UTC')
 LOCAL_TIMEZONE = timezone('Asia/Karachi')
@@ -223,25 +203,6 @@
         assert 'str' in e.message
 
 
-# def test_milliseconds_since_epoch_local_time():
-#     """
-#     - In this test, we will verify the working of
-#         milliseconds_since_epoch_local_time() function defined in
-#         social_network_service/utilities.py
-#     - We give a test date and assert its output to expected value
-#     """
-#     # case 1 - date is datetime.datetime object
-#     result = int(milliseconds_since_epoch_local_time(UTC_TEST_DATE))
-#     assert result == EPOCH_LOCAL_TEST_DATE_IN_MILLISECONDS
-#     # case 2 - date in string format
-#     test_date_str = '2015-1-1'
-#     try:
-#         unix_time(test_date_str)
-#     except TypeError as e:
-#         assert e.message.find('unsupported operand type') == 0
-#         assert 'str' in e.message
-
-
 def test_milliseconds_since_epoch_to_dt():
     """
     - In this test, we will verify the working of
