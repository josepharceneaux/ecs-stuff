<<<<<<< HEAD
__author__ = 'zohaib'
from datetime import datetime, timedelta
from dateutil.parser import parse
from pytz import timezone

from social_network_service.utilities import camel_case_to_snake_case
=======
# Standard Library
from datetime import datetime

# Third Party
from pytz import timezone

# Application Specific
from social_network_service.utilities import unix_time
>>>>>>> 1108f15b
from social_network_service.utilities import snake_case_to_camel_case
from social_network_service.utilities import camel_case_to_title_case
from social_network_service.utilities import camel_case_to_snake_case
from social_network_service.utilities import convert_keys_to_snake_case
from social_network_service.utilities import convert_keys_to_camel_case
<<<<<<< HEAD
from social_network_service.utilities import get_utc_datetime
=======
from social_network_service.utilities import import_from_dist_packages
from social_network_service.utilities import milliseconds_since_epoch
from social_network_service.utilities import milliseconds_since_epoch_to_dt
from social_network_service.utilities import milliseconds_since_epoch_local_time

TEST_DATE = datetime(2015, 1, 1)
UTC_TIMEZONE = timezone('UTC')
LOCAL_TIMEZONE = timezone('Asia/Karachi')
UTC_TEST_DATE = UTC_TIMEZONE.localize(TEST_DATE, is_dst=None)
LOCAL_TEST_DATE = LOCAL_TIMEZONE.localize(TEST_DATE, is_dst=None)
EPOCH_UTC_TEST_DATE_IN_SECONDS = 1420070400
EPOCH_UTC_TEST_DATE_IN_MILLISECONDS = 1420070400000
EPOCH_LOCAL_TEST_DATE_IN_MILLISECONDS = 1420052400000
>>>>>>> 1108f15b


def test_camel_case_to_snake_case():
    """
    In this test, we will verify that camel_case_to_snake_case() method converts strings
    according to our requirements, i.e. converts from camel case to snake case
    :return:
    """
    # test one
    assert camel_case_to_snake_case('CamelCase') == 'camel_case'
    assert camel_case_to_snake_case('CamelCamelCase') == 'camel_camel_case'
    assert camel_case_to_snake_case('Camel2Camel2Case') == 'camel2_camel2_case'
    assert camel_case_to_snake_case('getHTTPResponseCode') == 'get_http_response_code'
    assert camel_case_to_snake_case('get2HTTPResponseCode') == 'get2_http_response_code'
    assert camel_case_to_snake_case('HTTPResponseCode') == 'http_response_code'
    assert camel_case_to_snake_case('HTTPResponseCodeXYZ') == 'http_response_code_xyz'


def test_snake_case_to_camel_case():
    """
    In this test, we will verify that snake_case_to_camel_case() method converts strings
    according to our requirements, i.e. converts from snake case to camel case
    :return:
    """
    # test one
    assert snake_case_to_camel_case('social_network_id') == 'socialNetworkId'
    assert snake_case_to_camel_case('start_date') == 'startDate'
    assert snake_case_to_camel_case('address_line1') == 'addressLine1'
    assert snake_case_to_camel_case('social_network_event_id') == 'socialNetworkEventId'
    assert snake_case_to_camel_case('event_id') == 'eventId'
    assert snake_case_to_camel_case('access_token') == 'accessToken'
    assert snake_case_to_camel_case('refresh__token') == 'refreshToken'
    assert snake_case_to_camel_case('_refresh_token') == 'RefreshToken'


def test_camel_case_to_title_case():
    """
    In this test, we will verify that camel_case_to_snake_case() method converts strings
    according to our requirements, i.e. converts from camel case to snake case
    :return:
    """
    # test one
    assert camel_case_to_title_case('CamelCase') == 'Camel Case'
    assert camel_case_to_title_case('CamelCamelCase') == 'Camel Camel Case'
    assert camel_case_to_title_case('Camel2Camel2Case') == 'Camel2 Camel2 Case'
    assert camel_case_to_title_case('getHTTPResponseCode') == 'Get Http Response Code'
    assert camel_case_to_title_case('get2HTTPResponseCode') == 'Get2 Http Response Code'
    assert camel_case_to_title_case('HTTPResponseCode') == 'Http Response Code'
    assert camel_case_to_title_case('HTTPResponseCodeXYZ') == 'Http Response Code Xyz'


def test_convert_keys_to_snake_case():
    """
    In this test, we will verify that convert_keys_to_snake_case() method converts dictionaries
    according to our requirements, i.e. converts from dictionary keys from
     camel case to snake case
    :return:
    """
    # test one
    camel_case_dict = dict(CamelCase='value1',
                           CamelCamelCase='value2',
                           Camel2Camel2Case='value3',
                           getHTTPResponseCode=123,
                           get2HTTPResponseCode='name')
<<<<<<< HEAD
    snake_case_dict = dict(camel_case='value1',
                           camel_camel_case='value2',
                           camel2_camel2_case='value3',
                           get_http_response_code=123,
                           get2_http_response_code='name')

    assert convert_keys_to_snake_case(camel_case_dict) == snake_case_dict


def test_convert_keys_to_camel_case():
    """
    In this test, we will verify that convert_keys_to_snake_case() method converts dictionaries
    according to our requirements, i.e. converts from dictionary keys from
     snake case to camel case
    :return:
    """
    snake_case_dict = dict(camel_case='value1',
                           camel_camel_case='value2',
                           camel2_camel2_case='value3',
                           get_http_response_code=123,
                           get2_http_response_code='name')

    camel_case_dict = dict(camelCase='value1',
                           camelCamelCase='value2',
                           camel2Camel2Case='value3',
                           getHttpResponseCode=123,
                           get2HttpResponseCode='name')

    assert convert_keys_to_camel_case(snake_case_dict) == camel_case_dict


def test_get_utc_datetime():
    """
    get_utc_datetime() returns utc datetime string
    This test is to test get_utc_datetime() function.
    We will pass different datetime objects and test different scenarios.
    :return:
    """
    now = datetime(2015, 10, 16, 12, 12, 12)
    assert get_utc_datetime(now, 'Asia/Karachi') == '2015-10-16T07:12:12Z', \
        'UTC date time should be 5 hours behind Asia/Karachi timezone datetime'

    now = datetime(2015, 10, 16, 11, 11, 11, tzinfo=timezone('Asia/Karachi'))
    print now
    assert get_utc_datetime(now, 'Asia/Karachi') == '2015-10-16T11:11:11Z', \
        'UTC date time should be 5 hours behind Asia/Karachi timezone datetime'
=======
    assert camel_case_to_snake_case('CamelCase') == 'camel_case'
    assert camel_case_to_snake_case('CamelCamelCase') == 'camel_camel_case'
    assert camel_case_to_snake_case('Camel2Camel2Case') == 'camel2_camel2_case'
    assert camel_case_to_snake_case('getHTTPResponseCode') == 'get_http_response_code'
    assert camel_case_to_snake_case('get2HTTPResponseCode') == 'get2_http_response_code'
    assert camel_case_to_snake_case('HTTPResponseCode') == 'http_response_code'
    assert camel_case_to_snake_case('HTTPResponseCodeXYZ') == 'http_response_code_xyz'


def test_import_from_dist_packages():
    """
    - In this test, we will verify the working of
        import_from_dist_packages() function defined in
        social_network_service/utilities.py
    - We import facebook using test_import_from_dist_packages()
        and we should get facebook-sdk module from site-packages.
    """
    facebook_sdk_package = import_from_dist_packages('facebook')
    assert hasattr(facebook_sdk_package, 'GraphAPI')
    assert hasattr(facebook_sdk_package, 'GraphAPIError')
    assert hasattr(facebook_sdk_package, 'base64')
    assert hasattr(facebook_sdk_package, 'cgi')


def test_unix_time():
    """
    - In this test, we will verify the working of
        unix_time() function defined in social_network_service/utilities.py
    - We give a test date and assert its output to expected value
    """
    # case 1 - date is datetime.datetime object
    assert int(unix_time(UTC_TEST_DATE)) == EPOCH_UTC_TEST_DATE_IN_SECONDS
    # case 2 - date in string format
    try:
        unix_time(str(UTC_TEST_DATE))
    except TypeError as e:
        assert e.message.find('unsupported operand type') == 0
        assert 'str' in e.message


def test_milliseconds_since_epoch():
    """
    - In this test, we will verify the working of
        milliseconds_since_epoch() function defined in
        social_network_service/utilities.py
    - We give a test date and assert its output to expected value
    """
    # case 1 - date is datetime.datetime object
    assert int(milliseconds_since_epoch(UTC_TEST_DATE)) == EPOCH_UTC_TEST_DATE_IN_MILLISECONDS
    # case 2 - date in string format
    test_date_str = '2015-1-1'
    try:
        unix_time(test_date_str)
    except TypeError as e:
        assert e.message.find('unsupported operand type') == 0
        assert 'str' in e.message


def test_milliseconds_since_epoch_local_time():
    """
    - In this test, we will verify the working of
        milliseconds_since_epoch_local_time() function defined in
        social_network_service/utilities.py
    - We give a test date and assert its output to expected value
    """
    # case 1 - date is datetime.datetime object
    result = int(milliseconds_since_epoch_local_time(UTC_TEST_DATE))
    assert result == EPOCH_LOCAL_TEST_DATE_IN_MILLISECONDS
    # case 2 - date in string format
    test_date_str = '2015-1-1'
    try:
        unix_time(test_date_str)
    except TypeError as e:
        assert e.message.find('unsupported operand type') == 0
        assert 'str' in e.message


def test_milliseconds_since_epoch_to_dt():
    """
    - In this test, we will verify the working of
        milliseconds_since_epoch_to_dt() function defined in
        social_network_service/utilities.py
    - We give an epoch and assert its output to expected date time object
    """
    # case 1 - we give epoch seconds in UTC, when it is converted in datetime
    # object, it should be same as UTC_TEST_DATE.
    converted_date_1 = milliseconds_since_epoch_to_dt(EPOCH_UTC_TEST_DATE_IN_MILLISECONDS)
    assert converted_date_1 == UTC_TEST_DATE
    # case 2 - we give epoch seconds using local time, and provide over local timezone info,
    # it should be same as date object given in LOCAL_TEST_DATE.
    converted_date_2 = milliseconds_since_epoch_to_dt(
        EPOCH_LOCAL_TEST_DATE_IN_MILLISECONDS, tz=LOCAL_TIMEZONE)
    assert converted_date_2 == LOCAL_TEST_DATE
>>>>>>> 1108f15b
<|MERGE_RESOLUTION|>--- conflicted
+++ resolved
@@ -1,11 +1,5 @@
-<<<<<<< HEAD
 __author__ = 'zohaib'
-from datetime import datetime, timedelta
-from dateutil.parser import parse
-from pytz import timezone
-
-from social_network_service.utilities import camel_case_to_snake_case
-=======
+
 # Standard Library
 from datetime import datetime
 
@@ -14,15 +8,12 @@
 
 # Application Specific
 from social_network_service.utilities import unix_time
->>>>>>> 1108f15b
 from social_network_service.utilities import snake_case_to_camel_case
 from social_network_service.utilities import camel_case_to_title_case
 from social_network_service.utilities import camel_case_to_snake_case
 from social_network_service.utilities import convert_keys_to_snake_case
 from social_network_service.utilities import convert_keys_to_camel_case
-<<<<<<< HEAD
 from social_network_service.utilities import get_utc_datetime
-=======
 from social_network_service.utilities import import_from_dist_packages
 from social_network_service.utilities import milliseconds_since_epoch
 from social_network_service.utilities import milliseconds_since_epoch_to_dt
@@ -36,7 +27,6 @@
 EPOCH_UTC_TEST_DATE_IN_SECONDS = 1420070400
 EPOCH_UTC_TEST_DATE_IN_MILLISECONDS = 1420070400000
 EPOCH_LOCAL_TEST_DATE_IN_MILLISECONDS = 1420052400000
->>>>>>> 1108f15b
 
 
 def test_camel_case_to_snake_case():
@@ -101,7 +91,6 @@
                            Camel2Camel2Case='value3',
                            getHTTPResponseCode=123,
                            get2HTTPResponseCode='name')
-<<<<<<< HEAD
     snake_case_dict = dict(camel_case='value1',
                            camel_camel_case='value2',
                            camel2_camel2_case='value3',
@@ -148,15 +137,6 @@
     print now
     assert get_utc_datetime(now, 'Asia/Karachi') == '2015-10-16T11:11:11Z', \
         'UTC date time should be 5 hours behind Asia/Karachi timezone datetime'
-=======
-    assert camel_case_to_snake_case('CamelCase') == 'camel_case'
-    assert camel_case_to_snake_case('CamelCamelCase') == 'camel_camel_case'
-    assert camel_case_to_snake_case('Camel2Camel2Case') == 'camel2_camel2_case'
-    assert camel_case_to_snake_case('getHTTPResponseCode') == 'get_http_response_code'
-    assert camel_case_to_snake_case('get2HTTPResponseCode') == 'get2_http_response_code'
-    assert camel_case_to_snake_case('HTTPResponseCode') == 'http_response_code'
-    assert camel_case_to_snake_case('HTTPResponseCodeXYZ') == 'http_response_code_xyz'
-
 
 def test_import_from_dist_packages():
     """
@@ -241,5 +221,4 @@
     # it should be same as date object given in LOCAL_TEST_DATE.
     converted_date_2 = milliseconds_since_epoch_to_dt(
         EPOCH_LOCAL_TEST_DATE_IN_MILLISECONDS, tz=LOCAL_TIMEZONE)
-    assert converted_date_2 == LOCAL_TEST_DATE
->>>>>>> 1108f15b
+    assert converted_date_2 == LOCAL_TEST_DATE