from social_network_service.common.routes import SocialNetworkApiUrl

__author__ = 'zohaib'

# Standard Library
from datetime import datetime
from dateutil.parser import parse

# Third Party
import requests
from pytz import timezone

# Application Specific
from social_network_service.utilities import unix_time
from social_network_service.utilities import snake_case_to_camel_case
from social_network_service.utilities import camel_case_to_title_case
from social_network_service.utilities import camel_case_to_snake_case
from social_network_service.utilities import convert_keys_to_snake_case
from social_network_service.utilities import convert_keys_to_camel_case
from social_network_service.utilities import get_utc_datetime
from social_network_service.utilities import import_from_dist_packages
from social_network_service.utilities import milliseconds_since_epoch
from social_network_service.utilities import milliseconds_since_epoch_to_dt
from social_network_service.utilities import milliseconds_since_epoch_local_time
from conftest import APP_URL

TEST_DATE = datetime(2015, 1, 1)
UTC_TIMEZONE = timezone('UTC')
LOCAL_TIMEZONE = timezone('Asia/Karachi')
UTC_TEST_DATE = UTC_TIMEZONE.localize(TEST_DATE, is_dst=None)
LOCAL_TEST_DATE = LOCAL_TIMEZONE.localize(TEST_DATE, is_dst=None)
EPOCH_UTC_TEST_DATE_IN_SECONDS = 1420070400
EPOCH_UTC_TEST_DATE_IN_MILLISECONDS = 1420070400000
EPOCH_LOCAL_TEST_DATE_IN_MILLISECONDS = 1420052400000


def test_camel_case_to_snake_case():
    """
    In this test, we will verify that camel_case_to_snake_case() method converts strings
    according to our requirements, i.e. converts from camel case to snake case
    :return:
    """
    # test one
    assert camel_case_to_snake_case('CamelCase') == 'camel_case'
    assert camel_case_to_snake_case('CamelCamelCase') == 'camel_camel_case'
    assert camel_case_to_snake_case('Camel2Camel2Case') == 'camel_2_camel_2_case'
    assert camel_case_to_snake_case('getHTTPResponseCode') == 'get_http_response_code'
    assert camel_case_to_snake_case('get2HTTPResponseCode') == 'get_2_http_response_code'
    assert camel_case_to_snake_case('HTTPResponseCode') == 'http_response_code'
    assert camel_case_to_snake_case('HTTPResponseCodeXYZ') == 'http_response_code_xyz'


def test_snake_case_to_camel_case():
    """
    In this test, we will verify that snake_case_to_camel_case() method converts strings
    according to our requirements, i.e. converts from snake case to camel case
    :return:
    """
    # test one
    assert snake_case_to_camel_case('social_network_id') == 'socialNetworkId'
    assert snake_case_to_camel_case('start_date') == 'startDate'
    assert snake_case_to_camel_case('address_line_1') == 'addressLine1'
    assert snake_case_to_camel_case('social_network_event_id') == 'socialNetworkEventId'
    assert snake_case_to_camel_case('event_id') == 'eventId'
    assert snake_case_to_camel_case('access_token') == 'accessToken'
    assert snake_case_to_camel_case('refresh__token') == 'refreshToken'
    assert snake_case_to_camel_case('_refresh_token') == 'RefreshToken'


def test_camel_case_to_title_case():
    """
    In this test, we will verify that camel_case_to_snake_case() method converts strings
    according to our requirements, i.e. converts from camel case to snake case
    :return:
    """
    # test one
    assert camel_case_to_title_case('CamelCase') == 'Camel Case'
    assert camel_case_to_title_case('CamelCamelCase') == 'Camel Camel Case'
    assert camel_case_to_title_case('Camel2Camel2Case') == 'Camel 2 Camel 2 Case'
    assert camel_case_to_title_case('getHTTPResponseCode') == 'Get Http Response Code'
    assert camel_case_to_title_case('get2HTTPResponseCode') == 'Get 2 Http Response Code'
    assert camel_case_to_title_case('HTTPResponseCode') == 'Http Response Code'
    assert camel_case_to_title_case('HTTPResponseCodeXYZ') == 'Http Response Code Xyz'


def test_convert_keys_to_snake_case():
    """
    In this test, we will verify that convert_keys_to_snake_case() method converts dictionaries
    according to our requirements, i.e. converts from dictionary keys from
     camel case to snake case
    :return:
    """
    # test one
    camel_case_dict = dict(CamelCase='value1',
                           CamelCamelCase='value2',
                           Camel2Camel2Case='value3',
                           getHTTPResponseCode=123,
                           get2HTTPResponseCode='name')
    snake_case_dict = dict(camel_case='value1',
                           camel_camel_case='value2',
                           camel_2_camel_2_case='value3',
                           get_http_response_code=123,
                           get_2_http_response_code='name')

    assert convert_keys_to_snake_case(camel_case_dict) == snake_case_dict


def test_convert_keys_to_camel_case():
    """
    In this test, we will verify that convert_keys_to_snake_case() method converts dictionaries
    according to our requirements, i.e. converts from dictionary keys from
     snake case to camel case
    :return:
    """
    snake_case_dict = dict(camel_case='value1',
                           camel_camel_case='value2',
                           camel2_camel2_case='value3',
                           get_http_response_code=123,
                           get2_http_response_code='name')

    camel_case_dict = dict(camelCase='value1',
                           camelCamelCase='value2',
                           camel2Camel2Case='value3',
                           getHttpResponseCode=123,
                           get2HttpResponseCode='name')

    assert convert_keys_to_camel_case(snake_case_dict) == camel_case_dict


def test_get_utc_datetime():
    """
    get_utc_datetime() returns utc datetime string
    This test is to test get_utc_datetime() function.
    We will pass different datetime objects and test different scenarios.
    :return:
    """
    now = datetime(2015, 10, 16, 12, 12, 12)
    assert get_utc_datetime(now, 'Asia/Karachi') == '2015-10-16T07:12:12Z', \
        'UTC date time should be 5 hours behind Asia/Karachi timezone datetime'

    # now = datetime(2015, 10, 16, 11, 11, 11, tzinfo=timezone('Asia/Karachi'))
    now = parse('2015-10-16T11:11:11Z')
    print now
    assert get_utc_datetime(now, 'Asia/Karachi') == '2015-10-16T11:11:11Z', \
        'UTC date time should be 5 hours behind Asia/Karachi timezone datetime'


def test_import_from_dist_packages():
    """
    - In this test, we will verify the working of
        import_from_dist_packages() function defined in
        social_network_service/utilities.py
    - We import facebook using test_import_from_dist_packages()
        and we should get facebook-sdk module from site-packages.
    """
    facebook_sdk_package = import_from_dist_packages('facebook')
    assert hasattr(facebook_sdk_package, 'GraphAPI')
    assert hasattr(facebook_sdk_package, 'GraphAPIError')
    assert hasattr(facebook_sdk_package, 'base64')
    assert hasattr(facebook_sdk_package, 'cgi')


def test_unix_time():
    """
    - In this test, we will verify the working of
        unix_time() function defined in social_network_service/utilities.py
    - We give a test date and assert its output to expected value
    """
    # case 1 - date is datetime.datetime object
    assert int(unix_time(UTC_TEST_DATE)) == EPOCH_UTC_TEST_DATE_IN_SECONDS
    # case 2 - date in string format
    try:
        unix_time(str(UTC_TEST_DATE))
    except TypeError as e:
        assert e.message.find('unsupported operand type') == 0
        assert 'str' in e.message


def test_milliseconds_since_epoch():
    """
    - In this test, we will verify the working of
        milliseconds_since_epoch() function defined in
        social_network_service/utilities.py
    - We give a test date and assert its output to expected value
    """
    # case 1 - date is datetime.datetime object
    assert int(milliseconds_since_epoch(UTC_TEST_DATE)) == EPOCH_UTC_TEST_DATE_IN_MILLISECONDS
    # case 2 - date in string format
    test_date_str = '2015-1-1'
    try:
        unix_time(test_date_str)
    except TypeError as e:
        assert e.message.find('unsupported operand type') == 0
        assert 'str' in e.message


# def test_milliseconds_since_epoch_local_time():
#     """
#     - In this test, we will verify the working of
#         milliseconds_since_epoch_local_time() function defined in
#         social_network_service/utilities.py
#     - We give a test date and assert its output to expected value
#     """
#     # case 1 - date is datetime.datetime object
#     result = int(milliseconds_since_epoch_local_time(UTC_TEST_DATE))
#     assert result == EPOCH_LOCAL_TEST_DATE_IN_MILLISECONDS
#     # case 2 - date in string format
#     test_date_str = '2015-1-1'
#     try:
#         unix_time(test_date_str)
#     except TypeError as e:
#         assert e.message.find('unsupported operand type') == 0
#         assert 'str' in e.message


def test_milliseconds_since_epoch_to_dt():
    """
    - In this test, we will verify the working of
        milliseconds_since_epoch_to_dt() function defined in
        social_network_service/utilities.py
    - We give an epoch and assert its output to expected date time object
    """
    # case 1 - we give epoch seconds in UTC, when it is converted in datetime
    # object, it should be same as UTC_TEST_DATE.
    converted_date_1 = milliseconds_since_epoch_to_dt(EPOCH_UTC_TEST_DATE_IN_MILLISECONDS)
    assert converted_date_1 == UTC_TEST_DATE
    # case 2 - we give epoch seconds using local time, and provide over local timezone info,
    # it should be same as date object given in LOCAL_TEST_DATE.
    converted_date_2 = milliseconds_since_epoch_to_dt(
        EPOCH_LOCAL_TEST_DATE_IN_MILLISECONDS, tz=LOCAL_TIMEZONE)
    assert converted_date_2 == LOCAL_TEST_DATE


def test_health_check():
<<<<<<< HEAD
    response = requests.get(APP_URL + '/healthcheck')
=======
    import requests
    response = requests.get(SocialNetworkApiUrl.HEALTH_CHECK)
>>>>>>> 9d5ab2d5
    assert response.status_code == 200<|MERGE_RESOLUTION|>--- conflicted
+++ resolved
@@ -232,10 +232,6 @@
 
 
 def test_health_check():
-<<<<<<< HEAD
-    response = requests.get(APP_URL + '/healthcheck')
-=======
     import requests
     response = requests.get(SocialNetworkApiUrl.HEALTH_CHECK)
->>>>>>> 9d5ab2d5
     assert response.status_code == 200