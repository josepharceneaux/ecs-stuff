--- conflicted
+++ resolved
@@ -1,4 +1,3 @@
-from social_network_service.common.routes import SocialNetworkApiUrl
 
 __author__ = 'zohaib'
 
@@ -22,7 +21,7 @@
 from social_network_service.utilities import milliseconds_since_epoch
 from social_network_service.utilities import milliseconds_since_epoch_to_dt
 from social_network_service.utilities import milliseconds_since_epoch_local_time
-from conftest import APP_URL
+from social_network_service.common.routes import SocialNetworkApiUrl
 
 TEST_DATE = datetime(2015, 1, 1)
 UTC_TIMEZONE = timezone('UTC')
@@ -232,10 +231,5 @@
 
 
 def test_health_check():
-<<<<<<< HEAD
-    response = requests.get(APP_URL + '/healthcheck')
-=======
-    import requests
     response = requests.get(SocialNetworkApiUrl.HEALTH_CHECK)
->>>>>>> 66ca0eaf
     assert response.status_code == 200