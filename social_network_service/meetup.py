"""
This modules contains Meetup class. It inherits from SocialNetworkBase
class. Meetup contains methods like refresh_access_token(), get_member_id() etc.
"""

# Standard Library
import json

# Application Specific
from utilities import logger
from utilities import log_error
from utilities import http_request
from utilities import log_exception
from base import SocialNetworkBase


class Meetup(SocialNetworkBase):
    """
    - This class is inherited from SocialNetworkBase class.

    - This overrides following SocialNetworkBase class methods

        1- get_member_id()
        2- validate_token()
        3- get_access_and_refresh_token()

    - It also defines
        1- refresh_access_token() to refresh the access token
        2- get_groups() to get the groups from Meetup API for which the
            getTalent user is an organizer.

    :Example:

        - To get the groups of getTalent user

        1- Creates the object of this class by providing required parameters.
            from social_network_service.meetup import Meetup
            obj = Meetup(user_id=1)

        2. Call get_groups on class object as
            groups = obj.get_groups()

        **See Also**
            .. seealso:: get_groups() method in
            social_network_service/meetup.py for more insight.

        .. note::
            You can learn about Meetup API from following link
            - https://secure.meetup.com/meetup_api/
    """
    def __init__(self, *args, **kwargs):
        super(Meetup, self).__init__(*args, **kwargs)
<<<<<<< HEAD
        # token validity is checked here
        # if token is expired, we refresh it here
        # self.validate_and_refresh_access_token()
=======
>>>>>>> 65a8e5e1

    def get_member_id(self):
        """
        - Here we set the API relative url and put it in
            "self.api_relative_url".

        - We then call super class method get_member_id() to get Id
            of user on Meetup website.

        - Member Id is used to fetch events or RSVPs of user from social
            network.

        - This method is called from start() defined in social network manager
            inside social_network_service/manager.py.

        **See Also**
        .. seealso:: get_member_id() function defined in socialNetworkBase
            class inside social_network_service/base.py.

        .. seealso:: start() function defined in social network manager
            inside social_network_service/manager.py.

        :return:
        """
        self.api_relative_url = '/member/self'
        super(Meetup, self).get_member_id()

    def get_groups(self):
        """
        This function returns the groups of Meetup for which the current user
        is an organizer to be shown in drop down while creating event on Meetup
        through Event Creation Form.
        """
        url = self.api_url + '/groups/'
        params = {'member_id': 'self'}
        response = http_request('GET', url, params=params, headers=self.headers,
                                user_id=self.user.id)
        if response.ok:
            meta_data = json.loads(response.text)['meta']
            member_id = meta_data['url'].split('=')[1].split('&')[0]
            data = json.loads(response.text)['results']
            groups = filter(lambda item: item['organizer']['member_id'] == int(member_id), data)
            return groups

    def validate_token(self, payload=None):
        """
        :param payload is None in case of Meetup as we pass access token
                    in headers:

        - Here we set the API relative url and put it in
            "self.api_relative_url".

        - We then call super class method validate_token() to validate the
            access token.

        - This method is called from validate_and_refresh_access_token() defined in
            socialNetworkBase class inside social_network_service/base.py.

        **See Also**
        .. seealso:: validate_token() function defined in socialNetworkBase
            class inside social_network_service/base.py.
        """
        self.api_relative_url = '/member/self'
        return super(Meetup, self).validate_token()

    def refresh_access_token(self):
        """
        - When user authorize to Meetup account, we get a refresh token
            and access token. Access token expires in one hour.
            Here we refresh the access_token using refresh_token without user
            involvement and save in user_credentials db table.


        - This function is called from validate_and_refresh_access_token()
            defined in SocialNetworkBase class inside
            social_network_service/base.py

        :Example:
                from social_network_service.meetup import Meetup
                sn = Meetup(user_id=1)
                sn.refresh_access_token()

        **See Also**
        .. seealso:: validate_and_refresh_token() function defined in
            SocialNetworkBase class inside social_network_service/base.py.

        :return True if token has been refreshed successfully and False
                otherwise.
        """
        status = False
        user_refresh_token = self.user_credentials.refresh_token
        auth_url = self.social_network.auth_url + "/access?"
        client_id = self.social_network.client_key
        client_secret = self.social_network.secret_key
        payload_data = {'client_id': client_id,
                        'client_secret': client_secret,
                        'grant_type': 'refresh_token',
                        'refresh_token': user_refresh_token}
        response = http_request('POST', auth_url, data=payload_data,
                                user_id=self.user.id)
        try:
            if response.ok:
                # access token has been refreshed successfully, need to update
                # self.access_token and self.headers
                self.access_token = response.json().get('access_token')
                self.headers.update({'Authorization': 'Bearer ' + self.access_token})
                refresh_token = response.json().get('refresh_token')
                user_credentials_dict = dict(
                    user_id=self.user_credentials.user_id,
                    social_network_id=self.user_credentials.social_network_id,
                    access_token=self.access_token,
                    refresh_token=refresh_token,
                    member_id=self.user_credentials.member_id)
                status = self.save_user_credentials_in_db(user_credentials_dict)
                logger.debug("Access token has been refreshed for %s(UserId:%s)."
                             % (self.user.name, self.user.id))
            else:
                error_message = response.json().get('error')
                log_error({'user_id': self.user.id,
                           'error': error_message})
        except Exception as error:
            log_exception({'user_id': self.user.id,
                           'error': "Error occurred while refreshing access token. "
                                    "Error is: " + error.message})
        return status

    @classmethod
    def get_access_and_refresh_token(cls, user_id, social_network, code_to_get_access_token=None,
                                     method_type='POST',
                                     payload=None,
                                     api_relative_url=None):
        """
        - This function is used by Social Network API to get
            'access_token' for Meetup social network against a user (current
            user) by using code_to_get_access_token by sending a POST call to
            Meetup API.

        - Here we set the payload data to pass in HTTP request for exchange of
            access token.

        :param user_id: current user id.
        :type user_id: int.
        :param social_network: social_network in getTalent database.
        :type social_network: common.models.social_network.SocialNetwork.
        :param code_to_get_access_token: Code which is exchanged for an
                access token.
        :param method_type: In case of Meetup, need to make a POST call.
        :param payload: is set inside this method and is passed in super
                constructor.
        :type payload: dict.
        :param api_relative_url: This variable is set in this function and
                is passed in super constructor to make HTTP request.
        """
        api_relative_url = "/access"
        # create Social Network Specific payload data
        payload_data = {'client_id': social_network.client_key,
                        'client_secret': social_network.secret_key,
                        'grant_type': 'authorization_code',
                        'redirect_uri': social_network.redirect_uri,
                        'code': code_to_get_access_token}
        # calls super class method with api_relative_url and payload data
        super(Meetup, cls).get_access_and_refresh_token(
            user_id, social_network, method_type=method_type, payload=payload_data,
            api_relative_url=api_relative_url)
<|MERGE_RESOLUTION|>--- conflicted
+++ resolved
@@ -50,12 +50,6 @@
     """
     def __init__(self, *args, **kwargs):
         super(Meetup, self).__init__(*args, **kwargs)
-<<<<<<< HEAD
-        # token validity is checked here
-        # if token is expired, we refresh it here
-        # self.validate_and_refresh_access_token()
-=======
->>>>>>> 65a8e5e1
 
     def get_member_id(self):
         """
