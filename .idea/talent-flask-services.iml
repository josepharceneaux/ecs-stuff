<?xml version="1.0" encoding="UTF-8"?>
<module type="PYTHON_MODULE" version="4">
  <component name="NewModuleRootManager">
<<<<<<< HEAD
    <content url="file://$MODULE_DIR$">
      <excludeFolder url="file://$MODULE_DIR$/env" />
    </content>
    <orderEntry type="jdk" jdkName="Python 2.7.9 (~/.pyenv/versions/2.7.9/bin/python2.7)" jdkType="Python SDK" />
=======
    <content url="file://$MODULE_DIR$" />
    <orderEntry type="jdk" jdkName="Python 2.7.9 (~/.pyenv/versions/2.7.9/bin/python)" jdkType="Python SDK" />
>>>>>>> 65798b3f
    <orderEntry type="sourceFolder" forTests="false" />
  </component>
  <component name="TemplatesService">
    <option name="TEMPLATE_FOLDERS">
      <list>
        <option value="$MODULE_DIR$/EventService/app/templates" />
      </list>
    </option>
  </component>
  <component name="TestRunnerService">
    <option name="projectConfiguration" value="py.test" />
    <option name="PROJECT_TEST_RUNNER" value="py.test" />
  </component>
</module><|MERGE_RESOLUTION|>--- conflicted
+++ resolved
@@ -1,15 +1,8 @@
 <?xml version="1.0" encoding="UTF-8"?>
 <module type="PYTHON_MODULE" version="4">
   <component name="NewModuleRootManager">
-<<<<<<< HEAD
-    <content url="file://$MODULE_DIR$">
-      <excludeFolder url="file://$MODULE_DIR$/env" />
-    </content>
-    <orderEntry type="jdk" jdkName="Python 2.7.9 (~/.pyenv/versions/2.7.9/bin/python2.7)" jdkType="Python SDK" />
-=======
     <content url="file://$MODULE_DIR$" />
     <orderEntry type="jdk" jdkName="Python 2.7.9 (~/.pyenv/versions/2.7.9/bin/python)" jdkType="Python SDK" />
->>>>>>> 65798b3f
     <orderEntry type="sourceFolder" forTests="false" />
   </component>
   <component name="TemplatesService">
