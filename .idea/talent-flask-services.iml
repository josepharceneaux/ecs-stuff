<?xml version="1.0" encoding="UTF-8"?>
<module type="PYTHON_MODULE" version="4">
  <component name="NewModuleRootManager">
    <content url="file://$MODULE_DIR$" />
<<<<<<< HEAD
    <orderEntry type="inheritedJdk" />
=======
    <orderEntry type="jdk" jdkName="Python 2.7.9 (~/.pyenv/versions/2.7.9/bin/python)" jdkType="Python SDK" />
>>>>>>> a69f6da9
    <orderEntry type="sourceFolder" forTests="false" />
  </component>
  <component name="TemplatesService">
    <option name="TEMPLATE_CONFIGURATION" value="Jinja2" />
  </component>
</module><|MERGE_RESOLUTION|>--- conflicted
+++ resolved
@@ -2,11 +2,7 @@
 <module type="PYTHON_MODULE" version="4">
   <component name="NewModuleRootManager">
     <content url="file://$MODULE_DIR$" />
-<<<<<<< HEAD
-    <orderEntry type="inheritedJdk" />
-=======
-    <orderEntry type="jdk" jdkName="Python 2.7.9 (~/.pyenv/versions/2.7.9/bin/python)" jdkType="Python SDK" />
->>>>>>> a69f6da9
+    <orderEntry type="jdk" jdkName="Python 2.7.6 virtualenv at ~/flask-Eventservice" jdkType="Python SDK" />
     <orderEntry type="sourceFolder" forTests="false" />
   </component>
   <component name="TemplatesService">
