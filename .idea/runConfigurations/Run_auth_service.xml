--- conflicted
+++ resolved
@@ -6,15 +6,9 @@
       <env name="PYTHONUNBUFFERED" value="1" />
       <env name="GT_ENVIRONMENT" value="dev" />
     </envs>
-<<<<<<< HEAD
-    <option name="SDK_HOME" value="" />
-    <option name="WORKING_DIRECTORY" value="$PROJECT_DIR$" />
-    <option name="IS_MODULE_SDK" value="true" />
-=======
     <option name="SDK_HOME" value="$USER_HOME$/.pyenv/versions/2.7.9/bin/python" />
     <option name="WORKING_DIRECTORY" value="$PROJECT_DIR$/auth_service" />
     <option name="IS_MODULE_SDK" value="false" />
->>>>>>> 3134804d
     <option name="ADD_CONTENT_ROOTS" value="true" />
     <option name="ADD_SOURCE_ROOTS" value="true" />
     <module name="talent-flask-services" />
