<component name="ProjectRunConfigurationManager">
  <configuration default="false" name="Run candidate_service" type="PythonConfigurationType" factoryName="Python" folderName="candidate_service">
    <option name="INTERPRETER_OPTIONS" value="" />
    <option name="PARENT_ENVS" value="true" />
    <envs>
      <env name="PYTHONUNBUFFERED" value="1" />
<<<<<<< HEAD
      <env name="CLOUD_SEARCH_DOMAIN_NAME" value="gettalent-jitesh" />
      <env name="AWS_SECRET_ACCESS_KEY" value="tHv3P1nrC4pvO8WxfmtJgpjyvSBc8ox83E+xMpFC" />
      <env name="CLOUD_SEARCH_REGION" value="ap-southeast-1" />
=======
      <env name="AWS_SECRET_ACCESS_KEY" value="tHv3P1nrC4pvO8WxfmtJgpjyvSBc8ox83E+xMpFC" />
>>>>>>> e02e0506
      <env name="AWS_ACCESS_KEY" value="AKIAI3422SZ6SL46EYBQ" />
      <env name="GT_ENVIRONMENT" value="dev" />
    </envs>
    <option name="SDK_HOME" value="" />
    <option name="WORKING_DIRECTORY" value="$PROJECT_DIR$/candidate_service" />
    <option name="IS_MODULE_SDK" value="true" />
    <option name="ADD_CONTENT_ROOTS" value="true" />
    <option name="ADD_SOURCE_ROOTS" value="true" />
    <module name="talent-flask-services" />
    <EXTENSION ID="PythonCoverageRunConfigurationExtension" enabled="false" sample_coverage="true" runner="coverage.py" />
    <option name="SCRIPT_NAME" value="$PROJECT_DIR$/candidate_service/run.py" />
    <option name="PARAMETERS" value="" />
    <option name="SHOW_COMMAND_LINE" value="false" />
    <method />
  </configuration>
</component><|MERGE_RESOLUTION|>--- conflicted
+++ resolved
@@ -4,13 +4,7 @@
     <option name="PARENT_ENVS" value="true" />
     <envs>
       <env name="PYTHONUNBUFFERED" value="1" />
-<<<<<<< HEAD
-      <env name="CLOUD_SEARCH_DOMAIN_NAME" value="gettalent-jitesh" />
       <env name="AWS_SECRET_ACCESS_KEY" value="tHv3P1nrC4pvO8WxfmtJgpjyvSBc8ox83E+xMpFC" />
-      <env name="CLOUD_SEARCH_REGION" value="ap-southeast-1" />
-=======
-      <env name="AWS_SECRET_ACCESS_KEY" value="tHv3P1nrC4pvO8WxfmtJgpjyvSBc8ox83E+xMpFC" />
->>>>>>> e02e0506
       <env name="AWS_ACCESS_KEY" value="AKIAI3422SZ6SL46EYBQ" />
       <env name="GT_ENVIRONMENT" value="dev" />
     </envs>
