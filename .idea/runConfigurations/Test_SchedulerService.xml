<component name="ProjectRunConfigurationManager">
  <configuration default="false" name="Test SchedulerService" type="tests" factoryName="py.test" singleton="true">
    <option name="INTERPRETER_OPTIONS" value="" />
    <option name="PARENT_ENVS" value="true" />
    <envs />
    <option name="SDK_HOME" value="$USER_HOME$/.pyenv/versions/2.7.9/bin/python" />
    <option name="WORKING_DIRECTORY" value="$PROJECT_DIR$" />
    <option name="IS_MODULE_SDK" value="false" />
    <option name="ADD_CONTENT_ROOTS" value="true" />
    <option name="ADD_SOURCE_ROOTS" value="true" />
    <module name="talent-flask-services" />
    <EXTENSION ID="PythonCoverageRunConfigurationExtension" enabled="false" sample_coverage="true" runner="coverage.py" />
    <option name="SCRIPT_NAME" value="" />
    <option name="CLASS_NAME" value="" />
    <option name="METHOD_NAME" value="" />
    <option name="FOLDER_NAME" value="" />
    <option name="TEST_TYPE" value="TEST_SCRIPT" />
    <option name="PATTERN" value="" />
    <option name="USE_PATTERN" value="false" />
<<<<<<< HEAD
    <option name="testToRun" value="$PROJECT_DIR$/scheduler_service/tests" />
=======
    <option name="testToRun" value="$PROJECT_DIR$/scheduler_service/tests/api" />
>>>>>>> cc40159f
    <option name="keywords" value="" />
    <option name="params" value="" />
    <option name="USE_PARAM" value="false" />
    <option name="USE_KEYWORD" value="false" />
    <RunnerSettings RunnerId="PythonRunner" />
    <ConfigurationWrapper RunnerId="PythonRunner" />
    <method />
  </configuration>
</component><|MERGE_RESOLUTION|>--- conflicted
+++ resolved
@@ -17,11 +17,7 @@
     <option name="TEST_TYPE" value="TEST_SCRIPT" />
     <option name="PATTERN" value="" />
     <option name="USE_PATTERN" value="false" />
-<<<<<<< HEAD
-    <option name="testToRun" value="$PROJECT_DIR$/scheduler_service/tests" />
-=======
     <option name="testToRun" value="$PROJECT_DIR$/scheduler_service/tests/api" />
->>>>>>> cc40159f
     <option name="keywords" value="" />
     <option name="params" value="" />
     <option name="USE_PARAM" value="false" />
