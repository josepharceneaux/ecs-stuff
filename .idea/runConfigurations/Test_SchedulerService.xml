<component name="ProjectRunConfigurationManager">
  <configuration default="false" name="Test SchedulerService" type="tests" factoryName="py.test" singleton="true">
    <option name="INTERPRETER_OPTIONS" value="" />
    <option name="PARENT_ENVS" value="true" />
    <envs />
    <option name="SDK_HOME" value="$USER_HOME$/.pyenv/versions/2.7.9/bin/python" />
    <option name="WORKING_DIRECTORY" value="$PROJECT_DIR$" />
    <option name="IS_MODULE_SDK" value="false" />
    <option name="ADD_CONTENT_ROOTS" value="true" />
    <option name="ADD_SOURCE_ROOTS" value="true" />
    <module name="talent-flask-services" />
    <EXTENSION ID="PythonCoverageRunConfigurationExtension" enabled="false" sample_coverage="true" runner="coverage.py" />
    <option name="SCRIPT_NAME" value="" />
    <option name="CLASS_NAME" value="" />
    <option name="METHOD_NAME" value="" />
    <option name="FOLDER_NAME" value="" />
    <option name="TEST_TYPE" value="TEST_SCRIPT" />
    <option name="PATTERN" value="" />
    <option name="USE_PATTERN" value="false" />
<<<<<<< HEAD
    <option name="testToRun" value="$PROJECT_DIR$/scheduler_service/tests/api" />
=======
    <option name="testToRun" value="$PROJECT_DIR$/scheduler_service/tests" />
>>>>>>> 9579f25c
    <option name="keywords" value="" />
    <option name="params" value="" />
    <option name="USE_PARAM" value="false" />
    <option name="USE_KEYWORD" value="false" />
    <RunnerSettings RunnerId="PythonRunner" />
    <ConfigurationWrapper RunnerId="PythonRunner" />
    <method />
  </configuration>
</component><|MERGE_RESOLUTION|>--- conflicted
+++ resolved
@@ -17,14 +17,10 @@
     <option name="TEST_TYPE" value="TEST_SCRIPT" />
     <option name="PATTERN" value="" />
     <option name="USE_PATTERN" value="false" />
-<<<<<<< HEAD
-    <option name="testToRun" value="$PROJECT_DIR$/scheduler_service/tests/api" />
-=======
     <option name="testToRun" value="$PROJECT_DIR$/scheduler_service/tests" />
->>>>>>> 9579f25c
     <option name="keywords" value="" />
     <option name="params" value="" />
-    <option name="USE_PARAM" value="false" />
+    <option name="USE_PARAM" value="true" />
     <option name="USE_KEYWORD" value="false" />
     <RunnerSettings RunnerId="PythonRunner" />
     <ConfigurationWrapper RunnerId="PythonRunner" />
