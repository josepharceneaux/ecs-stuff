--- conflicted
+++ resolved
@@ -1061,7 +1061,6 @@
     @classmethod
     def process_candidate_reply(cls, reply_data):
         """
-<<<<<<< HEAD
         - Recruiters(users) are assigned to one unique twilio number.sms_callback_url of
         that number is set to redirect request at this end point. Twilio API hits this URL
         with data like
@@ -1080,10 +1079,6 @@
 
         - When candidate replies to user'phone number, we do the following at our App's
             endpoint '/v1/receive'
-=======
-        - When candidate replies to user's phone number, we do the following at our App's
-            endpoint '/receive'
->>>>>>> e6d8280a
 
             1- Gets "user_phone" record using "To" key
             2- Gets "candidate_phone" record using "From" key
