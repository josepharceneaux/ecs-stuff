--- conflicted
+++ resolved
@@ -1,41 +1,18 @@
 """ Initializer for SMS Campaign Service App and Celery App"""
 
 # Third Party
-from flask import Flask
 from celery import Celery
 from healthcheck import HealthCheck
 
 # Common Utils
 from sms_campaign_service.common.routes import HEALTH_CHECK
 from sms_campaign_service.common.utils.models_utils import init_talent_app
-<<<<<<< HEAD
-from sms_campaign_service.common.talent_config_manager import TalentConfigKeys
 
+app, logger = init_talent_app(__name__)
+# # healthcheck URL
+# health = HealthCheck(app, HEALTH_CHECK)
 
-app, logger = init_talent_app(Flask(__name__))
-logger.info("sms_campaign_service is running in %s environment"
-                % app.config[TalentConfigKeys.ENV_KEY])
-# healthcheck URL
-health = HealthCheck(app, HEALTH_CHECK)
-=======
-from sms_campaign_service.common.utils.talent_ec2 import get_ec2_instance_id
-from sms_campaign_service.common.talent_config_manager import (load_gettalent_config, TalentConfigKeys)
-from sms_campaign_service.common.talent_flask import TalentFlask
-
-flask_app = TalentFlask(__name__)
-load_gettalent_config(flask_app.config)
-
-# logger setup
-logger = flask_app.config[TalentConfigKeys.LOGGER]
-logger.info("Starting app %s in EC2 instance %s", flask_app.import_name, get_ec2_instance_id())
-health = HealthCheck(flask_app, HEALTH_CHECK)
->>>>>>> eefce30a
-
-try:
-    # Celery settings
-    celery_app = Celery(app, broker=app.config['REDIS_URL'],
-                        backend=app.config['CELERY_RESULT_BACKEND_URL'],
-                        include=['sms_campaign_service.modules.sms_campaign_base'])
-except Exception as e:
-    logger.exception("Couldn't start Celery app for sms_campaign_service in "
-                     "%s environment." % (app.config[TalentConfigKeys.ENV_KEY]))+# Celery settings
+celery_app = Celery(app, broker=app.config['REDIS_URL'],
+                    backend=app.config['CELERY_RESULT_BACKEND_URL'],
+                    include=['sms_campaign_service.modules.sms_campaign_base'])