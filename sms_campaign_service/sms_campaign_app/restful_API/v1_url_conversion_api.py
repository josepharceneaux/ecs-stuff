--- conflicted
+++ resolved
@@ -56,11 +56,7 @@
 
     def post(self):
         """
-<<<<<<< HEAD
         This action returns shorted URL of given URL.
-=======
-        This action returns shortened url of given url
->>>>>>> ec176644
         :return short_url: a dictionary containing short url
         :rtype json
 
@@ -95,13 +91,7 @@
         # Why twice? You can do `if json_data.get('url'):` and if there is possibility one None
         # You can do `if isinstance(json_data, dict) and json_data.get('url'):`
         if not json_data['url']:
-<<<<<<< HEAD
             raise InvalidUsage(error_message='No URL is given.')
-=======
-            # TODO: No need of error_code or specify a custom code
-            raise InvalidUsage(error_message='No URL is given.',
-                               error_code=InvalidUsage.http_status_code())
->>>>>>> ec176644
         short_url, error = url_conversion(json_data['url'])
         if short_url:
             return {'short_url': short_url}
