"""
Author: Hafiz Muhammad Basit, QC-Technologies,
        Lahore, Punjab, Pakistan <basit.gettalent@gmail.com>

This contains following helper classes/functions for SMS Campaign Service.

- Class TwilioSMS which uses Twilio API to buy new number, or send sms etc.
- Function search_urls_in_text() to search a URL present in given text.
- Function url_conversion() which takes the URL and try to make it shorter using
    Google's shorten URL API.
"""

# Standard Library
import re

# Third Party Imports
import twilio
import twilio.rest
from twilio.rest import TwilioRestClient

# Common Utils
from sms_campaign_service.common.error_handling import (InvalidUsage, ResourceNotFound,
                                                        ForbiddenError)
from sms_campaign_service.common.utils.app_rest_urls import (SmsCampaignApiUrl, GTApis)

# Database Models
from sms_campaign_service.common.models.user import UserPhone
from sms_campaign_service.common.models.smart_list import SmartList
from sms_campaign_service.common.models.sms_campaign import SmsCampaign

# Application Specific
from sms_campaign_service import logger
from sms_campaign_service.common.utils.common_functions import (find_missing_items,
                                                                JSON_CONTENT_TYPE_HEADER)
from sms_campaign_service.custom_exceptions import (TwilioAPIError, MissingRequiredField,
                                                    InvalidDatetime)
from sms_campaign_service.sms_campaign_app_constants import (TWILIO_ACCOUNT_SID, TWILIO_AUTH_TOKEN,
                                                             NGROK_URL)


class TwilioSMS(object):
    """
    This class contains the methods of Twilio API to be used for SMS campaign service
    """

    def __init__(self):
        self.client = twilio.rest.TwilioRestClient(TWILIO_ACCOUNT_SID, TWILIO_AUTH_TOKEN)
        self.country = 'US'
        self.phone_type = 'local'
        self.sms_enabled = True
        # TODO: Remove commented code if not required
        # self.sms_call_back_url = 'http://demo.twilio.com/docs/sms.xml'
        self.sms_call_back_url = SmsCampaignApiUrl.RECEIVE
        # self.sms_call_back_url = 'http://74cf4bd2.ngrok.io/v1/receive'
        self.sms_method = 'POST'

    def send_sms(self, body_text=None, receiver_phone=None, sender_phone=None):
        # -------------------------------------
        # sends SMS to given number
        # -------------------------------------
        try:
            message = self.client.messages.create(
                body=body_text,
                to=receiver_phone,
                from_=sender_phone
            )
            return message
        except twilio.TwilioRestException as error:
            raise TwilioAPIError(error_message=
                                 'Cannot get available number. Error is "%s"'
                                 % error.msg if hasattr(error, 'msg') else error.message)

    def get_available_numbers(self):
        # -------------------------------------
        # get list of available numbers
        # -------------------------------------
        try:
            phone_numbers = self.client.phone_numbers.search(
                country=self.country,
                type=self.phone_type,
                sms_enabled=self.sms_enabled,
            )
        except Exception as error:
            raise TwilioAPIError(error_message=
                                 'Cannot get available number. Error is "%s"'
                                 % error.msg if hasattr(error, 'msg') else error.message)
        return phone_numbers

    def purchase_twilio_number(self, phone_number):
        # --------------------------------------
        # Purchase a number
        # --------------------------------------
        try:
            number = self.client.phone_numbers.purchase(friendly_name=phone_number,
                                                        phone_number=phone_number,
                                                        sms_url=self.sms_call_back_url,
                                                        sms_method=self.sms_method,
                                                        )
            logger.info('Bought new Twilio number %s' % number.sid)
        except Exception as error:
            raise TwilioAPIError(error_message=
                                 'Cannot buy new number. Error is "%s"'
                                 % error.msg if hasattr(error, 'msg') else error.message)

    def update_sms_call_back_url(self, phone_number_sid):
        # --------------------------------------
        # Updates SMS callback URL of a number
        # --------------------------------------
        try:
            number = self.client.phone_numbers.update(phone_number_sid,
                                                      sms_url=self.sms_call_back_url)
            logger.info('SMS call back URL has been set to: %s' % number.sms_url)
        except Exception as error:
            raise TwilioAPIError(error_message=
                                 'Cannot buy new number. Error is "%s"'
                                 % error.msg if hasattr(error, 'msg') else error.message)

    def get_sid(self, phone_number):
        # --------------------------------------
        # Gets sid of a given number
        # --------------------------------------
        try:
            number = self.client.phone_numbers.list(phone_number=phone_number)
            if len(number) == 1:
                return 'SID of Phone Number %s is %s' % (phone_number, number[0].sid)
        except Exception as error:
            raise TwilioAPIError(error_message=
                                 'Cannot buy new number. Error is "%s"'
                                 % error.msg if hasattr(error, 'msg') else error.message)


def search_urls_in_text(text):
    """
    This checks if given text has any URL link present in it and returns all urls in a list.
    This checks for URLs starting with either http or https or www.
    :param text: string in which we want to search URL
    :type text: str
    :return: list of all URLs present in given text | []
    :rtype: list
    """
    return re.findall(r'https?://[^\s<>"]+|ftps?://[^\s<>"]+|www\.[^\s<>"]+', text)


# TODO: remove this when app is up
def replace_ngrok_link_with_localhost(temp_ngrok_link):
    """
    We have exposed our endpoint via ngrok. We need to expose endpoint as Google's shorten URL API
    looks for valid URL to convert into shorter version. While making HTTP request to this endpoint,
    if ngrok is not running somehow, we replace that link with localhost to hit that endpoint. i.e.

        https://9a99a454.ngrok.io/v1/campaigns/1298/url_redirection/294/?candidate_id=544
    will become
        https://127.0.0.1:8011/v1/campaigns/1298/url_redirection/294/?candidate_id=544

    In final version of app, this won't be necessary as we'll have valid URL for app.
    :param temp_ngrok_link:
    :return:
    """
    relative_url = temp_ngrok_link.split(NGROK_URL % '')[1]
    # HOST_NAME is http://127.0.0.1:8011 for dev
    return SmsCampaignApiUrl.HOST_NAME % relative_url


# TODO: remove this when app is up
def replace_localhost_with_ngrok(localhost_url):
    """
    We have exposed our endpoint via ngrok. We need to expose endpoint as Google's shorten URL API
    looks for valid URL to convert into shorter version. While making HTTP request to this endpoint,
    if ngrok is not running somehow, we replace localhost_url with the ngrok exposed URL. i.e.

        https://127.0.0.1:8011/v1/campaigns/1298/url_redirection/294/?candidate_id=544

    will become

        https://9a99a454.ngrok.io/v1/campaigns/1298/url_redirection/294/?candidate_id=544


    In final version of app, this won't be necessary as we'll have valid URL for app.
    :param localhost_url:
    :return:
    """
    relative_url = localhost_url.split(str(GTApis.SMS_CAMPAIGN_SERVICE_PORT))[1]
    return NGROK_URL % relative_url


def validate_form_data(form_data):
    """
    This does the validation of the data received to create SMS campaign.

        1- If any key from (name, body_text, smartlist_ids) is missing from form data or
            has no value we raise MissingRequiredFieldError.
        2- If smartlist_ids are not present in database, we raise ResourceNotFound exception.
        3- If start_datetime or end_datetime is not valid datetime format, then we raise

    :param form_data:
    :return:
    """
    # TODO: Update comment
    required_fields = ['name', 'body_text', 'smartlist_ids']
    # find if any required key is missing from data
<<<<<<< HEAD
    missing_fields = filter(lambda required_key: required_key not in form_data, required_fields)
=======
    # TODO: form_data.keys() is not needed, `required_key not in form_data` is sufficient
    missing_fields = filter(lambda required_key: required_key not in form_data.keys(),
                            required_fields)
>>>>>>> ec176644
    if missing_fields:
        raise MissingRequiredField('Required fields not provided to save sms_campaign. '
                                   'Missing fields are %s' % missing_fields)
    # find if any required key has no value
    missing_field_values = find_missing_items(form_data, required_fields)
    if missing_field_values:
        raise MissingRequiredField(
            error_message='Required fields are empty to save '
                          'sms_campaign. Empty fields are %s' % missing_field_values)
    # validate smartlist ids are in a list
    if not isinstance(form_data.get('smartlist_ids'), list):
        raise InvalidUsage(error_message='Include smartlist id(s) in a list.')

    not_found_smartlist_ids = []
    for smartlist_id in form_data.get('smartlist_ids'):
        if not SmartList.get_by_id(smartlist_id):
            logger.error('Smartlist(id:%s) not found in database.' % smartlist_id)
            not_found_smartlist_ids.append(smartlist_id)
    if len(form_data.get('smartlist_ids')) == len(not_found_smartlist_ids):
        raise ResourceNotFound(error_message='smartlists(id(s):%s not found in database.'
                                             % form_data.get('smartlist_ids'))
    # filter out unknown smartlist ids
    form_data['smartlist_ids'] = list(set(form_data.get('smartlist_ids')) -
                                      set(not_found_smartlist_ids))
    datetime_validator(form_data.get('send_datetime')) if form_data.get('send_datetime') else ''
    datetime_validator(form_data.get('stop_datetime')) if form_data.get('stop_datetime') else ''
    return not_found_smartlist_ids


def datetime_validator(str_datetime):
    """
    This validates the given datetime.
    :param str_datetime: str
    :type str_datetime: str
    :return:
    """
    utc_pattern = '\d{4}-\d{2}-\d{2}T\d{2}:\d{2}:\d{2}Z'
    if not re.match(utc_pattern, str_datetime):
        # TODO: Needed to update this message here and in social network service
        # 'Invalid DateTime: Kindly specify UTC datetime in ISO-8601 format like 2015-10-08T06:16:55Z'
        raise InvalidDatetime('Invalid DateTime: Kindly specify datetime '
                              'in UTC format like 2015-10-08T06:16:55Z')


def delete_sms_campaign(campaign_id, current_user_id):
    """
    This function is used to delete SMS campaign of a user. If current user is the
    creator of given campaign id, it will delete the campaign, otherwise it will
    raise the Forbidden error.
    :param campaign_id: id of SMS campaign to be deleted
    :param current_user_id: id of current user
    :exception: Forbidden error (status_code = 403)
    :exception: Resource not found error (status_code = 404)
    :return: True if record deleted successfully, False otherwise.
    :rtype: bool
    """
    if is_owner_of_campaign(campaign_id, current_user_id):
        return SmsCampaign.delete(campaign_id)


def is_owner_of_campaign(campaign_id, current_user_id):
    """
    This function returns True if the current user is an owner for given
    campaign_id. Otherwise it raises the Forbidden error.
    :param campaign_id: id of campaign form getTalent database
    :param current_user_id: Id of current user
    :return:
    """
    campaign_row = SmsCampaign.get_by_id(campaign_id)
    if campaign_row:
        campaign_user_id = UserPhone.get_by_id(campaign_row.user_phone_id).user_id
        if campaign_user_id == current_user_id:
            return True
        else:
            raise ForbiddenError(error_message='You are not the owner of '
                                               'SMS campaign(id:%s)' % campaign_id)
    else:
        raise ResourceNotFound(error_message='SMS Campaign(id=%s) not found.' % campaign_id)


def validate_header(request):
    """
    Proper header should be {'content-type': 'application/json'} for posting
    some data on SMS campaign API.
    If header of request is not proper, it raises InvalidUsage exception
    :return:
    """
    # TODO: You are using `request.get_json()` inside try catch and then raising Invalid content etc error
    # then there is no need to check headers and vice versa
    if not request.headers.get('CONTENT_TYPE') == JSON_CONTENT_TYPE_HEADER['content-type']:
        raise InvalidUsage(error_message='Invalid header provided')<|MERGE_RESOLUTION|>--- conflicted
+++ resolved
@@ -191,20 +191,15 @@
             has no value we raise MissingRequiredFieldError.
         2- If smartlist_ids are not present in database, we raise ResourceNotFound exception.
         3- If start_datetime or end_datetime is not valid datetime format, then we raise
+            InvalidDatetime
 
     :param form_data:
-    :return:
-    """
-    # TODO: Update comment
+    :return: list of ids of smartlists which were not found in database.
+    :rtype: list
+    """
     required_fields = ['name', 'body_text', 'smartlist_ids']
     # find if any required key is missing from data
-<<<<<<< HEAD
     missing_fields = filter(lambda required_key: required_key not in form_data, required_fields)
-=======
-    # TODO: form_data.keys() is not needed, `required_key not in form_data` is sufficient
-    missing_fields = filter(lambda required_key: required_key not in form_data.keys(),
-                            required_fields)
->>>>>>> ec176644
     if missing_fields:
         raise MissingRequiredField('Required fields not provided to save sms_campaign. '
                                    'Missing fields are %s' % missing_fields)
@@ -243,10 +238,9 @@
     """
     utc_pattern = '\d{4}-\d{2}-\d{2}T\d{2}:\d{2}:\d{2}Z'
     if not re.match(utc_pattern, str_datetime):
-        # TODO: Needed to update this message here and in social network service
-        # 'Invalid DateTime: Kindly specify UTC datetime in ISO-8601 format like 2015-10-08T06:16:55Z'
-        raise InvalidDatetime('Invalid DateTime: Kindly specify datetime '
-                              'in UTC format like 2015-10-08T06:16:55Z')
+        # TODO: Needed to update this message in social network service
+        raise InvalidDatetime('Invalid DateTime: Kindly specify UTC datetime in ISO-8601 '
+                              'format like 2015-10-08T06:16:55Z')
 
 
 def delete_sms_campaign(campaign_id, current_user_id):
