"""
This module contains pyTest for utility functions like

- search_url_in_text()
- url_conversion()
- validate_url_format()
- validate_url_by_http_request()
"""
# Third Party Imports
import requests

# Service Specific
<<<<<<< HEAD
from sms_campaign_service.sms_campaign_app import app
=======
from sms_campaign_service.tests.conftest import app
>>>>>>> eefce30a
from sms_campaign_service.modules.sms_campaign_base import SmsCampaignBase
from sms_campaign_service.modules.validators import (validate_url_by_http_request,
                                                     validate_url_format)
from sms_campaign_service.modules.custom_exceptions import (SmsCampaignApiException,
                                                            TwilioApiError)
from sms_campaign_service.modules.handy_functions import search_urls_in_text, TwilioSMS
from sms_campaign_service.modules.sms_campaign_app_constants import (TWILIO_TEST_NUMBER,
                                                                     TWILIO_INVALID_TEST_NUMBER)

# Common Utils
from sms_campaign_service.common.models.user import User
from sms_campaign_service.common.tests.conftest import fake
from sms_campaign_service.common.routes import (LOCAL_HOST, SmsCampaignApi, HEALTH_CHECK)
from sms_campaign_service.common.utils.handy_functions import url_conversion
from sms_campaign_service.common.error_handling import InvalidUsage, ResourceNotFound
from sms_campaign_service.common.campaign_services.common_tests import get_invalid_ids, \
    CampaignsCommonTests


# Test for healthcheck
def test_health_check():
    response = requests.get(SmsCampaignApi.HOST_NAME % HEALTH_CHECK)
    assert response.status_code == 200

    # Testing Health Check URL with trailing slash
    response = requests.get(SmsCampaignApi.HOST_NAME % HEALTH_CHECK + '/')
    assert response.status_code == 200


TEST_DATA = dict(
    no_url='Dear candidates, your application has been received',
    with_keywords='Dear candidates, as for http, we will use https. please visit at www',
    http_url='Dear candidates, please apply at http://www.example.com',
    https_url='Dear candidates, please apply at https://www.example.com',
    www_url='Dear candidates, please apply at www.example.com',
    ftp_url='Dear candidates, please download registration form at ftp://mysite.com '
            'or ftps://mysite.com',
    multiple_urls='Dear candidates, please apply at http://www.example.com or www.example.com '
                  'or https://www.example.com',
    valid_url='https://www.google.com',
    invalid_url=fake.word())


class TestSearchUrlInText(object):
    """
    In this class, we will verify that search_urls_in_text() function finds the links
    accurately in the given string.
    """

    def test_with_empty_string(self):
        # test empty string
        test_string = ''
        assert len(search_urls_in_text(test_string)) == 0
        # test string with no link

    def test_with_no_url(self):
        # test with string having no URL
        assert len(search_urls_in_text(TEST_DATA['no_url'])) == 0

    def test_with_keywords(self):
        # test string with valid URLs keywords like http, https, www.
        assert len(search_urls_in_text(TEST_DATA['with_keywords'])) == 0

    def test_of_http_url(self):
        # test of http URL
        test_result = search_urls_in_text(TEST_DATA['http_url'])
        assert len(test_result) == 1
        assert test_result[0] in TEST_DATA['http_url']

    def test_of_https_url(self):
        # test of https URL
        test_result = search_urls_in_text(TEST_DATA['https_url'])
        assert len(test_result) == 1
        assert test_result[0] in TEST_DATA['https_url']

    def test_of_www_url(self):
        # test of www URL
        test_result = search_urls_in_text(TEST_DATA['www_url'])
        assert len(test_result) == 1
        assert test_result[0] in TEST_DATA['www_url']

    def test_of_ftp_url(self):
        # test of ftp URL
        test_result = search_urls_in_text(TEST_DATA['ftp_url'])
        assert len(test_result) == 2
        assert test_result[0] in TEST_DATA['ftp_url']
        assert test_result[1] in TEST_DATA['ftp_url']

    def test_of_multiple_urls(self):
        # test for multiple URLs
        test_result = search_urls_in_text(TEST_DATA['multiple_urls'])
        assert len(test_result) == 3
        assert test_result[0] in TEST_DATA['multiple_urls']
        assert test_result[1] in TEST_DATA['multiple_urls']
        assert test_result[2] in TEST_DATA['multiple_urls']


class TestValidUrlFormat(object):
    """
    In this class, we will verify that validate_url_format() function validates the given URL
    is in proper format.
    """

    def test_of_http_url(self):
        # test of http URL
        test_result = search_urls_in_text(TEST_DATA['http_url'])
        assert len(test_result) == 1
        self._assert_validate_url_format(test_result[0])

    def test_of_https_url(self):
        # test of https URL
        test_result = search_urls_in_text(TEST_DATA['https_url'])
        assert len(test_result) == 1
        self._assert_validate_url_format(test_result[0])

    def test_of_www_url(self):
        # test of www URL
        test_result = search_urls_in_text(TEST_DATA['www_url'])
        assert len(test_result) == 1
        self._assert_validate_url_format(test_result[0])

    def test_of_ftp_url(self):
        # test of ftp URL
        test_result = search_urls_in_text(TEST_DATA['ftp_url'])
        assert len(test_result) == 2
        self._assert_validate_url_format(test_result[0])
        self._assert_validate_url_format(test_result[1])

    def test_of_multiple_urls(self):
        # test for multiple URLs
        test_result = search_urls_in_text(TEST_DATA['multiple_urls'])
        assert len(test_result) == 3
        self._assert_validate_url_format(test_result[0])
        self._assert_validate_url_format(test_result[1])
        self._assert_validate_url_format(test_result[2])

    def _assert_validate_url_format(self, url):
        try:
            assert validate_url_format(url)
        except InvalidUsage as error:
            assert error.status_code == SmsCampaignApiException.INVALID_URL_FORMAT


class TestValidUrlByHTTPRequest(object):
    """
    This class contains tests for function validate_url_by_http_request.
    """

    def test_of_valid_url(self):
        # test for valid URL
        assert validate_url_by_http_request(TEST_DATA['valid_url'])

    def test_of_invalid_url(self):
        # test for invalid URL
        assert not validate_url_by_http_request(TEST_DATA['invalid_url'])


class TestUrlConversion(object):
    """
    This class contains the tests for the common function url_conversion() defined in
    common_functions.py
    """

    def test_with_valid_param_type(self):
        """
        This tests url_conversion() with valid parameter type. i.e. str
        """
        with app.app_context():
            response, error = url_conversion(TEST_DATA['valid_url'])
            assert not error
            assert response

    def test_with_invalid_param_type(self):
        """
        This tests url_conversion() with invalid parameter type. i.e. dict
        It should get InvalidUsage error.
        """
        try:
            url_conversion({"url": TEST_DATA['valid_url']})
        except InvalidUsage as error:
            assert error.message, 'Invalid usage error should be raised'

    def test_with_invalid_url(self):
        """
        This tests url_conversion() with invalid URL. It should get None response and a
        error message.
        """
        with app.app_context():
            response, error = url_conversion(LOCAL_HOST)
            assert not response
            assert error


class TestTwilioSMS(object):
    """
    This class contains tests for TwilioSMS class defined in modules/handy_functions.py
    """

    def test_sms_send_with_valid_data(self):
        """
        Sending SMS from valid phone number to valid phone number
        :return:
        """
        response = self._send_sms(TWILIO_TEST_NUMBER, TWILIO_TEST_NUMBER)
        assert getattr(response, 'date_created')

    def test_sms_send_to_invalid_phone(self):
        """
        Sending SMS to invalid phone number
        :return:
        """
        try:
            self._send_sms(TWILIO_TEST_NUMBER, TWILIO_INVALID_TEST_NUMBER)
            assert None, \
                'Custom exception TwilioApiError should be thrown that receiver phone is invalid'
        except TwilioApiError as error:
            assert error.message

    def test_sms_send_from_invalid_phone(self):
        """
        Sending SMS from invalid phone number
        :return:
        """
        try:
            self._send_sms(TWILIO_TEST_NUMBER, TWILIO_INVALID_TEST_NUMBER)
            assert None, \
                'Custom exception TwilioApiError should be thrown that sender phone is invalid'
        except TwilioApiError as error:
            assert error.message

    def test_purchase_valid_number(self):
        """
        Purchasing valid phone number
        :return:
        """
        response = self._purchase_number(TWILIO_TEST_NUMBER), 'Purchasing valid number should ' \
                                                              'not raise any error'
        assert response

    def test_purchase_invalid_number(self):
        """
        Purchasing invalid phone number
        :return:
        """
        try:
            self._purchase_number(TWILIO_INVALID_TEST_NUMBER)
            assert None, \
                'Custom exception TwilioApiError should be thrown that phone number is invalid'
        except TwilioApiError as error:
            assert error.message

    def _send_sms(self, sender, receiver):
        twilio_obj = TwilioSMS()
        return twilio_obj.send_sms(fake.word(), sender, receiver)

    def _purchase_number(self, phone_number):
        twilio_obj = TwilioSMS()
        return twilio_obj.purchase_twilio_number(phone_number)


class TestTSmsCampaignBase(object):
    """
    This class contains tests for TwilioSMS class defined in modules/handy_functions.py
    """

    def test_creating_obj_with_non_existing_user_id(self):
        """
        Creating object of SmsCampaignBase class with non-existing user_ids.
        :return:
        """
        last_campaign_id_in_db = CampaignsCommonTests.get_last_id(User)
        ids = get_invalid_ids(last_campaign_id_in_db)
        error_message = None
        for _id in ids:
            try:
                SmsCampaignBase(_id)
                assert None, 'ResourceNotFound should be thrown as user_id does not exists in db.'
            except InvalidUsage as error:
                error_message = error.message
            except ResourceNotFound as error:
                error_message = error.message
            assert str(_id) in error_message

    def test_creating_obj_with_invalid_user_id(self):
        """
        Creating object of SmsCampaignBase class with invalid user_id.
        :return:
        """
        try:
            SmsCampaignBase(fake.word())
            assert None, 'ResourceNotFound should be thrown as user_id must be int|long.'
        except InvalidUsage as error:
            assert error.message<|MERGE_RESOLUTION|>--- conflicted
+++ resolved
@@ -10,11 +10,8 @@
 import requests
 
 # Service Specific
-<<<<<<< HEAD
+
 from sms_campaign_service.sms_campaign_app import app
-=======
-from sms_campaign_service.tests.conftest import app
->>>>>>> eefce30a
 from sms_campaign_service.modules.sms_campaign_base import SmsCampaignBase
 from sms_campaign_service.modules.validators import (validate_url_by_http_request,
                                                      validate_url_format)
