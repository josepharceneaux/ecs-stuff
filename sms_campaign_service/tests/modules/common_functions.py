--- conflicted
+++ resolved
@@ -48,11 +48,7 @@
                                                        access_token,
                                                        expected_blasts=1,
                                                        blast_index=0, blast_timeout=10,
-<<<<<<< HEAD
-                                                       sends_timeout=20):
-=======
                                                        sends_timeout=30):
->>>>>>> 6e792d3b
     """
     This function assert the number of sends in database table "sms_campaign_blast" and
     records in database table "sms_campaign_sends"
@@ -64,14 +60,6 @@
     # know about the changes that Celery session has made.
     db.session.commit()
     # GET blasts of given campaign
-<<<<<<< HEAD
-    CampaignsTestsHelpers.assert_campaign_blasts(campaign, access_token,
-                                                 blasts_url=SmsCampaignApiUrl.BLASTS % campaign.id,
-                                                 expected_count=expected_blasts,
-                                                 timeout=blast_timeout)
-    # Poll blast sends
-    sms_campaign_blast = CampaignsTestsHelpers.get_blast_by_index_with_polling(campaign, blast_index)
-=======
     CampaignsTestsHelpers.assert_campaign_blasts(campaign, expected_blasts,
                                                  access_token=access_token,
                                                  blasts_url=SmsCampaignApiUrl.BLASTS % campaign.id,
@@ -79,7 +67,6 @@
     # Get sms-campaign-blast object
     sms_campaign_blast = CampaignsTestsHelpers.get_blast_by_index_with_polling(campaign, blast_index)
     # Poll blast sends
->>>>>>> 6e792d3b
     CampaignsTestsHelpers.assert_blast_sends(campaign, expected_sends, blast_index=blast_index,
                                              abort_time_for_sends=sends_timeout)
 
@@ -216,26 +203,16 @@
     return sms_campaign_blasts[0]['replies']
 
 
-<<<<<<< HEAD
 def assert_valid_reply_object(received_reply_obj, expected_blast_id, candidate_phone_ids):
     """
     Here we are asserting that response from API has all required fields in it.
     :param (dict) received_reply_obj: object received from API endpoint /v1/sms-campaigns/:campaign_id/replies
     :param (int, long) expected_blast_id: Id of campaign blast
-    :param (list) candidate_phone_ids: list of candidate phone ids
-=======
-def assert_reply_object(received_reply_obj, blast_id, candidate_phone_ids):
-    """
-    Here we are asserting that response from API has all required fields in it.
-    :param (dict) received_reply_obj: object received from API endpoint /v1/sms-campaigns/:campaign_id/replies
-    :param (int, long) blast_id: Id of campaign blast
     :param (list[int | long]) candidate_phone_ids: list of candidate phone ids
->>>>>>> 6e792d3b
     """
     assert received_reply_obj['id']
     assert received_reply_obj['body_text']
     assert received_reply_obj['added_datetime']
-<<<<<<< HEAD
     assert received_reply_obj['blast_id'] == expected_blast_id
     assert received_reply_obj['candidate_phone_id'] in candidate_phone_ids
 
@@ -262,12 +239,12 @@
 
 
 def assert_valid_blast_object(received_blast_obj, expected_blast_id, campaign_id, expected_sends=0,
-                             expected_replies=0, expected_clicks=0,):
+                             expected_replies=0, expected_clicks=0):
     """
     Here we are asserting that response from API has all required fields in it.
     :param (dict) received_blast_obj: object received from API endpoint /v1/sms-campaigns/:campaign_id/blasts
-    :param (int, long) expected_blast_id: Id of campaign blast
-    :param (int, long) campaign_id: Id of sms-campaign
+    :param (int | long) expected_blast_id: Id of campaign blast
+    :param (int | long) campaign_id: Id of sms-campaign
     :param (int | long) expected_sends: Number of sends for given campaign
     :param (int | long) expected_replies: Number of replies for given campaign
     :param (int | long) expected_clicks: Number of clicks for given campaign
@@ -278,8 +255,4 @@
     assert received_blast_obj['replies'] == expected_replies
     assert received_blast_obj['clicks'] == expected_clicks
     assert received_blast_obj['sent_datetime']
-    assert received_blast_obj['updated_time']
-=======
-    assert received_reply_obj['blast_id'] == blast_id
-    assert received_reply_obj['candidate_phone_id'] in candidate_phone_ids
->>>>>>> 6e792d3b
+    assert received_blast_obj['updated_time']