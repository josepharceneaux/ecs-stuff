"""
Author: Hafiz Muhammad Basit, QC-Technologies, <basit.gettalent@gmail.com>

    This module contains pyTests for endpoint /v1/sms-campaigns of SMS Campaign API.
"""
# Standard Imports
import json
from operator import itemgetter

# Third Party Imports
import requests
from werkzeug.security import gen_salt


# Service Specific
from sms_campaign_service.common.tests.sample_data import fake
from sms_campaign_service.tests.conftest import db, CREATE_CAMPAIGN_DATA
from sms_campaign_service.modules.custom_exceptions import SmsCampaignApiException
from sms_campaign_service.tests.modules.common_functions import (assert_for_activity,
                                                                 assert_campaign_delete,
                                                                 assert_campaign_creation,
                                                                 assert_valid_campaign_get)
from sms_campaign_service.common.campaign_services.tests_helpers import CampaignsTestsHelpers


# Models
from sms_campaign_service.common.models.misc import Activity
from sms_campaign_service.common.models.user import UserPhone
from sms_campaign_service.common.models.smartlist import Smartlist
from sms_campaign_service.common.models.sms_campaign import SmsCampaign

# Common Utils
from sms_campaign_service.common.routes import SmsCampaignApiUrl
from sms_campaign_service.common.error_handling import (InvalidUsage, InternalServerError,
                                                        ForbiddenError, ResourceNotFound)


class TestSmsCampaignHTTPGet(object):
    """
    This class contains tests for endpoint /v1/sms-campaigns and HTTP method GET.
    """
    URL = SmsCampaignApiUrl.CAMPAIGNS

    def test_campaigns_get_with_invalid_token(self):
        """
        User auth token is invalid. It should result in Unauthorized error.
        """
        CampaignsTestsHelpers.request_with_invalid_token('get', self.URL)

    def test_campaigns_get_with_no_user_twilio_number(self, headers, user_first):
        """
        User has no Twilio phone number. It should result in OK response as we will buy a number for
        user silently.
        """
        response = requests.get(self.URL, headers=headers)
        _assert_campaign_count_and_fields(response)
        _delete_created_number_of_user(user_first)

    def test_campaigns_get_with_one_user_twilio_number(self, headers, user_phone_1):
        """
        User already has a Twilio phone number. it should result in OK response. But no campaign
        has been created yet.
        """
        response = requests.get(self.URL, headers=headers)
        _assert_campaign_count_and_fields(response)

    def test_campaigns_get_with_user_having_multiple_twilio_numbers(self, headers, user_phone_1,
                                                                    user_phone_2):
        """
        User has multiple Twilio phone numbers, it should result in internal server error.
        Error code should be 5002 (MultipleTwilioNumbersFoundForUser)
        :param user_phone_1: fixture to assign one test phone number to user
        :param user_phone_2: fixture to assign another test phone number to user
        """
        response = requests.get(self.URL, headers=headers)
        assert response.status_code == InternalServerError.http_status_code(), \
            'Internal Server Error should occur (500)'
        assert response.json()['error']['code'] == SmsCampaignApiException.MULTIPLE_TWILIO_NUMBERS

    def test_get_with_one_campaign(self, headers, sms_campaign_of_user_first):
        """
        We have created one campaign for user. It should result in OK response and count of campaigns
        should be 1,
        """
        response = requests.get(self.URL, headers=headers)
        _assert_campaign_count_and_fields(response, sms_campaign_of_user_first, count=1)

    def test_get_all_campaigns_in_user_domain(self, headers,
                                              sms_campaign_of_user_first,
                                              sms_campaign_of_other_user_in_same_domain):
        """
        Here user gets all campaigns in its domain. It should result in OK response and count of
        campaigns should be 2 as 2 users have created campaign in one domain.
        """
        response = requests.get(self.URL, headers=headers)
        campaigns = _sort_campaigns(_assert_campaign_count_and_fields(response, count=2,
                                                                      assert_fields=False))
        sorted_campaigns = _sort_campaigns([sms_campaign_of_other_user_in_same_domain,
                                            sms_campaign_of_user_first])

        assert_valid_campaign_get(campaigns[0], sorted_campaigns[0])
        assert_valid_campaign_get(campaigns[1], sorted_campaigns[1])

    def test_get_all_campaigns_by_other_user_of_same_domain(self, headers_same_domain,
                                                            sms_campaign_of_user_first,
                                                            sms_campaign_of_other_user_in_same_domain,
                                                            sms_campaign_with_no_candidate):
        """
        Here other user of same domain tries to get all campaigns in its domain. It should result
        in OK response and count of campaigns should be 2 as 2 user have created campaign in its domain.
        """
        response = requests.get(self.URL, headers=headers_same_domain)
        campaigns = _sort_campaigns(_assert_campaign_count_and_fields(response, count=3,
                                                                      assert_fields=False))
        sorted_campaigns = _sort_campaigns([sms_campaign_of_other_user_in_same_domain,
                                            sms_campaign_of_user_first,
                                            sms_campaign_with_no_candidate])
        assert_valid_campaign_get(campaigns[0], sorted_campaigns[0])
        assert_valid_campaign_get(campaigns[1], sorted_campaigns[1])
        assert_valid_campaign_get(campaigns[2], sorted_campaigns[2])

    def test_get_campaigns_with_paginated_response(self, headers, bulk_sms_campaigns):
        """
        Here we test the paginated response of GET call on endpoint /v1/sms-campaigns
        """
        campaign_ids = [campaign['id'] for campaign in bulk_sms_campaigns]

        # This should get 4 campaign objects on page 1
        response = requests.get(self.URL + '?per_page=4', headers=headers)
        _assert_campaign_count_and_fields(response, bulk_sms_campaigns[0], count=4,
                                          compare_fields=False)

        for campaign in response.json()['campaigns']:
            assert campaign['id'] in campaign_ids

        # This should also get 4 campaign objects on page 2
        response = requests.get(self.URL + '?per_page=4&page=2', headers=headers)
        _assert_campaign_count_and_fields(response, bulk_sms_campaigns[0], count=4,
                                          compare_fields=False)
        for campaign in response.json()['campaigns']:
            assert campaign['id'] in campaign_ids

        # This should also get 2 campaign objects on page 3
        response = requests.get(self.URL + '?per_page=4&page=3', headers=headers)
        _assert_campaign_count_and_fields(response, bulk_sms_campaigns[0], count=2,
                                          compare_fields=False)
        for campaign in response.json()['campaigns']:
            assert campaign['id'] in campaign_ids

        # This should not campaign objects as total campaigns are 10 and we are trying
        # to access 4th page with per_page=4.
        response = requests.get(self.URL + '?per_page=4&page=4', headers=headers)
        _assert_campaign_count_and_fields(response, count=0)


class TestSmsCampaignHTTPPost(object):
    """
    This class contains tests for endpoint /v1/sms-campaigns and HTTP method POST.
    """
    URL = SmsCampaignApiUrl.CAMPAIGNS

    def test_campaign_creation_with_invalid_token(self):
        """
        User auth token is invalid, it should result in Unauthorized Error.
        """
        CampaignsTestsHelpers.request_with_invalid_token('post', self.URL)

    def test_campaign_creation_with_invalid_header(self, access_token_first):
        """
        User auth token is valid, but content-type is not set. It should result in bad request error.
        """
        response = requests.post(self.URL, headers={'Authorization': 'Bearer %s' % access_token_first})
<<<<<<< HEAD
        assert response.status_code == InvalidUsage.http_status_code(), 'It should be a bad request (400)'
        assert 'header' in response.json()['error']['message']

    def test_campaign_creation_with_no_user_phone_and_valid_data(self, user_first, campaign_valid_data, headers):
=======
        assert response.status_code == InvalidUsage.http_status_code(), \
            'It should be a bad request (400)'
        assert 'header' in response.json()['error']['message']

    def test_campaign_creation_with_no_user_phone_and_valid_data(self, user_first, campaign_valid_data,
                                                                 headers):
>>>>>>> 0cbf66f9
        """
        User has no Twilio phone number. It should result in Ok response as we will buy a Twilio
        number for user silently.
        :param campaign_valid_data: valid data to create campaign
        :param headers: valid header to POST data
        """
        response = requests.post(self.URL, headers=headers, data=json.dumps(campaign_valid_data))
        assert_campaign_creation(response, user_first.id, 201)
        _delete_created_number_of_user(user_first)

    def test_campaign_creation_with_no_data(self, headers, user_phone_1):
        """
        User has one mobile number, but no data was sent. It should result in bad request error.
        :param headers: valid header to POST data
        :param user_phone_1: user_phone fixture to assign a test phone number to user
        """
        response = requests.post(self.URL, headers=headers)
<<<<<<< HEAD
        assert response.status_code == InvalidUsage.http_status_code(), 'Should be a bad request (400)'
=======
        assert response.status_code == InvalidUsage.http_status_code(), \
            'Should be a bad request (400)'
>>>>>>> 0cbf66f9

    def test_campaign_creation_with_non_json_data(self, headers, campaign_valid_data, user_phone_1):
        """
        User has one mobile number, valid header and invalid data type (not JSON) was sent.
        It should result in bad request error.
        :param headers: valid header to POST data
        :param campaign_valid_data: valid data to create SMS campaign
        :param user_phone_1: user_phone fixture to assign a test phone number to user
        """
        response = requests.post(self.URL, headers=headers, data=campaign_valid_data)
<<<<<<< HEAD
        assert response.status_code == InvalidUsage.http_status_code(), 'Should be a bad request (400)'

    def test_campaign_creation_with_missing_body_text_in_data(self, campaign_data_unknown_key_text, headers,
                                                              user_phone_1):
        """
        User has one mobile number, valid header and invalid data (unknown key "text") was sent.
=======
        assert response.status_code == InvalidUsage.http_status_code(), \
            'Should be a bad request (400)'

    def test_campaign_creation_with_missing_required_fields(self, headers, invalid_data_for_campaign_creation,
                                                            user_phone_1):
        """
        User has one phone value, valid header and invalid data (Missing required key).
>>>>>>> 0cbf66f9
        It should result in Invalid usage error.
        :param headers: valid header to POST data
        :param user_phone_1: user_phone fixture to assign a test phone number to user
        """
<<<<<<< HEAD
        response = requests.post(self.URL, headers=headers, data=json.dumps(campaign_data_unknown_key_text))
        assert response.status_code == InvalidUsage.http_status_code(), 'It should result in bad request error'

    def test_campaign_creation_with_missing_smartlist_ids_in_data(self, headers, user_phone_1):
        """
        User has one mobile number, valid header and invalid data (Missing key "smartlist_ids").
        It should result in Invalid usage error.
        :param headers: valid header to POST data
        :param user_phone_1: user_phone fixture to assign a test phone number to user
        """
        campaign_data = CREATE_CAMPAIGN_DATA.copy()
        del campaign_data['smartlist_ids']
        response = requests.post(self.URL, headers=headers, data=json.dumps(campaign_data))
        assert response.status_code == InvalidUsage.http_status_code(), 'It should result in bad request error'

    def test_campaign_creation_with_one_user_phone_and_one_unknown_smartlist(self, headers, campaign_valid_data,
                                                                             user_phone_1):
=======
        campaign_data, missing_key = invalid_data_for_campaign_creation
        response = requests.post(self.URL, headers=headers, data=json.dumps(campaign_data))
        assert response.status_code == InvalidUsage.http_status_code(), \
            'It should result in bad request error'
        assert missing_key in response.json()['error']['message']

    def test_campaign_creation_with_unexpected_fields_in_data(self, campaign_valid_data,
                                                              access_token_first, user_phone_1):
        """
        User has one phone number, valid header and invalid data (unexpected fields) to
        create sms-campaign. It should result in Invalid usage error.
        """
        CampaignsTestsHelpers.campaign_create_or_update_with_unexpected_fields('post', self.URL,
                                                                               access_token_first,
                                                                               campaign_valid_data)

    def test_campaign_creation_with_one_user_phone_and_unknown_smartlist_ids(self, campaign_valid_data,
                                                                             headers, user_phone_1):
>>>>>>> 0cbf66f9
        """

        User has one mobile number, valid header and valid data. One of the Smartlist ids being sent
        to the server is invalid (Non-integer). It should result in InvalidUsage error.
        :param headers: valid header to POST data
        :param campaign_valid_data: valid data to create SMS campaign
        :param user_phone_1: user_phone fixture to assign a test phone number to user
        """
<<<<<<< HEAD
        campaign_valid_data['smartlist_ids'].append(gen_salt(2))
        response = requests.post(self.URL, headers=headers, data=json.dumps(campaign_valid_data))
        assert response.status_code == InvalidUsage.http_status_code()

    def test_campaign_create_with_valid_and_not_owned_smartlist_ids(self, headers, campaign_valid_data,
                                                                    smartlist_with_two_candidates_in_other_domain):
=======
        campaign_valid_data['smartlist_ids'] = [gen_salt(2)]
        response = requests.post(self.URL, headers=headers, data=json.dumps(campaign_valid_data))
        assert response.status_code == InvalidUsage.http_status_code()

    def test_campaign_creation_with_invalid_url_in_body_text(self, campaign_valid_data, headers, user_phone_1):
>>>>>>> 0cbf66f9
        """
        This is a test to create SMS campaign with valid smartlist id and smartlist id of some other domain.
        It should result in ForbiddenError.
        """
<<<<<<< HEAD
        data = campaign_valid_data.copy()
        data['smartlist_ids'].extend([smartlist_with_two_candidates_in_other_domain[0]])
        response = requests.post(self.URL, headers=headers, data=json.dumps(data))
        assert response.status_code == ForbiddenError.http_status_code()

    def test_campaign_create_with_valid_and_non_existing_smartlist_ids(self, headers, campaign_valid_data):
        """
        This is a test to create SMS campaign with valid and non-existing smartlist_ids.
        It should result in ResourceNotFound error.
        """
        data = campaign_valid_data.copy()
        non_existing_id = CampaignsTestsHelpers.get_non_existing_id(Smartlist)
        data['smartlist_ids'].extend([non_existing_id])
        response = requests.post(self.URL, headers=headers, data=json.dumps(data))
        assert response.status_code == ResourceNotFound.http_status_code()

    def test_campaign_create_with_valid_and_invalid_smartlist_ids(self, headers, campaign_valid_data,
                                                                  smartlist_with_two_candidates):
        """
        This is a test to create SMS campaign with valid and invalid smartlist_ids.
        Status code should be 400 and campaign should not be created.
        """
        data = campaign_valid_data.copy()
        data['smartlist_ids'].extend([0])
        response = requests.post(self.URL, headers=headers, data=json.dumps(data))
=======
        campaign_valid_data['body_text'] += 'http://' + fake.word()
        response = requests.post(self.URL, headers=headers, data=json.dumps(campaign_valid_data))
>>>>>>> 0cbf66f9
        assert response.status_code == InvalidUsage.http_status_code()

<<<<<<< HEAD
    def test_campaign_creation_with_invalid_url_in_body_text(self, campaign_valid_data, headers, user_phone_1):
=======
    def test_campaign_creation_with_one_user_phone_and_one_unknown_smartlist(self, user_first, headers,
                                                                             campaign_valid_data,
                                                                             user_phone_1):
>>>>>>> 0cbf66f9
        """
        User has one mobile number, valid header and invalid URL in body text(random word).
        It should result in Invalid url error, Custom error should be INVALID_URL_FORMAT.
        """
<<<<<<< HEAD
        campaign_valid_data['body_text'] += 'http://' + fake.word()
        response = requests.post(self.URL,
                                 headers=headers,
                                 data=json.dumps(campaign_valid_data))
        assert response.status_code == InvalidUsage.http_status_code()
        assert response.json()['error']['code'] == SmsCampaignApiException.INVALID_URL_FORMAT

    def test_campaign_creation_with_one_user_phone_and_valid_data(self, user_first, headers, campaign_valid_data,
                                                                  user_phone_1):
=======
        campaign_valid_data['smartlist_ids'].append(gen_salt(2))
        response = requests.post(self.URL, headers=headers, data=json.dumps(campaign_valid_data))
        assert_campaign_creation(response, user_first.id, 207)

    def test_campaign_creation_with_one_user_phone_and_valid_data(self, user_first, headers,
                                                                  campaign_valid_data, user_phone_1):
>>>>>>> 0cbf66f9
        """
        User has one mobile number, valid header and valid data.
        It should result in OK response (201 status code)
        :param headers: valid header to POST data
        :param campaign_valid_data: valid data to create SMS campaign
        :param user_phone_1: user_phone fixture to assign a test phone number to user
        """
        response = requests.post(self.URL, headers=headers, data=json.dumps(campaign_valid_data))
        assert_campaign_creation(response, user_first.id, requests.codes.CREATED)

    def test_campaign_creation_with_other_user_of_same_domain(self, user_same_domain, headers_same_domain,
                                                              campaign_valid_data):
        """
        Here some other user of same domain tries to create an sms-campaign.
        He should be able to create the campaign without any error.
        """
        response = requests.post(self.URL, headers=headers_same_domain, data=json.dumps(campaign_valid_data))
        assert_campaign_creation(response, user_same_domain.id, requests.codes.CREATED)

    def test_campaign_creation_with_multiple_user_phone_and_valid_data(self, headers, campaign_valid_data,
                                                                       user_phone_1, user_phone_2):
        """
        User has multiple Twilio phone numbers, and valid data. It should result in internal server error.
        Error code should be 5002 (MultipleTwilioNumbersFoundForUser)
        :param headers: valid header to POST data
        :param campaign_valid_data: valid data to create SMS campaign
        :param user_phone_1: user_phone fixture to assign a test phone number to user
        :param user_phone_2: user_phone fixture to assign another test phone number to user
        """
        response = requests.post(self.URL, headers=headers, data=json.dumps(campaign_valid_data))
        assert response.status_code == InternalServerError.http_status_code(), \
            'Internal Server Error should occur (500)'
        assert response.json()['error']['code'] == SmsCampaignApiException.MULTIPLE_TWILIO_NUMBERS

<<<<<<< HEAD
=======
    def test_campaign_create_with_valid_and_non_existing_and_not_owned_smartlist_ids(
            self, headers, user_first, campaign_valid_data,
            smartlist_with_two_candidates_in_other_domain):
        """
        This is a test to create SMS campaign with valid and invalid smartlist_ids.
        Status code should be 207 and campaign should be created.
        """
        data = campaign_valid_data.copy()
        last_id = CampaignsTestsHelpers.get_last_id(Smartlist)
        data['smartlist_ids'].extend([last_id, 0, smartlist_with_two_candidates_in_other_domain[0]])
        response = requests.post(self.URL, headers=headers, data=json.dumps(data))
        assert_campaign_creation(response, user_first.id, 207)

    def test_campaign_create_with_invalid_smartlist_ids(self, headers,
                                                        campaign_valid_data,
                                                        smartlist_with_two_candidates_in_other_domain):
        """
        This is a test to create SMS campaign with invalid smartlist_ids.
        Status code should be 400 and campaign should not be created.
        """
        data = campaign_valid_data.copy()
        non_existing_id = CampaignsTestsHelpers.get_non_existing_id(Smartlist)
        data['smartlist_ids'] = [non_existing_id, 0,
                                 smartlist_with_two_candidates_in_other_domain[0]]
        response = requests.post(self.URL, headers=headers, data=json.dumps(data))
        assert response.status_code == InvalidUsage.http_status_code()

>>>>>>> 0cbf66f9

class TestSmsCampaignHTTPDelete(object):
    """
    This class contains tests for endpoint /v1/sms-campaigns and HTTP method DELETE.
    """

    URL = SmsCampaignApiUrl.CAMPAIGNS

    def test_campaigns_delete_with_invalid_token(self):
        """
        User auth token is invalid, it should result in Unauthorized.
        """
        CampaignsTestsHelpers.request_with_invalid_token('delete', self.URL)

    def test_campaigns_delete_with_invalid_header(self, headers):
        """
        User auth token is valid, but no content-type provided in header.
        It should result in bad request error.
        """
        response = requests.delete(self.URL, headers=headers)
        assert response.status_code == InvalidUsage.http_status_code(), 'It should be a bad request (400)'

    def test_campaigns_delete_with_no_data(self, headers):
        """
        User auth token is valid, but no data provided. It should result in bad request error.
        """
        response = requests.delete(self.URL, headers=headers)
        assert response.status_code == InvalidUsage.http_status_code(), 'It should be a bad request (400)'

    def test_campaigns_delete_with_non_json_data(self, headers):
        """
        User auth token is valid, but non JSON data provided. It should result in bad request error.
        """
        response = requests.delete(self.URL, headers=headers, data={'ids': [1, 2, 3]})
<<<<<<< HEAD
        assert response.status_code == InvalidUsage.http_status_code(), 'It should be a bad request (400)'
=======
        assert response.status_code == InvalidUsage.http_status_code(), \
            'It should be a bad request (400)'
>>>>>>> 0cbf66f9

    def test_campaigns_delete_with_campaign_ids_in_non_list_form(self, headers):
        """
        User auth token is valid, but invalid data provided(other than list).
        It should result in bad request error.
        """
        response = requests.delete(self.URL, headers=headers, data=json.dumps({'ids': 1}))
<<<<<<< HEAD
        assert response.status_code == InvalidUsage.http_status_code(), 'It should be a bad request (400)'
=======
        assert response.status_code == InvalidUsage.http_status_code(), \
            'It should be a bad request (400)'
>>>>>>> 0cbf66f9

    def test_campaigns_delete_with_invalid_and_not_owned_and_non_existing_ids(self, headers,
                                                                              sms_campaign_in_other_domain):
        """
        User auth token is valid, but invalid data provided
        (ids other than int, not owned campaign and Non-exisiting),
        It should result in bad request error.
        """
        response = requests.delete(self.URL, headers=headers,
<<<<<<< HEAD
                                   data=json.dumps({'ids': [0, 'a', 'b', sms_campaign_in_other_domain['id']]}))
        assert response.status_code == InvalidUsage.http_status_code(), 'It should be a bad request (400)'
=======
                                   data=json.dumps({
                                       'ids': [0, 'a', 'b', sms_campaign_in_other_domain['id']]
                                   }))
        assert response.status_code == InvalidUsage.http_status_code(), \
            'It should be a bad request (400)'
>>>>>>> 0cbf66f9

    def test_campaigns_delete_with_authorized_ids(self, headers, user_first, sms_campaign_of_user_first):
        """
        User auth token is valid, data type is valid and ids are valid
        (campaign corresponds to user). Response should be OK.
        """
        response = requests.delete(self.URL, headers=headers,
<<<<<<< HEAD
                                   data=json.dumps({'ids': [sms_campaign_of_user_first['id']]}))
=======
                                   data=json.dumps({
                                       'ids': [sms_campaign_of_user_first['id']]
                                   }))
>>>>>>> 0cbf66f9
        assert_campaign_delete(response, user_first.id, sms_campaign_of_user_first['id'])

    def test_delete_campaign_of_some_other_user_in_same_domain(self, headers_same_domain,
                                                               user_same_domain, sms_campaign_of_user_first):
        """
        Here one user tries to delete campaign of some other user in same domain.
        Response should be OK.
        """
        response = requests.delete(self.URL, headers=headers_same_domain,
<<<<<<< HEAD
                                   data=json.dumps({'ids': [sms_campaign_of_user_first['id']]}))
=======
                                   data=json.dumps({
                                       'ids': [sms_campaign_of_user_first['id']]
                                   }))
>>>>>>> 0cbf66f9
        assert_campaign_delete(response, user_same_domain.id, sms_campaign_of_user_first['id'])

    def test_campaigns_delete_with_unauthorized_id(self, headers, sms_campaign_in_other_domain):
        """
        User auth token is valid, data type is valid and ids are of those SMS campaigns that
        belong to some other user. It should result in unauthorized error.
        """
        response = requests.delete(self.URL, headers=headers,
<<<<<<< HEAD
                                   data=json.dumps({'ids': [sms_campaign_in_other_domain['id']]}))
=======
                                   data=json.dumps({
                                       'ids': [sms_campaign_in_other_domain['id']]
                                   }))
>>>>>>> 0cbf66f9
        assert response.status_code == ForbiddenError.http_status_code(), \
            'It should result in forbidden error (403)'

    def test_delete_campaigns_of_multiple_users(self, headers, user_first,
                                                sms_campaign_of_other_user_in_same_domain,
                                                sms_campaign_of_user_first):
        """
        Test with one authorized and one unauthorized SMS campaign. It should result in 207
        status code.
        """
        response = requests.delete(self.URL, headers=headers,
<<<<<<< HEAD
                                   data=json.dumps({'ids': [sms_campaign_of_other_user_in_same_domain['id'],
                                                            sms_campaign_of_user_first['id']]}))
=======
                                   data=json.dumps({
                                       'ids': [sms_campaign_of_other_user_in_same_domain['id'],
                                               sms_campaign_of_user_first['id']]
                                   }))
>>>>>>> 0cbf66f9
        assert_campaign_delete(response, user_first.id, sms_campaign_of_user_first['id'])

    def test_campaigns_delete_authorized_and_unauthorized_ids(self, headers, user_first,
                                                              sms_campaign_in_other_domain,
                                                              sms_campaign_of_user_first):
        """
        Test with one authorized and one unauthorized SMS campaign. It should result in 207
        status code.
        """
        response = requests.delete(self.URL, headers=headers,
<<<<<<< HEAD
                                   data=json.dumps({'ids': [sms_campaign_in_other_domain['id'],
                                                            sms_campaign_of_user_first['id']]}))
=======
                                   data=json.dumps({
                                       'ids': [sms_campaign_in_other_domain['id'],
                                               sms_campaign_of_user_first['id']]
                                   }))
>>>>>>> 0cbf66f9
        assert response.status_code == 207
        assert sms_campaign_in_other_domain['id'] in response.json()['not_owned_ids']
        assert_for_activity(user_first.id, Activity.MessageIds.CAMPAIGN_DELETE,
                            sms_campaign_of_user_first['id'])

    def test_campaigns_delete_with_existing_and_non_existing_ids(self, headers, user_first,
                                                                 sms_campaign_of_user_first):
        """
        Test with one existing, and one non existing ids of SMS campaign.
        It should result in 207 status code.
        """
        non_existing_id = CampaignsTestsHelpers.get_non_existing_id(SmsCampaign)
        response = requests.delete(self.URL, headers=headers,
<<<<<<< HEAD
                                   data=json.dumps({'ids': [non_existing_id, sms_campaign_of_user_first['id']]}))
=======
                                   data=json.dumps({
                                       'ids': [non_existing_id, sms_campaign_of_user_first['id']]
                                   }))
>>>>>>> 0cbf66f9
        assert response.status_code == 207
        assert non_existing_id in response.json()['not_found_ids']
        assert_for_activity(user_first.id, Activity.MessageIds.CAMPAIGN_DELETE,
                            sms_campaign_of_user_first['id'])

    def test_campaigns_delete_with_valid_and_invalid_ids(self, headers, user_first,
                                                         sms_campaign_of_user_first):
        """
        Test with one valid, and one invalid id of SMS campaign.
        It should result in 207 status code.
        """
        response = requests.delete(self.URL, headers=headers,
<<<<<<< HEAD
                                   data=json.dumps({'ids': [0, sms_campaign_of_user_first['id']]}))
=======
                                   data=json.dumps({
                                       'ids': [0, sms_campaign_of_user_first['id']]
                                   }))
>>>>>>> 0cbf66f9
        assert response.status_code == 207
        assert 0 in response.json()['not_deleted_ids']
        assert_for_activity(user_first.id, Activity.MessageIds.CAMPAIGN_DELETE,
                            sms_campaign_of_user_first['id'])

    def test_campaigns_delete_with_deleted_record(self, headers, user_first, sms_campaign_of_user_first):
        """
        We first delete an SMS campaign, and again try to delete it. It should result in
        ResourceNotFound error.
        """
        campaign_id = sms_campaign_of_user_first['id']
<<<<<<< HEAD
        response = requests.delete(self.URL, headers=headers, data=json.dumps({ 'ids': [campaign_id]}))
        assert_campaign_delete(response, user_first.id, campaign_id)
        response_after_delete = requests.delete(self.URL, headers=headers, data=json.dumps({'ids': [campaign_id]}))
=======
        response = requests.delete(self.URL, headers=headers,
                                   data=json.dumps({
                                       'ids': [campaign_id]
                                   }))
        assert_campaign_delete(response, user_first.id, campaign_id)
        response_after_delete = requests.delete(self.URL, headers=headers,
                                                data=json.dumps({
                                                    'ids': [campaign_id]
                                                }))
>>>>>>> 0cbf66f9
        assert response_after_delete.status_code == ResourceNotFound.http_status_code()


def _delete_created_number_of_user(user):
    # Need to commit the session here as we have saved the user_phone in another session.
    # And we do not have any user_phone for this session.
    db.session.commit()
    UserPhone.delete(user.user_phones[0])


def _assert_campaign_count_and_fields(response, referenced_campaign=None, count=0, assert_fields=True,
                                      compare_fields=True):
    """
    This function is used to asserts that we get expected number of SMS campaigns.
    It then asserts that the campaign object has all the fields that we are expecting
    """
    assert response.status_code == requests.codes.OK, 'Status should be Ok (200)'
    assert response.json()
    resp = response.json()
    assert 'campaigns' in resp
    assert len(resp['campaigns']) == count
    if assert_fields:
        for campaign in resp['campaigns']:
            assert_valid_campaign_get(campaign, referenced_campaign, compare_fields=compare_fields)
    return resp['campaigns']


def _sort_campaigns(campaigns_list, field='id', reverse=False):
    """
    This sorts the given list of campaigns on the bases of their ids.
    :param (list) campaigns_list: List of campaigns
    :param (str) field: Name of field on which we want to sort
    :param (bool) reverse: If we want to order in reverse order, this should be True.
    """
    return sorted(campaigns_list, key=itemgetter(field), reverse=reverse)<|MERGE_RESOLUTION|>--- conflicted
+++ resolved
@@ -170,19 +170,10 @@
         User auth token is valid, but content-type is not set. It should result in bad request error.
         """
         response = requests.post(self.URL, headers={'Authorization': 'Bearer %s' % access_token_first})
-<<<<<<< HEAD
         assert response.status_code == InvalidUsage.http_status_code(), 'It should be a bad request (400)'
         assert 'header' in response.json()['error']['message']
 
     def test_campaign_creation_with_no_user_phone_and_valid_data(self, user_first, campaign_valid_data, headers):
-=======
-        assert response.status_code == InvalidUsage.http_status_code(), \
-            'It should be a bad request (400)'
-        assert 'header' in response.json()['error']['message']
-
-    def test_campaign_creation_with_no_user_phone_and_valid_data(self, user_first, campaign_valid_data,
-                                                                 headers):
->>>>>>> 0cbf66f9
         """
         User has no Twilio phone number. It should result in Ok response as we will buy a Twilio
         number for user silently.
@@ -200,12 +191,7 @@
         :param user_phone_1: user_phone fixture to assign a test phone number to user
         """
         response = requests.post(self.URL, headers=headers)
-<<<<<<< HEAD
         assert response.status_code == InvalidUsage.http_status_code(), 'Should be a bad request (400)'
-=======
-        assert response.status_code == InvalidUsage.http_status_code(), \
-            'Should be a bad request (400)'
->>>>>>> 0cbf66f9
 
     def test_campaign_creation_with_non_json_data(self, headers, campaign_valid_data, user_phone_1):
         """
@@ -216,49 +202,20 @@
         :param user_phone_1: user_phone fixture to assign a test phone number to user
         """
         response = requests.post(self.URL, headers=headers, data=campaign_valid_data)
-<<<<<<< HEAD
+
         assert response.status_code == InvalidUsage.http_status_code(), 'Should be a bad request (400)'
-
-    def test_campaign_creation_with_missing_body_text_in_data(self, campaign_data_unknown_key_text, headers,
-                                                              user_phone_1):
-        """
-        User has one mobile number, valid header and invalid data (unknown key "text") was sent.
-=======
-        assert response.status_code == InvalidUsage.http_status_code(), \
-            'Should be a bad request (400)'
 
     def test_campaign_creation_with_missing_required_fields(self, headers, invalid_data_for_campaign_creation,
                                                             user_phone_1):
         """
         User has one phone value, valid header and invalid data (Missing required key).
->>>>>>> 0cbf66f9
         It should result in Invalid usage error.
         :param headers: valid header to POST data
         :param user_phone_1: user_phone fixture to assign a test phone number to user
         """
-<<<<<<< HEAD
-        response = requests.post(self.URL, headers=headers, data=json.dumps(campaign_data_unknown_key_text))
-        assert response.status_code == InvalidUsage.http_status_code(), 'It should result in bad request error'
-
-    def test_campaign_creation_with_missing_smartlist_ids_in_data(self, headers, user_phone_1):
-        """
-        User has one mobile number, valid header and invalid data (Missing key "smartlist_ids").
-        It should result in Invalid usage error.
-        :param headers: valid header to POST data
-        :param user_phone_1: user_phone fixture to assign a test phone number to user
-        """
-        campaign_data = CREATE_CAMPAIGN_DATA.copy()
-        del campaign_data['smartlist_ids']
+        campaign_data, missing_key = invalid_data_for_campaign_creation
         response = requests.post(self.URL, headers=headers, data=json.dumps(campaign_data))
         assert response.status_code == InvalidUsage.http_status_code(), 'It should result in bad request error'
-
-    def test_campaign_creation_with_one_user_phone_and_one_unknown_smartlist(self, headers, campaign_valid_data,
-                                                                             user_phone_1):
-=======
-        campaign_data, missing_key = invalid_data_for_campaign_creation
-        response = requests.post(self.URL, headers=headers, data=json.dumps(campaign_data))
-        assert response.status_code == InvalidUsage.http_status_code(), \
-            'It should result in bad request error'
         assert missing_key in response.json()['error']['message']
 
     def test_campaign_creation_with_unexpected_fields_in_data(self, campaign_valid_data,
@@ -267,40 +224,28 @@
         User has one phone number, valid header and invalid data (unexpected fields) to
         create sms-campaign. It should result in Invalid usage error.
         """
-        CampaignsTestsHelpers.campaign_create_or_update_with_unexpected_fields('post', self.URL,
-                                                                               access_token_first,
+        CampaignsTestsHelpers.campaign_create_or_update_with_unexpected_fields('post', self.URL, access_token_first,
                                                                                campaign_valid_data)
 
-    def test_campaign_creation_with_one_user_phone_and_unknown_smartlist_ids(self, campaign_valid_data,
-                                                                             headers, user_phone_1):
->>>>>>> 0cbf66f9
-        """
-
+    def test_campaign_creation_with_one_valid_and_one_unknown_smartlist_ids(self, headers, campaign_valid_data,
+                                                                             user_phone_1):
+        """
         User has one mobile number, valid header and valid data. One of the Smartlist ids being sent
         to the server is invalid (Non-integer). It should result in InvalidUsage error.
         :param headers: valid header to POST data
         :param campaign_valid_data: valid data to create SMS campaign
         :param user_phone_1: user_phone fixture to assign a test phone number to user
         """
-<<<<<<< HEAD
         campaign_valid_data['smartlist_ids'].append(gen_salt(2))
         response = requests.post(self.URL, headers=headers, data=json.dumps(campaign_valid_data))
         assert response.status_code == InvalidUsage.http_status_code()
 
     def test_campaign_create_with_valid_and_not_owned_smartlist_ids(self, headers, campaign_valid_data,
                                                                     smartlist_with_two_candidates_in_other_domain):
-=======
-        campaign_valid_data['smartlist_ids'] = [gen_salt(2)]
-        response = requests.post(self.URL, headers=headers, data=json.dumps(campaign_valid_data))
-        assert response.status_code == InvalidUsage.http_status_code()
-
-    def test_campaign_creation_with_invalid_url_in_body_text(self, campaign_valid_data, headers, user_phone_1):
->>>>>>> 0cbf66f9
         """
         This is a test to create SMS campaign with valid smartlist id and smartlist id of some other domain.
         It should result in ForbiddenError.
         """
-<<<<<<< HEAD
         data = campaign_valid_data.copy()
         data['smartlist_ids'].extend([smartlist_with_two_candidates_in_other_domain[0]])
         response = requests.post(self.URL, headers=headers, data=json.dumps(data))
@@ -324,43 +269,22 @@
         Status code should be 400 and campaign should not be created.
         """
         data = campaign_valid_data.copy()
-        data['smartlist_ids'].extend([0])
+        data['smartlist_ids'].extend([0 , 'a', None])
         response = requests.post(self.URL, headers=headers, data=json.dumps(data))
-=======
+        assert response.status_code == InvalidUsage.http_status_code()
+
+    def test_campaign_creation_with_invalid_url_in_body_text(self, campaign_valid_data, headers, user_phone_1):
+        """
+        User has one mobile number, valid header and invalid URL in body text(random word).
+        It should result in Invalid url error, Custom error should be INVALID_URL_FORMAT.
+        """
         campaign_valid_data['body_text'] += 'http://' + fake.word()
         response = requests.post(self.URL, headers=headers, data=json.dumps(campaign_valid_data))
->>>>>>> 0cbf66f9
-        assert response.status_code == InvalidUsage.http_status_code()
-
-<<<<<<< HEAD
-    def test_campaign_creation_with_invalid_url_in_body_text(self, campaign_valid_data, headers, user_phone_1):
-=======
-    def test_campaign_creation_with_one_user_phone_and_one_unknown_smartlist(self, user_first, headers,
-                                                                             campaign_valid_data,
-                                                                             user_phone_1):
->>>>>>> 0cbf66f9
-        """
-        User has one mobile number, valid header and invalid URL in body text(random word).
-        It should result in Invalid url error, Custom error should be INVALID_URL_FORMAT.
-        """
-<<<<<<< HEAD
-        campaign_valid_data['body_text'] += 'http://' + fake.word()
-        response = requests.post(self.URL,
-                                 headers=headers,
-                                 data=json.dumps(campaign_valid_data))
         assert response.status_code == InvalidUsage.http_status_code()
         assert response.json()['error']['code'] == SmsCampaignApiException.INVALID_URL_FORMAT
 
     def test_campaign_creation_with_one_user_phone_and_valid_data(self, user_first, headers, campaign_valid_data,
                                                                   user_phone_1):
-=======
-        campaign_valid_data['smartlist_ids'].append(gen_salt(2))
-        response = requests.post(self.URL, headers=headers, data=json.dumps(campaign_valid_data))
-        assert_campaign_creation(response, user_first.id, 207)
-
-    def test_campaign_creation_with_one_user_phone_and_valid_data(self, user_first, headers,
-                                                                  campaign_valid_data, user_phone_1):
->>>>>>> 0cbf66f9
         """
         User has one mobile number, valid header and valid data.
         It should result in OK response (201 status code)
@@ -395,36 +319,6 @@
             'Internal Server Error should occur (500)'
         assert response.json()['error']['code'] == SmsCampaignApiException.MULTIPLE_TWILIO_NUMBERS
 
-<<<<<<< HEAD
-=======
-    def test_campaign_create_with_valid_and_non_existing_and_not_owned_smartlist_ids(
-            self, headers, user_first, campaign_valid_data,
-            smartlist_with_two_candidates_in_other_domain):
-        """
-        This is a test to create SMS campaign with valid and invalid smartlist_ids.
-        Status code should be 207 and campaign should be created.
-        """
-        data = campaign_valid_data.copy()
-        last_id = CampaignsTestsHelpers.get_last_id(Smartlist)
-        data['smartlist_ids'].extend([last_id, 0, smartlist_with_two_candidates_in_other_domain[0]])
-        response = requests.post(self.URL, headers=headers, data=json.dumps(data))
-        assert_campaign_creation(response, user_first.id, 207)
-
-    def test_campaign_create_with_invalid_smartlist_ids(self, headers,
-                                                        campaign_valid_data,
-                                                        smartlist_with_two_candidates_in_other_domain):
-        """
-        This is a test to create SMS campaign with invalid smartlist_ids.
-        Status code should be 400 and campaign should not be created.
-        """
-        data = campaign_valid_data.copy()
-        non_existing_id = CampaignsTestsHelpers.get_non_existing_id(Smartlist)
-        data['smartlist_ids'] = [non_existing_id, 0,
-                                 smartlist_with_two_candidates_in_other_domain[0]]
-        response = requests.post(self.URL, headers=headers, data=json.dumps(data))
-        assert response.status_code == InvalidUsage.http_status_code()
-
->>>>>>> 0cbf66f9
 
 class TestSmsCampaignHTTPDelete(object):
     """
@@ -459,12 +353,7 @@
         User auth token is valid, but non JSON data provided. It should result in bad request error.
         """
         response = requests.delete(self.URL, headers=headers, data={'ids': [1, 2, 3]})
-<<<<<<< HEAD
         assert response.status_code == InvalidUsage.http_status_code(), 'It should be a bad request (400)'
-=======
-        assert response.status_code == InvalidUsage.http_status_code(), \
-            'It should be a bad request (400)'
->>>>>>> 0cbf66f9
 
     def test_campaigns_delete_with_campaign_ids_in_non_list_form(self, headers):
         """
@@ -472,12 +361,7 @@
         It should result in bad request error.
         """
         response = requests.delete(self.URL, headers=headers, data=json.dumps({'ids': 1}))
-<<<<<<< HEAD
         assert response.status_code == InvalidUsage.http_status_code(), 'It should be a bad request (400)'
-=======
-        assert response.status_code == InvalidUsage.http_status_code(), \
-            'It should be a bad request (400)'
->>>>>>> 0cbf66f9
 
     def test_campaigns_delete_with_invalid_and_not_owned_and_non_existing_ids(self, headers,
                                                                               sms_campaign_in_other_domain):
@@ -487,16 +371,8 @@
         It should result in bad request error.
         """
         response = requests.delete(self.URL, headers=headers,
-<<<<<<< HEAD
                                    data=json.dumps({'ids': [0, 'a', 'b', sms_campaign_in_other_domain['id']]}))
         assert response.status_code == InvalidUsage.http_status_code(), 'It should be a bad request (400)'
-=======
-                                   data=json.dumps({
-                                       'ids': [0, 'a', 'b', sms_campaign_in_other_domain['id']]
-                                   }))
-        assert response.status_code == InvalidUsage.http_status_code(), \
-            'It should be a bad request (400)'
->>>>>>> 0cbf66f9
 
     def test_campaigns_delete_with_authorized_ids(self, headers, user_first, sms_campaign_of_user_first):
         """
@@ -504,13 +380,7 @@
         (campaign corresponds to user). Response should be OK.
         """
         response = requests.delete(self.URL, headers=headers,
-<<<<<<< HEAD
                                    data=json.dumps({'ids': [sms_campaign_of_user_first['id']]}))
-=======
-                                   data=json.dumps({
-                                       'ids': [sms_campaign_of_user_first['id']]
-                                   }))
->>>>>>> 0cbf66f9
         assert_campaign_delete(response, user_first.id, sms_campaign_of_user_first['id'])
 
     def test_delete_campaign_of_some_other_user_in_same_domain(self, headers_same_domain,
@@ -520,13 +390,7 @@
         Response should be OK.
         """
         response = requests.delete(self.URL, headers=headers_same_domain,
-<<<<<<< HEAD
                                    data=json.dumps({'ids': [sms_campaign_of_user_first['id']]}))
-=======
-                                   data=json.dumps({
-                                       'ids': [sms_campaign_of_user_first['id']]
-                                   }))
->>>>>>> 0cbf66f9
         assert_campaign_delete(response, user_same_domain.id, sms_campaign_of_user_first['id'])
 
     def test_campaigns_delete_with_unauthorized_id(self, headers, sms_campaign_in_other_domain):
@@ -535,13 +399,7 @@
         belong to some other user. It should result in unauthorized error.
         """
         response = requests.delete(self.URL, headers=headers,
-<<<<<<< HEAD
                                    data=json.dumps({'ids': [sms_campaign_in_other_domain['id']]}))
-=======
-                                   data=json.dumps({
-                                       'ids': [sms_campaign_in_other_domain['id']]
-                                   }))
->>>>>>> 0cbf66f9
         assert response.status_code == ForbiddenError.http_status_code(), \
             'It should result in forbidden error (403)'
 
@@ -553,15 +411,8 @@
         status code.
         """
         response = requests.delete(self.URL, headers=headers,
-<<<<<<< HEAD
                                    data=json.dumps({'ids': [sms_campaign_of_other_user_in_same_domain['id'],
                                                             sms_campaign_of_user_first['id']]}))
-=======
-                                   data=json.dumps({
-                                       'ids': [sms_campaign_of_other_user_in_same_domain['id'],
-                                               sms_campaign_of_user_first['id']]
-                                   }))
->>>>>>> 0cbf66f9
         assert_campaign_delete(response, user_first.id, sms_campaign_of_user_first['id'])
 
     def test_campaigns_delete_authorized_and_unauthorized_ids(self, headers, user_first,
@@ -572,15 +423,8 @@
         status code.
         """
         response = requests.delete(self.URL, headers=headers,
-<<<<<<< HEAD
                                    data=json.dumps({'ids': [sms_campaign_in_other_domain['id'],
                                                             sms_campaign_of_user_first['id']]}))
-=======
-                                   data=json.dumps({
-                                       'ids': [sms_campaign_in_other_domain['id'],
-                                               sms_campaign_of_user_first['id']]
-                                   }))
->>>>>>> 0cbf66f9
         assert response.status_code == 207
         assert sms_campaign_in_other_domain['id'] in response.json()['not_owned_ids']
         assert_for_activity(user_first.id, Activity.MessageIds.CAMPAIGN_DELETE,
@@ -594,13 +438,7 @@
         """
         non_existing_id = CampaignsTestsHelpers.get_non_existing_id(SmsCampaign)
         response = requests.delete(self.URL, headers=headers,
-<<<<<<< HEAD
                                    data=json.dumps({'ids': [non_existing_id, sms_campaign_of_user_first['id']]}))
-=======
-                                   data=json.dumps({
-                                       'ids': [non_existing_id, sms_campaign_of_user_first['id']]
-                                   }))
->>>>>>> 0cbf66f9
         assert response.status_code == 207
         assert non_existing_id in response.json()['not_found_ids']
         assert_for_activity(user_first.id, Activity.MessageIds.CAMPAIGN_DELETE,
@@ -613,13 +451,7 @@
         It should result in 207 status code.
         """
         response = requests.delete(self.URL, headers=headers,
-<<<<<<< HEAD
                                    data=json.dumps({'ids': [0, sms_campaign_of_user_first['id']]}))
-=======
-                                   data=json.dumps({
-                                       'ids': [0, sms_campaign_of_user_first['id']]
-                                   }))
->>>>>>> 0cbf66f9
         assert response.status_code == 207
         assert 0 in response.json()['not_deleted_ids']
         assert_for_activity(user_first.id, Activity.MessageIds.CAMPAIGN_DELETE,
@@ -631,21 +463,9 @@
         ResourceNotFound error.
         """
         campaign_id = sms_campaign_of_user_first['id']
-<<<<<<< HEAD
         response = requests.delete(self.URL, headers=headers, data=json.dumps({ 'ids': [campaign_id]}))
         assert_campaign_delete(response, user_first.id, campaign_id)
         response_after_delete = requests.delete(self.URL, headers=headers, data=json.dumps({'ids': [campaign_id]}))
-=======
-        response = requests.delete(self.URL, headers=headers,
-                                   data=json.dumps({
-                                       'ids': [campaign_id]
-                                   }))
-        assert_campaign_delete(response, user_first.id, campaign_id)
-        response_after_delete = requests.delete(self.URL, headers=headers,
-                                                data=json.dumps({
-                                                    'ids': [campaign_id]
-                                                }))
->>>>>>> 0cbf66f9
         assert response_after_delete.status_code == ResourceNotFound.http_status_code()
 
 
