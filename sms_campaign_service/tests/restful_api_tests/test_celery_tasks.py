--- conflicted
+++ resolved
@@ -51,11 +51,6 @@
      assert_api_send_response, assert_campaign_schedule, delete_test_scheduled_task)
 
 
-<<<<<<< HEAD
-=======
-# TODO: Add a test where two smartlists have same candidate associated with them.
-# TODO: Sends should be 1 not 2. (GET-1287)
->>>>>>> 265734c6
 class TestCeleryTasks(object):
     """
     This class contains tasks that run on celery or if  the fixture they use has some
