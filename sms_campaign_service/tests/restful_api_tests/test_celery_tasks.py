"""
Author: Hafiz Muhammad Basit, QC-Technologies, <basit.gettalent@gmail.com>

    This module contains pyTests of tasks that run on Celery. These tests are put in
    separate file such that these tests run at the end of all tests because they needed to
    add time.sleep() due to background processing of Celery.

    This module also contains pyTests for endpoint
                /v1/redirect/:id
    of SMS Campaign API.
"""

# Standard Library
import json
import urllib
from datetime import datetime, timedelta

# Third Party
import requests

# Common Utils
from sms_campaign_service.common.inter_service_calls.candidate_pool_service_calls import \
    get_candidates_of_smartlist
from sms_campaign_service.common.models.user import DomainRole
from sms_campaign_service.common.routes import SmsCampaignApiUrl, CandidateApiUrl
from sms_campaign_service.common.campaign_services.custom_errors import (CampaignException,
                                                                         EmptyDestinationUrl)
from sms_campaign_service.common.error_handling import (ResourceNotFound, InternalServerError,
                                                        InvalidUsage)
from sms_campaign_service.common.campaign_services.campaign_base import CampaignBase
from sms_campaign_service.common.campaign_services.campaign_utils import CampaignUtils
from sms_campaign_service.common.campaign_services.validators import \
    validate_blast_candidate_url_conversion_in_db
from sms_campaign_service.common.campaign_services.tests_helpers import CampaignsTestsHelpers


# Database Models
from sms_campaign_service.common.models.db import db
from sms_campaign_service.common.models.sms_campaign import SmsCampaign, SmsCampaignBlast
from sms_campaign_service.common.models.misc import (UrlConversion, Frequency, Activity)

# Service Specific
from sms_campaign_service.sms_campaign_app import app
from sms_campaign_service.common.utils.datetime_utils import DatetimeUtils
from sms_campaign_service.modules.sms_campaign_base import SmsCampaignBase
from sms_campaign_service.common.utils.handy_functions import add_role_to_test_user
from sms_campaign_service.modules.handy_functions import replace_ngrok_link_with_localhost
from sms_campaign_service.tests.conftest import generate_campaign_schedule_data
from sms_campaign_service.tests.modules.common_functions import \
    (assert_on_blasts_sends_url_conversion_and_activity, assert_for_activity,
     assert_api_send_response, assert_campaign_schedule, delete_test_scheduled_task)


# TODO: Add a test where two smartlists have same candidate associated with them.
# TODO: Sends should be 1 not 2.
class TestCeleryTasks(object):
    """
    This class contains tasks that run on celery or if  the fixture they use has some
    processing on Celery.
    """

    @staticmethod
    def send_campaign(campaign, access_token):
        """
        This is a helper method used to send a given SMS campaign.
        """
        response_send = CampaignsTestsHelpers.send_campaign(SmsCampaignApiUrl.SEND, campaign,
                                                            access_token,
                                                            blasts_url=SmsCampaignApiUrl.BLASTS)
        return response_send

    def test_campaign_send_with_two_candidates_with_different_phones_multiple_links_in_text(
            self, access_token_first, user_first, sms_campaign_of_current_user):
        """
        User auth token is valid, campaign has one smart list associated. Smartlist has two
        candidates. Both candidates have different phone numbers associated. SMS Campaign
        should be sent to both of the candidates. Body text of SMS campaign has multiple URLs
        present.
        """
        campaign_id = sms_campaign_of_current_user['id']
        campaign = SmsCampaign.get_by_id(str(campaign_id))
        campaign.update(body_text='Hi all, please visit http://www.abc.com or '
                                  'http://www.123.com or http://www.xyz.com')
        response_send = self.send_campaign(campaign, access_token_first)
        assert_api_send_response(campaign, response_send, requests.codes.OK)
        assert_on_blasts_sends_url_conversion_and_activity(user_first.id, 2, campaign_id,
                                                           access_token_first)

    def test_campaign_send_with_two_candidates_with_one_phone(
            self, access_token_first, user_first, sms_campaign_with_one_valid_candidate):
        """
        User auth token is valid, campaign has one smart list associated. Smartlist has two
        candidates. One candidate has no phone number associated. So, total sends should be 1.
        """
        response_send = self.send_campaign(sms_campaign_with_one_valid_candidate,
                                           access_token_first)
        assert_api_send_response(sms_campaign_with_one_valid_candidate, response_send,
                                 requests.codes.OK)
        assert_on_blasts_sends_url_conversion_and_activity(
            user_first.id, 1, sms_campaign_with_one_valid_candidate['id'], access_token_first)

    def test_campaign_send_with_two_candidates_having_different_phones_one_link_in_text(
            self, access_token_first, user_first, sms_campaign_of_current_user):
        """
        User auth token is valid, campaign has one smartlist associated. Smartlist has two
        candidates. Both candidates have different phone numbers associated. SMS Campaign
        should be sent to both of the candidates.
        """
        campaign_id = sms_campaign_of_current_user['id']
        response_send = self.send_campaign(sms_campaign_of_current_user, access_token_first)
        assert_api_send_response(sms_campaign_of_current_user, response_send, requests.codes.OK)
        assert_on_blasts_sends_url_conversion_and_activity(user_first.id, 2, campaign_id,
                                                           access_token_first)

    def test_campaign_send_with_two_candidates_with_different_phones_no_link_in_text(
            self, access_token_first, user_first, sms_campaign_of_current_user):
        """
        User auth token is valid, campaign has one smart list associated. Smartlist has two
        candidates. Both candidates have different phone numbers associated. SMS Campaign
        should be sent to both of the candidates. Body text of SMS campaign has no URL link
        present.
        """
        campaign_id = sms_campaign_of_current_user['id']
        campaign = SmsCampaign.get_by_id(str(campaign_id))
        campaign.update(body_text='Hi,all')
        response_send = self.send_campaign(sms_campaign_of_current_user, access_token_first)
        assert_api_send_response(campaign, response_send, requests.codes.OK)
        assert_on_blasts_sends_url_conversion_and_activity(user_first.id, 2, campaign_id,
                                                           access_token_first)

    def test_campaign_send_with_multiple_smartlists(
            self, access_token_first, user_first, sms_campaign_with_two_smartlists):
        """
        - This tests the endpoint /v1/sms-campaigns/:id/send

        User auth token is valid, campaign has one smart list associated. Both smartlists have one
        candidate associated. Total number of sends should be 2.
        """
        campaign_id = sms_campaign_with_two_smartlists['id']
        response_post = self.send_campaign(sms_campaign_with_two_smartlists, access_token_first)
        assert_api_send_response(sms_campaign_with_two_smartlists, response_post, requests.codes.OK)
        assert_on_blasts_sends_url_conversion_and_activity(user_first.id, 2, campaign_id,
                                                           access_token_first)

<<<<<<< HEAD

class TestCampaignSchedule(object):
    """
    This is the test for scheduling a campaign ans verify it is sent to candidate as
    per send time.
    """

    def test_one_time_campaign_schedule_and_validate_task_run(
            self, headers, user_first, access_token_first, sms_campaign_of_current_user):
        """
        Here we schedule SMS campaign one time with all valid parameters. Then we check
        that task is run fine and assert the blast, sends and activity have been created
        in database.
        """
        data = generate_campaign_schedule_data()
        data['start_datetime'] = DatetimeUtils.to_utc_str(datetime.utcnow() + timedelta(seconds=5))
        response = requests.post(
            SmsCampaignApiUrl.SCHEDULE % sms_campaign_of_current_user['id'],
            headers=headers, data=json.dumps(data))
        task_id = assert_campaign_schedule(response, user_first.id,
                                           sms_campaign_of_current_user['id'])
        CampaignsTestsHelpers.get_blasts_with_polling(
            sms_campaign_of_current_user, access_token_first,
            blasts_url=SmsCampaignApiUrl.BLASTS % sms_campaign_of_current_user['id'], timeout=60)
        assert_on_blasts_sends_url_conversion_and_activity(user_first.id, 2,
                                                           sms_campaign_of_current_user['id'],
                                                           access_token_first,
                                                           blast_timeout=60)
        delete_test_scheduled_task(task_id, headers)

    def test_periodic_campaign_schedule_and_validate_run(self, headers, user_first,
                                                         access_token_first,
                                                         sms_campaign_of_current_user):
        """
        This is test to schedule SMS campaign with all valid parameters. This should get OK
        response.
        """
        data = generate_campaign_schedule_data().copy()
        data['frequency_id'] = Frequency.CUSTOM
        data['start_datetime'] = DatetimeUtils.to_utc_str(datetime.utcnow() + timedelta(seconds=5))
        response = requests.post(
            SmsCampaignApiUrl.SCHEDULE % sms_campaign_of_current_user['id'],
            headers=headers, data=json.dumps(data))
        task_id = assert_campaign_schedule(response, user_first.id,
                                           sms_campaign_of_current_user['id'])
        # assert that scheduler has sent the campaign for the first time
        assert_on_blasts_sends_url_conversion_and_activity(user_first.id, 2,
                                                           sms_campaign_of_current_user['id'],
                                                           access_token_first,
                                                           blast_timeout=60)

        # assert that scheduler has sent the campaign for the second time
        assert_on_blasts_sends_url_conversion_and_activity(user_first.id, 2,
                                                           sms_campaign_of_current_user['id'],
                                                           access_token_first,
                                                           expected_blasts=2,
                                                           blast_index=1, blast_timeout=60)
        delete_test_scheduled_task(task_id, headers)

    def test_campaign_daily_schedule_and_validate_task_run(
            self, headers, user_first, access_token_first, sms_campaign_of_current_user):
        """
        Here we schedule SMS campaign for daily bases. Then we check that task is run fine
        and assert the blast, sends and activity have been created in database. It should run only
        one time during tests.
        """
        data = generate_campaign_schedule_data()
        data['frequency_id'] = Frequency.DAILY
        data['start_datetime'] = DatetimeUtils.to_utc_str(datetime.utcnow() + timedelta(seconds=5))
        response = requests.post(SmsCampaignApiUrl.SCHEDULE % sms_campaign_of_current_user['id'],
                                 headers=headers, data=json.dumps(data))
        task_id = assert_campaign_schedule(response, user_first.id, sms_campaign_of_current_user['id'])
        assert_on_blasts_sends_url_conversion_and_activity(user_first.id, 2,
                                                           sms_campaign_of_current_user['id'],
                                                           access_token_first)
        delete_test_scheduled_task(task_id, headers)
=======
# TODO: Assigned a JIRA GET-1277 to saad for these
# class TestCampaignSchedule(object):
#     """
#     This is the test for scheduling a campaign ans verify it is sent to candidate as
#     per send time.
#     """
#
#     def test_one_time_campaign_schedule_and_validate_task_run(
#             self, headers, user_first, access_token_first, sms_campaign_of_current_user):
#         """
#         Here we schedule SMS campaign one time with all valid parameters. Then we check
#         that task is run fine and assert the blast, sends and activity have been created
#         in database.
#         """
#         data = generate_campaign_schedule_data()
#         data['start_datetime'] = DatetimeUtils.to_utc_str(datetime.utcnow() + timedelta(seconds=5))
#         response = requests.post(
#             SmsCampaignApiUrl.SCHEDULE % sms_campaign_of_current_user['id'],
#             headers=headers, data=json.dumps(data))
#         task_id = assert_campaign_schedule(response, user_first.id,
#                                            sms_campaign_of_current_user['id'])
#         CampaignsTestsHelpers.get_blasts_with_polling(
#             sms_campaign_of_current_user, access_token_first,
#             blasts_url=SmsCampaignApiUrl.BLASTS % sms_campaign_of_current_user['id'], timeout=30)
#         assert_on_blasts_sends_url_conversion_and_activity(user_first.id, 2,
#                                                            sms_campaign_of_current_user['id'],
#                                                            access_token_first,
#                                                            blast_timeout=60)
#         delete_test_scheduled_task(task_id, headers)
#
#     def test_periodic_campaign_schedule_and_validate_run(self, headers, user_first,
#                                                          access_token_first,
#                                                          sms_campaign_of_current_user):
#         """
#         This is test to schedule SMS campaign with all valid parameters. This should get OK
#         response.
#         """
#         data = generate_campaign_schedule_data().copy()
#         data['frequency_id'] = Frequency.CUSTOM
#         data['start_datetime'] = DatetimeUtils.to_utc_str(datetime.utcnow() + timedelta(seconds=5))
#         response = requests.post(
#             SmsCampaignApiUrl.SCHEDULE % sms_campaign_of_current_user['id'],
#             headers=headers, data=json.dumps(data))
#         task_id = assert_campaign_schedule(response, user_first.id,
#                                            sms_campaign_of_current_user['id'])
#         # assert that scheduler has sent the campaign for the first time
#         assert_on_blasts_sends_url_conversion_and_activity(user_first.id, 2,
#                                                            sms_campaign_of_current_user['id'],
#                                                            access_token_first,
#                                                            blast_timeout=60)
#
#         # assert that scheduler has sent the campaign for the second time
#         assert_on_blasts_sends_url_conversion_and_activity(user_first.id, 2,
#                                                            sms_campaign_of_current_user['id'],
#                                                            access_token_first,
#                                                            expected_blasts=2,
#                                                            blast_index=1, blast_timeout=60)
#         delete_test_scheduled_task(task_id, headers)
#
#     def test_campaign_daily_schedule_and_validate_task_run(
#             self, headers, user_first, access_token_first, sms_campaign_of_current_user):
#         """
#         Here we schedule SMS campaign on daily basis. Then we check whether that task runs fine
#         and assert the blast, sends and activity have been created in database. It should run only
#         once during tests.
#         """
#         data = generate_campaign_schedule_data()
#         data['frequency_id'] = Frequency.DAILY
#         data['start_datetime'] = DatetimeUtils.to_utc_str(datetime.utcnow() + timedelta(seconds=5))
#         response = requests.post(SmsCampaignApiUrl.SCHEDULE % sms_campaign_of_current_user['id'],
#                                  headers=headers, data=json.dumps(data))
#         task_id = assert_campaign_schedule(response, user_first.id, sms_campaign_of_current_user['id'])
#         assert_on_blasts_sends_url_conversion_and_activity(user_first.id, 2,
#                                                            sms_campaign_of_current_user['id'],
#                                                            access_token_first)
#         delete_test_scheduled_task(task_id, headers)
>>>>>>> 6e792d3b


class TestURLRedirectionApi(object):
    """
    This class contains tests for endpoint /v1/redirect/:id
    As response from Api endpoint is returned to candidate. So ,in case of any error,
    candidate should only get internal server error.
    """

    def test_for_get(self, user_first,
                     url_conversion_by_send_test_sms_campaign,
                     sms_campaign_of_current_user):
        """
        GET method should give OK response. We check the "hit_count" and "clicks" before
        hitting the endpoint and after hitting the endpoint. Then we assert that both
        "hit_count" and "clicks" have been successfully updated by '1' in database.
        """
        # stats before making HTTP GET request to source URL
        campaign_in_db = SmsCampaign.get_by_id(sms_campaign_of_current_user['id'])
        hit_count, clicks = _get_hit_count_and_clicks(url_conversion_by_send_test_sms_campaign,
                                                      campaign_in_db)
        response_get = _use_ngrok_or_local_address(
            'get', url_conversion_by_send_test_sms_campaign.source_url)
        assert response_get.status_code == requests.codes.OK, 'Response should be ok'
        # stats after making HTTP GET request to source URL
        hit_count_after, clicks_after = _get_hit_count_and_clicks(
            url_conversion_by_send_test_sms_campaign,
            campaign_in_db)
        assert hit_count_after == hit_count + 1
        assert clicks_after == clicks + 1
        assert_for_activity(user_first.id, Activity.MessageIds.CAMPAIGN_SMS_CLICK,
                            campaign_in_db.id)

    def test_get_with_no_signature(self, url_conversion_by_send_test_sms_campaign):
        """
        Removing signature of signed redirect URL. It should get internal server error.
        """
        url_excluding_signature = \
            url_conversion_by_send_test_sms_campaign.source_url.split('?')[0]
        request_and_assert_internal_server_error(url_excluding_signature)

    def test_get_with_empty_destination_url(self, url_conversion_by_send_test_sms_campaign):
        """
        Making destination URL an empty string here, it should get internal server error.
        """
        # forcing destination URL to be empty
        _make_destination_url_empty(url_conversion_by_send_test_sms_campaign)
        request_and_assert_internal_server_error(
            url_conversion_by_send_test_sms_campaign.source_url)

    def test_get_with_deleted_campaign(
            self, headers, sms_campaign_of_current_user,
            url_conversion_by_send_test_sms_campaign):
        """
        Here we first delete the campaign, and then test functionality of url_redirect
        by making HTTP GET call to endpoint /v1/redirect. It should result in
        ResourceNotFound Error. But candidate should get Internal server error. Hence this test
        should get internal server error.
        """
        _delete_sms_campaign(sms_campaign_of_current_user, headers)
        request_and_assert_internal_server_error(
            url_conversion_by_send_test_sms_campaign.source_url)

    def test_get_with_deleted_candidate(self, url_conversion_by_send_test_sms_campaign,
                                        headers, access_token_first,
                                        sms_campaign_of_current_user, user_first):
        """
        Here we first delete the candidate, which internally deletes the sms_campaign_send record
        as it uses candidate as primary key. We then test functionality of url_redirect
        by making HTTP GET call to endpoint /v1/redirect. It should get ResourceNotFound Error.
        But candidate should only get internal server error. So this test asserts we get internal
        server error.
        """
        [smartlist_id] = sms_campaign_of_current_user['list_ids']
        candidates = get_candidates_of_smartlist(smartlist_id, True, access_token_first)
        candidate_ids = [candidate_id for candidate_id in candidates]
        for candidate_id in candidate_ids:
            _delete_candidate(candidate_id, headers, user_first)
        request_and_assert_internal_server_error(url_conversion_by_send_test_sms_campaign.source_url)

    def test_get_with_deleted_url_conversion(self, url_conversion_by_send_test_sms_campaign):
        """
        Here we first delete the url_conversion object. which internally deletes the
        sms_campaign_send record as it uses url_conversion as primary key. We then test
        functionality of url_redirect by making HTTP GET call to endpoint /v1/redirect.
        It should get ResourceNotFound Error. But candidate should only get internal server error.
        So this test asserts we get internal server error.
        """
        source_url = url_conversion_by_send_test_sms_campaign.source_url
        _delete_url_conversion(url_conversion_by_send_test_sms_campaign)
        request_and_assert_internal_server_error(source_url)


class TestURLRedirectionMethods(object):
    """
    This class contains tests for the methods that are used in case of URL redirection.

    """

    def test_process_url_redirect_empty_destination_url(self,
                                                        url_conversion_by_send_test_sms_campaign):
        """
        Here we are testing the functionality of url_redirect() class method of
        CampaignBase by setting destination URL an empty string. It should get custom exception
        EmptyDestinationUrl.
        """
        _make_destination_url_empty(url_conversion_by_send_test_sms_campaign)
        try:
            _call_process_url_redirect(url_conversion_by_send_test_sms_campaign)
            assert None, 'EmptyDestinationUrl custom exception should be raised'
        except EmptyDestinationUrl as error:
            assert error.error_code == CampaignException.EMPTY_DESTINATION_URL

    def test_process_url_redirect_with_deleted_campaign(
            self, headers, sms_campaign_of_current_user,
            url_conversion_by_send_test_sms_campaign):
        """
        Here we first delete the campaign which internally deletes campaign send record,
<<<<<<< HEAD
        and then test functionality of url_redirect. it should result in ResourceNotFound Error.
=======
        and then test functionality of url_redirect. It should result in ResourceNotFound Error.
>>>>>>> 6e792d3b
        """
        _delete_sms_campaign(sms_campaign_of_current_user, headers)
        _assert_for_no_campaign_send_obj(url_conversion_by_send_test_sms_campaign)

    def test_process_url_redirect_with_deleted_candidate(self, headers,sms_campaign_of_current_user,
                                                         url_conversion_by_send_test_sms_campaign,
                                                         access_token_first, user_first):
        """
        Here we first delete the candidate, which internally deletes the sms_campaign_send record
        as it uses candidate as primary key. We then test functionality of url_redirect().
        It should get ResourceNotFound Error.
        """
        [smartlist_id] = sms_campaign_of_current_user['list_ids']
        candidates = get_candidates_of_smartlist(smartlist_id, True, access_token_first)
        candidate_ids = [candidate_id for candidate_id in candidates]
        for candidate_id in candidate_ids:
            _delete_candidate(candidate_id, headers, user_first)
        try:
            _call_process_url_redirect(url_conversion_by_send_test_sms_campaign)
        except ResourceNotFound as error:
            assert error.status_code == ResourceNotFound.http_status_code()

    def test_process_url_redirect_with_deleted_url_conversion(
            self, url_conversion_by_send_test_sms_campaign):
        """
        Here we first delete the url_conversion object. which internally deletes the
        sms_campaign_send record as it uses url_conversion as primary key. We then test
        functionality of url_redirect(). It should get ResourceNotFound Error.
        """
        _delete_url_conversion(url_conversion_by_send_test_sms_campaign)
        _assert_for_no_campaign_send_obj(url_conversion_by_send_test_sms_campaign)

    def test_validate_blast_candidate_url_conversion_in_db_with_no_candidate(
            self, sent_campaign_and_blast_ids,
            url_conversion_by_send_test_sms_campaign):
        """
        Here we pass None candidate, and then test functionality of
        validate_blast_candidate_url_conversion_in_db() handy function in campaign_utils.py.
        it should result in ResourceNotFound Error.
        """
        _, blast_ids = sent_campaign_and_blast_ids
        blast_obj = SmsCampaignBlast.get(blast_ids[0])
        _test_validate_blast_candidate_url_conversion_in_db(
            blast_obj, None, url_conversion_by_send_test_sms_campaign)

    def test_validate_blast_candidate_url_conversion_in_db_with_no_blast(
            self, candidate_first, url_conversion_by_send_test_sms_campaign):
        """
        Here we pass blast as None, and then test functionality of
        validate_blast_candidate_url_conversion_in_db() handy function in campaign_utils.py.
<<<<<<< HEAD
        it should result in ResourceNotFound Error.
=======
        It should result in ResourceNotFound Error.
>>>>>>> 6e792d3b
        """
        _test_validate_blast_candidate_url_conversion_in_db(
            None, candidate_first, url_conversion_by_send_test_sms_campaign)

    def test_validate_blast_candidate_url_conversion_in_db_with_no_url_conversion(
            self, candidate_first, sent_campaign_and_blast_ids):
        """
        Here we pass url_conversion obj  as None, and then test functionality of
        validate_blast_candidate_url_conversion_in_db() handy function in campaign_utils.py.
        It should result in ResourceNotFound Error.
        """
        _, blast_ids = sent_campaign_and_blast_ids
        blast_obj = SmsCampaignBlast.get(blast_ids[0])
        _test_validate_blast_candidate_url_conversion_in_db(
            blast_obj, candidate_first, None)

    def test_pre_process_url_redirect_with_empty_data(self):
        """
        This tests the functionality of pre_process_url_redirect() class method of CampaignBase.
        All parameters passed are None, So, it should result in Invalid Usage Error.
        """
        try:
            CampaignBase.pre_process_url_redirect({}, None)
        except InvalidUsage as error:
            assert error.status_code == InvalidUsage.http_status_code()

    def test_pre_process_url_redirect_with_valid_data(self,
                                                      url_conversion_by_send_test_sms_campaign):
        """
        This tests the functionality of pre_process_url_redirect() class method of CampaignBase.
        All parameters passed are valid, So, it should not get any error.
        """
        request_args = _get_args_from_url(url_conversion_by_send_test_sms_campaign.source_url)
        _call_pre_process_url_redirect(request_args,
                                       url_conversion_by_send_test_sms_campaign.source_url)

    def test_pre_process_url_redirect_with_missing_key_signature(
            self, url_conversion_by_send_test_sms_campaign):
        """
        This tests the functionality of pre_process_url_redirect() class method of CampaignBase.
        signature is missing from request_arg.So, it should get Invalid Usage Error.
        """
        try:
            request_args = _get_args_from_url(url_conversion_by_send_test_sms_campaign.source_url)
            del request_args['signature']
            _call_pre_process_url_redirect(request_args,
                                           url_conversion_by_send_test_sms_campaign.source_url)
        except InvalidUsage as error:
            assert error.status_code == InvalidUsage.http_status_code()


def _delete_sms_campaign(campaign, header):
    """
    This calls the API /campaigns/:id to delete the given campaign
    :param campaign:
    :param header:
    :return:
    """
    campaign_id = campaign.id if hasattr(campaign, 'id') else campaign['id']
    response = requests.delete(SmsCampaignApiUrl.CAMPAIGN % campaign_id, headers=header)
    assert response.status_code == requests.codes.OK, 'It should get ok response (200)'
    db.session.commit()


def request_and_assert_internal_server_error(url):
    """
    This makes HTTP GET call on given URL and assert that it receives internal server error.
    :param url:
    :return:
    """
    response_get = _use_ngrok_or_local_address('get', url)
    assert response_get.status_code == InternalServerError.http_status_code(), \
        'It should get Internal server error'


def _delete_candidate(candidate_id, headers, user):
    """
    This deletes the given candidate from candidate_service API.
    """
    try:
        add_role_to_test_user(user, [DomainRole.Roles.CAN_DELETE_CANDIDATES])
    except InvalidUsage:
        pass  # Maybe roll has been assigned already to given user
    response = requests.delete(CandidateApiUrl.CANDIDATE % candidate_id, headers=headers)
    assert response.status_code == 204
    db.session.commit()


def _delete_url_conversion(url_conversion_obj):
    """
    This deletes the candidate of given id
    :param url_conversion_obj:
    """
    UrlConversion.delete(url_conversion_obj)


def _test_validate_blast_candidate_url_conversion_in_db(blast, candidate, url_conversion_obj):
    """
    This tests the functionality of validate_blast_candidate_url_conversion_in_db() method in
        campaign_utils.py.
    """
    try:
        validate_blast_candidate_url_conversion_in_db(blast, candidate, url_conversion_obj)
        assert None, 'It should get resource not found error'
    except ResourceNotFound as error:
        assert error.status_code == ResourceNotFound.http_status_code(), \
            'It should get Resource not found error'


def _get_hit_count_and_clicks(url_conversion, campaign):
    """
    This returns the hit counts of URL conversion record and clicks of SMS campaign blast
    from database table 'sms_campaign_blast'
    :param url_conversion: URL conversion obj
    :param campaign: SMS campaign obj
    :type campaign: SmsCampaign
    :return:
    """
    # Need to commit the session because Celery has its own session, and our session does not
    # know about the changes that Celery session has made.
    db.session.commit()
    sms_campaign_blasts = campaign.blasts[0]
    return url_conversion.hit_count, sms_campaign_blasts.clicks


def _get_args_from_url(url):
    """
    This gets the args from the signed URL
    :param url:
    """
    args = url.split('?')[1].split('&')
    request_args = dict()
    for arg_pair in args:
        key, value = arg_pair.split('=')
        request_args[key] = value
    request_args['signature'] = urllib.unquote(request_args['signature']).decode('utf8')
    return request_args


def _call_process_url_redirect(url_conversion_obj):
    """
    This directly calls the url_redirect() class method of CampaignBase
    :param url_conversion_obj:
    """
    with app.app_context():
        CampaignBase.url_redirect(url_conversion_obj.id, CampaignUtils.SMS)


def _call_pre_process_url_redirect(request_args, url):
    """
    This directly calls the pre_process_url_redirect() class method of CampaignBase
    """
    with app.app_context():
        SmsCampaignBase.pre_process_url_redirect(request_args, url)


def _make_destination_url_empty(url_conversion_obj):
    """
    Here we make the destination URL an empty string.
    """
    url_conversion_obj.update(destination_url='')


def _assert_for_no_campaign_send_obj(url_conversion_obj):
    """
    This asserts the functionality of url_redirect() by deleting campaign from
    database.
    """
    try:
        _call_process_url_redirect(url_conversion_obj)
        assert None, 'ResourceNotFound exception should be raised'
    except ResourceNotFound as error:
        assert str(url_conversion_obj.id) in error.message


# TODO: remove this when app is up
def _use_ngrok_or_local_address(method, url):
    """
    This hits the endpoint exposed via ngrok. If ngrok is not running, it changes the URL
    to localhost and returns the response of HTTP request.
    :param url:
    :return:
    """
    request_method = getattr(requests, method)
    response = request_method(url)
    if response.status_code == ResourceNotFound.http_status_code():
        localhost_url = replace_ngrok_link_with_localhost(url)
        response = request_method(localhost_url)
    return response<|MERGE_RESOLUTION|>--- conflicted
+++ resolved
@@ -142,84 +142,6 @@
         assert_on_blasts_sends_url_conversion_and_activity(user_first.id, 2, campaign_id,
                                                            access_token_first)
 
-<<<<<<< HEAD
-
-class TestCampaignSchedule(object):
-    """
-    This is the test for scheduling a campaign ans verify it is sent to candidate as
-    per send time.
-    """
-
-    def test_one_time_campaign_schedule_and_validate_task_run(
-            self, headers, user_first, access_token_first, sms_campaign_of_current_user):
-        """
-        Here we schedule SMS campaign one time with all valid parameters. Then we check
-        that task is run fine and assert the blast, sends and activity have been created
-        in database.
-        """
-        data = generate_campaign_schedule_data()
-        data['start_datetime'] = DatetimeUtils.to_utc_str(datetime.utcnow() + timedelta(seconds=5))
-        response = requests.post(
-            SmsCampaignApiUrl.SCHEDULE % sms_campaign_of_current_user['id'],
-            headers=headers, data=json.dumps(data))
-        task_id = assert_campaign_schedule(response, user_first.id,
-                                           sms_campaign_of_current_user['id'])
-        CampaignsTestsHelpers.get_blasts_with_polling(
-            sms_campaign_of_current_user, access_token_first,
-            blasts_url=SmsCampaignApiUrl.BLASTS % sms_campaign_of_current_user['id'], timeout=60)
-        assert_on_blasts_sends_url_conversion_and_activity(user_first.id, 2,
-                                                           sms_campaign_of_current_user['id'],
-                                                           access_token_first,
-                                                           blast_timeout=60)
-        delete_test_scheduled_task(task_id, headers)
-
-    def test_periodic_campaign_schedule_and_validate_run(self, headers, user_first,
-                                                         access_token_first,
-                                                         sms_campaign_of_current_user):
-        """
-        This is test to schedule SMS campaign with all valid parameters. This should get OK
-        response.
-        """
-        data = generate_campaign_schedule_data().copy()
-        data['frequency_id'] = Frequency.CUSTOM
-        data['start_datetime'] = DatetimeUtils.to_utc_str(datetime.utcnow() + timedelta(seconds=5))
-        response = requests.post(
-            SmsCampaignApiUrl.SCHEDULE % sms_campaign_of_current_user['id'],
-            headers=headers, data=json.dumps(data))
-        task_id = assert_campaign_schedule(response, user_first.id,
-                                           sms_campaign_of_current_user['id'])
-        # assert that scheduler has sent the campaign for the first time
-        assert_on_blasts_sends_url_conversion_and_activity(user_first.id, 2,
-                                                           sms_campaign_of_current_user['id'],
-                                                           access_token_first,
-                                                           blast_timeout=60)
-
-        # assert that scheduler has sent the campaign for the second time
-        assert_on_blasts_sends_url_conversion_and_activity(user_first.id, 2,
-                                                           sms_campaign_of_current_user['id'],
-                                                           access_token_first,
-                                                           expected_blasts=2,
-                                                           blast_index=1, blast_timeout=60)
-        delete_test_scheduled_task(task_id, headers)
-
-    def test_campaign_daily_schedule_and_validate_task_run(
-            self, headers, user_first, access_token_first, sms_campaign_of_current_user):
-        """
-        Here we schedule SMS campaign for daily bases. Then we check that task is run fine
-        and assert the blast, sends and activity have been created in database. It should run only
-        one time during tests.
-        """
-        data = generate_campaign_schedule_data()
-        data['frequency_id'] = Frequency.DAILY
-        data['start_datetime'] = DatetimeUtils.to_utc_str(datetime.utcnow() + timedelta(seconds=5))
-        response = requests.post(SmsCampaignApiUrl.SCHEDULE % sms_campaign_of_current_user['id'],
-                                 headers=headers, data=json.dumps(data))
-        task_id = assert_campaign_schedule(response, user_first.id, sms_campaign_of_current_user['id'])
-        assert_on_blasts_sends_url_conversion_and_activity(user_first.id, 2,
-                                                           sms_campaign_of_current_user['id'],
-                                                           access_token_first)
-        delete_test_scheduled_task(task_id, headers)
-=======
 # TODO: Assigned a JIRA GET-1277 to saad for these
 # class TestCampaignSchedule(object):
 #     """
@@ -296,7 +218,6 @@
 #                                                            sms_campaign_of_current_user['id'],
 #                                                            access_token_first)
 #         delete_test_scheduled_task(task_id, headers)
->>>>>>> 6e792d3b
 
 
 class TestURLRedirectionApi(object):
@@ -415,11 +336,7 @@
             url_conversion_by_send_test_sms_campaign):
         """
         Here we first delete the campaign which internally deletes campaign send record,
-<<<<<<< HEAD
-        and then test functionality of url_redirect. it should result in ResourceNotFound Error.
-=======
         and then test functionality of url_redirect. It should result in ResourceNotFound Error.
->>>>>>> 6e792d3b
         """
         _delete_sms_campaign(sms_campaign_of_current_user, headers)
         _assert_for_no_campaign_send_obj(url_conversion_by_send_test_sms_campaign)
@@ -470,11 +387,7 @@
         """
         Here we pass blast as None, and then test functionality of
         validate_blast_candidate_url_conversion_in_db() handy function in campaign_utils.py.
-<<<<<<< HEAD
-        it should result in ResourceNotFound Error.
-=======
         It should result in ResourceNotFound Error.
->>>>>>> 6e792d3b
         """
         _test_validate_blast_candidate_url_conversion_in_db(
             None, candidate_first, url_conversion_by_send_test_sms_campaign)
