"""
Author: Hafiz Muhammad Basit, QC-Technologies, <basit.gettalent@gmail.com>

    This module contains pyTests for endpoint /v1/sms-campaigns/:id of SMS Campaign API.
"""
# Standard Imports
import json

# Third Party
import requests

# Service Specific
from sms_campaign_service.tests.conftest import generate_campaign_schedule_data
from sms_campaign_service.modules.custom_exceptions import SmsCampaignApiException
from sms_campaign_service.tests.modules.common_functions import assert_campaign_delete, \
    assert_valid_campaign_get

# Common Utils
from sms_campaign_service.common.models.misc import Frequency
from sms_campaign_service.common.tests.sample_data import fake
from sms_campaign_service.common.routes import SmsCampaignApiUrl
from sms_campaign_service.common.models.smartlist import Smartlist
from sms_campaign_service.common.models.sms_campaign import SmsCampaign
from sms_campaign_service.common.campaign_services.tests_helpers import CampaignsTestsHelpers
from sms_campaign_service.common.error_handling import (UnauthorizedError, ResourceNotFound, ForbiddenError,
                                                        InvalidUsage)


class TestSmsCampaignWithIdHTTPGET(object):
    """
    This class contains tests for endpoint /campaigns/:id and HTTP method GET.

    """
    HTTP_METHOD = 'get'
    URL = SmsCampaignApiUrl.CAMPAIGN

    def test_with_invalid_token(self, sms_campaign_of_user_first):
        """
        User auth token is invalid. It should get Unauthorized error.
        """
        CampaignsTestsHelpers.request_with_invalid_token(self.HTTP_METHOD,
                                                         self.URL % sms_campaign_of_user_first['id'])

    def test_get_campaign_in_same_domain(self, access_token_for_different_users_of_same_domain,
                                         sms_campaign_of_user_first):
        """
        User auth token is valid. It uses 'sms_campaign_of_user_first' fixture
        to create an SMS campaign in database. It gets that record from GET HTTP request
        Response should be OK. It then assert all fields of record that we get from GET call with the
        original field values (provided at time of creation of campaign).
        This runs for both users
        1) Who created the campaign and 2) Some other user of same domain
        """
        access_token = access_token_for_different_users_of_same_domain
        response = requests.get(self.URL % sms_campaign_of_user_first['id'],
                                headers=dict(Authorization='Bearer %s' % access_token))
        assert response.status_code == requests.codes.OK, 'Response should be ok (200)'
        received_campaign = response.json()['campaign']
        # verify values of all the fields
        assert_valid_campaign_get(received_campaign, sms_campaign_of_user_first)

    def test_with_campaign_of_other_domain(self, access_token_first, sms_campaign_in_other_domain):
        """
        User auth token is valid. It uses 'sms_campaign_in_other_domain' fixture
        to create an SMS campaign in database. It gets that record from GET HTTP request
        Response should result in Forbidden error as campaign does not belong to domain of logged-in user.
        """
        CampaignsTestsHelpers.request_for_forbidden_error(self.HTTP_METHOD,
                                                          self.URL % sms_campaign_in_other_domain['id'],
                                                          access_token_first)

    def test_with_id_of_deleted_record(self, access_token_first,
                                       sms_campaign_of_user_first):
        """
        User auth token is valid. It deletes the campaign and then GETs the record from db.
        It should result in ResourceNotFound error.
        """
        CampaignsTestsHelpers.request_after_deleting_campaign(sms_campaign_of_user_first,
                                                              SmsCampaignApiUrl.CAMPAIGN,
                                                              self.URL, self.HTTP_METHOD,
                                                              access_token_first)

    def test_get_with_invalid_campaign_id(self, access_token_first):
        """
        This is a test to get campaign object which does not exists in database.
        """
        CampaignsTestsHelpers.request_with_invalid_resource_id(SmsCampaign, self.HTTP_METHOD, self.URL,
                                                               access_token_first, None)


class TestSmsCampaignWithIdHTTPPUT(object):
    """
    This class contains tests for endpoint /campaigns/:id and HTTP method POST.
    """
    HTTP_METHOD = 'put'
    URL = SmsCampaignApiUrl.CAMPAIGN

    def test_with_invalid_token(self, sms_campaign_of_user_first):
        """
        User auth token is invalid. It should get Unauthorized error.
        """
        CampaignsTestsHelpers.request_with_invalid_token(self.HTTP_METHOD,
                                                         self.URL % sms_campaign_of_user_first['id'])

    def test_with_invalid_header(self, access_token_first, sms_campaign_of_user_first):
        """
        User auth token is valid, but content-type is not set.
        it should get bad request error.
        """
        response = requests.put(SmsCampaignApiUrl.CAMPAIGN % sms_campaign_of_user_first['id'],
                                headers=dict(Authorization='Bearer %s' % access_token_first))
        assert response.status_code == InvalidUsage.http_status_code(), 'It should be a bad request (400)'

    def test_updating_campaign_in_same_domain(self, headers_for_different_users_of_same_domain,
                                              campaign_valid_data, sms_campaign_of_user_first):
        """
        This uses fixture to create an sms_campaign record in db. It then makes a POST
        call to update that record with name modification. If status code is 200, it then
        gets the record from database and assert the 'name' of modified record.
        """
        headers = headers_for_different_users_of_same_domain
        data = campaign_valid_data.copy()
        modified_name = 'Modified Name'
        data.update({'name': modified_name})
        scheduler_data = generate_campaign_schedule_data()
        data.update(scheduler_data)
        response_post = requests.put(
            SmsCampaignApiUrl.CAMPAIGN % sms_campaign_of_user_first['id'], headers=headers, data=json.dumps(data))
        assert response_post.status_code == requests.codes.OK, 'Response should be ok (200)'

        # get updated record to verify the change we made in name
        response_get = requests.get(SmsCampaignApiUrl.CAMPAIGN % sms_campaign_of_user_first['id'], headers=headers)
        assert response_get.status_code == requests.codes.OK, 'Response should be ok (200)'
        resp = response_get.json()['campaign']
        assert resp
        assert resp['name'] == modified_name
        assert resp['frequency'].lower() in Frequency.standard_frequencies()
        assert resp['start_datetime']
        assert resp['end_datetime']

    def test_updating_sms_campaign_of_other_domain(self, headers, sms_campaign_in_other_domain,
                                                   campaign_valid_data):
        """
        Here we try to update a campaign which does not belong to domain of logged-in user.
        It should get forbidden error.

        This runs for both users
        1) Who created the campaign and 2) Some other user of same domain
        """
        modified_name = 'Modified Name'
        campaign_valid_data.update({'name': modified_name})
        response_post = requests.put(
            SmsCampaignApiUrl.CAMPAIGN % sms_campaign_in_other_domain['id'], headers=headers,
            data=json.dumps(campaign_valid_data))
        assert response_post.status_code == ForbiddenError.http_status_code(), 'It should get forbidden error (403)'

    def test_updating_deleted_record(self, sms_campaign_of_user_first,
                                     campaign_valid_data, access_token_first):
        """
        User auth token is valid. It deletes the campaign from database and then tries
        to update the record. It should result in ResourceNotFound error.
        """
        CampaignsTestsHelpers.request_after_deleting_campaign(sms_campaign_of_user_first, SmsCampaignApiUrl.CAMPAIGN,
                                                              self.URL, self.HTTP_METHOD, access_token_first,
                                                              campaign_valid_data)

    def test_with_no_data(self, headers, sms_campaign_of_user_first):
        """
        User auth token is valid but no data is provided. It should get bad request error.
        """
        response = requests.put(SmsCampaignApiUrl.CAMPAIGN % sms_campaign_of_user_first['id'],
                                headers=headers)
        assert response.status_code == InvalidUsage.http_status_code(), 'It should get bad request error (400)'

    def test_with_non_json_data(self, headers, campaign_valid_data, sms_campaign_of_user_first):
        """
        This tries to update SMS campaign record (in sms_campaign table) providing data in dict
        format rather than JSON. It should get bad request error.
        """
        response = requests.put(SmsCampaignApiUrl.CAMPAIGN % sms_campaign_of_user_first['id'],
                                headers=headers, data=campaign_valid_data)
        assert response.status_code == InvalidUsage.http_status_code(), 'Should be a bad request (400)'

<<<<<<< HEAD
    def test_with_missing_body_text_in_data(self, headers, campaign_data_unknown_key_text, sms_campaign_of_user_first):
        """
        It tries to update the already present sms_campaign record with invalid_data.
        campaign_data_unknown_key_text (fixture) has no 'body_text' (which is mandatory) field
        It should get bad request error.
=======
    def test_with_missing_required_fields(self, headers, sms_campaign_of_user_first,
                                          invalid_data_for_campaign_creation):
        """
        It tries to update the already present sms_campaign record with invalid_data.
        We pass data with missing required keys. It should get bad request error.
>>>>>>> 0cbf66f9
        """
        campaign_data, missing_key = invalid_data_for_campaign_creation
        response = requests.put(SmsCampaignApiUrl.CAMPAIGN % sms_campaign_of_user_first['id'],
<<<<<<< HEAD
                                headers=headers, data=json.dumps(campaign_data_unknown_key_text))
=======
                                headers=headers, data=json.dumps(campaign_data))
>>>>>>> 0cbf66f9
        assert response.status_code == InvalidUsage.http_status_code(), \
            'It should get bad request error'
        assert missing_key in response.json()['error']['message']

    def test_with_unexpected_field_in_data(self, campaign_valid_data, access_token_first, user_phone_1,
                                           sms_campaign_of_user_first):
        """
        User has one phone value, headers are valid and sms-campaign is being updated with
        invalid data (having some unexpected fields). It should result in Invalid usage error.
        """
        CampaignsTestsHelpers.campaign_create_or_update_with_unexpected_fields(
            'put', SmsCampaignApiUrl.CAMPAIGN % sms_campaign_of_user_first['id'],
            access_token_first, campaign_valid_data)

<<<<<<< HEAD
    def test_campaign_update_with_invalid_url_in_body_text(self, campaign_valid_data, headers,
                                                           sms_campaign_of_user_first):
=======
    def test_campaign_update_with_invalid_url_in_body_text(self, campaign_valid_data,
                                                           headers, sms_campaign_of_user_first):
>>>>>>> 0cbf66f9
        """
        User has one mobile number, valid header and invalid URL in body text(random word).
        It should get invalid usage error, Custom error should be INVALID_URL_FORMAT.
        """
        campaign_valid_data['body_text'] += 'http://' + fake.word()
        response = requests.put(SmsCampaignApiUrl.CAMPAIGN % sms_campaign_of_user_first['id'],
                                headers=headers,
                                data=json.dumps(campaign_valid_data))
        assert response.status_code == InvalidUsage.http_status_code()
        assert response.json()['error']['code'] == SmsCampaignApiException.INVALID_URL_FORMAT

    def test_campaign_update_with_valid_and_invalid_smartlist_ids(self, headers,
                                                                  campaign_valid_data,
                                                                  sms_campaign_of_user_first):
        """
        This is a test to update a campaign which does not exist in database. It should result in
        InvalidUsage error.
        """
        data = campaign_valid_data.copy()
        data['smartlist_ids'].extend([0, 'a'])
        response = requests.put(SmsCampaignApiUrl.CAMPAIGN % sms_campaign_of_user_first['id'],
                                headers=headers, data=json.dumps(data))
        assert response.status_code == InvalidUsage.http_status_code()

    def test_campaign_update_with_valid_and_not_owned_smartlist_ids(self, headers,
                                                                    campaign_valid_data,
                                                                    smartlist_with_two_candidates_in_other_domain,
                                                                    sms_campaign_of_user_first):
        """
        This is a test to update a campaign with smartlist id of some other domain. It should result in
        ForbiddenError.
        """
        data = campaign_valid_data.copy()
        data['smartlist_ids'].extend([smartlist_with_two_candidates_in_other_domain[0]])
        response = requests.put(SmsCampaignApiUrl.CAMPAIGN % sms_campaign_of_user_first['id'], headers=headers,
                                data=json.dumps(data))
        assert response.status_code == ForbiddenError.http_status_code()

    def test_campaign_update_with_valid_and_non_existing_smartlist_ids(self, headers, campaign_valid_data,
                                                                       sms_campaign_of_user_first):
        """
        This is a test to update a campaign with non-existing smartlist id. It should result in
        ResourceNotFound Error.
        """
        data = campaign_valid_data.copy()
        non_existing_id = CampaignsTestsHelpers.get_non_existing_id(Smartlist)
        data['smartlist_ids'].extend([non_existing_id])
        response = requests.put(SmsCampaignApiUrl.CAMPAIGN % sms_campaign_of_user_first['id'], headers=headers,
                                data=json.dumps(data))
        assert response.status_code == ResourceNotFound.http_status_code()

    def test_campaign_update_with_invalid_campaign_id(self, access_token_first, campaign_valid_data):
        """
        This is a test to update a campaign which does not exists in database.
        """
        CampaignsTestsHelpers.request_with_invalid_resource_id(SmsCampaign, self.HTTP_METHOD, self.URL,
                                                               access_token_first, campaign_valid_data)


class TestSmsCampaignWithIdHTTPDelete(object):
    """
    This class contains tests for endpoint /campaigns/:id and HTTP method DELETE.
    """
    URL = SmsCampaignApiUrl.CAMPAIGN
    HTTP_METHOD = 'delete'

    def test_delete_with_invalid_token(self, sms_campaign_of_user_first):
        """
        User auth token is invalid. It should get Unauthorized error.
        """
        response = requests.delete(self.URL % sms_campaign_of_user_first['id'],
                                   headers=dict(Authorization='Bearer %s' % 'invalid_token'))
        assert response.status_code == UnauthorizedError.http_status_code(), \
            'It should be unauthorized (401)'

    def test_delete_campaign_in_own_domain(self, headers,
                                           user_first, sms_campaign_of_user_first):
        """
        User auth token is valid. It deletes the campaign, belong to the user, from database.
        It should get OK response.
        """
        response = requests.delete(self.URL % sms_campaign_of_user_first['id'], headers=headers)
        assert_campaign_delete(response, user_first.id, sms_campaign_of_user_first['id'])

    def test_delete_campaign_with_other_user_of_same_domain(self, headers_same_domain, user_same_domain,
                                                            sms_campaign_of_user_first):
        """
        Some other user of same domain tries to delete the sms-campaign created by some other user.
        It should get OK response.
        """
        response = requests.delete(self.URL % sms_campaign_of_user_first['id'],
                                   headers=headers_same_domain)
        assert_campaign_delete(response, user_same_domain.id, sms_campaign_of_user_first['id'])

    def test_with_sms_campaign_in_other_domain(self, headers, sms_campaign_in_other_domain):
        """
        User auth token is valid. It tries to delete the campaign of some other user
        from database. It should get forbidden error.
        """
        response = requests.delete(self.URL % sms_campaign_in_other_domain['id'], headers=headers)
        assert response.status_code == ForbiddenError.http_status_code(), 'it should get forbidden error (403)'

    def test_with_deleted_campaign(self, headers, user_first, sms_campaign_of_user_first):
        """
        We first delete an SMS campaign, and again try to delete it. It should get
        ResourceNotFound error.
        """
        campaign_id = sms_campaign_of_user_first['id']
        response = requests.delete(self.URL % campaign_id, headers=headers)
        assert_campaign_delete(response, user_first.id, campaign_id)
        response_after_delete = requests.delete(self.URL % campaign_id, headers=headers)
        assert response_after_delete.status_code == ResourceNotFound.http_status_code()

    def test_campaign_delete_with_invalid_campaign_id(self, access_token_first):
        """
        This is a test to update a campaign which does not exists in database.
        """
        CampaignsTestsHelpers.request_with_invalid_resource_id(SmsCampaign, self.HTTP_METHOD, self.URL,
                                                               access_token_first, None)<|MERGE_RESOLUTION|>--- conflicted
+++ resolved
@@ -181,29 +181,16 @@
                                 headers=headers, data=campaign_valid_data)
         assert response.status_code == InvalidUsage.http_status_code(), 'Should be a bad request (400)'
 
-<<<<<<< HEAD
-    def test_with_missing_body_text_in_data(self, headers, campaign_data_unknown_key_text, sms_campaign_of_user_first):
-        """
-        It tries to update the already present sms_campaign record with invalid_data.
-        campaign_data_unknown_key_text (fixture) has no 'body_text' (which is mandatory) field
-        It should get bad request error.
-=======
     def test_with_missing_required_fields(self, headers, sms_campaign_of_user_first,
                                           invalid_data_for_campaign_creation):
         """
         It tries to update the already present sms_campaign record with invalid_data.
         We pass data with missing required keys. It should get bad request error.
->>>>>>> 0cbf66f9
         """
         campaign_data, missing_key = invalid_data_for_campaign_creation
         response = requests.put(SmsCampaignApiUrl.CAMPAIGN % sms_campaign_of_user_first['id'],
-<<<<<<< HEAD
-                                headers=headers, data=json.dumps(campaign_data_unknown_key_text))
-=======
                                 headers=headers, data=json.dumps(campaign_data))
->>>>>>> 0cbf66f9
-        assert response.status_code == InvalidUsage.http_status_code(), \
-            'It should get bad request error'
+        assert response.status_code == InvalidUsage.http_status_code(), 'It should get bad request error'
         assert missing_key in response.json()['error']['message']
 
     def test_with_unexpected_field_in_data(self, campaign_valid_data, access_token_first, user_phone_1,
@@ -216,13 +203,8 @@
             'put', SmsCampaignApiUrl.CAMPAIGN % sms_campaign_of_user_first['id'],
             access_token_first, campaign_valid_data)
 
-<<<<<<< HEAD
     def test_campaign_update_with_invalid_url_in_body_text(self, campaign_valid_data, headers,
                                                            sms_campaign_of_user_first):
-=======
-    def test_campaign_update_with_invalid_url_in_body_text(self, campaign_valid_data,
-                                                           headers, sms_campaign_of_user_first):
->>>>>>> 0cbf66f9
         """
         User has one mobile number, valid header and invalid URL in body text(random word).
         It should get invalid usage error, Custom error should be INVALID_URL_FORMAT.
@@ -234,8 +216,7 @@
         assert response.status_code == InvalidUsage.http_status_code()
         assert response.json()['error']['code'] == SmsCampaignApiException.INVALID_URL_FORMAT
 
-    def test_campaign_update_with_valid_and_invalid_smartlist_ids(self, headers,
-                                                                  campaign_valid_data,
+    def test_campaign_update_with_valid_and_invalid_smartlist_ids(self, headers, campaign_valid_data,
                                                                   sms_campaign_of_user_first):
         """
         This is a test to update a campaign which does not exist in database. It should result in
@@ -247,8 +228,7 @@
                                 headers=headers, data=json.dumps(data))
         assert response.status_code == InvalidUsage.http_status_code()
 
-    def test_campaign_update_with_valid_and_not_owned_smartlist_ids(self, headers,
-                                                                    campaign_valid_data,
+    def test_campaign_update_with_valid_and_not_owned_smartlist_ids(self, headers, campaign_valid_data,
                                                                     smartlist_with_two_candidates_in_other_domain,
                                                                     sms_campaign_of_user_first):
         """
@@ -295,8 +275,7 @@
         """
         response = requests.delete(self.URL % sms_campaign_of_user_first['id'],
                                    headers=dict(Authorization='Bearer %s' % 'invalid_token'))
-        assert response.status_code == UnauthorizedError.http_status_code(), \
-            'It should be unauthorized (401)'
+        assert response.status_code == UnauthorizedError.http_status_code(), 'It should be unauthorized (401)'
 
     def test_delete_campaign_in_own_domain(self, headers,
                                            user_first, sms_campaign_of_user_first):
@@ -313,8 +292,7 @@
         Some other user of same domain tries to delete the sms-campaign created by some other user.
         It should get OK response.
         """
-        response = requests.delete(self.URL % sms_campaign_of_user_first['id'],
-                                   headers=headers_same_domain)
+        response = requests.delete(self.URL % sms_campaign_of_user_first['id'], headers=headers_same_domain)
         assert_campaign_delete(response, user_same_domain.id, sms_campaign_of_user_first['id'])
 
     def test_with_sms_campaign_in_other_domain(self, headers, sms_campaign_in_other_domain):
@@ -327,8 +305,7 @@
 
     def test_with_deleted_campaign(self, headers, user_first, sms_campaign_of_user_first):
         """
-        We first delete an SMS campaign, and again try to delete it. It should get
-        ResourceNotFound error.
+        We first delete an SMS campaign, and again try to delete it. It should result in ResourceNotFound error.
         """
         campaign_id = sms_campaign_of_user_first['id']
         response = requests.delete(self.URL % campaign_id, headers=headers)
@@ -341,4 +318,4 @@
         This is a test to update a campaign which does not exists in database.
         """
         CampaignsTestsHelpers.request_with_invalid_resource_id(SmsCampaign, self.HTTP_METHOD, self.URL,
-                                                               access_token_first, None)+                                                               access_token_first)