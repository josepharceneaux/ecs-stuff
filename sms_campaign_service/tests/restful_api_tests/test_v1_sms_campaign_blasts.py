--- conflicted
+++ resolved
@@ -48,12 +48,8 @@
                                                               self.URL, self.HTTP_METHOD,
                                                               access_token_first)
 
-<<<<<<< HEAD
     def test_get_blasts_without_pagination_params(self,
                                                   access_tokens_for_different_users_of_same_domain,
-=======
-    def test_get_blasts_without_pagination_params(self, access_token_first,
->>>>>>> e1cb87c4
                                                   sent_campaign_and_blast_ids):
         """
         This is the case where we assume we have sent campaign to 2 candidates.
