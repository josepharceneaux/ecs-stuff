--- conflicted
+++ resolved
@@ -152,11 +152,7 @@
                                 headers=dict(Authorization='Bearer %s' % access_token_first))
         CampaignsTestsHelpers.assert_ok_response_and_counts(response, count=4, entity=self.ENTITY)
         json_resp = response.json()[self.ENTITY]
-<<<<<<< HEAD
-        # pick second blast object from the response. it will be 6th blast object
-=======
         # Pick second blast object from the response. It will be 6th blast object
->>>>>>> 6e792d3b
         received_send_obj = json_resp[1]
         assert received_send_obj['blast_id'] == blast_id
         assert received_send_obj['candidate_id'] in candidate_ids
@@ -166,11 +162,7 @@
                                 headers=dict(Authorization='Bearer %s' % access_token_first))
         CampaignsTestsHelpers.assert_ok_response_and_counts(response, count=2, entity=self.ENTITY)
         json_resp = response.json()[self.ENTITY]
-<<<<<<< HEAD
-        # pick second send object from the response. it will be 10th send object
-=======
         # Pick second send object from the response. It will be 10th send object
->>>>>>> 6e792d3b
         received_send_obj = json_resp[1]
         assert received_send_obj['blast_id'] == blast_id
         assert received_send_obj['candidate_id'] in candidate_ids
