--- conflicted
+++ resolved
@@ -159,15 +159,12 @@
     ]
 
 
-<<<<<<< HEAD
-=======
 def test_health_check():
     import requests
     response = requests.get('http://127.0.0.1:8006/healthcheck')
     assert response.status_code == 200
 
 
->>>>>>> f727ab4d
 def gen_mock_aois():
     subcategory = db.session.query(AreaOfInterest).filter(AreaOfInterest.parent_id != None).first()
     parent_category_1 = db.session.query(AreaOfInterest).get(subcategory.parent_id)
