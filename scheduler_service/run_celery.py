"""
    Run Celery Worker
For Celery to run from command line, script runs as separate process with celery command
 Usage: open terminal cd to talent-flask-services directory
 Run the following command to start celery worker:
     celery -A scheduler_service.run.celery  worker --concurrency=4 --loglevel=info
"""

# Service Specific
from scheduler_service.run import celery
from scheduler_service.common.utils.scheduler_utils import SchedulerUtils


<<<<<<< HEAD
celery.start(argv=['celery', 'worker', '-l', 'info'])


"""
    Run Celery Worker
For Celery to run from command line, script runs as separate process with celery command
 Usage: open terminal cd to talent-flask-services directory
 Run the following command to start celery worker:
     celery -A scheduler_service.run.celery  worker --concurrency=4 --loglevel=info
"""

# Service Specific
from scheduler_service.common.utils.scheduler_utils import SchedulerUtils
from scheduler_service.run import celery


celery.start(argv=['celery', 'worker', '-l', 'info', '-Q', SchedulerUtils.QUEUE])
=======
celery.start(argv=['celery', 'worker', '-l', 'info', '-Q', SchedulerUtils.QUEUE])
>>>>>>> f0a4c32a
<|MERGE_RESOLUTION|>--- conflicted
+++ resolved
@@ -1,9 +1,14 @@
 """
     Run Celery Worker
+
 For Celery to run from command line, script runs as separate process with celery command
+
  Usage: open terminal cd to talent-flask-services directory
+
  Run the following command to start celery worker:
-     celery -A scheduler_service.run.celery  worker --concurrency=4 --loglevel=info
+
+    $ celery -A scheduler_service.run.celery worker --concurrency=4 --loglevel=info
+
 """
 
 # Service Specific
@@ -11,24 +16,4 @@
 from scheduler_service.common.utils.scheduler_utils import SchedulerUtils
 
 
-<<<<<<< HEAD
-celery.start(argv=['celery', 'worker', '-l', 'info'])
-
-
-"""
-    Run Celery Worker
-For Celery to run from command line, script runs as separate process with celery command
- Usage: open terminal cd to talent-flask-services directory
- Run the following command to start celery worker:
-     celery -A scheduler_service.run.celery  worker --concurrency=4 --loglevel=info
-"""
-
-# Service Specific
-from scheduler_service.common.utils.scheduler_utils import SchedulerUtils
-from scheduler_service.run import celery
-
-
 celery.start(argv=['celery', 'worker', '-l', 'info', '-Q', SchedulerUtils.QUEUE])
-=======
-celery.start(argv=['celery', 'worker', '-l', 'info', '-Q', SchedulerUtils.QUEUE])
->>>>>>> f0a4c32a
