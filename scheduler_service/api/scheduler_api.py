--- conflicted
+++ resolved
@@ -15,13 +15,8 @@
 # Application imports
 from scheduler_service import logger, SchedulerUtils
 from scheduler_service.api.scheduler_tests_api import raise_if_scheduler_not_running, check_job_state, \
-<<<<<<< HEAD
-    dummy_request_method
+    dummy_request_method, test_dummy_endpoint_hits
 from scheduler_service.common.models.user import Permission, User
-=======
-    dummy_request_method, test_dummy_endpoint_hits
-from scheduler_service.common.models.user import DomainRole, User
->>>>>>> 1821f1cc
 from scheduler_service.common.routes import SchedulerApi
 from scheduler_service.common.utils.api_utils import api_route, ApiResponse, get_pagination_params
 from scheduler_service.common.talent_api import TalentApi
@@ -718,11 +713,6 @@
     decorators = [require_oauth()]
     # a parent class and put all the core pagination functionality in its get() and then we can later override that
 
-<<<<<<< HEAD
-    @require_all_permissions(Permission.PermissionNames.CAN_GET_ALL_JOBS)
-=======
-    @require_all_roles(DomainRole.Roles.CAN_GET_ALL_SCHEDULER_JOBS)
->>>>>>> 1821f1cc
     def get(self):
         """
         This action returns a list of apscheduler scheduled tasks.
