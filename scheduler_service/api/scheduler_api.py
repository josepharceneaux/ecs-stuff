"""
Scheduler Restful-API which has endpoints to schedule, remove, delete, pause, resume single
or multiple jobs.
This API also checks for authentication token
"""

# Standard imports
import json
import os
import types

# Third party imports
from datetime import timedelta, datetime
from flask import Blueprint, request
from flask.ext.restful import Resource
from flask.ext.cors import CORS

# Application imports
from werkzeug.exceptions import BadRequest

from scheduler_service import TalentConfigKeys, flask_app, logger
from scheduler_service.common.models import db
from scheduler_service.common.models.user import Token, User
from scheduler_service.common.routes import SchedulerApiUrl, SchedulerApi
from scheduler_service.common.utils.api_utils import api_route, ApiResponse
from scheduler_service.common.talent_api import TalentApi
from scheduler_service.common.error_handling import InvalidUsage, ResourceNotFound, ForbiddenError
from scheduler_service.common.utils.auth_utils import require_oauth
from scheduler_service.custom_exceptions import JobAlreadyPausedError, PendingJobError, JobAlreadyRunningError, \
    SchedulerNotRunningError, SchedulerServiceApiException
from scheduler_service.scheduler import scheduler, schedule_job, serialize_task, remove_tasks, run_job

api = TalentApi()
scheduler_blueprint = Blueprint('scheduler_api', __name__)
api.init_app(scheduler_blueprint)
api.route = types.MethodType(api_route, api)

# Enable CORS
CORS(scheduler_blueprint, resources={
    SchedulerApi.SCHEDULER_MULTIPLE_TASKS + '*': {
        'origins': '*',
        'allow_headers': ['Content-Type', 'Authorization']
    }
})


@api.route(SchedulerApi.SCHEDULER_MULTIPLE_TASKS)
class Tasks(Resource):
    """
        This resource returns a list of tasks or it can be used to create or schedule a task using POST.
    """
    @require_oauth(allow_jwt_based_auth=True, allow_null_user=True)
    def get(self, **kwargs):
        """
        This action returns a list of user tasks and their count
        :keyword user_id: user_id of tasks' owner
        :type user_id: int
        :return tasks_data: a dictionary containing list of tasks and their count
        :rtype json

        :Example:
        In case of authenticated user

            headers = {'Authorization': 'Bearer <access_token>'}
            response = requests.get(API_URL + '/v1/tasks/', headers=headers)

        In case of SECRET_KEY

            headers = {'Authorization': 'Bearer <access_token>',
                        'X-Talent-Server-Key-ID': '<secret_key>'}
            response = requests.get(API_URL + '/v1/tasks/', headers=headers)

        .. Response::

            {
                "count": 1,
                "tasks": [
                    {
                        "id": "5das76nbv950nghg8j8-33ddd3kfdw2",
                        "post_data": {
                            "url": "http://getTalent.com/sms/send/",
                            "phone_number": "09230862348",
                            "smart_list_id": 123456,
                            "content": "text to be sent as sms"
                            "some_other_kwarg": "abc",
                            "campaign_name": "SMS Campaign"
                        },
                        "frequency": 3601,      # in seconds
                        "start_datetime": "2015-11-05T08:00:00",
                        "end_datetime": "2015-12-05T08:00:00"
                        "next_run_datetime": "2015-11-05T08:20:30",
                        "task_type": "periodic"
                    }
               ]
            }

        .. Status:: 200 (OK)
                    500 (Internal Server Error)

        """
        user_id = request.user.id if request.user else None
        check_if_scheduler_is_running()
        tasks = scheduler.get_jobs()
        tasks = filter(lambda task: task.args[0] == user_id, tasks)
        tasks = [serialize_task(task) for task in tasks]
        tasks = [task for task in tasks if task]
        return dict(tasks=tasks, count=len(tasks))

    @require_oauth(allow_jwt_based_auth=True, allow_null_user=True)
    def post(self, **kwargs):
        """
        This method takes data to create or schedule a task for scheduler.

        :Example:
            for interval or periodic schedule
            task = {
                "task_name": "custom-task",     # Field required only in case of general task
                "frequency": 3601,
                "task_type": "periodic",
                "start_datetime": "2015-12-05T08:00:00",
                "end_datetime": "2016-01-05T08:00:00",
                "url": "http://getTalent.com/sms/send/",
                "post_data": {
                    "campaign_name": "SMS Campaign",
                    "phone_number": "09230862348",
                    "smart_list_id": 123456,
                    "content": "text to be sent as sms"
                }
            }
            for one_time schedule
            task = {
                "task_name": "custom-task",     # Field required only in case of general task
                "task_type": "one_time",
                "run_datetime": "2015-12-05T08:00:00",
                "url": "http://getTalent.com/email/send/",
                "post_data": {
                    "campaign_name": "Email Campaign",
                    "email": "user1@hotmail.com",
                    "smart_list_id": 123456,
                    "content": "content to be sent as email"
                }
            }

            In case of authenticated user

            headers = {
                        'Authorization': 'Bearer <access_token>',
                        'Content-Type': 'application/json'
                       }

            In case of SECRET_KEY

            headers = {'Authorization': 'Bearer <access_token>',
                        'X-Talent-Server-Key-ID': '<secret_key>',
                        'Content-Type': 'application/json'
                        }

            data = json.dumps(task)
            response = requests.post(
                                        API_URL + '/v1/tasks/',
                                        data=data,
                                        headers=headers,
                                    )

        .. Response::

            {
                "id" : "5das76nbv950nghg8j8-33ddd3kfdw2"
            }
        .. Status:: 201 (Resource Created)
                    400 (Bad Request)
                    401 (Unauthorized to access getTalent)
                    500 (Internal Server Error)

        :return: id of created task
        """
        # get JSON post request data
        check_if_scheduler_is_running()
        try:
            task = request.get_json()
        except Exception:
            raise InvalidUsage("Bad Request, data should be in json")

        task_id = schedule_job(task, request.user.id if request.user else None, request.oauth_token)

        headers = {'Location': '/v1/tasks/%s' % task_id}
        response = json.dumps(dict(id=task_id))
        return ApiResponse(response, status=201, headers=headers)

    @require_oauth()
    def delete(self, **kwargs):
        """
        Deletes multiple tasks whose ids are given in list in request data.
        :param kwargs:
        :return:

        :Example:
            task_ids = {
                'ids': [fasdff12n22m2jnr5n6skf,ascv3h5k1j43k6k8k32k345jmn,123n23n4n43m2kkcj53vdsxc]
            }
            headers = {
                        'Authorization': 'Bearer <access_token>',
                        'Content-Type': 'application/json'
                       }
            data = json.dumps(task_ids)
            response = requests.delete(
                                        API_URL + '/v1/tasks/',
                                        data=data,
                                        headers=headers,
                                    )

        .. Response::

            {
                'message': '3 task have been removed successfully'
            }
        .. Status:: 200 (Resource deleted)
                    207 (Not all removed)
                    400 (Bad request)
                    500 (Internal Server Error)

        """

        user_id = request.user.id
        check_if_scheduler_is_running()
        # get task_ids for tasks to be removed
        try:
            req_data = request.get_json()
        except Exception:
            raise InvalidUsage("Bad Request, data should be in JSON",
                               error_code=SchedulerServiceApiException.CODE_INVALID_USAGE)
        task_ids = req_data['ids'] if 'ids' in req_data and isinstance(req_data['ids'], list) else None
        if not task_ids:
            raise InvalidUsage("Bad request, No data in ids", error_code=400)
        # check if tasks_ids list is not empty
        removed = remove_tasks(task_ids, user_id=user_id)
        if len(removed) == len(task_ids):
            logger.info('Job with ids %s removed successfully.' % task_ids)
            return dict(
                message='%s Tasks removed successfully' % len(removed))

        # removed_jobs have valid jobs - filters in remove_tasks
        # job[1] contains job id
        removed_jobs = map(lambda job: job[1], removed)
        not_removed = list(set(task_ids) - set(removed_jobs))
        if not_removed:
            logger.info('Job with ids %s removed successfully and unable to remove jobs %s' % (task_ids, not_removed))
            return dict(message='Unable to remove %s tasks' % len(not_removed),
                        removed=removed,
                        not_removed=not_removed), 207


@api.route(SchedulerApi.SCHEDULER_MULTIPLE_TASK_RESUME)
class ResumeTasks(Resource):
    """
        This resource resumes a previously paused jobs/tasks
    """
    decorators = [require_oauth()]

    def post(self, **kwargs):
        """
        Resume a previously paused tasks/jobs
        :param id: id of task
        :type id: str
        :keyword user_id: user_id of tasks' owner
        :type user_id: int
        :rtype json

        :Example:
            task_ids = {
                'ids': [fasdff12n22m2jnr5n6skf,ascv3h5k1j43k6k8k32k345jmn,123n23n4n43m2kkcj53vdsxc]
            }
            headers = {'Authorization': 'Bearer <access_token>', 'Content-Type' : 'application/json'}
            response = requests.post(API_URL + '/v1/tasks/resume/', headers=headers, data=json.dumps(task_ids))

        .. Response::
            {
               "message":"Tasks have been resumed successfully"
            }

        .. Status:: 200 (OK)
                    207 (Not all paused)
                    404 (Bad Request)
                    500 (Internal Server Error)

        """
        user_id = request.user.id
        check_if_scheduler_is_running()
        try:
            req_data = request.get_json()
        except Exception:
            raise InvalidUsage("Bad Request, data should be in JSON")
        task_ids = req_data['ids'] if 'ids' in req_data and isinstance(req_data['ids'], list) else None
        if not task_ids:
            raise InvalidUsage("Bad Request, No data in ids", error_code=400)
        # Filter jobs that are not None
        valid_tasks = [task for task in task_ids if scheduler.get_job(job_id=task)]
        if valid_tasks:
            # Only keep jobs that belonged to the auth user
            valid_tasks = filter(lambda task_id: scheduler.get_job(job_id=task_id).args[0] == user_id, valid_tasks)
            # Resume each job
            for _id in valid_tasks:
                scheduler.resume_job(job_id=_id)
            if len(valid_tasks) != len(task_ids):
                none_tasks = filter(lambda task_id: scheduler.get_job(job_id=task_id) is None, task_ids)
                return dict(message='Unable to resume %s tasks' % len(none_tasks),
                            paused=valid_tasks,
                            not_found=none_tasks), 207
            return dict(message="Tasks have been successfully resumed")
        raise InvalidUsage('Bad request, invalid data in request', error_code=400)


@api.route(SchedulerApi.SCHEDULER_MULTIPLE_TASK_PAUSE)
class PauseTasks(Resource):
    """
        This resource pauses jobs/tasks which can be resumed again
    """
    decorators = [require_oauth()]

    def post(self, **kwargs):
        """
        Pause tasks which are currently running.

        :keyword user_id: user_id of tasks' owner
        :type user_id: int
        :rtype json

        :Example:
            task_ids = {
                'ids': [fasdff12n22m2jnr5n6skf,ascv3h5k1j43k6k8k32k345jmn,123n23n4n43m2kkcj53vdsxc]
            }
            headers = {'Authorization': 'Bearer <access_token>', 'Content-Type' : 'application/json'}
            response = requests.post(API_URL + '/v1/tasks/resume/', headers=headers, data=json.dumps(task_ids))

        .. Response::
            {
               "message":"Tasks have been paused successfully"
            }

        .. Status:: 200 (OK)
                    400 (Bad Request)
                    207 (Not all Paused)
                    500 (Internal Server Error)

        """
        user_id = request.user.id
        check_if_scheduler_is_running()
        try:
            req_data = request.get_json()
        except Exception:
            raise InvalidUsage("Bad Request, data should be in json")
        task_ids = req_data['ids'] if 'ids' in req_data and isinstance(req_data['ids'], list) else None
        if not task_ids:
            raise InvalidUsage("Bad request, No data in ids", error_code=400)
        # Filter tasks which are None and of the current user
        valid_tasks = filter(lambda task_id: scheduler.get_job(job_id=task_id) and
                                             scheduler.get_job(job_id=task_id).args[0] == user_id, task_ids)
        if valid_tasks:
            for _id in valid_tasks:
                scheduler.pause_job(job_id=_id)
            if len(valid_tasks) != len(task_ids):
                none_tasks = filter(lambda task_id: scheduler.get_job(job_id=task_id) is None, task_ids)
                return dict(message='Unable to pause %s tasks' % len(none_tasks),
                            paused=valid_tasks,
                            not_found=none_tasks), 207

            return dict(message="Tasks have been successfully paused")
        raise InvalidUsage('Bad request, invalid data in request', error_code=400)


@api.route(SchedulerApi.SCHEDULER_NAMED_TASK)
class TaskByName(Resource):
    """
        This resource returns a specific task based on name
    """

    @require_oauth(allow_jwt_based_auth=True, allow_null_user=True)
    def get(self, _name, **kwargs):
        """
        This action returns a task owned by other service
        :param _name: name of task
        :type _name: str
        :return task: a dictionary containing a task data
        :rtype json

        :Example:

        In case of SECRET_KEY

            headers = {'Authorization': 'Bearer <access_token>',
                        'X-Talent-Server-Key-ID': '<secret_key>'}
            response = requests.get(API_URL + '/v1/tasks/name/custom_task', headers=headers)

        .. Response::
            {
               for one time scheduled task
               "task": {
                         {
                            "task_name": "custom_task",
                            "id": "5das76nbv950nghg8j8-33ddd3kfdw2",
                            "url": "http://getTalent.com/sms/send/",
                            "post_data": {
                                "campaign_name": "SMS Campaign",
                                "phone_number": "09230862348",
                                "smart_list_id": 123456,
                                "content": "text to be sent as sms"
                                "some_other_kwarg": "abc"
                            },
                            "frequency": 3601,
                            "start_datetime": "2015-11-05T08:00:00",
                            "end_datetime": "2015-12-05T08:00:00"
                            "next_run_datetime": "2015-11-05T08:20:30",
                            "task_type": "periodic"
                         }
                    }
               for interval scheduled task
               "task": {
                         {
                            "task_name": "custom_task",
                            "id": "5das76nbv950nghg8j8-33ddd3kfdw2",
                            "url": "http://getTalent.com/email/send/",
                            "post_data": {
                                "campaign_name": "Email Campaign",
                                "phone_number": "09230862348",
                                "smart_list_id": 123456,
                                "content": "text to be sent as Email"
                                "some_other_kwarg": "abc"
                            },
                            "run_datetime": "2015-11-05T08:00:00",
                            "task_type": "one_time"
                         }
                    }
        .. Status:: 200 (OK)
                    404 (Task not found)
                    500 (Internal Server Error)

        """
        user_id = request.user.id if request.user else None
        check_if_scheduler_is_running()
        tasks = scheduler.get_jobs()
        task = [task for task in tasks if task.name == _name and task.args[0] is None]
        # Make sure task is valid and belongs to non-logged-in user
        if task and user_id is None:
            task = serialize_task(task[0])
            if task:
                return dict(task=task)
        raise ResourceNotFound(error_message="Task with name %s not found" % _name)

    @require_oauth(allow_jwt_based_auth=True, allow_null_user=True)
    def delete(self, _name, **kwargs):
        """
        Deletes/removes a tasks from scheduler jobstore
        :param kwargs:
        :param _name: name of general task
        :return:

        :Example:
        In case of SECRET_KEY

            headers = {'Authorization': 'Bearer <access_token>',
                        'X-Talent-Server-Key-ID': '<secret_key>'}
            response = requests.delete(API_URL + '/v1/tasks/name/custom_task', headers=headers)


        .. Response::

            {
                'message': 'Task has been removed successfully'
            }
        .. Status:: 200 (Resource deleted)
                    404 (Task Not found)
                    500 (Internal Server Error)

        """
        user_id = request.user.id if request.user else None
        check_if_scheduler_is_running()
        tasks = scheduler.get_jobs()
        task = [task for task in tasks if task.name == _name and task.args[0] is None]
        # Check if task is valid and belongs to the logged-in user
        if task and user_id is None:
            scheduler.remove_job(task[0].id)
            return dict(message="Task has been removed successfully")
        raise ResourceNotFound(error_message="Task with name %s not found" % _name)


@api.route(SchedulerApi.SCHEDULER_ONE_TASK)
class TaskById(Resource):
    """
        This resource returns a specific task based on id or delete a task
    """

    @require_oauth(allow_jwt_based_auth=True, allow_null_user=True)
    def get(self, _id, **kwargs):
        """
        This action returns a task owned by a this user
        :param _id: id of task
        :type id: str
        :keyword user_id: user_id of tasks' owner
        :type user_id: int
        :return task: a dictionary containing a task data
        :rtype json

        :Example:

        In case of authenticated user

            headers = {'Authorization': 'Bearer <access_token>'}
            response = requests.get(API_URL + '/v1/tasks/id/5das76nbv950nghg8j8-33ddd3kfdw2', headers=headers)

        In case of SECRET_KEY

            headers = {'Authorization': 'Bearer <access_token>',
                        'X-Talent-Server-Key-ID': '<secret_key>'}
            response = requests.get(API_URL + '/v1/tasks/id/5das76nbv950nghg8j8-33ddd3kfdw2', headers=headers)

        .. Response::
            {
               for one time schedule
               "task": {
                         {
                            "id": "5das76nbv950nghg8j8-33ddd3kfdw2",
                            "url": "http://getTalent.com/sms/send/",
                            "post_data": {
                                "campaign_name": "SMS Campaign",
                                "phone_number": "09230862348",
                                "smart_list_id": 123456,
                                "content": "text to be sent as sms"
                                "some_other_kwarg": "abc"
                            },
                            "frequency": 3601,
                            "start_datetime": "2015-11-05T08:00:00",
                            "end_datetime": "2015-12-05T08:00:00"
                            "next_run_datetime": "2015-11-05T08:20:30",
                            "task_type": "periodic"
                         }
                    }
               for interval schedule
               "task": {
                         {
                            "id": "5das76nbv950nghg8j8-33ddd3kfdw2",
                            "url": "http://getTalent.com/email/send/",
                            "post_data": {
                                "campaign_name": "Email Campaign",
                                "phone_number": "09230862348",
                                "smart_list_id": 123456,
                                "content": "text to be sent as Email"
                                "some_other_kwarg": "abc"
                            },
                            "run_datetime": "2015-11-05T08:00:00",
                            "task_type": "one_time"
                         }
                    }
        .. Status:: 200 (OK)
                    404 (Task not found)
                    500 (Internal Server Error)

        """
        user_id = request.user.id if request.user else None
        check_if_scheduler_is_running()
        task = scheduler.get_job(_id)
        # Make sure task is valid and belongs to logged-in user
        if task and task.args[0] == user_id:
            task = serialize_task(task)
            if task:
                return dict(task=task)
        raise ResourceNotFound(error_message="Task not found")

    @require_oauth(allow_jwt_based_auth=True, allow_null_user=True)
    def delete(self, _id, **kwargs):
        """
        Deletes/removes a tasks from scheduler store
        :param kwargs:
        :return:

        :Example:
         In case of authenticated user

            headers = {'Authorization': 'Bearer <access_token>'}
            response = requests.delete(API_URL + '/v1/tasks/id/5das76nbv950nghg8j8-33ddd3kfdw2', headers=headers)

        In case of SECRET_KEY

            headers = {'Authorization': 'Bearer <access_token>',
                        'X-Talent-Server-Key-ID': '<secret_key>'}
            response = requests.delete(API_URL + '/v1/tasks/id/5das76nbv950nghg8j8-33ddd3kfdw2', headers=headers)


        .. Response::

            {
                'message': 'Task has been removed successfully'
            }
        .. Status:: 200 (Resource deleted)
                    404 (Task Not found)
                    500 (Internal Server Error)

        """
        user_id = request.user.id if request.user else None
        check_if_scheduler_is_running()
        task = scheduler.get_job(_id)
        # Check if task is valid and belongs to the logged-in user
        if task and task.args[0] == user_id:
            scheduler.remove_job(task.id)
            logger.info('Job with id %s removed successfully.' % _id)
            return dict(message="Task has been removed successfully")
        raise ResourceNotFound(error_message="Task not found")


@api.route(SchedulerApi.SCHEDULER_SINGLE_TASK_RESUME)
class ResumeTaskById(Resource):
    """
        This resource resumes a previously paused job/task
    """
    decorators = [require_oauth()]

    def post(self, _id, **kwargs):
        """
        Resume a previously paused task/job
        :param _id: id of task
        :type id: str
        :keyword user_id: user_id of tasks' owner
        :type user_id: int
        :rtype json

        :Example:
            headers = {'Authorization': 'Bearer <access_token>'}
            response = requests.post(API_URL + '/v1/tasks/5das76nbv950nghg8j8-33ddd3kfdw2/resume/', headers=headers)

        .. Response::
            {
               "message":"Task has been resumed successfully"
            }

        .. Status:: 200 (OK)
                    404 (Task not found)
                    500 (Internal Server Error)

        .. Error code:: 6054(Task Already running)

        """
        user_id = request.user.id
        check_if_scheduler_is_running()
        # check and raise exception if job is already paused or not present
        task = check_job_state(job_id=_id, job_state_to_check='running')
        if task and task.args[0] == user_id:
            scheduler.resume_job(job_id=_id)
            return dict(message="Task has been successfully resumed")
        raise ResourceNotFound(error_message="Task not found")


@api.route(SchedulerApi.SCHEDULER_SINGLE_TASK_PAUSE)
class PauseTaskById(Resource):
    """
        This resource pauses job/task which can be resumed again
    """
    decorators = [require_oauth()]

    def post(self, _id, **kwargs):
        """
        Pause a task which is currently running.
        :param id: id of task
        :type _id: str
        :keyword user_id: user_id of tasks' owner
        :type user_id: int
        :rtype json

        :Example:
            headers = {'Authorization': 'Bearer <access_token>'}
            response = requests.post(API_URL + '/v1/tasks/5das76nbv950nghg8j8-33ddd3kfdw2/resume/', headers=headers)

        .. Response::
            {
               "message":"Task has been paused successfully"
            }

        .. Status:: 200 (OK)
                    404 (Task Not Found)
                    500 (Internal Server Error)

        .. Error code:: 6053(Task Already Paused)

        """
        # check and raise exception if job is already paused or not present
        user_id = request.user.id
        check_if_scheduler_is_running()
        task = check_job_state(job_id=_id, job_state_to_check='paused')
        if task and task.args[0] == user_id:
            scheduler.pause_job(job_id=_id)
            return dict(message="Task has been successfully paused")
        raise ResourceNotFound(error_message="Task not found")


@api.route(SchedulerApi.SCHEDULER_TASKS_TEST)
class SendRequestTest(Resource):
    """
        This resource is dummy endpoint which is used to call send_request method for testing
        This dummy endpoint serve two purposes.
        1. To check if endpoint is working then send response 201 (run callback function directly)
        2. To check if authentication token is refreshed after expiry.
    """
    decorators = [require_oauth()]

    @property
    def post(self):

        env_key = flask_app.config.get(TalentConfigKeys.ENV_KEY)
        if not (env_key == 'dev' or env_key == 'jenkins'):
            raise ForbiddenError("You are not authorized to access this endpoint.")

        user_id = request.user.id
        try:
            task = request.get_json()
        except BadRequest:
            raise InvalidUsage('Given data is not JSON serializable')

        # Post data param expired. If yes, then expire the token
        expired = task.get('expired', False)

        url = task.get('url', '')

        if expired:
            # Set the date in past to expire request oauth token.
            # This is to test that run_job method refresh token or not
            expiry = datetime.utcnow() - timedelta(days=5)
            expiry = expiry.strftime('%Y-%m-%d %H:%M:%S')

            # Expire oauth token and then pass it to run_job. And run_job should refresh token and send request to URL
            db.db.session.commit()
            token = Token.query.filter_by(user_id=request.user.id).first()
            token.update(expires=expiry)
        else:
            with open('/tmp/temp.txt', 'w') as tmpfile:
                tmpfile.write('EndpointHit=1')
                tmpfile.close()

<<<<<<< HEAD
        run_job(user_id, request.oauth_token, url, task.get('content_type', 'application/json'),
                task.get('post_data', dict()))
=======
            run_job(user_id, request.oauth_token, url, task.get('content_type', 'application/json'),
                task.get('post_data', dict()))
        else:
            db.db.session.commit()
            test_user_id = task['test_user_id']
            test_user = User.query.filter_by(id=test_user_id).first()
            test_user.delete()
>>>>>>> cc40159f

        return dict(message="Request sent to url %s" % url)


def check_if_scheduler_is_running():
    # if scheduler is not running
    if not scheduler.running:
        raise SchedulerNotRunningError("Scheduler is not running")


def check_job_state(job_id, job_state_to_check):
    """
    We retrieve a job and if it's pending we raise an error. If job_state_to_check
    is 'paused' and job's next_run_time is None then we raise an error indicating job
    is already in paused state. Likewise, if job_state_to_check is 'running' and
    next_run_time is not None then we raise an error indicating job is already running.
    :param job_id: job_id of task which is in APScheduler
    :param job_state_to_check: the state to check, if doesn't meet requirement then raise exception.
            'func' can be 'running' or 'paused'.
    :return:
    """
    # get job from scheduler by job_id
    job = scheduler.get_job(job_id=job_id)

    # if job is pending then throw pending state exception
    if job.pending:
        raise PendingJobError("Task with id '%s' is in pending state. Scheduler not running" % job_id)

    # if job has next_run_datetime none, then job is in paused state
    if not job.next_run_time and job_state_to_check == 'paused':
        raise JobAlreadyPausedError("Task with id '%s' is already in paused state" % job_id)

    # if job has_next_run_datetime is not None, then job is in running state
    if job.next_run_time and job_state_to_check == 'running':
        raise JobAlreadyRunningError("Task with id '%s' is already in running state" % job_id)

    return job<|MERGE_RESOLUTION|>--- conflicted
+++ resolved
@@ -729,22 +729,10 @@
             token = Token.query.filter_by(user_id=request.user.id).first()
             token.update(expires=expiry)
         else:
-            with open('/tmp/temp.txt', 'w') as tmpfile:
-                tmpfile.write('EndpointHit=1')
-                tmpfile.close()
-
-<<<<<<< HEAD
-        run_job(user_id, request.oauth_token, url, task.get('content_type', 'application/json'),
-                task.get('post_data', dict()))
-=======
-            run_job(user_id, request.oauth_token, url, task.get('content_type', 'application/json'),
-                task.get('post_data', dict()))
-        else:
             db.db.session.commit()
             test_user_id = task['test_user_id']
             test_user = User.query.filter_by(id=test_user_id).first()
             test_user.delete()
->>>>>>> cc40159f
 
         return dict(message="Request sent to url %s" % url)
 
