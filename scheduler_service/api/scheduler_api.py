"""
Scheduler Restful-API which has endpoints to schedule, remove, delete, pause, resume single
or multiple jobs.
This API also checks for authentication token
"""

# Standard imports
import json
import types

# Third party imports
from datetime import datetime, timedelta

from flask import Blueprint, request
from flask.ext.restful import Resource

# Application imports
from werkzeug.exceptions import BadRequest

from scheduler_service import TalentConfigKeys, flask_app, redis_store
from scheduler_service.common.models import db
from scheduler_service.common.models.user import Token, User
from scheduler_service import logger, SchedulerUtils
from scheduler_service.api.scheduler_tests_api import raise_if_scheduler_not_running, check_job_state, \
<<<<<<< HEAD
    dummy_request_method, test_dummy_endpoint_hits
from scheduler_service.common.models.user import DomainRole
=======
    dummy_request_method
from scheduler_service.common.models.user import DomainRole, User
>>>>>>> 33347baa
from scheduler_service.common.routes import SchedulerApi
from scheduler_service.common.utils.api_utils import api_route, ApiResponse, get_pagination_params
from scheduler_service.common.talent_api import TalentApi
from scheduler_service.custom_exceptions import JobAlreadyPausedError, PendingJobError, JobAlreadyRunningError, \
    SchedulerNotRunningError
from scheduler_service.modules.CONSTANTS import REQUEST_COUNTER
from scheduler_service.common.error_handling import InvalidUsage, ResourceNotFound
from scheduler_service.common.utils.auth_utils import require_oauth, require_all_roles
from scheduler_service.custom_exceptions import SchedulerServiceApiException
<<<<<<< HEAD
from scheduler_service.modules.scheduler import scheduler, schedule_job, serialize_task, remove_tasks, run_job
=======
from scheduler_service.modules.scheduler import scheduler, schedule_job, serialize_task, remove_tasks, \
    scheduler_remove_job
>>>>>>> 33347baa
from scheduler_service.modules.scheduler_admin import filter_jobs_using_task_type, \
    filter_jobs_using_task_category, filter_paused_jobs

api = TalentApi()
scheduler_blueprint = Blueprint('scheduler_api', __name__)
api.init_app(scheduler_blueprint)
api.route = types.MethodType(api_route, api)


@api.route(SchedulerApi.SCHEDULER_MULTIPLE_TASKS)
class Tasks(Resource):
    """
        This resource returns a list of tasks particular to a user by using pagination concept
         or it can be used to create or schedule a task using POST.
    """
    @require_oauth(allow_null_user=True)
    def get(self):
        """
        This action returns a list of user tasks and their count
        :return tasks_data: a dictionary containing list of tasks and their count
        :rtype json


        :Example (in case of pagination):
            By default, it will return 10 jobs (max)

            Case 1:

            headers = {'Authorization': 'Bearer <access_token>'}
            response = requests.get(API_URL + '/v1/tasks?page=3', headers=headers)

            # Returns 10 jobs ranging from 30-39

            Case 2:

            headers = {'Authorization': 'Bearer <access_token>'}
            response = requests.get(API_URL + '/v1/tasks?page=5&per_page=12', headers=headers)

            # Returns 12 jobs ranging from 48-59

        :Example:
        In case of authenticated user

            headers = {'Authorization': 'Bearer <access_token>'}
            response = requests.get(API_URL + '/v1/tasks/', headers=headers)

        In case of SECRET_KEY

            headers = {'Authorization': 'Bearer <access_token>',
                        'X-Talent-Server-Key-ID': '<secret_key>'}
            response = requests.get(API_URL + '/v1/tasks/', headers=headers)

        .. Response::

            {
                "count": 1,
                "tasks": [
                    {
                        "id": "5das76nbv950nghg8j8-33ddd3kfdw2",
                        "post_data": {
                            "url": "http://getTalent.com/sms/send/",
                            "phone_number": "09230862348",
                            "smart_list_id": 123456,
                            "content": "text to be sent as sms"
                            "some_other_kwarg": "abc",
                            "campaign_name": "SMS Campaign"
                        },
                        "frequency": 3601,      # in seconds
                        "start_datetime": "2015-11-05T08:00:00",
                        "end_datetime": "2015-12-05T08:00:00"
                        "next_run_datetime": "2015-11-05T08:20:30",
                        "task_type": "periodic"
                    }
               ]
            }

        .. Status:: 200 (OK)
                    400 (Invalid Usage)
                    500 (Internal Server Error)

        """
        # In case of higher number of scheduled task running for a particular user and user want to get only
        # a limited number of jobs by specifying page and per_page parameter, then return only specified jobs

        # Limit the jobs to 50 if user requests for more than 50
        max_per_page = 50

        # Default per_page size
        default_per_page = 10

        # If user didn't specify page or per_page, then it should be set to default 1 and 10 respectively.
        page, per_page = request.args.get('page', 1), request.args.get('per_page', default_per_page)

        if not (str(page).isdigit() and int(page) > 0):
            raise InvalidUsage(error_message="'page' arg should be a digit (greater than or equal to 1)")

        if not (str(per_page).isdigit() and int(per_page) >= default_per_page):
            raise InvalidUsage(
                error_message="'per_page' arg should be a digit and its value should be greater or equal to 10")

        page, per_page = int(page), int(per_page)

        # Limit the jobs if user requests jobs greater than 50
        if per_page > max_per_page:
            per_page = max_per_page

        user_id = request.user.id if request.user else None

        raise_if_scheduler_not_running()
        tasks = scheduler.get_jobs()
        tasks = filter(lambda _task: _task.args[0] == user_id, tasks)
        tasks_count = len(tasks)
        # If page is 1, and per_page is 10 then task_indices will look like list of integers e.g [0-9]
        task_indices = range((page-1) * per_page, page * per_page)

        tasks = [serialize_task(tasks[index])
                 for index in task_indices if index < tasks_count and tasks[index]]

        tasks = [task for task in tasks if task]
        header = {
            'X-Total': tasks_count,
            'X-Per-Page': per_page,
            'X-Page': page
        }
        return ApiResponse(response=dict(tasks=tasks), headers=header)

    @require_oauth(allow_null_user=True)
    def post(self):
        """
        This method takes data to create or schedule a task for scheduler.

        :Example:
            for interval or periodic schedule
            task = {
                "task_name": "custom-task",     # Field required only in case of general task
                "frequency": 3601,
                "task_type": "periodic",
                "start_datetime": "2015-12-05T08:00:00",
                "end_datetime": "2016-01-05T08:00:00",
                "url": "http://getTalent.com/sms/send/",
                "post_data": {
                    "campaign_name": "SMS Campaign",
                    "phone_number": "09230862348",
                    "smart_list_id": 123456,
                    "content": "text to be sent as sms"
                }
            }
            for one_time schedule
            task = {
                "task_name": "custom-task",     # Field required only in case of general task
                "task_type": "one_time",
                "run_datetime": "2015-12-05T08:00:00",
                "url": "http://getTalent.com/email/send/",
                "post_data": {
                    "campaign_name": "Email Campaign",
                    "email": "user1@hotmail.com",
                    "smart_list_id": 123456,
                    "content": "content to be sent as email"
                }
            }

            In case of authenticated user

            headers = {
                        'Authorization': 'Bearer <access_token>',
                        'Content-Type': 'application/json'
                       }

            In case of SECRET_KEY

            headers = {'Authorization': 'Bearer <access_token>',
                        'X-Talent-Server-Key-ID': '<secret_key>',
                        'Content-Type': 'application/json'
                        }

            data = json.dumps(task)
            response = requests.post(
                                        API_URL + '/v1/tasks/',
                                        data=data,
                                        headers=headers,
                                    )

        .. Response::

            {
                "id" : "5das76nbv950nghg8j8-33ddd3kfdw2"
            }
        .. Status:: 201 (Resource Created)
                    400 (Bad Request)
                    401 (Unauthorized to access getTalent)
                    500 (Internal Server Error)

        :return: id of created task
        """
        # get JSON post request data
        raise_if_scheduler_not_running()
        try:
            task = request.get_json()
        except Exception:
            raise InvalidUsage("Bad Request, data should be in json")

        task_id = schedule_job(task, request.user.id if request.user else None, request.oauth_token)

        headers = {'Location': '/v1/tasks/%s' % task_id}
        response = json.dumps(dict(id=task_id))
        return ApiResponse(response, status=201, headers=headers)

    @require_oauth()
    def delete(self):
        """
        Deletes multiple tasks whose ids are given in list in request data.
        :param kwargs:
        :return:

        :Example:
            task_ids = {
                'ids': [fasdff12n22m2jnr5n6skf,ascv3h5k1j43k6k8k32k345jmn,123n23n4n43m2kkcj53vdsxc]
            }
            headers = {
                        'Authorization': 'Bearer <access_token>',
                        'Content-Type': 'application/json'
                       }
            data = json.dumps(task_ids)
            response = requests.delete(
                                        API_URL + '/v1/tasks/',
                                        data=data,
                                        headers=headers,
                                    )

        .. Response::

            {
                'message': '3 task have been removed successfully'
            }
        .. Status:: 200 (Resource deleted)
                    207 (Not all removed)
                    400 (Bad request)
                    500 (Internal Server Error)

        """

        user_id = request.user.id
        raise_if_scheduler_not_running()
        # get task_ids for tasks to be removed
        try:
            req_data = request.get_json()
        except Exception:
            raise InvalidUsage("Bad Request, data should be in JSON",
                               error_code=SchedulerServiceApiException.CODE_INVALID_USAGE)
        task_ids = req_data['ids'] if 'ids' in req_data and isinstance(req_data['ids'], list) else None
        if not task_ids:
            raise InvalidUsage("Bad request, No data in ids", error_code=400)
        # check if tasks_ids list is not empty
        removed = remove_tasks(task_ids, user_id=user_id)
        if len(removed) == len(task_ids):
            logger.info('Job with ids %s removed successfully.' % task_ids)
            return dict(
                message='%s Tasks removed successfully' % len(removed))

        # removed_jobs have valid jobs - filters in remove_tasks
        # job[1] contains job id
        removed_jobs = map(lambda job: job[1], removed)
        not_removed = list(set(task_ids) - set(removed_jobs))
        if not_removed:
            logger.info('Job with ids %s removed successfully and unable to remove jobs %s' % (task_ids, not_removed))
            return dict(message='Unable to remove %s tasks' % len(not_removed),
                        removed=removed,
                        not_removed=not_removed), 207


@api.route(SchedulerApi.SCHEDULER_MULTIPLE_TASK_RESUME)
class ResumeTasks(Resource):
    """
        This resource resumes a previously paused jobs/tasks
    """
    decorators = [require_oauth()]

    def post(self):
        """
        Resume a previously paused tasks/jobs
        :param id: id of task
        :type id: str
        :keyword user_id: user_id of tasks' owner
        :type user_id: int
        :rtype json

        :Example:
            task_ids = {
                'ids': [fasdff12n22m2jnr5n6skf,ascv3h5k1j43k6k8k32k345jmn,123n23n4n43m2kkcj53vdsxc]
            }
            headers = {'Authorization': 'Bearer <access_token>', 'Content-Type' : 'application/json'}
            response = requests.post(API_URL + '/v1/tasks/resume/', headers=headers, data=json.dumps(task_ids))

        .. Response::
            {
               "message":"Tasks have been resumed successfully"
            }

        .. Status:: 200 (OK)
                    207 (Not all paused)
                    404 (Bad Request)
                    500 (Internal Server Error)

        """
        user_id = request.user.id
        raise_if_scheduler_not_running()
        try:
            req_data = request.get_json()
        except Exception:
            raise InvalidUsage("Bad Request, data should be in JSON")
        task_ids = req_data['ids'] if 'ids' in req_data and isinstance(req_data['ids'], list) else None
        if not task_ids:
            raise InvalidUsage("Bad Request, No data in ids", error_code=400)
        # Filter jobs that are not None
        valid_tasks = [task for task in task_ids if scheduler.get_job(job_id=task)]
        if valid_tasks:
            # Only keep jobs that belonged to the auth user
            valid_tasks = filter(lambda task_id: scheduler.get_job(job_id=task_id).args[0] == user_id, valid_tasks)
            # Resume each job
            for _id in valid_tasks:
                scheduler.resume_job(job_id=_id)
            if len(valid_tasks) != len(task_ids):
                none_tasks = filter(lambda task_id: scheduler.get_job(job_id=task_id) is None, task_ids)
                return dict(message='Unable to resume %s tasks' % len(none_tasks),
                            paused=valid_tasks,
                            not_found=none_tasks), 207
            return dict(message="Tasks have been successfully resumed")
        raise InvalidUsage('Bad request, invalid data in request', error_code=400)


@api.route(SchedulerApi.SCHEDULER_MULTIPLE_TASK_PAUSE)
class PauseTasks(Resource):
    """
        This resource pauses jobs/tasks which can be resumed again
    """
    decorators = [require_oauth()]

    def post(self):
        """
        Pause tasks which are currently running.

        :keyword user_id: user_id of tasks' owner
        :type user_id: int
        :rtype json

        :Example:
            task_ids = {
                'ids': [fasdff12n22m2jnr5n6skf,ascv3h5k1j43k6k8k32k345jmn,123n23n4n43m2kkcj53vdsxc]
            }
            headers = {'Authorization': 'Bearer <access_token>', 'Content-Type' : 'application/json'}
            response = requests.post(API_URL + '/v1/tasks/resume/', headers=headers, data=json.dumps(task_ids))

        .. Response::
            {
               "message":"Tasks have been paused successfully"
            }

        .. Status:: 200 (OK)
                    400 (Bad Request)
                    207 (Not all Paused)
                    500 (Internal Server Error)

        """
        user_id = request.user.id
        raise_if_scheduler_not_running()
        try:
            req_data = request.get_json()
        except Exception:
            raise InvalidUsage("Bad Request, data should be in json")
        task_ids = req_data['ids'] if 'ids' in req_data and isinstance(req_data['ids'], list) else None
        if not task_ids:
            raise InvalidUsage("Bad request, No data in ids", error_code=400)
        # Filter tasks which are None and of the current user
        valid_tasks = filter(lambda task_id: scheduler.get_job(job_id=task_id) and
                                             scheduler.get_job(job_id=task_id).args[0] == user_id, task_ids)
        if valid_tasks:
            for _id in valid_tasks:
                scheduler.pause_job(job_id=_id)
            if len(valid_tasks) != len(task_ids):
                none_tasks = filter(lambda task_id: scheduler.get_job(job_id=task_id) is None, task_ids)
                return dict(message='Unable to pause %s tasks' % len(none_tasks),
                            paused=valid_tasks,
                            not_found=none_tasks), 207

            return dict(message="Tasks have been successfully paused")
        raise InvalidUsage('Bad request, invalid data in request', error_code=400)


@api.route(SchedulerApi.SCHEDULER_NAMED_TASK)
class TaskByName(Resource):
    """
        This resource returns a specific task based on name
    """

    @require_oauth(allow_null_user=True)
    def get(self, _name):
        """
        This action returns a task owned by other service
        :param _name: name of task
        :type _name: str
        :return task: a dictionary containing a task data
        :rtype json

        :Example:

        In case of SECRET_KEY

            headers = {'Authorization': 'Bearer <access_token>',
                        'X-Talent-Server-Key-ID': '<secret_key>'}
            response = requests.get(API_URL + '/v1/tasks/name/custom_task', headers=headers)

        .. Response::
            {
               for one time scheduled task
               "task": {
                         {
                            "task_name": "custom_task",
                            "id": "5das76nbv950nghg8j8-33ddd3kfdw2",
                            "url": "http://getTalent.com/sms/send/",
                            "post_data": {
                                "campaign_name": "SMS Campaign",
                                "phone_number": "09230862348",
                                "smart_list_id": 123456,
                                "content": "text to be sent as sms"
                                "some_other_kwarg": "abc"
                            },
                            "frequency": 3601,
                            "start_datetime": "2015-11-05T08:00:00",
                            "end_datetime": "2015-12-05T08:00:00"
                            "next_run_datetime": "2015-11-05T08:20:30",
                            "task_type": "periodic"
                         }
                    }
               for interval scheduled task
               "task": {
                         {
                            "task_name": "custom_task",
                            "id": "5das76nbv950nghg8j8-33ddd3kfdw2",
                            "url": "http://getTalent.com/email/send/",
                            "post_data": {
                                "campaign_name": "Email Campaign",
                                "phone_number": "09230862348",
                                "smart_list_id": 123456,
                                "content": "text to be sent as Email"
                                "some_other_kwarg": "abc"
                            },
                            "run_datetime": "2015-11-05T08:00:00",
                            "task_type": "one_time"
                         }
                    }
        .. Status:: 200 (OK)
                    404 (Task not found)
                    500 (Internal Server Error)

        """
        user_id = request.user.id if request.user else None
        raise_if_scheduler_not_running()
        tasks = scheduler.get_jobs()
        task = [task for task in tasks if task.name == _name and task.args[0] is None]
        # Make sure task is valid and belongs to non-logged-in user
        if task and user_id is None:
            task = serialize_task(task[0])
            if task:
                return dict(task=task)
        raise ResourceNotFound(error_message="Task with name %s not found" % _name)

    @require_oauth(allow_null_user=True)
    def delete(self, _name):
        """
        Deletes/removes a tasks from scheduler jobstore
        :param kwargs:
        :param _name: name of general task
        :return:

        :Example:
        In case of SECRET_KEY

            headers = {'Authorization': 'Bearer <access_token>',
                        'X-Talent-Server-Key-ID': '<secret_key>'}
            response = requests.delete(API_URL + '/v1/tasks/name/custom_task', headers=headers)


        .. Response::

            {
                'message': 'Task has been removed successfully'
            }
        .. Status:: 200 (Resource deleted)
                    404 (Task Not found)
                    500 (Internal Server Error)

        """
        user_id = request.user.id if request.user else None
        raise_if_scheduler_not_running()
        tasks = scheduler.get_jobs()
        task = [task for task in tasks if task.name == _name and task.args[0] is None]
        # Check if task is valid and belongs to the logged-in user
        if task and user_id is None:
            scheduler_remove_job(task[0].id)
            return dict(message="Task has been removed successfully")
        raise ResourceNotFound(error_message="Task with name %s not found" % _name)


@api.route(SchedulerApi.SCHEDULER_ONE_TASK)
class TaskById(Resource):
    """
        This resource returns a specific task based on id or delete a task
    """

    @require_oauth(allow_null_user=True)
    def get(self, _id):
        """
        This action returns a task owned by a this user
        :param _id: id of task
        :type id: str
        :keyword user_id: user_id of tasks' owner
        :type user_id: int
        :return task: a dictionary containing a task data
        :rtype json

        :Example:

        In case of authenticated user

            headers = {'Authorization': 'Bearer <access_token>'}
            response = requests.get(API_URL + '/v1/tasks/id/5das76nbv950nghg8j8-33ddd3kfdw2', headers=headers)

        In case of SECRET_KEY

            headers = {'Authorization': 'Bearer <access_token>',
                        'X-Talent-Server-Key-ID': '<secret_key>'}
            response = requests.get(API_URL + '/v1/tasks/id/5das76nbv950nghg8j8-33ddd3kfdw2', headers=headers)

        .. Response::
            {
               for one time schedule
               "task": {
                         {
                            "id": "5das76nbv950nghg8j8-33ddd3kfdw2",
                            "url": "http://getTalent.com/sms/send/",
                            "post_data": {
                                "campaign_name": "SMS Campaign",
                                "phone_number": "09230862348",
                                "smart_list_id": 123456,
                                "content": "text to be sent as sms"
                                "some_other_kwarg": "abc"
                            },
                            "frequency": 3601,
                            "start_datetime": "2015-11-05T08:00:00",
                            "end_datetime": "2015-12-05T08:00:00"
                            "next_run_datetime": "2015-11-05T08:20:30",
                            "task_type": "periodic"
                         }
                    }
               for interval schedule
               "task": {
                         {
                            "id": "5das76nbv950nghg8j8-33ddd3kfdw2",
                            "url": "http://getTalent.com/email/send/",
                            "post_data": {
                                "campaign_name": "Email Campaign",
                                "phone_number": "09230862348",
                                "smart_list_id": 123456,
                                "content": "text to be sent as Email"
                                "some_other_kwarg": "abc"
                            },
                            "run_datetime": "2015-11-05T08:00:00",
                            "task_type": "one_time"
                         }
                    }
        .. Status:: 200 (OK)
                    404 (Task not found)
                    500 (Internal Server Error)

        """
        user_id = request.user.id if request.user else None
        raise_if_scheduler_not_running()
        task = scheduler.get_job(_id)
        if task:
            task_owner_id = task.args[0]
            is_same_domain = user_id and User.get_by_id(task_owner_id).domain_id == request.user.domain_id
            # Make sure task is valid and belongs to logged-in user or user which is in same domain as requesting user
            is_owner = task_owner_id == user_id
            if is_owner or is_same_domain:
                task = serialize_task(task)
                if task:
                    return dict(task=task)
        raise ResourceNotFound(error_message="Task not found")

    @require_oauth(allow_null_user=True)
    def delete(self, _id):
        """
        Deletes/removes a tasks from scheduler store
        :param kwargs:
        :param _id: job_id
        :return:

        :Example:
         In case of authenticated user

            headers = {'Authorization': 'Bearer <access_token>'}
            response = requests.delete(API_URL + '/v1/tasks/id/5das76nbv950nghg8j8-33ddd3kfdw2', headers=headers)

        In case of SECRET_KEY

            headers = {'Authorization': 'Bearer <access_token>',
                        'X-Talent-Server-Key-ID': '<secret_key>'}
            response = requests.delete(API_URL + '/v1/tasks/id/5das76nbv950nghg8j8-33ddd3kfdw2', headers=headers)


        .. Response::

            {
                'message': 'Task has been removed successfully'
            }
        .. Status:: 200 (Resource deleted)
                    404 (Task Not found)
                    500 (Internal Server Error)

        """
        user_id = request.user.id if request.user else None
        raise_if_scheduler_not_running()
        task = scheduler.get_job(_id)
        # Check if task is valid and belongs to the logged-in user
        if task and task.args[0] == user_id:
            scheduler_remove_job(task.id)
            logger.info('Job with id %s removed successfully.' % _id)
            return dict(message="Task has been removed successfully")
        raise ResourceNotFound(error_message="Task not found")


@api.route(SchedulerApi.SCHEDULER_SINGLE_TASK_RESUME)
class ResumeTaskById(Resource):
    """
        This resource resumes a previously paused job/task
    """
    decorators = [require_oauth()]

    def post(self, _id):
        """
        Resume a previously paused task/job
        :param _id: id of task
        :type id: str
        :keyword user_id: user_id of tasks' owner
        :type user_id: int
        :rtype json

        :Example:
            headers = {'Authorization': 'Bearer <access_token>'}
            response = requests.post(API_URL + '/v1/tasks/5das76nbv950nghg8j8-33ddd3kfdw2/resume/', headers=headers)

        .. Response::
            {
               "message":"Task has been resumed successfully"
            }

        .. Status:: 200 (OK)
                    404 (Task not found)
                    500 (Internal Server Error)

        .. Error code:: 6054(Task Already running)

        """
        user_id = request.user.id
        raise_if_scheduler_not_running()
        # check and raise exception if job is already paused or not present
        task = check_job_state(job_id=_id, job_state_to_check='running')
        if task and task.args[0] == user_id:
            scheduler.resume_job(job_id=_id)
            return dict(message="Task has been successfully resumed")
        raise ResourceNotFound(error_message="Task not found")


@api.route(SchedulerApi.SCHEDULER_SINGLE_TASK_PAUSE)
class PauseTaskById(Resource):
    """
        This resource pauses job/task which can be resumed again
    """
    decorators = [require_oauth()]

    def post(self, _id):
        """
        Pause a task which is currently running.
        :param id: id of task
        :type _id: str
        :keyword user_id: user_id of tasks' owner
        :type user_id: int
        :rtype json

        :Example:
            headers = {'Authorization': 'Bearer <access_token>'}
            response = requests.post(API_URL + '/v1/tasks/5das76nbv950nghg8j8-33ddd3kfdw2/resume/', headers=headers)

        .. Response::
            {
               "message":"Task has been paused successfully"
            }

        .. Status:: 200 (OK)
                    404 (Task Not Found)
                    500 (Internal Server Error)

        .. Error code:: 6053(Task Already Paused)

        """
        # check and raise exception if job is already paused or not present
        user_id = request.user.id
        raise_if_scheduler_not_running()
        task = check_job_state(job_id=_id, job_state_to_check='paused')
        if task and task.args[0] == user_id:
            scheduler.pause_job(job_id=_id)
            return dict(message="Task has been successfully paused")
        raise ResourceNotFound(error_message="Task not found")


@api.route(SchedulerApi.SCHEDULER_ADMIN_TASKS)
class AdminTasks(Resource):
    """
        This resource returns a list of tasks owned by a user or service by using pagination and it's accessible to
        admin users only.
    """
    decorators = [require_oauth()]
    # a parent class and put all the core pagination functionality in its get() and then we can later override that

    @require_all_roles(DomainRole.Roles.CAN_GET_ALL_SCHEDULER_JOBS)
    def get(self):
        """
        This action returns a list of apscheduler scheduled tasks.
        :return tasks_data: a dictionary containing list of tasks
        :rtype: json


        :Example (in case of pagination):
            By default, it will return 30 jobs (max)

            Case 1:

             >>> headers = {'Authorization': 'Bearer <access_token>'}
             >>> response = requests.get(API_URL + '/admin/v1/tasks?page=2', headers=headers)

            # Returns 30 jobs ranging from 30-59 ( zero-based index )

            Case 2:

             >>> headers = {'Authorization': 'Bearer <access_token>'}
             >>> response = requests.get(API_URL + '/admin/v1/tasks?page=2&per_page=35', headers=headers)

            # Returns 35 jobs ranging from 35-69 ( zero-based index )

        :Example:

        In case of task_category filter

             >>> headers = {'Authorization': 'Bearer <access_token>'}
             >>> response = requests.get(API_URL + '/admin/v1/tasks?task_category=general', headers=headers)

        In case of task_type filter

             >>> headers = {'Authorization': 'Bearer <access_token>'}
             >>> response = requests.get(API_URL + '/admin/v1/tasks?task_type=periodic', headers=headers)

        In case of jobs of a specific user

             >>> headers = {'Authorization': 'Bearer <access_token>'}
             >>> response = requests.get(API_URL + '/admin/v1/tasks?user_id=2', headers=headers)


        In case of paused or running jobs only

             >>> headers = {'Authorization': 'Bearer <access_token>'}
             # returns paused jobs only
             >>> response = requests.get(API_URL + '/admin/v1/tasks?paused=true', headers=headers)
             # returns running jobs only
             >>> response = requests.get(API_URL + '/admin/v1/tasks?paused=false', headers=headers)


        Response will be similar to get all tasks endpoint with few additional fields

        .. Response::

            {
                "tasks": [
                    {
                        "id": "5das76nbv950nghg8j8-33ddd3kfdw2",
                        "user_email": "saad_lhr@hotmail.com",
                        "task_type": "user",
                        "post_data": {
                            "url": "http://getTalent.com/sms/send/",
                            "phone_number": "09230862348",
                            "smart_list_id": 123456,
                            "content": "text to be sent as sms"
                            "some_other_kwarg": "abc",
                            "campaign_name": "SMS Campaign"
                        },
                        "frequency": 3601,      # in seconds
                        "start_datetime": "2015-11-05T08:00:00",
                        "end_datetime": "2015-12-05T08:00:00"
                        "next_run_datetime": "2015-11-05T08:20:30",
                        "task_type": "periodic"
                    }
               ]
            }


        .. Status:: 200 (OK)
                    400 (Invalid Usage)
                    401 (Unauthorized Error)
                    500 (Internal Server Error)

        """
        # In case of higher number of scheduled task running for a particular user and user wants to get only
        # a limited number of jobs by specifying page and per_page parameter, then return only specified jobs

        # Default per_page size
        default_per_page = 30

        # If user didn't specify page or per_page, then it should default to 1 and 30 respectively.
        page, per_page = get_pagination_params(request, default_per_page=default_per_page)

        raise_if_scheduler_not_running()
        tasks = scheduler.get_jobs()

        # Get all param filters
        user_id, paused, task_type, task_category = request.args.get('user_id'), request.args.get('paused'), \
                                                       request.args.get('task_type'), \
                                                       request.args.get('task_category')

        # If user_id is given then only return jobs of that particular user
        if user_id:
            if not (str(user_id).isdigit() and int(user_id) > 0):
                raise InvalidUsage("user_id should be of type int")
            tasks = filter(lambda _task: _task.args[0] == int(user_id), tasks)

        # If paused is given then only return paused jobs.
        if paused:
            tasks = filter_paused_jobs(tasks, is_paused=paused)

        # If task_type is specified then return only specified `one_time` or `periodic` jobs
        if task_type:
            tasks = filter_jobs_using_task_type(tasks, task_type=task_type)

        # If task_category is given then return only specified `user` or `general` job
        if task_category:
            filter_jobs_using_task_category(tasks, task_category=task_category)

        # The following case should never occur. As the general jobs are independent of user. So, if user use such
        # a filter then raise Invalid usage api exception.
        if user_id and task_category == SchedulerUtils.CATEGORY_GENERAL:
            raise InvalidUsage(error_message=
                               "user and task_category cannot be used together. General jobs are independent of users.")

        tasks_count = len(tasks)

        # If page is 1, and per_page is 30 then task_indices will look like list of integers e.g [0-29]
        task_indices = range((page-1) * per_page, page * per_page)

        tasks = [serialize_task(tasks[index], is_admin_api=True)
                 for index in task_indices if index < tasks_count and tasks[index]]

        tasks = [task for task in tasks if task]

        header = {
            'X-Total': tasks_count,
            'X-Per-Page': per_page,
            'X-Page': page
        }
        return ApiResponse(response=dict(tasks=tasks), headers=header)


@api.route(SchedulerApi.SCHEDULER_TASKS_TEST)
class SendRequestTest(Resource):
    """
    Endpoint:
        This resource is dummy endpoint which is used to call send_request method for testing
        This dummy endpoint serve two purposes.
        1. To check if endpoint is working then send response 201 (run callback function directly)
        2. To check if authentication token is refreshed after expiry.
        3. Test that scheduler sends GET, POST, DELETE, PUT, PATCH request
        4. Test how many times a endpoint hits when scheduler send requests
    """
    @require_oauth()
    def post(self):
        dummy_request_method(_request=request)

        return dict(message='Dummy POST Endpoint called')

    @require_oauth()
    def put(self):
        test_dummy_endpoint_hits(_request=request)
        dummy_request_method(_request=request)

        return dict(message='Dummy PUT Endpoint called')

    @require_oauth()
    def patch(self):
        test_dummy_endpoint_hits(_request=request)
        dummy_request_method(_request=request)

        return dict(message='Dummy PATCH Endpoint called')

    @require_oauth()
    def delete(self):
        test_dummy_endpoint_hits(_request=request)
        dummy_request_method(_request=request)

        return dict(message='Dummy DELETE Endpoint called')

    @require_oauth()
    def get(self):
        test_dummy_endpoint_hits(_request=request)
        dummy_request_method(_request=request)

        return dict(message='Dummy GET Endpoint called')


@api.route(SchedulerApi.SCHEDULER_TASKS_TEST_POST)
class SendRequestTestPost(Resource):
    """
    POST Method:
        Test how many times post request method is being hit
    """
    @require_oauth()
    def post(self):
        test_dummy_endpoint_hits(_request=request)
        dummy_request_method(_request=request)

        return dict(message='Dummy hits testing POST Endpoint called')<|MERGE_RESOLUTION|>--- conflicted
+++ resolved
@@ -9,41 +9,22 @@
 import types
 
 # Third party imports
-from datetime import datetime, timedelta
-
 from flask import Blueprint, request
 from flask.ext.restful import Resource
 
 # Application imports
-from werkzeug.exceptions import BadRequest
-
-from scheduler_service import TalentConfigKeys, flask_app, redis_store
-from scheduler_service.common.models import db
-from scheduler_service.common.models.user import Token, User
 from scheduler_service import logger, SchedulerUtils
 from scheduler_service.api.scheduler_tests_api import raise_if_scheduler_not_running, check_job_state, \
-<<<<<<< HEAD
-    dummy_request_method, test_dummy_endpoint_hits
-from scheduler_service.common.models.user import DomainRole
-=======
     dummy_request_method
 from scheduler_service.common.models.user import DomainRole, User
->>>>>>> 33347baa
 from scheduler_service.common.routes import SchedulerApi
 from scheduler_service.common.utils.api_utils import api_route, ApiResponse, get_pagination_params
 from scheduler_service.common.talent_api import TalentApi
-from scheduler_service.custom_exceptions import JobAlreadyPausedError, PendingJobError, JobAlreadyRunningError, \
-    SchedulerNotRunningError
-from scheduler_service.modules.CONSTANTS import REQUEST_COUNTER
 from scheduler_service.common.error_handling import InvalidUsage, ResourceNotFound
 from scheduler_service.common.utils.auth_utils import require_oauth, require_all_roles
 from scheduler_service.custom_exceptions import SchedulerServiceApiException
-<<<<<<< HEAD
-from scheduler_service.modules.scheduler import scheduler, schedule_job, serialize_task, remove_tasks, run_job
-=======
 from scheduler_service.modules.scheduler import scheduler, schedule_job, serialize_task, remove_tasks, \
     scheduler_remove_job
->>>>>>> 33347baa
 from scheduler_service.modules.scheduler_admin import filter_jobs_using_task_type, \
     filter_jobs_using_task_category, filter_paused_jobs
 
@@ -916,13 +897,12 @@
 @api.route(SchedulerApi.SCHEDULER_TASKS_TEST)
 class SendRequestTest(Resource):
     """
-    Endpoint:
+    POST Method:
         This resource is dummy endpoint which is used to call send_request method for testing
         This dummy endpoint serve two purposes.
         1. To check if endpoint is working then send response 201 (run callback function directly)
         2. To check if authentication token is refreshed after expiry.
         3. Test that scheduler sends GET, POST, DELETE, PUT, PATCH request
-        4. Test how many times a endpoint hits when scheduler send requests
     """
     @require_oauth()
     def post(self):
@@ -932,42 +912,24 @@
 
     @require_oauth()
     def put(self):
-        test_dummy_endpoint_hits(_request=request)
         dummy_request_method(_request=request)
 
         return dict(message='Dummy PUT Endpoint called')
 
     @require_oauth()
     def patch(self):
-        test_dummy_endpoint_hits(_request=request)
         dummy_request_method(_request=request)
 
         return dict(message='Dummy PATCH Endpoint called')
 
     @require_oauth()
     def delete(self):
-        test_dummy_endpoint_hits(_request=request)
         dummy_request_method(_request=request)
 
         return dict(message='Dummy DELETE Endpoint called')
 
     @require_oauth()
     def get(self):
-        test_dummy_endpoint_hits(_request=request)
         dummy_request_method(_request=request)
 
-        return dict(message='Dummy GET Endpoint called')
-
-
-@api.route(SchedulerApi.SCHEDULER_TASKS_TEST_POST)
-class SendRequestTestPost(Resource):
-    """
-    POST Method:
-        Test how many times post request method is being hit
-    """
-    @require_oauth()
-    def post(self):
-        test_dummy_endpoint_hits(_request=request)
-        dummy_request_method(_request=request)
-
-        return dict(message='Dummy hits testing POST Endpoint called')+        return dict(message='Dummy GET Endpoint called')