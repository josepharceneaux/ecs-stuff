--- conflicted
+++ resolved
@@ -843,12 +843,8 @@
         # Default per_page size
         default_per_page = 30
 
-<<<<<<< HEAD
         # If user didn't specify page or per_page, then it should default to 1 and 30 respectively.
-=======
-        # If user didn't specify page or per_page, then it should be set to default 1 and 30 respectively.
         # TODO: 1 should be imported from api_utils.py
->>>>>>> 2376a576
         page, per_page = request.args.get('page', 1), request.args.get('per_page', default_per_page)
 
 
@@ -917,13 +913,8 @@
                 tasks = filter(lambda _task: _task.name, tasks)
             else:
                 tasks = filter(lambda _task: _task.name == SchedulerUtils.RUN_JOB_METHOD_NAME, tasks)
-<<<<<<< HEAD
 
         # The following case should never occur. As the general jobs are independent of user. So, if user use such
-=======
-        # TODO: will never or should never?
-        # The following case will never occur. As the general jobs are independent of user. So, if user use such
->>>>>>> 2376a576
         # a filter then raise Invalid usage api exception.
         # TODO: Remove hardcoded 'general'? I saw somewhere you added in common
         if user_id and task_category == "general":
