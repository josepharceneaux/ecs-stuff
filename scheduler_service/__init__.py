--- conflicted
+++ resolved
@@ -1,19 +1,9 @@
-<<<<<<< HEAD
-# Service specific imports
-=======
 # Third Party imports
->>>>>>> c4feaf5b
-
 from scheduler_service.common.error_handling import register_error_handlers
 from scheduler_service.common.models.db import db
 from scheduler_service.common.redis_cache import redis_store
-<<<<<<< HEAD
-from scheduler_service.common.utils.celery_utils import init_celery_app
-from scheduler_service.common.utils.models_utils import add_model_helpers, init_talent_app
-=======
 from scheduler_service.common.routes import GTApis
 from scheduler_service.common.talent_celery import init_celery_app
->>>>>>> c4feaf5b
 from scheduler_service.common.talent_config_manager import load_gettalent_config, TalentConfigKeys
 from scheduler_service.common.talent_flask import TalentFlask
 from scheduler_service.common.utils.models_utils import add_model_helpers
@@ -25,13 +15,9 @@
 
 flask_app, logger = init_talent_app(__name__)
 
-<<<<<<< HEAD
-celery_app = init_celery_app(flask_app=flask_app, queue_name=SchedulerUtils.QUEUE,
-=======
 # Celery settings
 celery_app = init_celery_app(flask_app=flask_app,
                              default_queue=SchedulerUtils.QUEUE,
->>>>>>> c4feaf5b
                              modules_to_include=['scheduler_service.tasks'])
 
 from scheduler_service.api.scheduler_api import scheduler_blueprint
