--- conflicted
+++ resolved
@@ -28,9 +28,4 @@
 if __name__ == '__main__':
     os.environ['OAUTHLIB_INSECURE_TRANSPORT'] = '1'
     scheduler_app()
-<<<<<<< HEAD
-    app.run(host='0.0.0.0', port=8011, debug=False)
-=======
     app.run(host='0.0.0.0', port=GTApis.SCHEDULER_SERVICE_PORT, debug=False)
-
->>>>>>> 9d5ab2d5
