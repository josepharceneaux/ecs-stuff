--- conflicted
+++ resolved
@@ -12,10 +12,4 @@
 
 
 if __name__ == '__main__':
-<<<<<<< HEAD
-    scheduler_app()
-    app.run(host='0.0.0.0', port=GTApis.SCHEDULER_SERVICE_PORT, debug=False)
-=======
-    os.environ['OAUTHLIB_INSECURE_TRANSPORT'] = '1'
     app.run(host='0.0.0.0', port=GTApis.SCHEDULER_SERVICE_PORT, use_reloader=True, debug=False)
->>>>>>> 05b099f9
