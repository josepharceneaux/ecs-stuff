"""
Scheduler - APScheduler initialization, set jobstore, threadpoolexecutor
- Add task to APScheduler
- run_job callback method, runs when times come
- remove multiple tasks from APScheduler
- get tasks from APScheduler and serialize tasks using JSON
"""

# Standard imports
import datetime

# Third-party imports
from dateutil.tz import tzutc
from pytz import timezone
from apscheduler.events import EVENT_JOB_ERROR
from apscheduler.events import EVENT_JOB_EXECUTED
from apscheduler.triggers.interval import IntervalTrigger
from apscheduler.triggers.date import DateTrigger
from apscheduler.schedulers.background import BackgroundScheduler
from urllib import urlencode

# Application imports
from scheduler_service.common.models import db
from scheduler_service.common.models.user import Token
from scheduler_service import logger, TalentConfigKeys, flask_app
from scheduler_service.apscheduler_config import executors, job_store, jobstores, job_defaults
from scheduler_service.common.models.user import User
from scheduler_service.common.error_handling import InvalidUsage
from scheduler_service.common.routes import AuthApiUrl
from scheduler_service.common.utils.handy_functions import http_request
from scheduler_service.common.utils.scheduler_utils import SchedulerUtils
from scheduler_service.validators import get_valid_data_from_dict, get_valid_url_from_dict, \
    get_valid_datetime_from_dict, get_valid_integer_from_dict, get_valid_task_name_from_dict
from scheduler_service.custom_exceptions import TriggerTypeError, JobNotCreatedError
from scheduler_service.tasks import send_request

# Set timezone to UTC
scheduler = BackgroundScheduler(jobstore=jobstores, executors=executors,
                                timezone='UTC')
scheduler.configure(job_defaults=job_defaults)
scheduler.add_jobstore(job_store)

# Set the minimum frequency in seconds
if flask_app.config.get(TalentConfigKeys.ENV_KEY) in ['dev', 'jenkins']:
    MIN_ALLOWED_FREQUENCY = 4
else:
    # For qa and production minimum frequency would be one hour
    MIN_ALLOWED_FREQUENCY = 3600

# Request timeout is 30 seconds.
REQUEST_TIMEOUT = 30


def apscheduler_listener(event):
    """
    APScheduler listener for logging on job crashed or job time expires
    The method also checks if a job time is passed. If yes, then it remove job from apscheduler because there is no
    use of expired job.
    :param event:
    :return:
    """
    if event.exception:
        logger.error('The job crashed :(\n')
        logger.error(str(event.exception.message) + '\n')
    else:
        job = scheduler.get_job(event.job_id)
        if job:
            logger.info('The job with id %s worked :)' % job.id)
            # In case of periodic job, if next_run_time is greater than end_date. This mean job is expired and will
            # not run in future. So, just simply delete.
            if isinstance(job.trigger,
                          IntervalTrigger) and job.next_run_time and job.next_run_time > job.trigger.end_date:
                logger.info('Stopping job')
                try:
                    scheduler.remove_job(job_id=job.id)
                    logger.info("apscheduler_listener: Job with id %s removed successfully" % job.id)
                except Exception as e:
                    logger.exception("apscheduler_listener: Error occurred while removing job")
                    raise e
            elif isinstance(job.trigger, DateTrigger) and not job.run_date:
                scheduler.remove_job(job_id=job.id)
                logger.info("apscheduler_listener: Job with id %s removed successfully" % job.id)


scheduler.add_listener(apscheduler_listener, EVENT_JOB_EXECUTED | EVENT_JOB_ERROR)


def validate_one_time_job(data):
    """
    Validate one time job POST data.
    if run_datetime is already passed then raise error 500
    :param data:
    :return:
    """
    valid_data = dict()
    run_datetime = get_valid_datetime_from_dict(data, 'run_datetime')
    valid_data.update({'run_datetime': run_datetime})

    current_datetime = datetime.datetime.utcnow()
    current_datetime = current_datetime.replace(tzinfo=timezone('UTC'))
    # If job is not in 0-30 seconds in past or greater than current datetime.
<<<<<<< HEAD
    if run_datetime < current_datetime:
=======
    past_datetime = current_datetime - datetime.timedelta(seconds=REQUEST_TIMEOUT)
    if run_datetime < past_datetime:
>>>>>>> cc40159f
        raise InvalidUsage("Cannot schedule job of already passed time. run_datetime is in past")

    return valid_data


def validate_periodic_job(data):
    """
    Validate periodic job and check for missing or invalid data. if found then raise error
    :param data: JSON job post data
    :return:
    """
    valid_data = dict()
    frequency = get_valid_integer_from_dict(data, 'frequency')
    start_datetime = get_valid_datetime_from_dict(data, 'start_datetime')
    end_datetime = get_valid_datetime_from_dict(data, 'end_datetime')

    valid_data.update({'start_datetime': start_datetime})
    valid_data.update({'end_datetime': end_datetime})

    # If value of frequency is not integer or lesser than 1 hour then throw exception
    if int(frequency) < MIN_ALLOWED_FREQUENCY:
        raise InvalidUsage(error_message='Invalid value of frequency. Value should '
                                         'be greater than or equal to %s' % MIN_ALLOWED_FREQUENCY)

    frequency = int(frequency)
    valid_data.update({'frequency': frequency})

    current_datetime = datetime.datetime.utcnow()
    current_datetime = current_datetime.replace(tzinfo=timezone('UTC'))

    # If job is not in 0-30 seconds in past or greater than current datetime.
    past_datetime = current_datetime - datetime.timedelta(seconds=REQUEST_TIMEOUT)
    future_datetime = end_datetime - datetime.timedelta(seconds=frequency)
    if not past_datetime < start_datetime < future_datetime:
        raise InvalidUsage(
            "start_datetime and end_datetime should be in future. Also frequency should be lesser than end_datetime")

    return valid_data

<<<<<<< HEAD
=======

>>>>>>> cc40159f
def run_job(user_id, access_token, url, content_type, post_data, **kwargs):
    """
    Function callback to run when job time comes, this method is called by APScheduler
    :param user_id:
    :param access_token: Bearer token for Authorization when sending request to url
    :param url: url to send post request
    :param content_type: format of post data
    :param kwargs: post data like campaign name, smartlist ids etc
    :return:
    """
    # In case of global tasks there is no access_token and token expires in 600 seconds. So, a new token should be
    # created because frequency is set to minimum (1 hour).
    secret_key_id = None
    if not access_token:
        secret_key_id, access_token = User.generate_jw_token(user_id=user_id)
    else:
        headers = {'content-type': 'application/x-www-form-urlencoded'}
        db.db.session.commit()
        token = Token.get_token(access_token=access_token.split(' ')[1])
        # If token has expired we refresh it
        past_datetime = token.expires - datetime.timedelta(seconds=REQUEST_TIMEOUT)
        if token and past_datetime < datetime.datetime.utcnow():
            data = {
                'client_id': token.client_id,
                'client_secret': token.client.client_secret,
                'refresh_token': token.refresh_token,
                'grant_type': u'refresh_token'
            }
            # We need to refresh token if token is expired. For that send request to auth service and request a
            # refresh token.
            with flask_app.app_context():
                resp = http_request('POST', AuthApiUrl.TOKEN_CREATE, headers=headers,
                                    data=urlencode(data))
                logger.info('Token refreshed %s' % resp.json()['expires_at'])
                access_token = "Bearer " + resp.json()['access_token']

    logger.info('User ID: %s, URL: %s, Content-Type: %s' % (user_id, url, content_type))
    # Call celery task to send post_data to URL
<<<<<<< HEAD
    send_request.apply_async([access_token, secret_key_id, url, content_type, post_data, kwargs],
=======
    send_request.apply_async([access_token, secret_key_id, url, content_type, post_data],
>>>>>>> cc40159f
                             serializer='json',
                             queue=SchedulerUtils.QUEUE)



def schedule_job(data, user_id=None, access_token=None):
    """
    Schedule job using POST data and add it to APScheduler. Which calls the callback method when job time comes
    :param data: the data like url, frequency, post_data, start_datetime and end_datetime of job which is required
    for creating job of APScheduler
    :param user_id: the user_id of user who is creating job
    :param access_token: CSRF access token for the sending post request to url with post_data
    :return:
    """
    job_config = dict()
    job_config['post_data'] = data.get('post_data', dict())
    content_type = data.get('content_type', 'application/json')
    job_config['task_type'] = get_valid_data_from_dict(data, 'task_type')
    job_config['url'] = get_valid_url_from_dict(data, 'url')

    # Server to Server call. We check if a job with a certain 'task_name'
    # is already running as we only allow one such task to run at a time.
    # If there is already such task we raise an exception.
    if user_id is None:
        job_config['task_name'] = get_valid_task_name_from_dict(data, 'task_name')
        jobs = scheduler.get_jobs()
        jobs = filter(lambda task: task.name == job_config['task_name'], jobs)
        # There should be a unique task named job. If a job already exist then it should raise error
        if jobs and len(jobs) == 1:
            raise InvalidUsage('Task name %s is already scheduled' % jobs[0].name)
    else:
        job_config['task_name'] = None

    trigger = str(job_config['task_type']).lower().strip()

    if trigger == SchedulerUtils.PERIODIC:
        valid_data = validate_periodic_job(data)

        try:
            job = scheduler.add_job('scheduler:run_job',
                                    name=job_config['task_name'],
                                    trigger='interval',
                                    seconds=valid_data['frequency'],
                                    start_date=valid_data['start_datetime'],
                                    end_date=valid_data['end_datetime'],
                                    misfire_grace_time=SchedulerUtils.MAX_MISFIRE_TIME,
<<<<<<< HEAD
                                    args=[user_id, access_token, job_config['url'], content_type, job_config['post_data']],
=======
                                    args=[user_id, access_token, job_config['url'], content_type,
                                          job_config['post_data']],
>>>>>>> cc40159f
                                    )

            current_datetime = datetime.datetime.utcnow()
            current_datetime = current_datetime.replace(tzinfo=tzutc())
            job_start_time = valid_data['start_datetime']

            # Due to request timeout delay, there will be a delay in scheduling job sometimes.
            # And if start time is passed due to this request delay, then job should be run
            if job_start_time < current_datetime:
                run_job(user_id, access_token, job_config['url'], content_type, job_config['post_data'])
            logger.info('schedule_job: Task has been added and will start at %s ' % valid_data['start_datetime'])
        except Exception as e:
            raise JobNotCreatedError("Unable to create the job.")
        return job.id
    elif trigger == SchedulerUtils.ONE_TIME:
        valid_data = validate_one_time_job(data)
        try:
            job = scheduler.add_job('scheduler:run_job',
                                    name=job_config['task_name'],
                                    trigger='date',
                                    run_date=valid_data['run_datetime'],
                                    misfire_grace_time=SchedulerUtils.MAX_MISFIRE_TIME,
<<<<<<< HEAD
                                    args=[user_id, access_token, job_config['url'], content_type, job_config['post_data']]
=======
                                    args=[user_id, access_token, job_config['url'], content_type,
                                          job_config['post_data']]
>>>>>>> cc40159f
                                    )
            logger.info('schedule_job: Task has been added and will run at %s ' % valid_data['run_datetime'])
            return job.id
        except Exception as e:
            raise JobNotCreatedError("Unable to create job. Invalid data given")
    else:
        raise TriggerTypeError("Task type not correct. Please use either 'periodic' or 'one_time' as task type.")


def remove_tasks(ids, user_id):
    """
    Remove jobs from APScheduler redisStore
    :param ids: ids of tasks which are in APScheduler
    :param user_id: tasks owned by user
    :return: tasks which are removed
    """
    # Get all jobs from APScheduler
    jobs_aps = map(lambda job_id: scheduler.get_job(job_id=job_id), ids)
    # Now only keep those that belong to the user
    jobs_aps = filter(lambda job: job and job.args[0] == user_id, jobs_aps)
    # Finally remove all such jobs
    removed = map(lambda job: (scheduler.remove_job(job.id), job.id), jobs_aps)
    return removed


def serialize_task(task):
    """
    Serialize task data to JSON object
    :param task: APScheduler task to convert to JSON dict
                 task.args: user_id, access_token, url, content_type, post_data
    :return: JSON converted dict object
    """
    task_dict = None
    # Interval Trigger is periodic task_type
    if isinstance(task.trigger, IntervalTrigger):
        task_dict = dict(
<<<<<<< HEAD
            id=task.id,
            url=task.args[2],
            start_datetime=task.trigger.start_date,
            end_datetime=task.trigger.end_date,
            next_run_datetime=task.next_run_time,
            frequency=dict(seconds=task.trigger.interval_length),
            post_data=task.args[4],
            pending=task.pending,
            task_type=SchedulerUtils.PERIODIC
=======
                id=task.id,
                url=task.args[2],
                start_datetime=task.trigger.start_date,
                end_datetime=task.trigger.end_date,
                next_run_datetime=task.next_run_time,
                frequency=dict(seconds=task.trigger.interval_length),
                post_data=task.args[4],
                pending=task.pending,
                task_type=SchedulerUtils.PERIODIC
>>>>>>> cc40159f
        )
        if task_dict['start_datetime']:
            task_dict['start_datetime'] = task_dict['start_datetime'].strftime('%Y-%m-%dT%H:%M:%SZ')

        if task_dict['end_datetime']:
            task_dict['end_datetime'] = task_dict['end_datetime'].strftime('%Y-%m-%dT%H:%M:%SZ')

        if task_dict['next_run_datetime']:
            task_dict['next_run_datetime'] = task_dict['next_run_datetime'].strftime('%Y-%m-%dT%H:%M:%SZ')

    # Date Trigger is a one_time task_type
    elif isinstance(task.trigger, DateTrigger):
        task_dict = dict(
<<<<<<< HEAD
            id=task.id,
            url=task.args[2],
            run_datetime=task.trigger.run_date,
            post_data=task.args[4],
            pending=task.pending,
            task_type=SchedulerUtils.ONE_TIME
=======
                id=task.id,
                url=task.args[2],
                run_datetime=task.trigger.run_date,
                post_data=task.args[4],
                pending=task.pending,
                task_type=SchedulerUtils.ONE_TIME
>>>>>>> cc40159f
        )

        if task_dict['run_datetime']:
            task_dict['run_datetime'] = task_dict['run_datetime'].strftime('%Y-%m-%dT%H:%M:%SZ')

    if task_dict and task.name and not task.args[0]:
        task_dict['task_name'] = task.name

    return task_dict<|MERGE_RESOLUTION|>--- conflicted
+++ resolved
@@ -99,12 +99,8 @@
     current_datetime = datetime.datetime.utcnow()
     current_datetime = current_datetime.replace(tzinfo=timezone('UTC'))
     # If job is not in 0-30 seconds in past or greater than current datetime.
-<<<<<<< HEAD
-    if run_datetime < current_datetime:
-=======
     past_datetime = current_datetime - datetime.timedelta(seconds=REQUEST_TIMEOUT)
     if run_datetime < past_datetime:
->>>>>>> cc40159f
         raise InvalidUsage("Cannot schedule job of already passed time. run_datetime is in past")
 
     return valid_data
@@ -144,10 +140,7 @@
 
     return valid_data
 
-<<<<<<< HEAD
-=======
-
->>>>>>> cc40159f
+
 def run_job(user_id, access_token, url, content_type, post_data, **kwargs):
     """
     Function callback to run when job time comes, this method is called by APScheduler
@@ -186,11 +179,7 @@
 
     logger.info('User ID: %s, URL: %s, Content-Type: %s' % (user_id, url, content_type))
     # Call celery task to send post_data to URL
-<<<<<<< HEAD
-    send_request.apply_async([access_token, secret_key_id, url, content_type, post_data, kwargs],
-=======
     send_request.apply_async([access_token, secret_key_id, url, content_type, post_data],
->>>>>>> cc40159f
                              serializer='json',
                              queue=SchedulerUtils.QUEUE)
 
@@ -237,12 +226,8 @@
                                     start_date=valid_data['start_datetime'],
                                     end_date=valid_data['end_datetime'],
                                     misfire_grace_time=SchedulerUtils.MAX_MISFIRE_TIME,
-<<<<<<< HEAD
-                                    args=[user_id, access_token, job_config['url'], content_type, job_config['post_data']],
-=======
                                     args=[user_id, access_token, job_config['url'], content_type,
-                                          job_config['post_data']],
->>>>>>> cc40159f
+                                          job_config['post_data']]
                                     )
 
             current_datetime = datetime.datetime.utcnow()
@@ -265,12 +250,8 @@
                                     trigger='date',
                                     run_date=valid_data['run_datetime'],
                                     misfire_grace_time=SchedulerUtils.MAX_MISFIRE_TIME,
-<<<<<<< HEAD
-                                    args=[user_id, access_token, job_config['url'], content_type, job_config['post_data']]
-=======
                                     args=[user_id, access_token, job_config['url'], content_type,
                                           job_config['post_data']]
->>>>>>> cc40159f
                                     )
             logger.info('schedule_job: Task has been added and will run at %s ' % valid_data['run_datetime'])
             return job.id
@@ -307,17 +288,6 @@
     # Interval Trigger is periodic task_type
     if isinstance(task.trigger, IntervalTrigger):
         task_dict = dict(
-<<<<<<< HEAD
-            id=task.id,
-            url=task.args[2],
-            start_datetime=task.trigger.start_date,
-            end_datetime=task.trigger.end_date,
-            next_run_datetime=task.next_run_time,
-            frequency=dict(seconds=task.trigger.interval_length),
-            post_data=task.args[4],
-            pending=task.pending,
-            task_type=SchedulerUtils.PERIODIC
-=======
                 id=task.id,
                 url=task.args[2],
                 start_datetime=task.trigger.start_date,
@@ -327,7 +297,6 @@
                 post_data=task.args[4],
                 pending=task.pending,
                 task_type=SchedulerUtils.PERIODIC
->>>>>>> cc40159f
         )
         if task_dict['start_datetime']:
             task_dict['start_datetime'] = task_dict['start_datetime'].strftime('%Y-%m-%dT%H:%M:%SZ')
@@ -341,21 +310,12 @@
     # Date Trigger is a one_time task_type
     elif isinstance(task.trigger, DateTrigger):
         task_dict = dict(
-<<<<<<< HEAD
-            id=task.id,
-            url=task.args[2],
-            run_datetime=task.trigger.run_date,
-            post_data=task.args[4],
-            pending=task.pending,
-            task_type=SchedulerUtils.ONE_TIME
-=======
                 id=task.id,
                 url=task.args[2],
                 run_datetime=task.trigger.run_date,
                 post_data=task.args[4],
                 pending=task.pending,
                 task_type=SchedulerUtils.ONE_TIME
->>>>>>> cc40159f
         )
 
         if task_dict['run_datetime']:
