--- conflicted
+++ resolved
@@ -13,24 +13,19 @@
 # Third-party imports
 from apscheduler.events import EVENT_JOB_ERROR
 from apscheduler.events import EVENT_JOB_EXECUTED
+from apscheduler.triggers.date import DateTrigger
 from apscheduler.triggers.interval import IntervalTrigger
-from apscheduler.triggers.date import DateTrigger
 from apscheduler.schedulers.background import BackgroundScheduler
 
 # Application imports
 from scheduler_service import logger
-<<<<<<< HEAD
-=======
+
+from scheduler_service.tasks import send_request
 from scheduler_service.common.models.user import User
-from scheduler_service.apscheduler_config import executors, job_store, jobstores
-from scheduler_service.common.error_handling import InvalidUsage
-from scheduler_service.custom_exceptions import FieldRequiredError, TriggerTypeError, JobNotCreatedError
->>>>>>> 51cf5f96
-from scheduler_service.tasks import send_request
 from scheduler_service.common.utils.scheduler_utils import SchedulerUtils
 from scheduler_service.common.error_handling import InvalidUsage, ForbiddenError
 from scheduler_service.apscheduler_config import executors, job_store, jobstores
-from flask.ext.common.common.campaign_services.validators import is_future_datetime
+from flask.ext.common.common.campaign_services.validators import is_datetime_in_future
 from flask.ext.common.common.campaign_services.campaign_utils import to_utc_str
 from scheduler_service.custom_exceptions import FieldRequiredError, TriggerTypeError, \
     JobNotCreatedError
@@ -108,7 +103,7 @@
         try:
             start_datetime = parse(start_datetime)
             start_datetime = start_datetime.replace(tzinfo=timezone('UTC'))
-            if not is_future_datetime(start_datetime):
+            if not is_datetime_in_future(start_datetime):
                 raise ForbiddenError("start_datetime should be in future")
             valid_data.update({'start_datetime': start_datetime})
         except ForbiddenError:
@@ -120,7 +115,7 @@
         try:
             end_datetime = parse(end_datetime)
             end_datetime = end_datetime.replace(tzinfo=timezone('UTC'))
-            if not is_future_datetime(end_datetime):
+            if not is_datetime_in_future(end_datetime):
                 raise ForbiddenError("end_datetime should be in future")
             valid_data.update({'end_datetime': end_datetime})
         except ForbiddenError:
