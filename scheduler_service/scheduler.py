"""
Scheduler - APScheduler initialization, set jobstore, threadpoolexecutor
- Add task to APScheduler
- run_job callback method, runs when times come
- remove multiple tasks from APScheduler
- get tasks from APScheduler and serialize tasks using JSON
"""

<<<<<<< HEAD
import re
from pytz import timezone
from dateutil.parser import parse

# Third-party imports
=======
# Standard imports
import datetime
import os

# Third-party imports
from dateutil.tz import tzutc
from pytz import timezone
>>>>>>> 3420df24
from apscheduler.events import EVENT_JOB_ERROR
from apscheduler.events import EVENT_JOB_EXECUTED
from apscheduler.triggers.date import DateTrigger
from apscheduler.triggers.interval import IntervalTrigger
from apscheduler.schedulers.background import BackgroundScheduler
<<<<<<< HEAD

# Application imports
from scheduler_service import logger
from scheduler_service.tasks import send_request
from scheduler_service.common.models.user import User
from scheduler_service.common.utils.scheduler_utils import SchedulerUtils
from scheduler_service.common.error_handling import InvalidUsage, ForbiddenError
from scheduler_service.apscheduler_config import executors, job_store, jobstores
from flask.ext.common.common.campaign_services.validators import is_datetime_in_future
from flask.ext.common.common.campaign_services.campaign_utils import to_utc_str
from scheduler_service.custom_exceptions import FieldRequiredError, TriggerTypeError, \
    JobNotCreatedError
=======
from urllib import urlencode

# Application imports
from scheduler_service.common.models.user import Token
from scheduler_service import logger, TalentConfigKeys, flask_app
from scheduler_service.apscheduler_config import executors, job_store, jobstores
from scheduler_service.common.models.user import User
from scheduler_service.common.error_handling import InvalidUsage
from scheduler_service.common.routes import AuthApiUrl
from scheduler_service.common.utils.handy_functions import http_request
from scheduler_service.common.utils.scheduler_utils import SchedulerUtils
from scheduler_service.validators import get_valid_data_from_dict, get_valid_url_from_dict, \
    get_valid_datetime_from_dict, get_valid_integer_from_dict
from scheduler_service.custom_exceptions import TriggerTypeError, JobNotCreatedError
from scheduler_service.tasks import send_request
>>>>>>> 3420df24


# Set timezone to UTC
scheduler = BackgroundScheduler(jobstore=jobstores, executors=executors,
                                timezone='UTC')
scheduler.add_jobstore(job_store)

# Set the minimum frequency in seconds
if flask_app.config.get(TalentConfigKeys.ENV_KEY) == 'dev' or flask_app.config.get(TalentConfigKeys.ENV_KEY) == 'circle':
    MIN_ALLOWED_FREQUENCY = 4
else:
    # For qa and production minimum frequency would be one hour
    MIN_ALLOWED_FREQUENCY = 3600


# Request timeout is 30 seconds.
REQUEST_TIMEOUT = 30


def apscheduler_listener(event):
    """
    APScheduler listener for logging on job crashed or job time expires
    The method also checks if a job time is passed. If yes, then it remove job from apscheduler because there is no
    use of expired job.
    :param event:
    :return:
    """
    if event.exception:
        logger.error('The job crashed :(\n')
        logger.error(str(event.exception.message) + '\n')
    else:
        job = scheduler.get_job(event.job_id)
        if job:
            logger.info('The job with id %s worked :)' % job.id)
            # In case of periodic job, if next_run_time is greater than end_date. This mean job is expired and will
            # not run in future. So, just simply delete.
            if isinstance(job.trigger, IntervalTrigger) and job.next_run_time and job.next_run_time > job.trigger.end_date:
                logger.info('Stopping job')
                try:
                    scheduler.remove_job(job_id=job.id)
                    logger.info("apscheduler_listener: Job with id %s removed successfully" % job.id)
                except Exception as e:
                    logger.exception("apscheduler_listener: Error occurred while removing job")
                    raise e
            elif isinstance(job.trigger, DateTrigger) and not job.run_date:
                scheduler.remove_job(job_id=job.id)
                logger.info("apscheduler_listener: Job with id %s removed successfully" % job.id)


scheduler.add_listener(apscheduler_listener, EVENT_JOB_EXECUTED | EVENT_JOB_ERROR)


def validate_one_time_job(data):
    """
    Validate one time job POST data.
    if run_datetime is already passed then raise error 500
    :param data:
    :return:
    """
    valid_data = dict()
    run_datetime = get_valid_datetime_from_dict(data, 'run_datetime')
    valid_data.update({'run_datetime': run_datetime})

    current_datetime = datetime.datetime.utcnow()
    current_datetime = current_datetime.replace(tzinfo=timezone('UTC'))
    # If job is not in 0-30 seconds in past or greater than current datetime.
    if run_datetime < current_datetime:
        raise InvalidUsage("No need to schedule job of already passed time. run_datetime is in past")

    return valid_data


def validate_periodic_job(data):
    """
    Validate periodic job and check for missing or invalid data. if found then raise error
    :param data: JSON job post data
    :return:
    """
    valid_data = dict()
<<<<<<< HEAD
    try:
        try:
            frequency = data['frequency']
        except KeyError:
            raise FieldRequiredError("Missing key: frequency")
        start_datetime = data['start_datetime']
        try:
            start_datetime = parse(start_datetime)
            start_datetime = start_datetime.replace(tzinfo=timezone('UTC'))
            if not is_datetime_in_future(start_datetime):
                raise ForbiddenError("start_datetime should be in future")
            valid_data.update({'start_datetime': start_datetime})
        except ForbiddenError:
            raise
        except Exception:
            raise InvalidUsage(error_message="Invalid value of start_datetime %s" % start_datetime)

        end_datetime = data['end_datetime']
        try:
            end_datetime = parse(end_datetime)
            end_datetime = end_datetime.replace(tzinfo=timezone('UTC'))
            if not is_datetime_in_future(end_datetime):
                raise ForbiddenError("end_datetime should be in future")
            valid_data.update({'end_datetime': end_datetime})
        except ForbiddenError:
            raise
        except Exception:
            raise InvalidUsage(error_message="Invalid value of end_datetime %s" % end_datetime)
=======
    frequency = get_valid_integer_from_dict(data, 'frequency')
    start_datetime = get_valid_datetime_from_dict(data, 'start_datetime')
    end_datetime = get_valid_datetime_from_dict(data, 'end_datetime')

    valid_data.update({'start_datetime': start_datetime})
    valid_data.update({'end_datetime': end_datetime})

    # If value of frequency is not integer or lesser than 1 hour then throw exception
    if int(frequency) < MIN_ALLOWED_FREQUENCY:
        raise InvalidUsage(error_message='Invalid value of frequency. Value should '
                                         'be greater than or equal to %s' % MIN_ALLOWED_FREQUENCY)

    frequency = int(frequency)
    valid_data.update({'frequency': frequency})
>>>>>>> 3420df24

    current_datetime = datetime.datetime.utcnow()
    current_datetime = current_datetime.replace(tzinfo=timezone('UTC'))

    # If job is not in 0-30 seconds in past or greater than current datetime.
    past_datetime = current_datetime - datetime.timedelta(seconds=REQUEST_TIMEOUT)
    future_datetime = end_datetime - datetime.timedelta(seconds=frequency)
    if not past_datetime < start_datetime < future_datetime:
        raise InvalidUsage("start_datetime and end_datetime should be in future.")

    return valid_data


def schedule_job(data, user_id=None, access_token=None):
    """
    Schedule job using POST data and add it to APScheduler. Which calls the callback method when job time comes
    :param data: the data like url, frequency, post_data, start_datetime and end_datetime of job which is required
    for creating job of APScheduler
    :param user_id: the user_id of user who is creating job
    :param access_token: CSRF access token for the sending post request to url with post_data
    :return:
    """
    job_config = dict()
    job_config['post_data'] = data.get('post_data', dict())
    content_type = data.get('content_type', 'application/json')
    job_config['task_type'] = get_valid_data_from_dict(data, 'task_type')
    job_config['url'] = get_valid_url_from_dict(data, 'url')

    # Server to Server call. We check if a job with a certain 'task_name'
    # is already running as we only allow one such task to run at a time.
    # If there is already such task we raise an exception.
    if user_id is None:
        job_config['task_name'] = get_valid_data_from_dict(data, 'task_name')
        jobs = scheduler.get_jobs()
        jobs = filter(lambda task: task.name == job_config['task_name'], jobs)
        # There should be a unique task named job. If a job already exist then it should raise error
        if jobs and len(jobs) == 1:
            raise InvalidUsage('Task name %s is already scheduled' % jobs[0].name)
    else:
        job_config['task_name'] = None

    trigger = str(job_config['task_type']).lower().strip()

    if trigger == SchedulerUtils.PERIODIC:
        valid_data = validate_periodic_job(data)

        try:
            job = scheduler.add_job(run_job,
                                    name=job_config['task_name'],
                                    trigger='interval',
                                    seconds=valid_data['frequency'],
                                    start_date=valid_data['start_datetime'],
                                    end_date=valid_data['end_datetime'],
                                    args=[user_id, access_token, job_config['url'], content_type],
                                    kwargs=job_config['post_data'])

            current_datetime = datetime.datetime.utcnow()
            current_datetime = current_datetime.replace(tzinfo=tzutc())
            job_start_time = valid_data['start_datetime']

            # Due to request timeout delay, there will be a delay in scheduling job sometimes.
            # And if start time is passed due to this request delay, then job should be run
            if job_start_time < current_datetime:
                run_job(user_id, access_token, job_config['url'], content_type)
            logger.info('schedule_job: Task has been added and will start at %s ' % valid_data['start_datetime'])
        except Exception:
            raise JobNotCreatedError("Unable to create the job.")
        return job.id
    elif trigger == SchedulerUtils.ONE_TIME:
        valid_data = validate_one_time_job(data)
        try:
            job = scheduler.add_job(run_job,
                                    name=job_config['task_name'],
                                    trigger='date',
                                    run_date=valid_data['run_datetime'],
                                    args=[user_id, access_token, job_config['url'], content_type],
                                    kwargs=job_config['post_data'])
            logger.info('schedule_job: Task has been added and will run at %s ' % valid_data['run_datetime'])
            return job.id
        except Exception:
            raise JobNotCreatedError("Unable to create job. Invalid data given")
    else:
        raise TriggerTypeError("Task type not correct. Please use either %s or %s as task type."
                               % (SchedulerUtils.ONE_TIME, SchedulerUtils.PERIODIC))


def run_job(user_id, access_token, url, content_type, **kwargs):
    """
    Function callback to run when job time comes, this method is called by APScheduler
    :param user_id:
    :param access_token: Bearer token for Authorization when sending request to url
    :param url: url to send post request
    :param content_type: format of post data
    :param kwargs: post data like campaign name, smartlist ids etc
    :return:
    """
    # In case of global tasks there is no access_token and token expires in 600 seconds. So, a new token should be
    # created because frequency can be set to minimum of 1 hour.
    secret_key_id = None
    if not access_token:
        secret_key_id, access_token = User.generate_jw_token(user_id=user_id)
    else:
        headers = {'content-type': 'application/x-www-form-urlencoded'}
        token = Token.get_token(access_token=access_token.split(' ')[1])
        # If token has expired we refresh it
        past_datetime = token.expires - datetime.timedelta(seconds=REQUEST_TIMEOUT)
        if token and past_datetime < datetime.datetime.utcnow():
            data = {
                'client_id': token.client_id,
                'client_secret': token.client.client_secret,
                'refresh_token': token.refresh_token,
                'grant_type': u'refresh_token'
            }
            # We need to refresh token if token is expired. For that send request to auth service and request a
            # refresh token.
            resp = http_request('POST', AuthApiUrl.AUTH_SERVICE_TOKEN_CREATE_URI, headers=headers,
                                data=urlencode(data))
            logger.info('Token refreshed %s' % resp.json()['expires_at'])
            access_token = "Bearer " + resp.json()['access_token']

    logger.info('User ID: %s, URL: %s, Content-Type: %s' % (user_id, url, content_type))
    # Call celery task to send post_data to URL
    send_request.apply_async([access_token, secret_key_id, url, content_type, kwargs],
                             serializer='json',
                             queue=SchedulerUtils.QUEUE)


def remove_tasks(ids, user_id):
    """
    Remove jobs from APScheduler redisStore
    :param ids: ids of tasks which are in APScheduler
    :param user_id: tasks owned by user
    :return: tasks which are removed
    """
    # Get all jobs from APScheduler
    jobs_aps = map(lambda job_id: scheduler.get_job(job_id=job_id), ids)
    # Now only keep those that belong to the user
    jobs_aps = filter(lambda job: job and job.args[0] == user_id, jobs_aps)
    # Finally remove all such jobs
    removed = map(lambda job: (scheduler.remove_job(job.id), job.id), jobs_aps)
    return removed


def serialize_task(task):
    """
    Serialize task data to JSON object
    :param task: APScheduler task to convert to JSON dict
                 task.args: user_id, access_token, url, content_type
    :return: JSON converted dict object
    """
    task_dict = None
    # Interval Trigger is periodic task_type
    if isinstance(task.trigger, IntervalTrigger):
        task_dict = dict(
            id=task.id,
            url=task.args[2],
<<<<<<< HEAD
            start_datetime=to_utc_str(task.trigger.start_date),
            end_datetime=to_utc_str(task.trigger.end_date),
            next_run_datetime=str(task.next_run_time),
            # frequency=dict(seconds=task.trigger.interval.seconds),
            frequency=int(task.trigger.interval_length),
=======
            start_datetime=task.trigger.start_date,
            end_datetime=task.trigger.end_date,
            next_run_datetime=task.next_run_time,
            frequency=dict(seconds=task.trigger.interval_length),
>>>>>>> 3420df24
            post_data=task.kwargs,
            pending=task.pending,
            task_type=SchedulerUtils.PERIODIC
        )
        if task_dict['start_datetime']:
            task_dict['start_datetime'] = task_dict['start_datetime'].strftime('%Y-%m-%dT%H:%M:%SZ')

        if task_dict['end_datetime']:
            task_dict['end_datetime'] = task_dict['end_datetime'].strftime('%Y-%m-%dT%H:%M:%SZ')

        if task_dict['next_run_datetime']:
            task_dict['next_run_datetime'] = task_dict['next_run_datetime'].strftime('%Y-%m-%dT%H:%M:%SZ')

    # Date Trigger is a one_time task_type
    elif isinstance(task.trigger, DateTrigger):
        task_dict = dict(
            id=task.id,
            url=task.args[2],
<<<<<<< HEAD
            run_datetime=to_utc_str(task.trigger.run_date),
=======
            run_datetime=task.trigger.run_date,
>>>>>>> 3420df24
            post_data=task.kwargs,
            pending=task.pending,
            task_type=SchedulerUtils.ONE_TIME
        )

        if task_dict['run_datetime']:
            task_dict['run_datetime'] = task_dict['run_datetime'].strftime('%Y-%m-%dT%H:%M:%SZ')

    if task_dict and task.name and not task.args[0]:
        task_dict['task_name'] = task.name

    return task_dict<|MERGE_RESOLUTION|>--- conflicted
+++ resolved
@@ -6,41 +6,22 @@
 - get tasks from APScheduler and serialize tasks using JSON
 """
 
-<<<<<<< HEAD
-import re
-from pytz import timezone
-from dateutil.parser import parse
-
-# Third-party imports
-=======
 # Standard imports
 import datetime
-import os
 
 # Third-party imports
 from dateutil.tz import tzutc
 from pytz import timezone
->>>>>>> 3420df24
+from urllib import urlencode
 from apscheduler.events import EVENT_JOB_ERROR
 from apscheduler.events import EVENT_JOB_EXECUTED
 from apscheduler.triggers.date import DateTrigger
 from apscheduler.triggers.interval import IntervalTrigger
 from apscheduler.schedulers.background import BackgroundScheduler
-<<<<<<< HEAD
 
 # Application imports
-from scheduler_service import logger
-from scheduler_service.tasks import send_request
-from scheduler_service.common.models.user import User
-from scheduler_service.common.utils.scheduler_utils import SchedulerUtils
-from scheduler_service.common.error_handling import InvalidUsage, ForbiddenError
-from scheduler_service.apscheduler_config import executors, job_store, jobstores
-from flask.ext.common.common.campaign_services.validators import is_datetime_in_future
-from flask.ext.common.common.campaign_services.campaign_utils import to_utc_str
-from scheduler_service.custom_exceptions import FieldRequiredError, TriggerTypeError, \
-    JobNotCreatedError
-=======
-from urllib import urlencode
+from scheduler_service.common.campaign_services.campaign_utils import to_utc_str
+
 
 # Application imports
 from scheduler_service.common.models.user import Token
@@ -55,7 +36,6 @@
     get_valid_datetime_from_dict, get_valid_integer_from_dict
 from scheduler_service.custom_exceptions import TriggerTypeError, JobNotCreatedError
 from scheduler_service.tasks import send_request
->>>>>>> 3420df24
 
 
 # Set timezone to UTC
@@ -135,36 +115,6 @@
     :return:
     """
     valid_data = dict()
-<<<<<<< HEAD
-    try:
-        try:
-            frequency = data['frequency']
-        except KeyError:
-            raise FieldRequiredError("Missing key: frequency")
-        start_datetime = data['start_datetime']
-        try:
-            start_datetime = parse(start_datetime)
-            start_datetime = start_datetime.replace(tzinfo=timezone('UTC'))
-            if not is_datetime_in_future(start_datetime):
-                raise ForbiddenError("start_datetime should be in future")
-            valid_data.update({'start_datetime': start_datetime})
-        except ForbiddenError:
-            raise
-        except Exception:
-            raise InvalidUsage(error_message="Invalid value of start_datetime %s" % start_datetime)
-
-        end_datetime = data['end_datetime']
-        try:
-            end_datetime = parse(end_datetime)
-            end_datetime = end_datetime.replace(tzinfo=timezone('UTC'))
-            if not is_datetime_in_future(end_datetime):
-                raise ForbiddenError("end_datetime should be in future")
-            valid_data.update({'end_datetime': end_datetime})
-        except ForbiddenError:
-            raise
-        except Exception:
-            raise InvalidUsage(error_message="Invalid value of end_datetime %s" % end_datetime)
-=======
     frequency = get_valid_integer_from_dict(data, 'frequency')
     start_datetime = get_valid_datetime_from_dict(data, 'start_datetime')
     end_datetime = get_valid_datetime_from_dict(data, 'end_datetime')
@@ -179,7 +129,6 @@
 
     frequency = int(frequency)
     valid_data.update({'frequency': frequency})
->>>>>>> 3420df24
 
     current_datetime = datetime.datetime.utcnow()
     current_datetime = current_datetime.replace(tzinfo=timezone('UTC'))
@@ -336,18 +285,11 @@
         task_dict = dict(
             id=task.id,
             url=task.args[2],
-<<<<<<< HEAD
             start_datetime=to_utc_str(task.trigger.start_date),
             end_datetime=to_utc_str(task.trigger.end_date),
             next_run_datetime=str(task.next_run_time),
             # frequency=dict(seconds=task.trigger.interval.seconds),
             frequency=int(task.trigger.interval_length),
-=======
-            start_datetime=task.trigger.start_date,
-            end_datetime=task.trigger.end_date,
-            next_run_datetime=task.next_run_time,
-            frequency=dict(seconds=task.trigger.interval_length),
->>>>>>> 3420df24
             post_data=task.kwargs,
             pending=task.pending,
             task_type=SchedulerUtils.PERIODIC
@@ -366,11 +308,7 @@
         task_dict = dict(
             id=task.id,
             url=task.args[2],
-<<<<<<< HEAD
             run_datetime=to_utc_str(task.trigger.run_date),
-=======
-            run_datetime=task.trigger.run_date,
->>>>>>> 3420df24
             post_data=task.kwargs,
             pending=task.pending,
             task_type=SchedulerUtils.ONE_TIME
