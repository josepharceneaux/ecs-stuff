--- conflicted
+++ resolved
@@ -256,52 +256,6 @@
                                % (SchedulerUtils.ONE_TIME, SchedulerUtils.PERIODIC))
 
 
-<<<<<<< HEAD
-def run_job(user_id, access_token, url, content_type, **kwargs):
-    """
-    Function callback to run when job time comes, this method is called by APScheduler
-    :param user_id:
-    :param access_token: Bearer token for Authorization when sending request to url
-    :param url: url to send post request
-    :param content_type: format of post data
-    :param kwargs: post data like campaign name, smartlist ids etc
-    :return:
-    """
-    # In case of global tasks there is no access_token and token expires in 600 seconds. So, a new token should be
-    # created because frequency can be set to minimum of 1 hour.
-    secret_key_id = None
-    if not access_token:
-        secret_key_id, access_token = User.generate_jw_token(user_id=user_id)
-    else:
-        headers = {'content-type': 'application/x-www-form-urlencoded'}
-        Token.session.commit()
-        token = Token.get_token(access_token=access_token.split(' ')[1])
-        # If token has expired we refresh it
-        past_datetime = token.expires - datetime.timedelta(seconds=REQUEST_TIMEOUT)
-        if token and past_datetime < datetime.datetime.utcnow():
-            data = {
-                'client_id': token.client_id,
-                'client_secret': token.client.client_secret,
-                'refresh_token': token.refresh_token,
-                'grant_type': u'refresh_token'
-            }
-            # We need to refresh token if token is expired. For that send request to auth service and request a
-            # refresh token.
-            with flask_app.app_context():
-                resp = http_request('POST', AuthApiUrl.TOKEN_CREATE, headers=headers,
-                                    data=urlencode(data))
-                logger.info('Token refreshed %s' % resp.json()['expires_at'])
-                access_token = "Bearer " + resp.json()['access_token']
-
-    logger.info('User ID: %s, URL: %s, Content-Type: %s' % (user_id, url, content_type))
-    # Call celery task to send post_data to URL
-    send_request.apply_async([access_token, secret_key_id, url, content_type, kwargs],
-                             serializer='json',
-                             queue=SchedulerUtils.QUEUE)
-
-
-=======
->>>>>>> 1e22a1bd
 def remove_tasks(ids, user_id):
     """
     Remove jobs from APScheduler redisStore
@@ -329,17 +283,6 @@
     # Interval Trigger is periodic task_type
     if isinstance(task.trigger, IntervalTrigger):
         task_dict = dict(
-<<<<<<< HEAD
-            id=task.id,
-            url=task.args[2],
-            start_datetime=to_utc_str(task.trigger.start_date),
-            end_datetime=to_utc_str(task.trigger.end_date),
-            next_run_datetime=str(task.next_run_time),
-            frequency=int(task.trigger.interval_length),
-            post_data=task.kwargs,
-            pending=task.pending,
-            task_type=SchedulerUtils.PERIODIC
-=======
                 id=task.id,
                 url=task.args[2],
                 start_datetime=task.trigger.start_date,
@@ -349,32 +292,28 @@
                 post_data=task.args[4],
                 pending=task.pending,
                 task_type=SchedulerUtils.PERIODIC
->>>>>>> 1e22a1bd
         )
 
     # Date Trigger is a one_time task_type
     elif isinstance(task.trigger, DateTrigger):
         task_dict = dict(
-<<<<<<< HEAD
-            id=task.id,
-            url=task.args[2],
-            run_datetime=to_utc_str(task.trigger.run_date),
-            post_data=task.kwargs,
-            pending=task.pending,
-            task_type=SchedulerUtils.ONE_TIME
-=======
                 id=task.id,
                 url=task.args[2],
                 run_datetime=task.trigger.run_date,
                 post_data=task.args[4],
                 pending=task.pending,
                 task_type=SchedulerUtils.ONE_TIME
->>>>>>> 1e22a1bd
         )
 
         if task_dict['run_datetime']:
             task_dict['run_datetime'] = task_dict['run_datetime'].strftime('%Y-%m-%dT%H:%M:%SZ')
 
+        if task_dict['end_datetime']:
+            task_dict['end_datetime'] = task_dict['end_datetime'].strftime('%Y-%m-%dT%H:%M:%SZ')
+
+        if task_dict['next_run_datetime']:
+            task_dict['next_run_datetime'] = task_dict['next_run_datetime'].strftime('%Y-%m-%dT%H:%M:%SZ')
+
     if task_dict and task.name and not task.args[0]:
         task_dict['task_name'] = task.name
 
