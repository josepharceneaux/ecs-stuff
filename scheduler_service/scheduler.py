--- conflicted
+++ resolved
@@ -40,16 +40,6 @@
 scheduler.configure(job_defaults=job_defaults)
 scheduler.add_jobstore(job_store)
 
-<<<<<<< HEAD
-=======
-# Set the minimum frequency in seconds
-if flask_app.config.get(TalentConfigKeys.ENV_KEY) in ['dev', 'jenkins']:
-    MIN_ALLOWED_FREQUENCY = 4
-else:
-    # For qa and production minimum frequency would be one hour
-    MIN_ALLOWED_FREQUENCY = 3600
-
->>>>>>> 25e6aa87
 # Request timeout is 30 seconds.
 REQUEST_TIMEOUT = 30
 
