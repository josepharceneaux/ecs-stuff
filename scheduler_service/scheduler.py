"""
Scheduler - APScheduler initialization, set jobstore, threadpoolexecutor
- Add task to APScheduler
- run_job callback method, runs when times come
- remove multiple tasks from APScheduler
- get tasks from APScheduler and serialize tasks using json
"""

# Standard imports
import datetime
import os

# Third-party imports
import requests
from dateutil.tz import tzutc
from pytz import timezone
from apscheduler.events import EVENT_JOB_ERROR
from apscheduler.events import EVENT_JOB_EXECUTED
from apscheduler.triggers.interval import IntervalTrigger
from apscheduler.triggers.date import DateTrigger
from apscheduler.schedulers.background import BackgroundScheduler
from urllib import urlencode

# Application imports
from scheduler_service.common.models.user import Token
from scheduler_service import logger
from scheduler_service.common.models.user import User
from scheduler_service.apscheduler_config import executors, job_store, jobstores
from scheduler_service.common.error_handling import InvalidUsage
from scheduler_service.common.routes import AuthApiUrl
from scheduler_service.common.utils.handy_functions import http_request
from scheduler_service.common.utils.scheduler_utils import SchedulerUtils
from scheduler_service.common.utils.validators import get_valid_data, get_valid_url, get_valid_datetime, \
    get_valid_integer
from scheduler_service.custom_exceptions import TriggerTypeError, JobNotCreatedError
from scheduler_service.tasks import send_request


# Set timezone to UTC
scheduler = BackgroundScheduler(jobstore=jobstores, executors=executors,
                                timezone='UTC')
scheduler.add_jobstore(job_store)

# Set the minimum frequency in seconds
if os.environ.get('GT_ENVIRONMENT') == 'dev' or os.environ.get('GT_ENVIRONMENT') == 'circle':
    MIN_ALLOWED_FREQUENCY = 4
else:
    # For qa and production minimum frequency would be one hour
    MIN_ALLOWED_FREQUENCY = 3600


def apscheduler_listener(event):
    """
    APScheduler listener for logging on job crashed or job time expires
    :param event:
    :return:
    """
    if event.exception:
        logger.error('The job crashed :(\n')
        logger.error(str(event.exception.message) + '\n')
    else:
        job = scheduler.get_job(event.job_id)
        if job:
            logger.info('The job with id %s worked :)' % job.id)
            # TODO add comment
            if isinstance(job.trigger, IntervalTrigger) and job.next_run_time and job.next_run_time > job.trigger.end_date:
                logger.info('Stopping job')
                try:
                    scheduler.remove_job(job_id=job.id)
                    logger.info("apscheduler_listener: Job with id %s removed successfully" % job.id)
                except Exception as e:
                    logger.exception("apscheduler_listener: Error occurred while removing job")
                    raise e
            # TODO add comment
            elif isinstance(job.trigger, DateTrigger) and not job.run_date:
                scheduler.remove_job(job_id=job.id)
                logger.info("apscheduler_listener: Job with %s removed successfully" % job.id)


scheduler.add_listener(apscheduler_listener, EVENT_JOB_EXECUTED | EVENT_JOB_ERROR)


def validate_one_time_job(data):
    """
    Validate one time job POST data.
    if run_datetime is already passed then raise error 500
    :param data:
    :return:
    """
    valid_data = dict()
    run_datetime = get_valid_datetime(data, 'run_datetime')
    valid_data.update({'run_datetime': run_datetime})

    current_datetime = datetime.datetime.utcnow()
    current_datetime = current_datetime.replace(tzinfo=timezone('UTC'))
    # If job is not in 0-30 seconds in past or greater than current datetime.
    if run_datetime < current_datetime:
        raise InvalidUsage("No need to schedule job of already passed time")

    return valid_data


def validate_periodic_job(data):
    """
    Validate periodic job and check for missing or invalid data. if found then raise error
    :param data:
    :return:
    """
    valid_data = dict()
    frequency = get_valid_integer(data, 'frequency')
    start_datetime = get_valid_datetime(data, 'start_datetime')
    end_datetime = get_valid_datetime(data, 'end_datetime')

    valid_data.update({'start_datetime': start_datetime})
    valid_data.update({'end_datetime': end_datetime})

    # If value of frequency is not integer or lesser than 1 hour then throw exception
    if int(frequency) < MIN_ALLOWED_FREQUENCY:
        raise InvalidUsage(error_message='Invalid value of frequency. Value should '
                                         'be greater than or equal to %s' % MIN_ALLOWED_FREQUENCY)

    frequency = int(frequency)
    valid_data.update({'frequency': frequency})

    current_datetime = datetime.datetime.utcnow()
    current_datetime = current_datetime.replace(tzinfo=timezone('UTC'))

    # If job is not in 0-30 seconds in past or greater than current datetime.
    if not ((current_datetime - datetime.timedelta(seconds=30)) < start_datetime <
                (end_datetime - datetime.timedelta(seconds=frequency))):
        raise InvalidUsage("start_datetime and end_datetime should be in future.")

    return valid_data


def schedule_job(data, user_id=None, access_token=None):
    """
    Schedule job using POST data and add it to APScheduler. Which calls the callback method when job time comes
    :param data: the data like url, frequency, post_data, start_datetime and end_datetime of job which is required
    for creating job of APScheduler
    :param user_id: the user_id of user who is creating job
    :param access_token: CSRF access token for the sending post request to url with post_data
    :return:
    """
    job_config = dict()
    job_config['post_data'] = data.get('post_data', dict())
    content_type = data.get('content_type', 'application/json')
    # TODO; am unsure if following comment belongs to above line or lines below
    # will return None if key not found. We also need to check for valid values not just keys
    # in dict because a value can be '' and it can be valid or invalid
    job_config['task_type'] = get_valid_data(data, 'task_type')
    job_config['url'] = get_valid_url(data, 'url')

    # Server to Server call. We check if a job with a certain 'task_name'
    # is already running as we only allow one such task to run at a time.
    # If there is already such task we raise an exception.
    if user_id is None:
        job_config['task_name'] = get_valid_data(data, 'task_name')
        jobs = scheduler.get_jobs()
        jobs = filter(lambda task: task.name == job_config['task_name'], jobs)
        # TODO add jobs length check
        if jobs:
            raise InvalidUsage('Task name %s is already scheduled' % jobs[0].name)
    else:
        job_config['task_name'] = None

    trigger = str(job_config['task_type']).lower().strip()

    if trigger == SchedulerUtils.PERIODIC:
        valid_data = validate_periodic_job(data)

        try:
            job = scheduler.add_job(run_job,
                                    name=job_config['task_name'],
                                    trigger='interval',
                                    seconds=valid_data['frequency'],
                                    start_date=valid_data['start_datetime'],
                                    end_date=valid_data['end_datetime'],
                                    args=[user_id, access_token, job_config['url'], content_type],
                                    kwargs=job_config['post_data'])
            # Assert on job TODO
            current_datetime = datetime.datetime.utcnow()
            current_datetime = current_datetime.replace(tzinfo=tzutc())

            # TODO; 30 secs should be const
            # If job is in past but in range of 0-30 seconds interval then run the job

            if (current_datetime - datetime.timedelta(seconds=30)) < valid_data['start_datetime']:
                run_job(user_id, access_token, job_config['url'], content_type)
            logger.info('schedule_job: Task has been added and will start at %s ' % valid_data['start_datetime'])
        except Exception:
            raise JobNotCreatedError("Unable to create the job.")
        return job.id
    elif trigger == SchedulerUtils.ONE_TIME:
        valid_data = validate_one_time_job(data)
        try:
            job = scheduler.add_job(run_job,
                                    name=job_config['task_name'],
                                    trigger='date',
                                    run_date=valid_data['run_datetime'],
                                    args=[user_id, access_token, job_config['url'], content_type],
                                    kwargs=job_config['post_data'])
            logger.info('schedule_job: Task has been added and will run at %s ' % valid_data['run_datetime'])
            return job.id
        except Exception:
            raise JobNotCreatedError("Unable to create job. Invalid data given")
    else:
        raise TriggerTypeError("Task type not correct. Please use either 'periodic' or 'one_time' as task type.")


def run_job(user_id, access_token, url, content_type, **kwargs):
    """
    Function callback to run when job time comes, this method is called by APScheduler
    :param user_id:
    :param access_token: Bearer token for Authorization when sending request to url
    :param url: url to send post request
    :param content_type: format of post data
    :param kwargs: post data like campaign name, smartlist ids etc
    :return:
    """
    headers = {'content-type': 'application/x-www-form-urlencoded'}
    secret_key = None
    # TODO; comment why are we doing this
    if not access_token:
        secret_key, access_token = User.generate_auth_token(user_id=user_id)
    elif 'bearer' in access_token.lower():
        token = Token.get_token(access_token=access_token)
        # If token has expired we refresh it
        if token and (token.expires - datetime.timedelta(seconds=30)) < datetime.datetime.utcnow():
            data = {
                'client_id': token.client_id,
                'client_secret': token.client.client_secret,
                'refresh_token': token.refresh_token,
                'grant_type': u'refresh_token'
            }
            # TODO; need to use Basit's code that takes care of the errors
            resp = http_request('POST', AuthApiUrl.AUTH_SERVICE_TOKEN_CREATE_URI, headers=headers,
                                 data=urlencode(data))
            access_token = "Bearer " + resp.json()['access_token']

    logger.info('User ID: %s, URL: %s, Content-Type: %s' % (user_id, url, content_type))
    # Call celery task to send post_data to URL
    send_request.apply_async([access_token, secret_key, url, content_type, kwargs])


def remove_tasks(ids, user_id):
    """
    Remove jobs from APScheduler redisStore
    :param ids: ids of tasks which are in APScheduler
    :param user_id: tasks owned by user
    :return: tasks which are removed
    """
    # Get all jobs from APScheduler
    jobs_aps = map(lambda job_id: scheduler.get_job(job_id=job_id), ids)
    # Now only keep those that belong to the user
    jobs_aps = filter(lambda job: job is not None and job.args[0] == user_id, jobs_aps)
    # Finally remove all such jobs
    removed = map(lambda job: (scheduler.remove_job(job.id), job.id), jobs_aps)
    return removed


def serialize_task(task):
    """
    Serialize task data to JSON object
<<<<<<< HEAD
    :param task: APScheduler task to convert to json dict
=======
    :param task: APScheduler task to convert to JSON dict
>>>>>>> cfc50ff8
                 task.args: user_id, access_token, url, content_type
    :return: json converted dict object
    """
    task_dict = None
    # TODO; comment what task, kwargs, task.arg[0] and task.arg[2] contains
    # TODO; comment the significance of IntervalTrigger and DateTrigger
    if isinstance(task.trigger, IntervalTrigger):
        task_dict = dict(
            id=task.id,
            url=task.args[2],
            start_datetime=task.trigger.start_date,
            end_datetime=task.trigger.end_date,
            next_run_datetime=task.next_run_time,
            frequency=dict(seconds=task.trigger.interval_length),
            post_data=task.kwargs,
            pending=task.pending,
            task_type='periodic'
        )
        if task_dict['start_datetime'] is not None:
            task_dict['start_datetime'] = task_dict['start_datetime'].strftime('%Y-%m-%dT%H:%M:%SZ')

        if task_dict['end_datetime'] is not None:
            task_dict['end_datetime'] = task_dict['end_datetime'].strftime('%Y-%m-%dT%H:%M:%SZ')

        if task_dict['next_run_datetime'] is not None:
            task_dict['next_run_datetime'] = task_dict['next_run_datetime'].strftime('%Y-%m-%dT%H:%M:%SZ')

        if task.name is not None and task.args[0] is None:
            task_dict['task_name'] = task.name

    elif isinstance(task.trigger, DateTrigger):
        task_dict = dict(
            id=task.id,
            url=task.args[2],
            run_datetime=task.trigger.run_date,
            post_data=task.kwargs,
            pending=task.pending,
            #TODO kindly use constant which you have already defined
            task_type='one_time'
        )

        # TODO; Following is a bug
        if task_dict['run_datetime'] is None:
            task_dict['run_datetime'] = task_dict['run_datetime'].strftime('%Y-%m-%dT%H:%M:%SZ')

        # TODO; We can take out the following line out of if/else as it's common
        if task.name is not None and task.args[0] is None:
            task_dict['task_name'] = task.name

    return task_dict<|MERGE_RESOLUTION|>--- conflicted
+++ resolved
@@ -262,11 +262,7 @@
 def serialize_task(task):
     """
     Serialize task data to JSON object
-<<<<<<< HEAD
-    :param task: APScheduler task to convert to json dict
-=======
     :param task: APScheduler task to convert to JSON dict
->>>>>>> cfc50ff8
                  task.args: user_id, access_token, url, content_type
     :return: json converted dict object
     """
