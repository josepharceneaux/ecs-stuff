"""
Test cases for creating schedule job with and without token.
"""

# Std imports
import json

# Third party imports
import requests

# Application imports
import time

from scheduler_service import db
from scheduler_service.common.models.user import User
from scheduler_service.common.routes import SchedulerApiUrl
from scheduler_service.common.tests.auth_utilities import create_test_user

__author__ = 'saad'


class TestSchedulerCreate(object):

<<<<<<< HEAD
    def test_single_scheduled_job(self, auth_header, job_config, job_cleanup, clean_redis_db):
        """
        Create a job by hitting the endpoint and make sure response
        is correct.
        Args:
            auth_data: Fixture that contains token.
            job_config (dict): Fixture that contains job config to be used as
            POST data while hitting the endpoint.
        :return:
        """
        response = requests.post(SchedulerApiUrl.TASKS, data=json.dumps(job_config),
                                 headers=auth_header)
        assert response.status_code == 201
        data = response.json()
        assert data['id']

        job_cleanup['header'] = auth_header
        job_cleanup['job_ids'] = [data['id']]
=======
    # def test_single_scheduled_job_without_user(self, auth_header_no_user, job_config):
    #     """
    #     Create a job by hitting the endpoint with secret_key (global tasks) and make sure we get job_id in
    #     response.
    #     This test case is to create a named task which is in case of server to server communication (global tasks)
    #     Args:
    #         auth_data: Fixture that contains token.
    #         job_config (dict): Fixture that contains job config to be used as
    #         POST data while hitting the endpoint.
    #     :return:
    #     """
    #     response = requests.post(SchedulerApiUrl.TASKS, data=json.dumps(job_config),
    #                              headers=auth_header_no_user)
    #     assert response.status_code == 400
    #
    #     # Assign task_name in job post data (general task)
    #     job_config['task_name'] = 'Custom_General_Named_Task'
    #     response = requests.post(SchedulerApiUrl.TASKS, data=json.dumps(job_config),
    #                              headers=auth_header_no_user)
    #     assert response.status_code == 201
    #     data = response.json()
    #     assert data['id']
    #
    #     # Try to create already named job and it should throw 400 invalid usage error
    #     response = requests.post(SchedulerApiUrl.TASKS, data=json.dumps(job_config),
    #                              headers=auth_header_no_user)
    #     assert response.status_code == 400
    #
    #     # Let's delete jobs now
    #     response_remove = requests.delete(SchedulerApiUrl.TASK % data['id'],
    #                                       headers=auth_header_no_user)
    #     assert response_remove.status_code == 200
>>>>>>> de629ce1

    def test_endpoint_job(self, auth_header, job_config_one_time_task):
        """
        Create a job by hitting the endpoint and make sure response
        is correct. Job will be one time and run after 16 seconds.
        Then wait for job to hit our scheduler service dummy endpoint.
        Create a test user and pass its id to post_data
        Dummy endpoint will delete test user. In the test, check if that test user exist
        Args:
            auth_data: Fixture that contains token.
            job_config (dict): Fixture that contains job config to be used as
            POST data while hitting the endpoint.
        :return:
        """
        email = 'saad@test.com'

        # Delete old user if exist
        test_user = User.query.filter_by(email=email).first()
        if test_user:
            test_user.delete()

        # Create a new test user
        test_user = create_test_user(db.session, 1, "@sdqscheo!amcs")
        user_id = test_user.id
        job_config_one_time_task['post_data'].update({'test_user_id': test_user.id})
        response = requests.post(SchedulerApiUrl.TASKS, data=json.dumps(job_config_one_time_task),
                                 headers=auth_header)
        assert response.status_code == 201
        data = response.json()
        assert data['id']

        # Wait till job run
        time.sleep(16)

        # Scheduler endpoint should delete test user
        db.session.commit()
        test_user = User.query.filter_by(id=user_id).first()
        assert not test_user

    def test_single_scheduled_job_without_user(self, auth_header_no_user, job_config, job_cleanup):
        """
        Create a job by hitting the endpoint with secret_key (global tasks) and make sure we get job_id in
        response.
        This test case is to create a named task which is in case of server to server communication (global tasks)
        Args:
            auth_data: Fixture that contains token.
            job_config (dict): Fixture that contains job config to be used as
            POST data while hitting the endpoint.
        :return:
        """
        response = requests.post(SchedulerApiUrl.TASKS, data=json.dumps(job_config),
                                 headers=auth_header_no_user)
        assert response.status_code == 400

        # Assign task_name in job post data (general task)
        job_config['task_name'] = 'General_Named_Task'
        response = requests.post(SchedulerApiUrl.TASKS, data=json.dumps(job_config),
                                 headers=auth_header_no_user)
        assert response.status_code == 201
        data = response.json()
        assert data['id']

        # Try to create already named job and it should throw 400 invalid usage error
        response = requests.post(SchedulerApiUrl.TASKS, data=json.dumps(job_config),
                                 headers=auth_header_no_user)
        assert response.status_code == 400

        job_cleanup['header'] = auth_header_no_user
        job_cleanup['job_ids'] = [data['id']]

    def test_multiple_scheduled_jobs(self, auth_header, job_config, job_cleanup):
        """
        Create multiple jobs. Then schedule jobs and finally remove all jobs.
         Args:
            auth_data: Fixture that contains token.
            job_config (dict): Fixture that contains job config to be used as
            POST data while hitting the endpoint.
        :return:
        """
        jobs = []

        # schedule some jobs and remove all of them
        for i in range(10):
            response = requests.post(SchedulerApiUrl.TASKS, data=json.dumps(job_config),
                                     headers=auth_header)
            assert response.status_code == 201
            jobs.append(json.loads(response.text)['id'])

        job_cleanup['header'] = auth_header
        job_cleanup['job_ids'] = jobs

    def test_single_scheduled_job_without_token(self, job_config):
        """
        Create a job without a token, it shouldn't be created and we should get a
        401 when endpoint hit
        Args:
            job_config (dict): Fixture that contains job config to be used as
            POST data while hitting the endpoint.
        :return:
        """
        invalid_header = {'Authorization': 'Bearer invalid_token',
                          'Content-Type': 'application/json'}

        response = requests.post(SchedulerApiUrl.TASKS, data=json.dumps(job_config),
                                 headers=invalid_header)
        assert response.status_code == 401

<|MERGE_RESOLUTION|>--- conflicted
+++ resolved
@@ -21,7 +21,6 @@
 
 class TestSchedulerCreate(object):
 
-<<<<<<< HEAD
     def test_single_scheduled_job(self, auth_header, job_config, job_cleanup, clean_redis_db):
         """
         Create a job by hitting the endpoint and make sure response
@@ -40,40 +39,6 @@
 
         job_cleanup['header'] = auth_header
         job_cleanup['job_ids'] = [data['id']]
-=======
-    # def test_single_scheduled_job_without_user(self, auth_header_no_user, job_config):
-    #     """
-    #     Create a job by hitting the endpoint with secret_key (global tasks) and make sure we get job_id in
-    #     response.
-    #     This test case is to create a named task which is in case of server to server communication (global tasks)
-    #     Args:
-    #         auth_data: Fixture that contains token.
-    #         job_config (dict): Fixture that contains job config to be used as
-    #         POST data while hitting the endpoint.
-    #     :return:
-    #     """
-    #     response = requests.post(SchedulerApiUrl.TASKS, data=json.dumps(job_config),
-    #                              headers=auth_header_no_user)
-    #     assert response.status_code == 400
-    #
-    #     # Assign task_name in job post data (general task)
-    #     job_config['task_name'] = 'Custom_General_Named_Task'
-    #     response = requests.post(SchedulerApiUrl.TASKS, data=json.dumps(job_config),
-    #                              headers=auth_header_no_user)
-    #     assert response.status_code == 201
-    #     data = response.json()
-    #     assert data['id']
-    #
-    #     # Try to create already named job and it should throw 400 invalid usage error
-    #     response = requests.post(SchedulerApiUrl.TASKS, data=json.dumps(job_config),
-    #                              headers=auth_header_no_user)
-    #     assert response.status_code == 400
-    #
-    #     # Let's delete jobs now
-    #     response_remove = requests.delete(SchedulerApiUrl.TASK % data['id'],
-    #                                       headers=auth_header_no_user)
-    #     assert response_remove.status_code == 200
->>>>>>> de629ce1
 
     def test_endpoint_job(self, auth_header, job_config_one_time_task):
         """
@@ -96,7 +61,7 @@
             test_user.delete()
 
         # Create a new test user
-        test_user = create_test_user(db.session, 1, "@sdqscheo!amcs")
+        test_user = create_test_user(db.session, None, "@sdqscheo!amcs")
         user_id = test_user.id
         job_config_one_time_task['post_data'].update({'test_user_id': test_user.id})
         response = requests.post(SchedulerApiUrl.TASKS, data=json.dumps(job_config_one_time_task),
