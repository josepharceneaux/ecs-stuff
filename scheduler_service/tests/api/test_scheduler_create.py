--- conflicted
+++ resolved
@@ -12,11 +12,8 @@
 # Application imports
 import time
 
-<<<<<<< HEAD
-=======
 from scheduler_service import db
 from scheduler_service.common.models.user import User
->>>>>>> cc40159f
 from scheduler_service.common.routes import SchedulerApiUrl
 from scheduler_service.common.tests.auth_utilities import create_test_user
 
@@ -28,27 +25,16 @@
     def test_endpoint_job(self, auth_header, job_config_one_time_task):
         """
         Create a job by hitting the endpoint and make sure response
-<<<<<<< HEAD
-        is correct. Job will be one time and run after 10 seconds.
-        Then wait for job to hit our scheduler service dummy endpoint.
-        Dummy endpoint will write a file. In the test, check if that file exist
-=======
         is correct. Job will be one time and run after 16 seconds.
         Then wait for job to hit our scheduler service dummy endpoint.
         Create a test user and pass its id to post_data
         Dummy endpoint will delete test user. In the test, check if that test user exist
->>>>>>> cc40159f
         Args:
             auth_data: Fixture that contains token.
             job_config (dict): Fixture that contains job config to be used as
             POST data while hitting the endpoint.
         :return:
         """
-<<<<<<< HEAD
-        filename = '/tmp/temp.txt'
-        if os.path.isfile(filename):
-            os.remove(filename)
-=======
         email = 'saad@test.com'
 
         # Delete old user if exist
@@ -60,7 +46,6 @@
         test_user = create_test_user(db.session, 1, "@sdqscheo!amcs")
         user_id = test_user.id
         job_config_one_time_task['post_data'].update({'test_user_id': test_user.id})
->>>>>>> cc40159f
         response = requests.post(SchedulerApiUrl.TASKS, data=json.dumps(job_config_one_time_task),
                                  headers=auth_header)
         assert response.status_code == 201
@@ -68,22 +53,12 @@
         assert data['id']
 
         # Wait till job run
-<<<<<<< HEAD
-        time.sleep(20)
-
-        # See if endpoint created a file
-        assert os.path.isfile(filename)
-
-        # No need of file now
-        os.remove(filename)
-=======
         time.sleep(16)
 
         # Scheduler endpoint should delete test user
         db.session.commit()
         test_user = User.query.filter_by(id=user_id).first()
         assert not test_user
->>>>>>> cc40159f
 
     def test_single_scheduled_job(self, auth_header, job_config):
         """
