"""
Test cases for creating schedule job with and without token.
"""

# Third party imports
import json
import requests

# Application imports
from scheduler_service.common.routes import SchedulerApiUrl

__author__ = 'saad'


<<<<<<< HEAD
class TestSchedulerCreate:
=======
class TestSchedulerCreate(object):
>>>>>>> f0a4c32a

    def test_single_scheduled_job_without_user(self, auth_header_no_user, job_config):
        """
        Create a job by hitting the endpoint with secret_key (global tasks) and make sure we get job_id in
        response.
        This test case is to create a named task which is in case of server to server communication (global tasks)
        Args:
            auth_data: Fixture that contains token.
            job_config (dict): Fixture that contains job config to be used as
            POST data while hitting the endpoint.
        :return:
        """
        response = requests.post(SchedulerApiUrl.TASKS, data=json.dumps(job_config),
                                 headers=auth_header_no_user)
        assert response.status_code == 400

        # Assign task_name in job post data (general task)
<<<<<<< HEAD
        job_config['task_name'] = 'Custom General Named Task'
=======
        job_config['task_name'] = 'Custom_General_Named_Task'
>>>>>>> f0a4c32a
        response = requests.post(SchedulerApiUrl.TASKS, data=json.dumps(job_config),
                                 headers=auth_header_no_user)
        assert response.status_code == 201
        data = response.json()
        assert data['id']

        # Try to create already named job and it should throw 400 invalid usage error
        response = requests.post(SchedulerApiUrl.TASKS, data=json.dumps(job_config),
                                 headers=auth_header_no_user)
        assert response.status_code == 400

        # Let's delete jobs now
<<<<<<< HEAD
        response_remove = requests.delete(SchedulerApiUrl.SINGLE_TASK % data['id'],
=======
        response_remove = requests.delete(SchedulerApiUrl.TASK % data['id'],
>>>>>>> f0a4c32a
                                          headers=auth_header_no_user)
        assert response_remove.status_code == 200

    def test_request_send_url(self, auth_header, job_config):
        """
        Test dummy endpoint SendRequest to test send_request method is working fine.
        :param auth_header:
        :param job_config:
        :return:
        """
        response = requests.post(SchedulerApiUrl.TEST_TASK, data=json.dumps(job_config),
                                 headers=auth_header)
        assert response.status_code == 200

    def test_single_scheduled_job(self, auth_header, job_config):
        """
        Create a job by hitting the endpoint and make sure response
        is correct.
        Args:
            auth_data: Fixture that contains token.
            job_config (dict): Fixture that contains job config to be used as
            POST data while hitting the endpoint.
        :return:
        """
        response = requests.post(SchedulerApiUrl.TASKS, data=json.dumps(job_config),
                                 headers=auth_header)
        assert response.status_code == 201
        data = response.json()
        assert data['id']

        # Let's delete jobs now
<<<<<<< HEAD
        response_remove = requests.delete(SchedulerApiUrl.SINGLE_TASK % data['id'],
=======
        response_remove = requests.delete(SchedulerApiUrl.TASK % data['id'],
>>>>>>> f0a4c32a
                                          headers=auth_header)
        assert response_remove.status_code == 200

    def test_multiple_scheduled_jobs(self, auth_header, job_config):
        """
        Create multiple jobs. Then schedule jobs and finally remove all jobs.
         Args:
            auth_data: Fixture that contains token.
            job_config (dict): Fixture that contains job config to be used as
            POST data while hitting the endpoint.
        :return:
        """
        jobs = []

        # schedule some jobs and remove all of them
        for i in range(10):
            response = requests.post(SchedulerApiUrl.TASKS, data=json.dumps(job_config),
                                     headers=auth_header)
            assert response.status_code == 201
            jobs.append(json.loads(response.text)['id'])

        response_remove_jobs = requests.delete(SchedulerApiUrl.TASKS,
                                               data=json.dumps(dict(ids=jobs)),
                                               headers=auth_header)

        assert response_remove_jobs.status_code == 200

    def test_single_scheduled_job_without_token(self, job_config):
        """
        Create a job without a token, it shouldn't be created and we should get a
        401 when endpoint hit
        Args:
            job_config (dict): Fixture that contains job config to be used as
            POST data while hitting the endpoint.
        :return:
        """
        invalid_header = {'Authorization': 'Bearer invalid_token',
                          'Content-Type': 'application/json'}

        response = requests.post(SchedulerApiUrl.TASKS, data=json.dumps(job_config),
                                 headers=invalid_header)
        assert response.status_code == 401

<|MERGE_RESOLUTION|>--- conflicted
+++ resolved
@@ -12,11 +12,7 @@
 __author__ = 'saad'
 
 
-<<<<<<< HEAD
-class TestSchedulerCreate:
-=======
 class TestSchedulerCreate(object):
->>>>>>> f0a4c32a
 
     def test_single_scheduled_job_without_user(self, auth_header_no_user, job_config):
         """
@@ -34,11 +30,7 @@
         assert response.status_code == 400
 
         # Assign task_name in job post data (general task)
-<<<<<<< HEAD
-        job_config['task_name'] = 'Custom General Named Task'
-=======
         job_config['task_name'] = 'Custom_General_Named_Task'
->>>>>>> f0a4c32a
         response = requests.post(SchedulerApiUrl.TASKS, data=json.dumps(job_config),
                                  headers=auth_header_no_user)
         assert response.status_code == 201
@@ -51,11 +43,7 @@
         assert response.status_code == 400
 
         # Let's delete jobs now
-<<<<<<< HEAD
-        response_remove = requests.delete(SchedulerApiUrl.SINGLE_TASK % data['id'],
-=======
         response_remove = requests.delete(SchedulerApiUrl.TASK % data['id'],
->>>>>>> f0a4c32a
                                           headers=auth_header_no_user)
         assert response_remove.status_code == 200
 
@@ -87,11 +75,7 @@
         assert data['id']
 
         # Let's delete jobs now
-<<<<<<< HEAD
-        response_remove = requests.delete(SchedulerApiUrl.SINGLE_TASK % data['id'],
-=======
         response_remove = requests.delete(SchedulerApiUrl.TASK % data['id'],
->>>>>>> f0a4c32a
                                           headers=auth_header)
         assert response_remove.status_code == 200
 
