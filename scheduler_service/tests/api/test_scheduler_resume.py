--- conflicted
+++ resolved
@@ -14,11 +14,7 @@
 __author__ = 'saad'
 
 
-<<<<<<< HEAD
-class TestSchedulerResume:
-=======
 class TestSchedulerResume(object):
->>>>>>> f0a4c32a
 
     def test_single_job(self, auth_header, job_config):
         """
@@ -45,11 +41,7 @@
         assert response_stop.status_code == 200
 
         # Paused jobs have their next_run_datetime set to 'None'
-<<<<<<< HEAD
-        response = requests.get(SchedulerApiUrl.SINGLE_TASK % job_id, headers=auth_header)
-=======
         response = requests.get(SchedulerApiUrl.TASK % job_id, headers=auth_header)
->>>>>>> f0a4c32a
         next_run_datetime = response.json()['task']['next_run_datetime']
         assert next_run_datetime is None
 
@@ -59,11 +51,7 @@
         assert response_resume.status_code == 200
 
         # Normal jobs don't have their next_run_datetime set to 'None'
-<<<<<<< HEAD
-        response = requests.get(SchedulerApiUrl.SINGLE_TASK % job_id, headers=auth_header)
-=======
         response = requests.get(SchedulerApiUrl.TASK % job_id, headers=auth_header)
->>>>>>> f0a4c32a
         next_run_datetime = response.json()['task']['next_run_datetime']
         assert next_run_datetime != 'None'
 
@@ -74,11 +62,7 @@
                response_resume_again.json()['error']['code'] == SchedulerServiceApiException.CODE_ALREADY_RUNNING
 
         # Let's delete jobs now
-<<<<<<< HEAD
-        response_remove = requests.delete(SchedulerApiUrl.SINGLE_TASK % job_id,
-=======
         response_remove = requests.delete(SchedulerApiUrl.TASK % job_id,
->>>>>>> f0a4c32a
                                           headers=auth_header)
         assert response_remove.status_code == 200
 
@@ -87,11 +71,7 @@
 
         # Get all jobs except for the one which we just deleted
         for job_id in jobs:
-<<<<<<< HEAD
-            response_get = requests.get(SchedulerApiUrl.SINGLE_TASK % job_id,
-=======
             response_get = requests.get(SchedulerApiUrl.TASK % job_id,
->>>>>>> f0a4c32a
                                         headers=auth_header)
             assert response_get.json()['task']['id'] == job_id and \
                    response_get.json()['task']['next_run_datetime']
@@ -133,11 +113,7 @@
         jobs = []
         # Resume jobs have their next_run_datetime set to not 'None'
         for job_id in jobs_id:
-<<<<<<< HEAD
-            response_get = requests.get(SchedulerApiUrl.SINGLE_TASK % job_id,
-=======
             response_get = requests.get(SchedulerApiUrl.TASK % job_id,
->>>>>>> f0a4c32a
                                         headers=auth_header)
             jobs.append(response_get.json()['task'])
 
@@ -182,20 +158,12 @@
         assert response_get.status_code == 401
 
         # Let's delete jobs now
-<<<<<<< HEAD
-        response_remove = requests.delete(SchedulerApiUrl.SINGLE_TASK % data['id'],
-=======
         response_remove = requests.delete(SchedulerApiUrl.TASK % data['id'],
->>>>>>> f0a4c32a
                                           headers=auth_header)
         assert response_remove.status_code == 200
 
         # There shouldn't be any more jobs now
-<<<<<<< HEAD
-        response = requests.get(SchedulerApiUrl.SINGLE_TASK % data['id'], headers=auth_header)
-=======
         response = requests.get(SchedulerApiUrl.TASK % data['id'], headers=auth_header)
->>>>>>> f0a4c32a
         assert response.status_code == 404
 
     def test_multiple_resume_jobs_without_token(self, auth_header, job_config):
@@ -235,11 +203,7 @@
 
         # Get all jobs
         for job_id in jobs_id:
-<<<<<<< HEAD
-            response_get = requests.get(SchedulerApiUrl.SINGLE_TASK % job_id, data=json.dumps(dict(ids=jobs_id)),
-=======
             response_get = requests.get(SchedulerApiUrl.TASK % job_id, data=json.dumps(dict(ids=jobs_id)),
->>>>>>> f0a4c32a
                                         headers=auth_header)
             jobs.append(response_get.json())
 
