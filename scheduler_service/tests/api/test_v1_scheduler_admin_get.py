--- conflicted
+++ resolved
@@ -9,9 +9,7 @@
 
 # Application imports
 from scheduler_service import SchedulerUtils
-from scheduler_service.common.models.user import Permission
 from scheduler_service.common.routes import SchedulerApiUrl
-from scheduler_service.common.utils.handy_functions import add_role_to_test_user
 
 
 class TestSchedulerGet(object):
@@ -33,20 +31,8 @@
 
         assert response.status_code == 401
 
-        # Test without admin access, should get 401 response
-        response = requests.get(SchedulerApiUrl.ADMIN_TASKS + '?per_page=50',
-                                headers=auth_header)
-
-        assert response.status_code == 401
-
         auth_header['Authorization'] = valid_token
 
-        # Assign admin role to user
-<<<<<<< HEAD
-        add_role_to_test_user(sample_user, [Permission.PermissionNames.CAN_GET_ALL_JOBS])
-=======
-        add_role_to_test_user(sample_user, [DomainRole.Roles.CAN_GET_ALL_SCHEDULER_JOBS])
->>>>>>> 1821f1cc
 
         response = requests.get(SchedulerApiUrl.ADMIN_TASKS + '?per_page=50',
                                 headers=auth_header)
@@ -63,11 +49,6 @@
         Test covers user_id, paused, task_category, task_type filters to test response from scheduler service endpoint
         """
         users_list = create_five_users
-<<<<<<< HEAD
-        add_role_to_test_user(sample_user, [Permission.PermissionNames.CAN_GET_ALL_JOBS])
-=======
-        add_role_to_test_user(sample_user, [DomainRole.Roles.CAN_GET_ALL_SCHEDULER_JOBS])
->>>>>>> 1821f1cc
 
         # Get jobs of only first user
         response = requests.get('{0}?per_page=50&user_id={1}'.format(SchedulerApiUrl.ADMIN_TASKS, users_list[0][0].id),
@@ -84,11 +65,6 @@
         In this test, use filters to get filtered tasks from admin API
         Test covers user_id, paused, task_category, task_type filters to test response from scheduler service endpoint
         """
-<<<<<<< HEAD
-        add_role_to_test_user(sample_user, [Permission.PermissionNames.CAN_GET_ALL_JOBS])
-=======
-        add_role_to_test_user(sample_user, [DomainRole.Roles.CAN_GET_ALL_SCHEDULER_JOBS])
->>>>>>> 1821f1cc
 
         # Get only user jobs by specifying task_category
         response = requests.get('{0}?per_page=50&task_category={1}'
@@ -114,11 +90,6 @@
         In this test, use filters to get filtered tasks from admin API
         Test covers user_id, paused, task_category, task_type filters to test response from scheduler service endpoint
         """
-<<<<<<< HEAD
-        add_role_to_test_user(sample_user, [Permission.PermissionNames.CAN_GET_ALL_JOBS])
-=======
-        add_role_to_test_user(sample_user, [DomainRole.Roles.CAN_GET_ALL_SCHEDULER_JOBS])
->>>>>>> 1821f1cc
 
         # Get only periodic jobs by specifying task_type
         response = requests.get('{0}?per_page=50&task_type={1}'
@@ -144,11 +115,6 @@
         In this test, use filters to get filtered tasks from admin API
         Test covers user_id, paused, task_category, task_type filters to test response from scheduler service endpoint
         """
-<<<<<<< HEAD
-        add_role_to_test_user(sample_user, [Permission.PermissionNames.CAN_GET_ALL_JOBS])
-=======
-        add_role_to_test_user(sample_user, [DomainRole.Roles.CAN_GET_ALL_SCHEDULER_JOBS])
->>>>>>> 1821f1cc
 
         # Get paused jobs only
         response = requests.get('{0}?per_page=50&paused={1}'.format(SchedulerApiUrl.ADMIN_TASKS, 'true'),
@@ -168,11 +134,6 @@
         Test covers user_id, paused, task_category, task_type filters to test response from scheduler service endpoint
         """
         users_list = create_five_users
-<<<<<<< HEAD
-        add_role_to_test_user(sample_user, [Permission.PermissionNames.CAN_GET_ALL_JOBS])
-=======
-        add_role_to_test_user(sample_user, [DomainRole.Roles.CAN_GET_ALL_SCHEDULER_JOBS])
->>>>>>> 1821f1cc
 
         # Try to get jobs using wrong paused value
         response = requests.get('{0}?per_page=50&paused={1}'.format(SchedulerApiUrl.ADMIN_TASKS, 'None'),
@@ -205,11 +166,6 @@
         Test covers user_id, paused, task_category, task_type filters to test response from scheduler service endpoint
         """
         users_list = create_five_users
-<<<<<<< HEAD
-        add_role_to_test_user(sample_user, [Permission.PermissionNames.CAN_GET_ALL_JOBS])
-=======
-        add_role_to_test_user(sample_user, [DomainRole.Roles.CAN_GET_ALL_SCHEDULER_JOBS])
->>>>>>> 1821f1cc
 
         # Get jobs by specifying task_category as user and user_id. This will return all jobs of first user.
         response = requests.get('{0}?per_page=50&user_id={1}&task_category={2}'.format(SchedulerApiUrl.ADMIN_TASKS,
