"""
Test cases for getting already scheduled job with or without id. Also it should not be retrieved without
using bearer token
"""

# Std imports
import json
import uuid

# Third party imports
import requests

# Application imports
from scheduler_service.common.models.user import Token
from scheduler_service.common.routes import SchedulerApiUrl
from scheduler_service.common.tests.conftest import user_same_domain, access_token_same
from scheduler_service.common.utils.handy_functions import random_word

__author__ = 'saad'


class TestSchedulerGet(object):

    def test_single_job(self, auth_header, job_config):
        """
        Get job using id and then delete it. Again try to get that job using id should give 404 status code
        Args:
            auth_data: Fixture that contains token.
            job_config (dict): Fixture that contains job config to be used as
            POST data while hitting the endpoint.
        :return:
        """
        # Creating a job
        response = requests.post(SchedulerApiUrl.TASKS, data=json.dumps(job_config),
                                 headers=auth_header)
        assert response.status_code == 201
        data = response.json()

        # Now get the job
        response_get = requests.get(SchedulerApiUrl.TASK % data['id'],
                                    headers=auth_header)
        assert response_get.status_code == 200
        assert json.loads(response_get.text)['task']['id'] == data['id']

        job_data = response_get.json()['task']

        assert job_data['start_datetime'] == job_config['start_datetime']
        assert job_data['end_datetime'] == job_config['end_datetime']
        assert int(job_data['frequency']['seconds']) == job_config['frequency']
        assert job_data['post_data'] == job_config['post_data']
        assert job_data['task_type'] == job_config['task_type']
        assert job_data['url'] == job_config['url']

        # Let's delete jobs now
        response_remove = requests.delete(SchedulerApiUrl.TASK % data['id'],
                                          headers=auth_header)
        assert response_remove.status_code == 200

        # There shouldn't be any more jobs now
        response = requests.get(SchedulerApiUrl.TASK % data['id'], headers=auth_header)
        assert response.status_code == 404

    def test_single_job_without_user(self, auth_header_no_user, job_config, job_cleanup):
        """
        Create a job by hitting the endpoint with secret_key (no authenticated user) and make sure we get job_id in
        response.
        Args:
            auth_data: Fixture that contains token.
            job_config (dict): Fixture that contains job config to be used as
            POST data while hitting the endpoint.
        :return:
        """
        # Assign task_name in job post data (general task)
        job_config['task_name'] = 'General_Named_Task' + '-' + uuid.uuid4().__str__()[0:8]

        # Get the job using correct task name
        response_get = requests.get(SchedulerApiUrl.TASK_NAME % job_config['task_name'],
                                    headers=auth_header_no_user)

        # If task with the same name already exist
        if response_get.status_code == 200:
            response_delete = requests.delete(SchedulerApiUrl.TASK_NAME % job_config['task_name'],
                                              headers=auth_header_no_user)
            assert response_delete.status_code == 200

        response = requests.post(SchedulerApiUrl.TASKS, data=json.dumps(job_config),
                                 headers=auth_header_no_user)
        assert response.status_code == 201
        data = response.json()
        assert data['id']

        # Now get the job
        response_get = requests.get(SchedulerApiUrl.TASK % data['id'],
                                    headers=auth_header_no_user)
        assert response_get.status_code == 200

        # Setting up job_cleanup to be used in finalizer to delete all jobs created in this test
        job_cleanup['header'] = auth_header_no_user
        job_cleanup['job_ids'] = [data['id']]

    def test_job_without_user(self, auth_header_no_user, job_config, job_cleanup):
        """
        Create a job by hitting the endpoint with secret_key (no authenticated user) and make sure we get job_id in
        response. Also try to get task using 'invalid_name' string which shouldn't be in apscheduler. So, it should
        return task not found exception (404)
        Args:
            auth_data: Fixture that contains token.
            job_config (dict): Fixture that contains job config to be used as
            POST data while hitting the endpoint.
        :return:
        """
        # Assign task_name in job post data (general task)
        job_config['task_name'] = 'General_Named_Task' + '-' + uuid.uuid4().__str__()[0:8]
        response = requests.post(SchedulerApiUrl.TASKS, data=json.dumps(job_config),
                                 headers=auth_header_no_user)
        assert response.status_code == 201
        data = response.json()
        assert data['id']

        # Now get the job using invalid task name
        response_get = requests.get(SchedulerApiUrl.TASK_NAME % 'invalid_name',
                                    headers=auth_header_no_user)
        assert response_get.status_code == 404

        # Now get the job using correct task name
        response_get = requests.get(SchedulerApiUrl.TASK_NAME % job_config['task_name'],
                                    headers=auth_header_no_user)
        assert response_get.status_code == 200

        job_data = response_get.json()['task']

        assert job_data['task_name'] == job_config['task_name']

        # Setting up job_cleanup to be used in finalizer to delete all jobs created in this test
        job_cleanup['header'] = auth_header_no_user
        job_cleanup['job_ids'] = [data['id']]

<<<<<<< HEAD
    def test_multiple_jobs_without_user(self, auth_header_no_user, job_config):
        """
        Create multiple jobs and save the ids in a list. Then get all tasks of the current user which is None in this case.
        Then check if the jobs created are in the tasks of user. If yes, then show status code 200.
        Finally, delete the jobs.
        Args:
            auth_data: Fixture that contains token.
            job_config (dict): Fixture that contains job config to be used as
            POST data while hitting the endpoint.
        :return:
        """
        jobs_id = []
        word = random_word(5)
        # Create tasks
        for i in range(5):
            job_config['task_name'] = word + str(i)
            response = requests.post(SchedulerApiUrl.TASKS, data=json.dumps(job_config),
                                     headers=auth_header_no_user)
            assert response.status_code == 201
            jobs_id.append(response.json()['id'])

        # Get tasks
        response_get = requests.get('{0}?page={1}&per_page={2}'.format(SchedulerApiUrl.TASKS, 1, 50),
                                    headers=auth_header_no_user)

        get_jobs_id = map(lambda job_: job_['id'], response_get.json()['tasks'])
        # Assert the job ids in the retrieved jobs
        for job in jobs_id:
            assert job in get_jobs_id

        # Delete all jobs
        for job_id in jobs_id:
            response_remove_job = requests.delete(SchedulerApiUrl.TASK % job_id,
                                                  headers=auth_header_no_user)

            assert response_remove_job.status_code == 200
=======
    # def test_multiple_jobs_without_user(self, auth_header_no_user, job_config):
    #     """
    #     Create multiple jobs and save the ids in a list. Then get all tasks of the current user which is None in this case.
    #     Then check if the jobs created are in the tasks of user. If yes, then show status code 200.
    #     Finally, delete the jobs.
    #     Args:
    #         auth_data: Fixture that contains token.
    #         job_config (dict): Fixture that contains job config to be used as
    #         POST data while hitting the endpoint.
    #     :return:
    #     """
    #     jobs_id = []
    #     word = random_word(5)
    #     # Create tasks
    #     for i in range(10):
    #         job_config['task_name'] = word + str(i)
    #         response = requests.post(SchedulerApiUrl.TASKS, data=json.dumps(job_config),
    #                                  headers=auth_header_no_user)
    #         assert response.status_code == 201
    #         jobs_id.append(response.json()['id'])
    #
    #     # Get tasks
    #     response_get = requests.get('{0}?page={1}&per_page={2}'.format(SchedulerApiUrl.TASKS, 1, 50),
    #                                 headers=auth_header_no_user)
    #
    #     get_jobs_id = map(lambda job_: job_['id'], response_get.json()['tasks'])
    #     # Assert the job ids in the retrieved jobs
    #     for job in jobs_id:
    #         assert job in get_jobs_id
    #
    #     # Delete all jobs
    #     for job_id in jobs_id:
    #         response_remove_job = requests.delete(SchedulerApiUrl.TASK % job_id,
    #                                               headers=auth_header_no_user)
    #
    #         assert response_remove_job.status_code == 200
>>>>>>> e949df5e

    def test_multiple_jobs(self, auth_header, job_config, job_cleanup):
        """
        Create multiple jobs and save the ids in a list. Then get all tasks of the current user.
        Then check if the jobs created are in the tasks of user. If yes, then show status code 200
        Args:
            auth_data: Fixture that contains token.
            job_config (dict): Fixture that contains job config to be used as
            POST data while hitting the endpoint.
        :return:
        """
        jobs_id = []

        for i in range(10):
            response = requests.post(SchedulerApiUrl.TASKS, data=json.dumps(job_config),
                                     headers=auth_header)
            assert response.status_code == 201
            jobs_id.append(response.json()['id'])

        response_get = requests.get(SchedulerApiUrl.TASKS,
                                    headers=auth_header)

        get_jobs_id = map(lambda job_: job_['id'], response_get.json()['tasks'])
        for job in jobs_id:
            assert job in get_jobs_id

        # Setting up job_cleanup to be used in finalizer to delete all jobs created in this test
        job_cleanup['header'] = auth_header
        job_cleanup['job_ids'] = jobs_id

    def test_scheduled_get_job_without_token(self, auth_header, job_config):
        """
        Get job without using bearer token it should return 401 status code
        Args:
            auth_data: Fixture that contains token.
            job_config (dict): Fixture that contains job config to be used as
            POST data while hitting the endpoint.
        :return:
        """
        response = requests.post(SchedulerApiUrl.TASKS, data=json.dumps(job_config),
                                 headers=auth_header)

        assert response.status_code == 201
        data = json.loads(response.text)
        assert data['id']

        invalid_header = auth_header.copy()

        # Set the token to invalid
        invalid_header['Authorization'] = 'Bearer invalid_token'

        # Get the job with invalid token
        response_get = requests.get(SchedulerApiUrl.TASK % data['id'],
                                    headers=invalid_header)

        assert response_get.status_code == 401

        # Let's delete jobs now
        response_remove = requests.delete(SchedulerApiUrl.TASK % data['id'],
                                          headers=auth_header)
        assert response_remove.status_code == 200

        # There shouldn't be any more jobs now
        response = requests.get(SchedulerApiUrl.TASK % data['id'], headers=auth_header)
        assert response.status_code == 404

    def test_multiple_jobs_with_page_only(self, auth_header, post_hundred_jobs, job_cleanup):
        """
        Create multiple jobs and save the ids in a list. Then get 15 tasks of the current user using 'per_page' arg.
        Then check if there are 15 jobs returned. If yes, then show status code 200
        Args:
            auth_data: Fixture that contains token.
            job_config (dict): Fixture that contains job config to be used as POST data while hitting the endpoint.
        :return:
        """
        jobs_id = post_hundred_jobs

        # Get only 15 jobs
        per_page = 15
        # Should get 10 jobs in response
        response_get = requests.get('{0}?per_page={1}'.format(SchedulerApiUrl.TASKS, per_page),
                                    headers=auth_header)

        get_jobs_id = set(map(lambda job_: job_['id'], response_get.json()['tasks']))
        set_jobs_ids = set(jobs_id)

        assert len(set_jobs_ids.difference(get_jobs_id)) == 85

        # Setting up job_cleanup to be used in finalizer to delete all jobs created in this test
        job_cleanup['header'] = auth_header
        job_cleanup['job_ids'] = jobs_id

    def test_multiple_jobs_with_page(self, auth_header, post_hundred_jobs, job_cleanup):
        """
        Get 10 tasks of the current user using 'page' and 'per_page' of 1-10 page
        arg. Then check if there are 10 jobs returned. If yes, then show status code 200
        Args:
            auth_data: Fixture that contains token.
            job_config (dict): Fixture that contains job config to be used as
            POST data while hitting the endpoint.
        :return:
        """
        jobs_id = post_hundred_jobs
        # Get jobs of page 5
        page = 5

        # Get 10 job on page 5
        per_page = 10
        # Should get jobs from 40-49
        response_get = requests.get('{0}?page={1}&per_page={2}'.format(SchedulerApiUrl.TASKS, page, per_page),
                                    headers=auth_header)

        get_jobs_id = set(map(lambda job_: job_['id'], response_get.json()['tasks']))
        set_jobs_ids = set(jobs_id)

        assert len(set_jobs_ids.difference(get_jobs_id)) == 90

        # There are 100 jobs scheduled, try to get the jobs higher than per_page limit.
        response_get = requests.get('{0}?page={1}&per_page={2}'.format(SchedulerApiUrl.TASKS, 1, 105),
                                    headers=auth_header)

        get_jobs_id = set(map(lambda job_: job_['id'], response_get.json()['tasks']))

        # Max per_page limit is 50, so we get 50 tasks instead of 105
        assert len(set_jobs_ids.difference(get_jobs_id)) == 50

        # If we request job 90-99, it will return 10 jobs instead
        response_get = requests.get('{0}?page={1}&per_page={2}'.format(SchedulerApiUrl.TASKS, 10, 10),
                                    headers=auth_header)

        get_jobs_id = set(map(lambda job_: job_['id'], response_get.json()['tasks']))

        assert len(set_jobs_ids.difference(get_jobs_id)) == 90

        # If we request job of page 10 with per_page, it will return 0 jobs instead
        response_get = requests.get('{0}?page={1}&per_page={2}'.format(SchedulerApiUrl.TASKS, 10, 15),
                                    headers=auth_header)

        get_jobs_id = set(map(lambda job_: job_['id'], response_get.json()['tasks']))

        assert len(set_jobs_ids.difference(get_jobs_id)) == 100

        # Setting up job_cleanup to be used in finalizer to delete all jobs created in this test
        job_cleanup['header'] = auth_header
        job_cleanup['job_ids'] = jobs_id

    def test_multiple_jobs_with_invalid_page_per_page(self, auth_header, post_ten_jobs, job_cleanup):
        """
        Create multiple jobs and save the ids in a list. Then get 10 tasks of the current user using invalid start
        Args:
            auth_data: Fixture that contains token.
            job_config (dict): Fixture that contains job config to be used as
            POST data while hitting the endpoint.
        :return:
        """
        jobs_id = post_ten_jobs

        response_get = requests.get('{0}?page={1}'.format(SchedulerApiUrl.TASKS, -1),
                                    headers=auth_header)

        # Response should be 400 as start arg is invalid
        assert response_get.status_code == 400

        # Try with invalid per_page 0
        response_get = requests.get('{0}?page={1}&per_page={2}'.format(SchedulerApiUrl.TASKS, 1, 0),
                                    headers=auth_header)

        # Response should be 400 as start arg is invalid
        assert response_get.status_code == 400

        response_get = requests.get('{0}?page={1}&per_page={2}'.format(SchedulerApiUrl.TASKS, 3, -1),
                                    headers=auth_header)

        # Response should be 400 as start arg is invalid
        assert response_get.status_code == 400

        response_get = requests.get('{0}?page={1}&per_page={2}'.format(SchedulerApiUrl.TASKS, -1, -1),
                                    headers=auth_header)

        # Response should be 400 as page and per_page arg is invalid
        assert response_get.status_code == 400

        # Setting up job_cleanup to be used in finalizer to delete all jobs created in this test
        job_cleanup['header'] = auth_header
        job_cleanup['job_ids'] = jobs_id

    def test_retrieve_same_domain_job(self, auth_header, job_config, access_token_same):
        """
        Schedule a job from a user and then get the same task from a different user in same domain
        Args:
            auth_data: Fixture that contains token.
            job_config (dict): Fixture that contains job config to be used as
            POST data while hitting the endpoint.
        :return:
        """
        # Creating a job
        response = requests.post(SchedulerApiUrl.TASKS, data=json.dumps(job_config),
                                 headers=auth_header)
        assert response.status_code == 201
        data = response.json()

        old_token = auth_header['Authorization']
        auth_header['Authorization'] = 'Bearer %s' % access_token_same
        # Now get the job from other user in same domain
        response_get = requests.get(SchedulerApiUrl.TASK % data['id'],
                                    headers=auth_header)
        assert response_get.status_code == 200
        assert json.loads(response_get.text)['task']['id'] == data['id']

        job_data = response_get.json()['task']

        assert job_data['start_datetime'] == job_config['start_datetime']
        assert job_data['end_datetime'] == job_config['end_datetime']
        assert int(job_data['frequency']['seconds']) == job_config['frequency']
        assert job_data['post_data'] == job_config['post_data']
        assert job_data['task_type'] == job_config['task_type']
        assert job_data['url'] == job_config['url']

        auth_header['Authorization'] = old_token

        # Let's delete jobs now
        response_remove = requests.delete(SchedulerApiUrl.TASK % data['id'],
                                          headers=auth_header)
        assert response_remove.status_code == 200<|MERGE_RESOLUTION|>--- conflicted
+++ resolved
@@ -135,44 +135,6 @@
         job_cleanup['header'] = auth_header_no_user
         job_cleanup['job_ids'] = [data['id']]
 
-<<<<<<< HEAD
-    def test_multiple_jobs_without_user(self, auth_header_no_user, job_config):
-        """
-        Create multiple jobs and save the ids in a list. Then get all tasks of the current user which is None in this case.
-        Then check if the jobs created are in the tasks of user. If yes, then show status code 200.
-        Finally, delete the jobs.
-        Args:
-            auth_data: Fixture that contains token.
-            job_config (dict): Fixture that contains job config to be used as
-            POST data while hitting the endpoint.
-        :return:
-        """
-        jobs_id = []
-        word = random_word(5)
-        # Create tasks
-        for i in range(5):
-            job_config['task_name'] = word + str(i)
-            response = requests.post(SchedulerApiUrl.TASKS, data=json.dumps(job_config),
-                                     headers=auth_header_no_user)
-            assert response.status_code == 201
-            jobs_id.append(response.json()['id'])
-
-        # Get tasks
-        response_get = requests.get('{0}?page={1}&per_page={2}'.format(SchedulerApiUrl.TASKS, 1, 50),
-                                    headers=auth_header_no_user)
-
-        get_jobs_id = map(lambda job_: job_['id'], response_get.json()['tasks'])
-        # Assert the job ids in the retrieved jobs
-        for job in jobs_id:
-            assert job in get_jobs_id
-
-        # Delete all jobs
-        for job_id in jobs_id:
-            response_remove_job = requests.delete(SchedulerApiUrl.TASK % job_id,
-                                                  headers=auth_header_no_user)
-
-            assert response_remove_job.status_code == 200
-=======
     # def test_multiple_jobs_without_user(self, auth_header_no_user, job_config):
     #     """
     #     Create multiple jobs and save the ids in a list. Then get all tasks of the current user which is None in this case.
@@ -209,7 +171,6 @@
     #                                               headers=auth_header_no_user)
     #
     #         assert response_remove_job.status_code == 200
->>>>>>> e949df5e
 
     def test_multiple_jobs(self, auth_header, job_config, job_cleanup):
         """
