"""
Test cases for scheduling service
"""
# Standard imports
import json
import os
from datetime import timedelta

# Application imports
<<<<<<< HEAD
from scheduler_service import init_app
from scheduler_service.common.routes import SchedulerApiUrl
=======
from scheduler_service import flask_app as APP, celery_app as celery
>>>>>>> 49daefd7
from scheduler_service.common.tests.conftest import pytest, datetime, User, user_auth, sample_user, test_domain, \
    test_org, test_culture
# Application Specific
from scheduler_service.common.utils.scheduler_utils import SchedulerUtils

os.environ['OAUTHLIB_INSECURE_TRANSPORT'] = '1'


@pytest.fixture(scope='session')
def job_config_periodic(request):
    return {
        "frequency": 3600,
        'task_type': SchedulerUtils.PERIODIC,
        "content_type": "application/json",
        "url": "http://getTalent.com/sms/send/",
        "start_datetime": "2015-12-05T08:00:00",
        "end_datetime": "2017-01-05T08:00:00",
        "post_data": {
            "campaign_name": "SMS Campaign",
            "phone_number": "09230862348",
            "smart_list_id": 123456,
            "content": "text to be sent as sms",
        }
    }


@pytest.fixture(scope='session')
def job_config_one_time(request):
    return {
        'task_type': SchedulerUtils.ONE_TIME,
        "content_type": "application/json",
        "url": "http://getTalent.com/sms/send/",
        "run_datetime": "2017-05-05T08:00:00",
        "post_data": {
            "campaign_name": "Email Campaign",
            "email_id": "abc@hotmail.com",
            "smart_list_id": 123456,
            "content": "content to be sent as email",
        }
    }


@pytest.fixture(scope='function')
def auth_token(user_auth, sample_user):
    """
    returns the access token using pytest fixture defined in common/tests/conftest.py
    :param user_auth: fixture in common/tests/conftest.py
    :param sample_user: fixture in common/tests/conftest.py
    """
    auth_token_row = user_auth.get_auth_token(sample_user, get_bearer_token=True)
    return auth_token_row['access_token']


@pytest.fixture(scope='function')
def auth_header(request, auth_token):
    """
    returns the header which contains bearer token and content type
    :param auth_data: fixture to get access token
    :return: header dict object
    """
    header = {'Authorization': 'Bearer ' + auth_token,
              'Content-Type': 'application/json'}
    return header


@pytest.fixture(scope='function')
def auth_header_no_user(request):
    """
    returns the header which contains bearer token and content type
    :param auth_data: fixture to get access token
    :return: header dict object
    """
    secret_key_id, token = User.generate_jw_token()
    header = {'Authorization': token,
              'X-Talent-Secret-Key-ID': secret_key_id,
              'Content-Type': 'application/json'}
    return header


@pytest.fixture(scope='function')
def job_config(request, job_config_periodic):
    """
    Fixture job_config to set the start_date and end_date to current time
    :param request:
    :param job_config_periodic: fixture of hardcoded values used for testing
    :return:
    """
    temp_job_config = job_config_periodic.copy()
    start_date = datetime.utcnow() + timedelta(seconds=20)
    end_date = start_date + timedelta(days=2)
    temp_job_config['post_data'] = json.dumps(job_config_periodic['post_data'])
    temp_job_config['start_datetime'] = start_date.strftime('%Y-%m-%dT%H:%M:%SZ')
    temp_job_config['end_datetime'] = end_date.strftime('%Y-%m-%dT%H:%M:%SZ')
    return temp_job_config


@pytest.fixture(scope='function')
def job_config_one_time_task(request, job_config_one_time):
    """
    Fixture job_config to set the start_date and end_date to current time
    :param request:
    :param job_config_periodic: fixture of hardcoded values used for testing
    :return:
    """
    temp_job_config = job_config_one_time.copy()
    run_datetime = datetime.utcnow() + timedelta(seconds=10)
    temp_job_config['url'] = SchedulerApiUrl.TEST_TASK
    temp_job_config['post_data'] = json.dumps(job_config_one_time['post_data'])
    temp_job_config['run_datetime'] = run_datetime.strftime('%Y-%m-%dT%H:%M:%SZ')
    return temp_job_config<|MERGE_RESOLUTION|>--- conflicted
+++ resolved
@@ -7,15 +7,9 @@
 from datetime import timedelta
 
 # Application imports
-<<<<<<< HEAD
-from scheduler_service import init_app
 from scheduler_service.common.routes import SchedulerApiUrl
-=======
-from scheduler_service import flask_app as APP, celery_app as celery
->>>>>>> 49daefd7
 from scheduler_service.common.tests.conftest import pytest, datetime, User, user_auth, sample_user, test_domain, \
     test_org, test_culture
-# Application Specific
 from scheduler_service.common.utils.scheduler_utils import SchedulerUtils
 
 os.environ['OAUTHLIB_INSECURE_TRANSPORT'] = '1'
