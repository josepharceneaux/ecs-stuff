--- conflicted
+++ resolved
@@ -8,10 +8,6 @@
 
 # Application imports
 from scheduler_service.common.routes import SchedulerApiUrl
-<<<<<<< HEAD
-from scheduler_service import flask_app as APP, celery_app as celery
-=======
->>>>>>> cc40159f
 from scheduler_service.common.tests.conftest import pytest, datetime, User, user_auth, sample_user, test_domain, \
     test_org, test_culture
 from scheduler_service.common.utils.scheduler_utils import SchedulerUtils
@@ -101,11 +97,7 @@
     temp_job_config = job_config_periodic.copy()
     start_date = datetime.utcnow() + timedelta(seconds=20)
     end_date = start_date + timedelta(days=2)
-<<<<<<< HEAD
-    temp_job_config['post_data'] = json.dumps(job_config_periodic['post_data'])
-=======
     temp_job_config['post_data'] = job_config_periodic['post_data']
->>>>>>> cc40159f
     temp_job_config['start_datetime'] = start_date.strftime('%Y-%m-%dT%H:%M:%SZ')
     temp_job_config['end_datetime'] = end_date.strftime('%Y-%m-%dT%H:%M:%SZ')
     return temp_job_config
@@ -122,10 +114,6 @@
     temp_job_config = job_config_one_time.copy()
     run_datetime = datetime.utcnow() + timedelta(seconds=10)
     temp_job_config['url'] = SchedulerApiUrl.TEST_TASK
-<<<<<<< HEAD
-    temp_job_config['post_data'] = json.dumps(job_config_one_time['post_data'])
-=======
     temp_job_config['post_data'] = job_config_one_time['post_data']
->>>>>>> cc40159f
     temp_job_config['run_datetime'] = run_datetime.strftime('%Y-%m-%dT%H:%M:%SZ')
     return temp_job_config