FROM gettalent/base-service-container:latest

WORKDIR /root/base_service_container
ADD . scheduler_service_admin
WORKDIR /root/base_service_container/scheduler_service_admin

EXPOSE 80

# Install the tools we need to build
RUN apt-get update
RUN apt-get install -y nodejs
RUN apt-get install -y npm
RUN ln -s /usr/bin/nodejs /usr/bin/node

RUN npm install -g bower
RUN npm install -g gulp
RUN npm install gulp
RUN npm install yargs
RUN npm install
RUN bower --allow-root install

# Build and start node server
<<<<<<< HEAD
RUN gulp build
CMD gulp serve-build
=======
CMD\
 export GT_ENVIRONMENT=$GT_ENVIRONMENT && gulp build
CMD\
 export GT_ENVIRONMENT=$GT_ENVIRONMENT && gulp serve-build
>>>>>>> bce573ed
<|MERGE_RESOLUTION|>--- conflicted
+++ resolved
@@ -19,13 +19,9 @@
 RUN npm install
 RUN bower --allow-root install
 
+# CMD export GT_ENVIRONMENT=$GT_ENVIRONMENT && gulp build
+# CMD export GT_ENVIRONMENT=$GT_ENVIRONMENT && gulp serve-build
+
 # Build and start node server
-<<<<<<< HEAD
 RUN gulp build
-CMD gulp serve-build
-=======
-CMD\
- export GT_ENVIRONMENT=$GT_ENVIRONMENT && gulp build
-CMD\
- export GT_ENVIRONMENT=$GT_ENVIRONMENT && gulp serve-build
->>>>>>> bce573ed
+CMD gulp serve-build