--- conflicted
+++ resolved
@@ -15,11 +15,7 @@
     Create three dummy users in db
     :return:
     """
-<<<<<<< HEAD
-    # Assigned `Talent_Admin` (2) role to test users that will be used to run api based tests.
-=======
     # Assigned `DOMAIN_ADMIN` (3) role to test users that will be used to run api based tests.
->>>>>>> 3a1d59c4
     q = '''INSERT INTO domain (name,organizationId, is_disabled) VALUES ("test_domain_first",1, 0);
     INSERT INTO domain (name,organizationId, is_disabled) VALUES ("test_domain_second",1,0);
     INSERT INTO user_group (name, DomainId) VALUES ("test_group_first", 1), ("test_group_second", 2);
