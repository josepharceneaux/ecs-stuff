"""
Script for developers to reset their database and remove all dangling candidate documents in Amazon CloudSearch.

Prerequisites:
You must have MySQL running locally and a database called talent_local.

Run:
python setup_environment/reset_database_and_cloud_search.py

"""
from sqlalchemy import text
from common.talent_config_manager import load_gettalent_config, TalentConfigKeys
from common.talent_flask import TalentFlask
# Flush redis-cache
from common.redis_cache import redis_store
from common.models.db import db
from candidate_service.candidate_app import app

static_tables = ['candidate_status', 'classification_type', 'country', 'culture', 'email_label', 'phone_label',
                 'frequency', 'organization', 'product', 'rating_tag', 'social_network', 'web_auth_group', 'email_client']

flush_redis_entries = ['apscheduler.jobs', 'apscheduler.run_times']

app = TalentFlask(__name__)
load_gettalent_config(app.config)

if app.config[TalentConfigKeys.ENV_KEY] not in ['dev', 'jenkins']:
    print "You can reset your database and CloudSearch domain only in 'dev' or 'jenkins' environment"
    raise SystemExit(0)


def save_meetup_token_and_flushredis(_redis):
    if _redis.get('Meetup'):
        _token = _redis.get('Meetup')
        # Commenting this out because we need persistence in redis to store parsed resumes to save our
        # BG transactions.
        # _redis.flushall()
        _redis.set('Meetup', _token)


# Delete entries of redis given in a list (entries)
def delete_entries(_redis, entries):
    for entry in entries:
        try:
            _redis.delete(entry)
        except Exception as e:
            print e.message


redis_store.init_app(app)
# save_meetup_token_and_flushredis(redis_store)
delete_entries(redis_store, flush_redis_entries)

db.init_app(app)
db.app = app
db.reflect()

query = ''
db.session.connection().execute('SET FOREIGN_KEY_CHECKS = 0;')
for table_key in db.metadata.tables.keys():
    if table_key not in static_tables:
        query += 'TRUNCATE %s;' % db.metadata.tables[table_key]

try:
    db.session.connection().execute(query)
except Exception as e:
    print e.message
    raise SystemExit(0)

db.session.connection().execute('SET FOREIGN_KEY_CHECKS = 1;')

print 'DB reset is successful'

<<<<<<< HEAD
print 'Generating initial test data'


q = '''INSERT INTO domain (name,organizationId) VALUES ("test_domain_first",1);
INSERT INTO domain (name,organizationId) VALUES ("test_domain_second",1);
INSERT INTO user_group (name, DomainId) VALUES ("test_group_first", 1), ("test_group_second", 2);
INSERT INTO user (email, password, domainId, userGroupId)
VALUES ("test_email@test.com", "pbkdf2:sha512:1000$lf3teYeJ$7bb470eb0a2d10629e4835cac771e51d2b1e9ed577b849c27551ab7b244274a10109c8d7a7b8786f4de176b764d9763e4fd1954ad902d6041f6d46fab16219c6", 1, 1);
INSERT INTO user (email, password, domainId, userGroupId)
VALUES ("test_email_same_domain@test.com", "pbkdf2:sha512:1000$lf3teYeJ$7bb470eb0a2d10629e4835cac771e51d2b1e9ed577b849c27551ab7b244274a10109c8d7a7b8786f4de176b764d9763e4fd1954ad902d6041f6d46fab16219c6", 1, 1);
INSERT INTO user (email, password, domainId, userGroupId)
VALUES ("test_email_second@test.com", "pbkdf2:sha512:1000$lf3teYeJ$7bb470eb0a2d10629e4835cac771e51d2b1e9ed577b849c27551ab7b244274a10109c8d7a7b8786f4de176b764d9763e4fd1954ad902d6041f6d46fab16219c6", 2, 2);
INSERT INTO client (client_id, client_secret, client_name)
VALUES ("KGy3oJySBTbMmubglOXnhVqsRQDoRcFjJ3921U1Z", "DbS8yb895bBw4AXFe182bjYmv5XfF1x7dOftmBHMlxQmulYj1Z", "test_client");
INSERT INTO token VALUES (1,'KGy3oJySBTbMmubglOXnhVqsRQDoRcFjJ3921U1Z',1,'Bearer','uTl6zNUdoNATwwUg0GOuSFvyrtyCCW','N1tLeTlP7LZUt3QILZyQw957s38AKB','2017-03-11 08:44:18',''),
(2,'KGy3oJySBTbMmubglOXnhVqsRQDoRcFjJ3921U1Z',2,'Bearer','9ery8pVOxTOvQU0oJsENRek4lj6ZT6','oRojE4Gu4KY29TXO11yh1AcZLGjOhM','2017-03-25 12:29:49',''),
(3,'KGy3oJySBTbMmubglOXnhVqsRQDoRcFjJ3921U1Z',3,'Bearer','iM0WU5y76laIJph5LS1jidKcdjWk4a','JdRrBdcm9N7cfhjjcUUIRWGU7UVBuy','2017-03-27 00:40:30','');
INSERT INTO domain_role (role_name) VALUES ("CAN_ADD_USER_ROLES"),("CAN_DELETE_USER_ROLES"), ("CAN_ADD_USERS"),
("CAN_GET_USERS"),("CAN_DELETE_USERS"),("CAN_ADD_TALENT_POOLS"),("CAN_GET_TALENT_POOLS"),("CAN_DELETE_TALENT_POOLS"),("CAN_ADD_TALENT_POOLS_TO_GROUP"),("CAN_ADD_CANDIDATES"),("CAN_GET_CANDIDATES"),
("CAN_DELETE_CANDIDATES"),("CAN_ADD_TALENT_PIPELINE_SMART_LISTS"), ("CAN_DELETE_TALENT_PIPELINE_SMART_LISTS"), ("CAN_ADD_TALENT_PIPELINES");
INSERT INTO user_scoped_roles (UserId, RoleId) VALUES (1, 1), (1,2),(2,1),(2,2),(3,1),(3,2);
'''

sql = text(q)
result = db.engine.execute(sql)

from candidate_service.candidate_app import app
=======

>>>>>>> 46f8c919
with app.app_context():
    from candidate_service.modules.talent_cloud_search import delete_all_candidate_documents
    delete_all_candidate_documents()

print 'Candidate Documents have been removed successfully from Amazon CloudSearch'<|MERGE_RESOLUTION|>--- conflicted
+++ resolved
@@ -71,7 +71,6 @@
 
 print 'DB reset is successful'
 
-<<<<<<< HEAD
 print 'Generating initial test data'
 
 
@@ -99,9 +98,7 @@
 result = db.engine.execute(sql)
 
 from candidate_service.candidate_app import app
-=======
 
->>>>>>> 46f8c919
 with app.app_context():
     from candidate_service.modules.talent_cloud_search import delete_all_candidate_documents
     delete_all_candidate_documents()
