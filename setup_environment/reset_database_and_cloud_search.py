"""
Script for developers to reset their database and remove all dangling candidate documents in Amazon CloudSearch.

Prerequisites:
You must have MySQL running locally and a database called talent_local.

Run:
python setup_environment/reset_database_and_cloud_search.py

"""

from common.talent_config_manager import load_gettalent_config, TalentConfigKeys
from common.talent_flask import TalentFlask
# Flush redis-cache
from common.redis_cache import redis_store
from common.models.db import db
from candidate_service.candidate_app import app

static_tables = ['candidate_status', 'classification_type', 'country', 'culture', 'email_label', 'phone_label',
                 'frequency', 'organization', 'product', 'rating_tag', 'social_network', 'web_auth_group', 'email_client']

flush_redis_entries = ['apscheduler.jobs', 'apscheduler.run_times']

app = TalentFlask(__name__)
load_gettalent_config(app.config)

if app.config[TalentConfigKeys.ENV_KEY] not in ['dev', 'jenkins']:
    print "You can reset your database and CloudSearch domain only in 'dev' or 'jenkins' environment"
    raise SystemExit(0)


def save_meetup_token_and_flushredis(_redis):
    if _redis.get('Meetup'):
        _token = _redis.get('Meetup')
        # Commenting this out because we need persistence in redis to store parsed resumes to save our
        # BG transactions.
        # _redis.flushall()
        _redis.set('Meetup', _token)


<<<<<<< HEAD
=======
# Delete entries of redis given in a list (entries)
>>>>>>> 1dabee0f
def delete_entries(_redis, entries):
    for entry in entries:
        try:
            _redis.delete(entry)
<<<<<<< HEAD
        except Exception:
            pass

# Flush redis-cache
from common.redis_cache import redis_store
redis_store.init_app(app)
save_meetup_token_and_flushredis(redis_store)
=======
        except Exception as e:
            print e.message


redis_store.init_app(app)
# save_meetup_token_and_flushredis(redis_store)
>>>>>>> 1dabee0f
delete_entries(redis_store, flush_redis_entries)

db.init_app(app)
db.app = app
db.reflect()

query = ''
db.session.connection().execute('SET FOREIGN_KEY_CHECKS = 0;')
for table_key in db.metadata.tables.keys():
    if table_key not in static_tables:
        query += 'TRUNCATE %s;' % db.metadata.tables[table_key]

try:
    db.session.connection().execute(query)
except Exception as e:
    print e.message
    raise SystemExit(0)

db.session.connection().execute('SET FOREIGN_KEY_CHECKS = 1;')

print 'DB reset is successful'


with app.app_context():
    from candidate_service.modules.talent_cloud_search import delete_all_candidate_documents
    delete_all_candidate_documents()

print 'Candidate Documents have been removed successfully from Amazon CloudSearch'<|MERGE_RESOLUTION|>--- conflicted
+++ resolved
@@ -38,30 +38,17 @@
         _redis.set('Meetup', _token)
 
 
-<<<<<<< HEAD
-=======
 # Delete entries of redis given in a list (entries)
->>>>>>> 1dabee0f
 def delete_entries(_redis, entries):
     for entry in entries:
         try:
             _redis.delete(entry)
-<<<<<<< HEAD
-        except Exception:
-            pass
-
-# Flush redis-cache
-from common.redis_cache import redis_store
-redis_store.init_app(app)
-save_meetup_token_and_flushredis(redis_store)
-=======
         except Exception as e:
             print e.message
 
 
 redis_store.init_app(app)
 # save_meetup_token_and_flushredis(redis_store)
->>>>>>> 1dabee0f
 delete_entries(redis_store, flush_redis_entries)
 
 db.init_app(app)
