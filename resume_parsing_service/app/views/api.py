--- conflicted
+++ resolved
@@ -1,7 +1,6 @@
 """API for the Resume Parsing App"""
 # pylint: disable=wrong-import-position, fixme
 __author__ = 'erikfarmer'
-import unicodedata
 # Framework specific
 from flask import Blueprint
 from flask import request
@@ -41,24 +40,8 @@
     # Handle posted JSON data from web app/future clients.
     # This block should consume filepicker key and filename.
     if 'application/json' in content_type:
-<<<<<<< HEAD
-        request_json = request.get_json()
-        logger.info('Beginning parsing with JSON params: {}'.format(request_json))
-        create_candidate = request_json.get('create_candidate', False)
-        talent_pool_ids = request_json.get('talent_pool_ids')
-        if not isinstance(talent_pool_ids, (list, type(None))):
-            raise InvalidUsage('Invalid type for `talent_pool_ids`')
-        filepicker_key = request_json.get('filepicker_key')
-        resume_file = None
-        if filepicker_key:
-            resume_file_name = str(unicodedata.normalize("NFKD", filepicker_key))
-        else:
-            raise InvalidUsage('Invalid JSON data for resume parsing')
-    # Handle posted form data. Required for mobile app as it posts a binary file
-=======
         parse_params = build_params_from_json(request)
     # Handle posted form data. Required for mobile app as it posts a file.
->>>>>>> 60fb40d9
     elif 'multipart/form-data' in content_type:
         parse_params = build_params_from_form(request)
     else:
