"""Test suite for Flask Resume Parsing MicroService."""
# pylint: disable=wrong-import-position
__author__ = 'erik@getTalent.com'
# Standard library
import json
import os
import random
# Third party
import requests
# Module Specific.
from resume_parsing_service.common.utils.handy_functions import random_word
from resume_parsing_service.app import redis_store
from resume_parsing_service.app.views.batch_lib import add_fp_keys_to_queue
# Test fixtures, imports required even though not 'used'
# TODO: Look into importing these once and use via namespacing.
from resume_parsing_service.tests.test_fixtures import client_fixture
from resume_parsing_service.tests.test_fixtures import country_fixture
from resume_parsing_service.tests.test_fixtures import culture_fixture
from resume_parsing_service.tests.test_fixtures import domain_fixture
from resume_parsing_service.tests.test_fixtures import email_label_fixture
from resume_parsing_service.tests.test_fixtures import org_fixture
from resume_parsing_service.tests.test_fixtures import token_fixture
from resume_parsing_service.tests.test_fixtures import user_fixture
from resume_parsing_service.tests.test_fixtures import user_group_fixture
from resume_parsing_service.tests.test_fixtures import phone_label_fixture
from resume_parsing_service.tests.test_fixtures import product_fixture
from resume_parsing_service.tests.test_fixtures import talent_pool_fixture
from resume_parsing_service.tests.test_fixtures import talent_pool_group_fixture
from resume_parsing_service.common.routes import ResumeApiUrl, ResumeApi, SchedulerApiUrl

from resume_parsing_service.common.models.user import DomainRole
from resume_parsing_service.common.utils.handy_functions import add_role_to_test_user
from resume_parsing_service.common.utils.test_utils import response_info

DOC_FP_KEY = '0169173d35beaf1053e79fdf1b5db864.docx'
PDF15_FP_KEY = 'e68b51ee1fd62db589d2669c4f63f381.pdf'
DOC_890 = "0382RHQRwSWq6jytZm1w_Patrick.David_11.doc"
REDIS_EXPIRE_TIME = 10


####################################################################################################
# Static URL tests
####################################################################################################
def test_base_url():
    """Test that the application root lists the endpoint."""
    base_response = requests.get(ResumeApiUrl.API_URL % '')
    assert ResumeApi.PARSE in base_response.content


def test_health_check():
    """HealthCheck/PingDom test endpoint."""
    response = requests.get(ResumeApiUrl.HEALTH_CHECK)
    assert response.status_code == requests.codes.ok

    # Testing Health Check URL with trailing slash
    response = requests.get(ResumeApiUrl.HEALTH_CHECK + '/')
    assert response.status_code == requests.codes.ok


####################################################################################################
# Test Invalid Inputs
####################################################################################################
def test_invalid_fp_key(token_fixture, user_fixture):
    add_role_to_test_user(user_fixture, [DomainRole.Roles.CAN_ADD_CANDIDATES,
                                         DomainRole.Roles.CAN_GET_TALENT_POOLS])
    content, status = fetch_resume_fp_key_response(token_fixture, "MichaelKane/AlfredFromBatman.doc")
    assert 'error' in content
    assert status == requests.codes.bad_request


def test_none_fp_key(token_fixture, user_fixture):
    add_role_to_test_user(user_fixture, [DomainRole.Roles.CAN_ADD_CANDIDATES,
                                         DomainRole.Roles.CAN_GET_TALENT_POOLS])
    content, status = fetch_resume_fp_key_response(token_fixture, None)
    assert 'error' in content
    assert status == requests.codes.bad_request


def test_posting_no_file(token_fixture, user_fixture):
    add_role_to_test_user(user_fixture, [DomainRole.Roles.CAN_GET_TALENT_POOLS])
    invalid_post = requests.post(ResumeApiUrl.PARSE,
                                  headers={
                                      'Authorization': 'Bearer {}'.format(
                                          token_fixture.access_token),
                                      'Content-Type': 'application/json'
                                  },
                                  data=json.dumps({'resume_file_name': 'foobarbaz',
                                                   'create_candidate': True})
                                 )
    content = json.loads(invalid_post.content)
    assert 'error' in content
    assert invalid_post.status_code == requests.codes.bad_request


def test_posting_None_file(token_fixture, user_fixture):
    add_role_to_test_user(user_fixture, [DomainRole.Roles.CAN_GET_TALENT_POOLS])
    invalid_post = requests.post(ResumeApiUrl.PARSE,
                                  headers={
                                      'Authorization': 'Bearer {}'.format(
                                          token_fixture.access_token),
                                      'Content-Type': 'application/json'
                                  },
                                  data=json.dumps({'resume_file': None,
                                                   'create_candidate': True})
                                 )
    content = json.loads(invalid_post.content)
    assert 'error' in content
    assert invalid_post.status_code == requests.codes.bad_request


def test_talent_pool_error(token_fixture):
    invalid_post = requests.post(ResumeApiUrl.PARSE,
                                  headers={
                                      'Authorization': 'Bearer {}'.format(
                                          token_fixture.access_token),
                                      'Content-Type': 'application/json'
                                  },
                                  data=json.dumps({'resume_file_name': 'foobarbaz',
                                                   'create_candidate': True})
                                 )
    content = json.loads(invalid_post.content)
    assert 'error' in content
    assert invalid_post.status_code == requests.codes.bad_request

def test_no_token_fails():
    """Test that tokens are required."""
    filepicker_key = DOC_FP_KEY
    test_response = requests.post(ResumeApiUrl.PARSE, data=dict(filepicker_key=filepicker_key))
    json_obj = json.loads(test_response.content)
    assert 'error' in json_obj, "There should be an error if no token is provided"
    assert test_response.status_code == requests.codes.unauthorized


def test_invalid_token_fails():
    """Test that VALID tokens are required."""
    filepicker_key = DOC_FP_KEY
    test_response = requests.post(ResumeApiUrl.PARSE,
                                  headers={'Authorization': 'Bearer %s' % 'invalidtokenzzzz'},
                                  data=dict(filepicker_key=filepicker_key))
    json_obj = json.loads(test_response.content)
    assert 'error' in json_obj, "There should be an error if a bad token is provided"
    assert test_response.status_code == requests.codes.unauthorized


def test_bad_header(token_fixture, user_fixture):
    add_role_to_test_user(user_fixture, [DomainRole.Roles.CAN_GET_TALENT_POOLS])
    invalid_post = requests.post(ResumeApiUrl.PARSE,
                                  headers={
                                      'Authorization': 'Bearer {}'.format(
                                          token_fixture.access_token),
                                      'Content-Type': 'text/csv'
                                  },
                                  data=json.dumps({'resume_file_name': 'foobarbaz',
                                                   'create_candidate': True})
                                 )
    content = json.loads(invalid_post.content)
    assert 'error' in content
    assert invalid_post.status_code == requests.codes.bad_request


####################################################################################################
# Test FilePicker Key Parsing without create option
####################################################################################################
def test_doc_from_fp_key(token_fixture, user_fixture):
    """Test that .doc files from S3 can be parsed."""
    add_role_to_test_user(user_fixture, [DomainRole.Roles.CAN_GET_TALENT_POOLS])
    content, status = fetch_resume_fp_key_response(token_fixture, DOC_FP_KEY)
    assert_non_create_content_and_status(content, status)


def test_v15_pdf_from_fp_key(token_fixture, user_fixture):
    """Test that v1.5 pdf files from S3 can be parsed."""
    add_role_to_test_user(user_fixture, [DomainRole.Roles.CAN_GET_TALENT_POOLS])
    content, status = fetch_resume_fp_key_response(token_fixture, PDF15_FP_KEY)
    assert_non_create_content_and_status(content, status)


def test_v14_pdf_from_fp_key(token_fixture, user_fixture):
    """Test that v1.4 pdf files from S3 can be parsed."""
    add_role_to_test_user(user_fixture, [DomainRole.Roles.CAN_GET_TALENT_POOLS])
    content, status = fetch_resume_fp_key_response(token_fixture, 'test_bin_14.pdf')
    assert_non_create_content_and_status(content, status)


def test_v13_pdf_from_fp_key(token_fixture, user_fixture):
    """Test that v1.3 pdf files from S3 can be parsed."""
    add_role_to_test_user(user_fixture, [DomainRole.Roles.CAN_GET_TALENT_POOLS])
    content, status = fetch_resume_fp_key_response(token_fixture, 'test_bin_13.pdf')
    assert_non_create_content_and_status(content, status)


def test_jpg_from_fp_key(token_fixture, user_fixture):
    """Test that jpg files from S3 can be parsed."""
    add_role_to_test_user(user_fixture, [DomainRole.Roles.CAN_GET_TALENT_POOLS])
    content, status = fetch_resume_fp_key_response(token_fixture, 'test_bin.jpg')
    assert_non_create_content_and_status(content, status)


def test_doc_with_texthtml_mime(token_fixture, user_fixture):
    """Test that jpg files from S3 can be parsed."""
    add_role_to_test_user(user_fixture, [DomainRole.Roles.CAN_GET_TALENT_POOLS])
    content, status = fetch_resume_fp_key_response(token_fixture, 'Breland.Bobby.doc')
    assert_non_create_content_and_status(content, status)


####################################################################################################
# Test JSON POST Parsing without create option
####################################################################################################


def test_doc_by_post(token_fixture, user_fixture):
    """Test that .doc files that are posted to the end point can be parsed."""
    add_role_to_test_user(user_fixture, [DomainRole.Roles.CAN_ADD_CANDIDATES,
                                         DomainRole.Roles.CAN_GET_TALENT_POOLS])
    content, status = fetch_resume_post_response(token_fixture, 'test_bin.docx')
    assert_non_create_content_and_status(content, status)


def test_HTML_doc_by_post(token_fixture, user_fixture):
    """Test that .doc files that are posted to the end point can be parsed."""
    add_role_to_test_user(user_fixture, [DomainRole.Roles.CAN_ADD_CANDIDATES,
                                         DomainRole.Roles.CAN_GET_TALENT_POOLS])
    content, status = fetch_resume_post_response(token_fixture, 'Bridgeport.Ave.doc')
    assert_non_create_content_and_status(content, status)


def test_v14_pdf_by_post(token_fixture, user_fixture):
    """Test that v1.4 pdf files can be posted."""
    add_role_to_test_user(user_fixture, [DomainRole.Roles.CAN_ADD_CANDIDATES,
                                         DomainRole.Roles.CAN_GET_TALENT_POOLS])
    content, status = fetch_resume_post_response(token_fixture, 'test_bin_14.pdf')
    assert_non_create_content_and_status(content, status)


def test_v13_pdf_by_post(token_fixture, user_fixture):
    """Test that v1.5 pdf files can be posted."""
    add_role_to_test_user(user_fixture, [DomainRole.Roles.CAN_ADD_CANDIDATES,
                                         DomainRole.Roles.CAN_GET_TALENT_POOLS])
    content, status = fetch_resume_post_response(token_fixture, 'test_bin_13.pdf')
    assert_non_create_content_and_status(content, status)


def test_jpg_by_post(token_fixture, user_fixture):
    """Test that jpg files can be posted."""
    add_role_to_test_user(user_fixture, [DomainRole.Roles.CAN_ADD_CANDIDATES,
                                         DomainRole.Roles.CAN_GET_TALENT_POOLS])
    content, status = fetch_resume_post_response(token_fixture, 'test_bin.jpg')
    assert_non_create_content_and_status(content, status)


def test_2448_3264_jpg_by_post(token_fixture, user_fixture):
    """Test that large jpgs files can be posted."""
    add_role_to_test_user(user_fixture, [DomainRole.Roles.CAN_ADD_CANDIDATES,
                                         DomainRole.Roles.CAN_GET_TALENT_POOLS])
    content, status = fetch_resume_post_response(token_fixture, '2448_3264.jpg')
    assert_non_create_content_and_status(content, status)


def test_jpg_in_pdf(token_fixture, user_fixture):
    add_role_to_test_user(user_fixture, [DomainRole.Roles.CAN_ADD_CANDIDATES,
                                         DomainRole.Roles.CAN_GET_TALENT_POOLS])
    content, status = fetch_resume_post_response(token_fixture, 'jpg_in_pdf.pdf')
    """Test that large jpgs files can be posted."""
    assert_non_create_content_and_status(content, status)


def test_no_multiple_skills(token_fixture, user_fixture):
    """
    Test for GET-1301 where multiple skills are being parsed out for a single new candidate.
    """
    add_role_to_test_user(user_fixture, [DomainRole.Roles.CAN_ADD_CANDIDATES,
                                         DomainRole.Roles.CAN_GET_TALENT_POOLS])
    content, status = fetch_resume_post_response(token_fixture, 'GET_1301.doc')
    assert_non_create_content_and_status(content, status)
    skills = content['candidate']['skills']
    skills_set = set()
    for skill in skills:
        skills_set.add(skill['name'])
    assert len(skills) == len(skills_set)

####################################################################################################
# Test Candidate Creation
####################################################################################################
def test_v15_pdf_by_post_with_create(token_fixture, user_fixture):
    """Test that v1.5 pdf files can be posted."""
    add_role_to_test_user(user_fixture, [DomainRole.Roles.CAN_ADD_CANDIDATES,
                                         DomainRole.Roles.CAN_GET_TALENT_POOLS,
                                         DomainRole.Roles.CAN_GET_CANDIDATES])
    content, status = fetch_resume_post_response(token_fixture, 'test_bin.pdf', create_mode=True)
    assert_create_or_update_content_and_status(content, status)


def test_doc_FP_with_create(token_fixture, user_fixture):
    add_role_to_test_user(user_fixture, [DomainRole.Roles.CAN_ADD_CANDIDATES,
                                         DomainRole.Roles.CAN_GET_CANDIDATES,
                                         DomainRole.Roles.CAN_GET_TALENT_POOLS])
    content, status = fetch_resume_fp_key_response(token_fixture, DOC_890, create_mode=True)
    assert_create_or_update_content_and_status(content, status)


def test_985_from_fp_key(token_fixture, user_fixture):
    """Test that .doc files from S3 can be parsed."""
    add_role_to_test_user(user_fixture, [DomainRole.Roles.CAN_ADD_CANDIDATES,
                                         DomainRole.Roles.CAN_GET_TALENT_POOLS,
                                         DomainRole.Roles.CAN_GET_CANDIDATES])
    content, status = fetch_resume_fp_key_response(token_fixture, "Bruncak.Daren.doc", create_mode=True)
    assert_create_or_update_content_and_status(content, status)


def test_create_candidate_from_resume_without_name(token_fixture, user_fixture):
    add_role_to_test_user(user_fixture, [DomainRole.Roles.CAN_ADD_CANDIDATES,
                                         DomainRole.Roles.CAN_GET_CANDIDATES,
                                         DomainRole.Roles.CAN_GET_TALENT_POOLS])
    content, status = fetch_resume_post_response(token_fixture, 'Adams.John.doc', create_mode=True)
    assert_create_or_update_content_and_status(content, status)


def test_create_candidate_from_no_email_resume(token_fixture, user_fixture):
    add_role_to_test_user(user_fixture, [DomainRole.Roles.CAN_ADD_CANDIDATES,
                                         DomainRole.Roles.CAN_GET_CANDIDATES,
                                         DomainRole.Roles.CAN_GET_TALENT_POOLS])
    content, status = fetch_resume_post_response(token_fixture, 'no_email_resume.doc', create_mode=True)
    assert_create_or_update_content_and_status(content, status)


def test_create_candidate_from_no_address_resume(token_fixture, user_fixture):
    add_role_to_test_user(user_fixture, [DomainRole.Roles.CAN_ADD_CANDIDATES,
                                         DomainRole.Roles.CAN_GET_CANDIDATES,
                                         DomainRole.Roles.CAN_GET_TALENT_POOLS])
    content, status = fetch_resume_post_response(token_fixture, 'no_address.doc', create_mode=True)
    assert_create_or_update_content_and_status(content, status)


def test_create_with_references(token_fixture, user_fixture):
    add_role_to_test_user(user_fixture, [DomainRole.Roles.CAN_ADD_CANDIDATES,
                                         DomainRole.Roles.CAN_EDIT_CANDIDATES,
                                         DomainRole.Roles.CAN_GET_CANDIDATES,
                                         DomainRole.Roles.CAN_GET_TALENT_POOLS])
    content, status = fetch_resume_post_response(token_fixture, 'GET_1210.doc', create_mode=True)
    assert_create_or_update_content_and_status(content, status)


def test_create_with_long_punc_name(token_fixture, user_fixture):
    add_role_to_test_user(user_fixture, [DomainRole.Roles.CAN_ADD_CANDIDATES,
                                         DomainRole.Roles.CAN_EDIT_CANDIDATES,
                                         DomainRole.Roles.CAN_GET_CANDIDATES,
                                         DomainRole.Roles.CAN_GET_TALENT_POOLS])
    content, status = fetch_resume_post_response(token_fixture, 'GET-1319.pdf', create_mode=True)
    assert_create_or_update_content_and_status(content, status)
    assert content['candidate']['last_name'] == u'Weston'


####################################################################################################
# Test Candidate Updating
####################################################################################################
def test_already_exists_candidate(token_fixture, user_fixture):
    """Test that v1.5 pdf files can be posted."""
    add_role_to_test_user(user_fixture, [DomainRole.Roles.CAN_ADD_CANDIDATES,
                                         DomainRole.Roles.CAN_GET_TALENT_POOLS,
                                         DomainRole.Roles.CAN_GET_CANDIDATES,
                                         DomainRole.Roles.CAN_EDIT_CANDIDATES])
    unused_create_response = fetch_resume_post_response(token_fixture, 'test_bin.pdf', create_mode=True)
    print "\nunused_create_response: {}".format(unused_create_response)
    update_content, status = fetch_resume_post_response(token_fixture, 'test_bin.pdf', create_mode=True)
    assert_create_or_update_content_and_status(update_content, status)


# Removing tests for bulk endpoint currently as it is not used in production and may be
# deprecated in favor of lambda scaling on a single endpoint.
####################################################################################################
# Batch Processing tests
####################################################################################################
# def test_batch_processing(user_fixture, token_fixture):
#     # create a single file queue
#     user_id = user_fixture.id
#     add_role_to_test_user(user_fixture, [DomainRole.Roles.CAN_ADD_CANDIDATES,
#                                          DomainRole.Roles.CAN_GET_TALENT_POOLS,
#                                          DomainRole.Roles.CAN_GET_CANDIDATES])
#     queue_string = 'batch:{}:fp_keys'.format(user_id)
#     unused_queue_status = add_fp_keys_to_queue([PDF15_FP_KEY], user_id, token_fixture.access_token)
#     # mock hit from scheduler service.
#     batch_response = requests.get('{}/{}'.format(ResumeApiUrl.BATCH_URL, user_id),
#                                   headers={'Authorization': 'bearer {}'.format(
#                                       token_fixture.access_token)})
#     formatted_response = json.loads(batch_response.content)
#     redis_store.expire(queue_string, REDIS_EXPIRE_TIME)
#     assert 'candidate' in formatted_response, "Candidate should be in response content"


# Unittest Style - located here due to conversion to flask redis which requires app context.
<<<<<<< HEAD
# def test_add_single_queue_item(token_fixture):
#     """Test adding a single item to a users queue stored in Redis"""
#     user_id = random_word(6)
#     queue_string = 'batch:{}:fp_keys'.format(user_id)
#     response = add_fp_keys_to_queue(['file1a'], user_id, 'bearer {}'.format(
#         token_fixture.access_token))
#     redis_store.expire(queue_string, 1)
#     assert response['redis_key'] == queue_string, "Queue key format is not what was anticipated"
#     assert response['quantity'] == 1, "Single queue-add count is not 1"
#
#
# # Integration test of the above.
=======
def test_add_single_queue_item(token_fixture):
    """Test adding a single item to a users queue stored in Redis"""
    user_id = random_word(6)
    queue_string = 'batch:{}:fp_keys'.format(user_id)
    response = add_fp_keys_to_queue(['file1a'], user_id, 'bearer {}'.format(
        token_fixture.access_token))
    redis_store.expire(queue_string, 1)
    assert response['redis_key'] == queue_string, "Queue key format is not what was anticipated"
    assert response['quantity'] == 1, "Single queue-add count is not 1"


# Integration test of the above.
# TODO: Test consistently fails in CI - Amir
# TODO: Error message from schedular_service: {'error': {'message': 'Unable to create job. Invalid data given', 'code': 6056}}
>>>>>>> e2a1142d
# def test_integration_add_single_item(user_fixture, token_fixture):
#     print "Single batch item integration test"
#     """Test adding a single item via end point."""
#     auth_headers = {'Authorization': 'bearer {}'.format(token_fixture.access_token),
#                     'Content-Type': 'application/json'}
#     queue_string = 'batch:{}:fp_keys'.format(user_fixture.id)
#     #TODO assert no queue
#     response = requests.post(ResumeApiUrl.BATCH_URL,
#                              headers=auth_headers,
#                              data=json.dumps({'filenames': ['file1b']})
#                             )
#     print response_info(response)
#     assert response.status_code == requests.codes.created
#     response_dict = json.loads(response.content)
#     job_id = response_dict['ids'][0]
#     assert response_dict['redis_key'] == queue_string, (
#         'Improperly Formatted redis post response for single item')
#     assert response_dict['quantity'] == 1, (
#         'Improperly count in redis post response for single item')
#     redis_store.expire(queue_string, REDIS_EXPIRE_TIME)
#     unused_delete_request = requests.delete(SchedulerApiUrl.TASK % (job_id),
#                                             headers={'Authorization': 'bearer {}'.format(token_fixture.access_token)})
<<<<<<< HEAD
#
# def test_add_multiple_queue_items(token_fixture):
#     """Tests adding n-100 items to a users queue stored in Redis"""
#     user_id = random_word(6)
#     file_count = random.randrange(1, 15)
#     filenames = ['file{}c'.format(i) for i in xrange(file_count)]
#     queue_string = 'batch:{}:fp_keys'.format(user_id)
#     queue_status = add_fp_keys_to_queue(filenames, user_id,
#                                         'bearer {}'.format(token_fixture.access_token))
#     assert queue_status['redis_key'] == queue_string, (
#         'Improperly Formatted redis post response for multiple items')
#     assert queue_status['quantity'] == file_count, (
#         'Improperly count in redis post response for multiple item')
#     assert len(queue_status['ids']) == file_count, (
#         'Improperly id count in redis response for multiple items')
#     redis_store.expire(queue_string, REDIS_EXPIRE_TIME)
#     # Clean up the queue...
#     auth_headers = {'Authorization': 'bearer {}'.format(token_fixture.access_token)}
#     for id in queue_status['ids']:
#         unused_delete_request = requests.delete(SchedulerApiUrl.TASK % (id),
#                                          headers=auth_headers)
=======

def test_add_multiple_queue_items(token_fixture):
    """Tests adding n-100 items to a users queue stored in Redis"""
    user_id = random_word(6)
    file_count = random.randrange(1, 15)
    filenames = ['file{}c'.format(i) for i in xrange(file_count)]
    queue_string = 'batch:{}:fp_keys'.format(user_id)
    queue_status = add_fp_keys_to_queue(filenames, user_id,
                                        'bearer {}'.format(token_fixture.access_token))
    assert queue_status['redis_key'] == queue_string, (
        'Improperly Formatted redis post response for multiple items')
    assert queue_status['quantity'] == file_count, (
        'Improperly count in redis post response for multiple item')
    assert len(queue_status['ids']) == file_count, (
        'Improperly id count in redis response for multiple items')
    redis_store.expire(queue_string, REDIS_EXPIRE_TIME)
    # Clean up the queue...
    auth_headers = {'Authorization': 'bearer {}'.format(token_fixture.access_token)}
    for id in queue_status['ids']:
        unused_delete_request = requests.delete(SchedulerApiUrl.TASK % (id),
                                         headers=auth_headers)
>>>>>>> e2a1142d


####################################################################################################
# Test Helper/Utility Functions
####################################################################################################
def fetch_resume_post_response(token_fixture, file_name, create_mode=False):
    """Posts file to local test auth server for json formatted resumes."""
    current_dir = os.path.dirname(__file__)
    with open(os.path.join(current_dir, 'test_resumes/{}'.format(file_name)), 'rb') as resume_file:
        response = requests.post(ResumeApiUrl.PARSE,
                                 headers={'Authorization': 'Bearer {}'.format(
                                     token_fixture.access_token)},
                                 data={
                                     'resume_file_name': file_name, 'create_candidate':create_mode},
                                 files=dict(resume_file=resume_file)
                                )
    content = json.loads(response.content)
    status_code = response.status_code
    return content, status_code


def fetch_resume_fp_key_response(token_fixture, fp_key, create_mode=False):
    """Posts FilePicker key to local test auth server for json formatted resumes."""
    test_response = requests.post(ResumeApiUrl.PARSE,
                                  headers={
                                      'Authorization': 'Bearer {}'.format(
                                          token_fixture.access_token),
                                      'Content-Type': 'application/json'
                                  },
                                  data=json.dumps({'filepicker_key': fp_key,
                                                   'create_candidate': create_mode})
                                 )
    content = json.loads(test_response.content)
    status_code = test_response.status_code
    return content, status_code


def assert_non_create_content_and_status(content, status):
    assert 'candidate' in content, "Candidate should be in response content"
    assert 'raw_response' in content and content['raw_response'] is not None, "None create response should return raw content"
    assert status == requests.codes.ok


def assert_create_or_update_content_and_status(content, status):
    assert 'candidate' in content, "Candidate should be in response content"
    assert 'id' in content['candidate'], "Candidate should contain id in response if create=True."
    assert content['candidate']['id'], "Candidate should contain non-None id to signal creation."
    assert status == requests.codes.ok<|MERGE_RESOLUTION|>--- conflicted
+++ resolved
@@ -388,7 +388,6 @@
 
 
 # Unittest Style - located here due to conversion to flask redis which requires app context.
-<<<<<<< HEAD
 # def test_add_single_queue_item(token_fixture):
 #     """Test adding a single item to a users queue stored in Redis"""
 #     user_id = random_word(6)
@@ -400,23 +399,7 @@
 #     assert response['quantity'] == 1, "Single queue-add count is not 1"
 #
 #
-# # Integration test of the above.
-=======
-def test_add_single_queue_item(token_fixture):
-    """Test adding a single item to a users queue stored in Redis"""
-    user_id = random_word(6)
-    queue_string = 'batch:{}:fp_keys'.format(user_id)
-    response = add_fp_keys_to_queue(['file1a'], user_id, 'bearer {}'.format(
-        token_fixture.access_token))
-    redis_store.expire(queue_string, 1)
-    assert response['redis_key'] == queue_string, "Queue key format is not what was anticipated"
-    assert response['quantity'] == 1, "Single queue-add count is not 1"
-
-
 # Integration test of the above.
-# TODO: Test consistently fails in CI - Amir
-# TODO: Error message from schedular_service: {'error': {'message': 'Unable to create job. Invalid data given', 'code': 6056}}
->>>>>>> e2a1142d
 # def test_integration_add_single_item(user_fixture, token_fixture):
 #     print "Single batch item integration test"
 #     """Test adding a single item via end point."""
@@ -439,7 +422,7 @@
 #     redis_store.expire(queue_string, REDIS_EXPIRE_TIME)
 #     unused_delete_request = requests.delete(SchedulerApiUrl.TASK % (job_id),
 #                                             headers={'Authorization': 'bearer {}'.format(token_fixture.access_token)})
-<<<<<<< HEAD
+#
 #
 # def test_add_multiple_queue_items(token_fixture):
 #     """Tests adding n-100 items to a users queue stored in Redis"""
@@ -461,29 +444,6 @@
 #     for id in queue_status['ids']:
 #         unused_delete_request = requests.delete(SchedulerApiUrl.TASK % (id),
 #                                          headers=auth_headers)
-=======
-
-def test_add_multiple_queue_items(token_fixture):
-    """Tests adding n-100 items to a users queue stored in Redis"""
-    user_id = random_word(6)
-    file_count = random.randrange(1, 15)
-    filenames = ['file{}c'.format(i) for i in xrange(file_count)]
-    queue_string = 'batch:{}:fp_keys'.format(user_id)
-    queue_status = add_fp_keys_to_queue(filenames, user_id,
-                                        'bearer {}'.format(token_fixture.access_token))
-    assert queue_status['redis_key'] == queue_string, (
-        'Improperly Formatted redis post response for multiple items')
-    assert queue_status['quantity'] == file_count, (
-        'Improperly count in redis post response for multiple item')
-    assert len(queue_status['ids']) == file_count, (
-        'Improperly id count in redis response for multiple items')
-    redis_store.expire(queue_string, REDIS_EXPIRE_TIME)
-    # Clean up the queue...
-    auth_headers = {'Authorization': 'bearer {}'.format(token_fixture.access_token)}
-    for id in queue_status['ids']:
-        unused_delete_request = requests.delete(SchedulerApiUrl.TASK % (id),
-                                         headers=auth_headers)
->>>>>>> e2a1142d
 
 
 ####################################################################################################
