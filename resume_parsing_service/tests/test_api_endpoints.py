"""Test suite for Flask Resume Parsing MicroService."""
# pylint: disable=wrong-import-position
__author__ = 'erik@getTalent.com'
# Standard library
import json
import os
# Third party
import pytest
import requests
# Module Specific.
# Test fixtures, imports required even though not 'used'
from resume_parsing_service.app.constants import error_constants
from resume_parsing_service.common.routes import ResumeApiUrl
from resume_parsing_service.tests.test_fixtures import client_fixture
from resume_parsing_service.tests.test_fixtures import country_fixture
from resume_parsing_service.tests.test_fixtures import culture_fixture
from resume_parsing_service.tests.test_fixtures import domain_fixture
from resume_parsing_service.tests.test_fixtures import email_label_fixture
from resume_parsing_service.tests.test_fixtures import org_fixture
from resume_parsing_service.tests.test_fixtures import phone_label_fixture
from resume_parsing_service.tests.test_fixtures import product_fixture
from resume_parsing_service.tests.test_fixtures import talent_pool_fixture
from resume_parsing_service.tests.test_fixtures import talent_pool_group_fixture
from resume_parsing_service.tests.test_fixtures import token_fixture
from resume_parsing_service.tests.test_fixtures import user_fixture
from resume_parsing_service.tests.test_fixtures import user_group_fixture

DOC_FP_KEY = '0169173d35beaf1053e79fdf1b5db864.docx'
PDF15_FP_KEY = 'e68b51ee1fd62db589d2669c4f63f381.pdf'
DOC_890 = "0382RHQRwSWq6jytZm1w_Patrick.David_11.doc"
REDIS_EXPIRE_TIME = 10


####################################################################################################
# Static URL tests
####################################################################################################
def test_health_check():
    """HealthCheck/PingDom test endpoint."""
    response = requests.get(ResumeApiUrl.HEALTH_CHECK)
    assert response.status_code == requests.codes.ok

    # Testing Health Check URL with trailing slash
    response = requests.get(ResumeApiUrl.HEALTH_CHECK + '/')
    assert response.status_code == requests.codes.ok


####################################################################################################
# Test Invalid Inputs
####################################################################################################
def test_invalid_fp_key(token_fixture, user_fixture):
    content, status = fetch_resume_fp_key_response(token_fixture, "MichaelKane/AlfredFromBatman.doc")
    assert 'error' in content
    assert status == requests.codes.bad_request


def test_none_fp_key(token_fixture, user_fixture):
    content, status = fetch_resume_fp_key_response(token_fixture, None)
    assert content['error']['message'] == error_constants.JSON_SCHEMA_ERROR['message']
    assert content['error']['code'] == error_constants.JSON_SCHEMA_ERROR['code']
    assert status == requests.codes.bad_request


def test_posting_no_file(token_fixture, user_fixture):
    invalid_post = requests.post(ResumeApiUrl.PARSE,
                                 headers={
                                     'Authorization': 'Bearer {}'.format(
                                         token_fixture.access_token),
                                     'Content-Type': 'application/json'
                                 },
                                 data=json.dumps({'resume_file_name': 'foobarbaz',
                                                  'create_candidate': True})
                                )
    content = json.loads(invalid_post.content)
    assert content['error']['message'] == error_constants.JSON_SCHEMA_ERROR['message']
    assert content['error']['code'] == error_constants.JSON_SCHEMA_ERROR['code']
    assert invalid_post.status_code == requests.codes.bad_request


def test_posting_None_file(token_fixture, user_fixture):
    invalid_post = requests.post(ResumeApiUrl.PARSE,
                                 headers={
                                     'Authorization': 'Bearer {}'.format(
                                         token_fixture.access_token),
                                     'Content-Type': 'application/json'
                                 },
                                 data=json.dumps({'resume_file': None,
                                                  'create_candidate': True})
                                )
    content = json.loads(invalid_post.content)
    assert content['error']['message'] == error_constants.JSON_SCHEMA_ERROR['message']
    assert content['error']['code'] == error_constants.JSON_SCHEMA_ERROR['code']
    assert invalid_post.status_code == requests.codes.bad_request


def test_no_fp_json_key_error(token_fixture):
    invalid_post = requests.post(ResumeApiUrl.PARSE,
                                 headers={
                                     'Authorization': 'Bearer {}'.format(token_fixture.access_token),
                                     'Content-Type': 'application/json'
                                 },
                                 data=json.dumps({'resume_file_name': 'foobarbaz',
                                                  'create_candidate': True})
                                )
    content = json.loads(invalid_post.content)
    assert content['error']['message'] == error_constants.JSON_SCHEMA_ERROR['message']
    assert content['error']['code'] == error_constants.JSON_SCHEMA_ERROR['code']
    assert invalid_post.status_code == requests.codes.bad_request

def test_no_token_fails():
    """Test that tokens are required."""
    filepicker_key = DOC_FP_KEY
    test_response = requests.post(ResumeApiUrl.PARSE, data=dict(filepicker_key=filepicker_key))
    json_obj = json.loads(test_response.content)
    assert 'error' in json_obj, "There should be an error if no token is provided"
    assert test_response.status_code == requests.codes.unauthorized


def test_invalid_token_fails():
    """Test that VALID tokens are required."""
    filepicker_key = DOC_FP_KEY
    test_response = requests.post(ResumeApiUrl.PARSE,
                                  headers={'Authorization': 'Bearer %s' % 'invalidtokenzzzz'},
                                  data=dict(filepicker_key=filepicker_key))
    json_obj = json.loads(test_response.content)
    assert 'error' in json_obj, "There should be an error if a bad token is provided"
    assert test_response.status_code == requests.codes.unauthorized


def test_bad_header(token_fixture, user_fixture):
    invalid_post = requests.post(ResumeApiUrl.PARSE,
                                 headers={
                                     'Authorization': 'Bearer {}'.format(token_fixture.access_token),
                                     'Content-Type': 'text/csv'
                                 },
                                 data=json.dumps({'resume_file_name': 'foobarbaz',
                                                  'create_candidate': True})
                                )
    content = json.loads(invalid_post.content)
    assert content['error']['message'] == error_constants.INVALID_HEADERS['message']
    assert content['error']['code'] == error_constants.INVALID_HEADERS['code']
    assert invalid_post.status_code == requests.codes.bad_request


def test_blank_file(token_fixture, user_fixture):
    content, status = fetch_resume_fp_key_response(token_fixture, 'blank.txt')
    assert content['error']['message'] == error_constants.NO_TEXT_EXTRACTED['message'], "There should be an error if no text can be extracted."
    assert content['error']['code'] == error_constants.NO_TEXT_EXTRACTED['code']


<<<<<<< HEAD
@pytest.mark.skipif(True, reason='TODO: This test is failing multiple time Build: 7146, 7147, 7148')
def test_picture_not_resume(token_fixture, user_fixture):
    content, status = fetch_resume_post_response(token_fixture, 'notResume.jpg')
    assert content['error']['message'] == error_constants.NO_TEXT_EXTRACTED['message'], "There should be an error Because it's a picture of a backyard."
    # The ocr of a tree returns japanese characters and cannot be encoded.
    assert content['error']['code'] == error_constants.NO_TEXT_EXTRACTED['code']
=======
# TODO: commenting out failing test (this test is not critical)  - Amir
# def test_picture_not_resume(token_fixture, user_fixture):
#     content, status = fetch_resume_post_response(token_fixture, 'notResume.jpg')
#     assert content['error']['message'] == error_constants.NO_TEXT_EXTRACTED['message'], "There should be an error Because it's a picture of a backyard."
#     # The ocr of a tree returns japanese characters and cannot be encoded.
#     assert content['error']['code'] == error_constants.NO_TEXT_EXTRACTED['code']
>>>>>>> 9b64ae07

    # content, status = fetch_resume_post_response(token_fixture, 'notResume2.jpg')
    # assert content['error']['message'] == error_constants.NO_TEXT_EXTRACTED['message'], "There should be an error Because it's a picture of food."
    # assert content['error']['code'] == error_constants.NO_TEXT_EXTRACTED['code']


def test_bad_create_candidate_inputs(token_fixture):
    for invalid_type in [1, 'string', {}, []]:
        test_response = requests.post(
            ResumeApiUrl.PARSE,
            headers={
                'Authorization': 'Bearer {}'.format(token_fixture.access_token),
                'Content-Type': 'application/json'
            },
            data=json.dumps({
                'filepicker_key': 'hey',
                'create_candidate': invalid_type
            })
        )
        content = json.loads(test_response.content)
        status_code = test_response.status_code

        assert content['error']['message'] == error_constants.JSON_SCHEMA_ERROR['message']
        assert content['error']['code'] == error_constants.JSON_SCHEMA_ERROR['code']
        assert status_code == requests.codes.bad

def test_bad_filename_inputs(token_fixture):
    for invalid_type in [1, True, {}, []]:
        test_response = requests.post(
            ResumeApiUrl.PARSE,
            headers={
                'Authorization': 'Bearer {}'.format(token_fixture.access_token),
                'Content-Type': 'application/json'
            },
            data=json.dumps({
                'filepicker_key': 'hey',
                'filename': invalid_type
            })
        )
        content = json.loads(test_response.content)
        status_code = test_response.status_code

        assert content['error']['message'] == error_constants.JSON_SCHEMA_ERROR['message']
        assert content['error']['code'] == error_constants.JSON_SCHEMA_ERROR['code']
        assert status_code == requests.codes.bad

def test_bad_fpkey_inputs(token_fixture):
    for invalid_type in [1, True, {}, [], None]:
        test_response = requests.post(
            ResumeApiUrl.PARSE,
            headers={
                'Authorization': 'Bearer {}'.format(token_fixture.access_token),
                'Content-Type': 'application/json'
            },
            data=json.dumps({
                'filepicker_key': invalid_type
            })
        )
        content = json.loads(test_response.content)
        status_code = test_response.status_code

        assert content['error']['message'] == error_constants.JSON_SCHEMA_ERROR['message']
        assert content['error']['code'] == error_constants.JSON_SCHEMA_ERROR['code']
        assert status_code == requests.codes.bad


def test_bad_tpool_inputs(token_fixture):
    for invalid_type in [1, True, {}, 'string']:
        test_response = requests.post(
            ResumeApiUrl.PARSE,
            headers={
                'Authorization': 'Bearer {}'.format(token_fixture.access_token),
                'Content-Type': 'application/json'
            },
            data=json.dumps({
                'filepicker_key': 'unused_key',
                'talent_pools': invalid_type
            })
        )
        content = json.loads(test_response.content)
        status_code = test_response.status_code

        assert content['error']['message'] == error_constants.JSON_SCHEMA_ERROR['message']
        assert content['error']['code'] == error_constants.JSON_SCHEMA_ERROR['code']
        assert status_code == requests.codes.bad


####################################################################################################
# Test FilePicker Key Parsing without create option
####################################################################################################
def test_doc_from_fp_key(token_fixture, user_fixture):
    """Test that .doc files from S3 can be parsed."""
    content, status = fetch_resume_fp_key_response(token_fixture, DOC_FP_KEY)
    assert_non_create_content_and_status(content, status)


def test_v15_pdf_from_fp_key(token_fixture, user_fixture):
    """Test that v1.5 pdf files from S3 can be parsed."""
    content, status = fetch_resume_fp_key_response(token_fixture, PDF15_FP_KEY)
    assert_non_create_content_and_status(content, status)


def test_v14_pdf_from_fp_key(token_fixture, user_fixture):
    """Test that v1.4 pdf files from S3 can be parsed."""
    content, status = fetch_resume_fp_key_response(token_fixture, 'test_bin_14.pdf')
    assert_non_create_content_and_status(content, status)


def test_v13_pdf_from_fp_key(token_fixture, user_fixture):
    """Test that v1.3 pdf files from S3 can be parsed."""
    content, status = fetch_resume_fp_key_response(token_fixture, 'test_bin_13.pdf')
    assert_non_create_content_and_status(content, status)


def test_jpg_from_fp_key(token_fixture, user_fixture):
    """Test that jpg files from S3 can be parsed."""
    content, status = fetch_resume_fp_key_response(token_fixture, 'test_bin.jpg')
    assert_non_create_content_and_status(content, status)


def test_doc_with_texthtml_mime(token_fixture, user_fixture):
    """Test that jpg files from S3 can be parsed."""
    content, status = fetch_resume_fp_key_response(token_fixture, 'Breland.Bobby.doc')
    assert_non_create_content_and_status(content, status)


####################################################################################################
# Test JSON POST Parsing without create option
####################################################################################################


def test_doc_by_post(token_fixture, user_fixture):
    """Test that .doc files that are posted to the end point can be parsed."""
    content, status = fetch_resume_post_response(token_fixture, 'test_bin.docx')
    assert_non_create_content_and_status(content, status)


def test_HTML_doc_by_post(token_fixture, user_fixture):
    """Test that .doc files that are posted to the end point can be parsed."""
    content, status = fetch_resume_post_response(token_fixture, 'Bridgeport.Ave.doc')
    assert_non_create_content_and_status(content, status)


def test_v14_pdf_by_post(token_fixture, user_fixture):
    """Test that v1.4 pdf files can be posted."""
    content, status = fetch_resume_post_response(token_fixture, 'test_bin_14.pdf')
    assert_non_create_content_and_status(content, status)


def test_v13_pdf_by_post(token_fixture, user_fixture):
    """Test that v1.5 pdf files can be posted."""
    content, status = fetch_resume_post_response(token_fixture, 'test_bin_13.pdf')
    assert_non_create_content_and_status(content, status)


def test_jpg_by_post(token_fixture, user_fixture):
    """Test that jpg files can be posted."""
    content, status = fetch_resume_post_response(token_fixture, 'test_bin.jpg')
    assert_non_create_content_and_status(content, status)


def test_2448_3264_jpg_by_post(token_fixture, user_fixture):
    """Test that large jpgs files can be posted."""
    content, status = fetch_resume_post_response(token_fixture, '2448_3264.jpg')
    assert_non_create_content_and_status(content, status)


def test_jpg_in_pdf(token_fixture, user_fixture):
    content, status = fetch_resume_post_response(token_fixture, 'jpg_in_pdf.pdf')
    """Test PDF wrapped images can be parsed."""
    assert_non_create_content_and_status(content, status)


def test_txt_with_jpg_in_encrypted_pdf(token_fixture, user_fixture):
    content, status = fetch_resume_post_response(token_fixture, 'pic_in_encrypted.pdf')
    assert_non_create_content_and_status(content, status)


def test_no_multiple_skills(token_fixture, user_fixture):
    """
    Test for GET-1301 where multiple skills are being parsed out for a single new candidate.
    """
    content, status = fetch_resume_post_response(token_fixture, 'GET_1301.doc')
    assert_non_create_content_and_status(content, status)
    skills = content['candidate']['skills']
    skills_set = set()
    for skill in skills:
        skills_set.add(skill['name'])
    assert len(skills) == len(skills_set)


def test_encrypted_resume(token_fixture, user_fixture):
    """Test that encrypted pdf files that are posted to the end point can be parsed."""
    content, status = fetch_resume_post_response(token_fixture, 'jDiMaria.pdf')
    assert_non_create_content_and_status(content, status)


def test_626a(token_fixture, user_fixture):
    """Adds test case for old previously crashing resume. Adding for code coverage"""
    content, status = fetch_resume_post_response(token_fixture, 'GET_626a.doc')
    assert_non_create_content_and_status(content, status)


def test_626b(token_fixture, user_fixture):
    """Adds test case for old previously crashing resume. Adding for code coverage"""
    content, status = fetch_resume_post_response(token_fixture, 'GET_626b.doc')
    assert_non_create_content_and_status(content, status)


def test_no_name_defaults_to_email_or_none(token_fixture, user_fixture):
    """Adds test case for old previously crashing resume. Adding for code coverage"""
    content, status = fetch_resume_post_response(token_fixture, 'noname.doc')
    assert_non_create_content_and_status(content, status)
    assert content['candidate']['first_name'] is None
    assert content['candidate']['last_name'] is None


def test_troublesome_zip_code(token_fixture, user_fixture):
    content, status = fetch_resume_post_response(token_fixture, 'zips.pdf')
    assert_non_create_content_and_status(content, status)


def test_get_1799(token_fixture, user_fixture):
    content, status = fetch_resume_post_response(token_fixture, 'get-1799.pdf')
    assert_non_create_content_and_status(content, status)

def test_bad_email(token_fixture, user_fixture):
    content, status = fetch_resume_post_response(token_fixture, 'bad_email.pdf')
    assert_non_create_content_and_status(content, status)


def test_email_with_punctuation(token_fixture, user_fixture):
    # Burning Glass is currently returning the wrong email so this test will not get expanded.
    # It is returning `Leary@domain.com` instead of `O'Leary@domain.com
    content, status = fetch_resume_post_response(token_fixture, 'email_with_punctuation.PDF')
    assert_non_create_content_and_status(content, status)


####################################################################################################
# Test Candidate Creation
####################################################################################################
def test_v15_pdf_by_post_with_create(token_fixture, user_fixture):
    """Test that v1.5 pdf files can be posted."""

    content, status = fetch_resume_post_response(token_fixture, 'test_bin.pdf', create_mode=True)
    assert_create_or_update_content_and_status(content, status)


def test_doc_FP_with_create(token_fixture, user_fixture):

    content, status = fetch_resume_fp_key_response(token_fixture, DOC_890, create_mode=True)
    assert_create_or_update_content_and_status(content, status)


def test_985_from_fp_key(token_fixture, user_fixture):
    """Test that .doc files from S3 can be parsed."""

    content, status = fetch_resume_fp_key_response(token_fixture, "Bruncak.Daren.doc", create_mode=True)
    assert_create_or_update_content_and_status(content, status)


def test_create_candidate_from_resume_without_name(token_fixture, user_fixture):

    content, status = fetch_resume_post_response(token_fixture, 'Adams.John.doc', create_mode=True)
    assert_create_or_update_content_and_status(content, status)


def test_create_candidate_from_resume_ben_fred(token_fixture, user_fixture):

    content, status = fetch_resume_post_response(token_fixture, 'ben.fred.doc', create_mode=True)
    assert_create_or_update_content_and_status(content, status)


def test_create_candidate_from_no_email_resume(token_fixture, user_fixture):

    content, status = fetch_resume_post_response(token_fixture, 'no_email_resume.doc', create_mode=True)
    assert_create_or_update_content_and_status(content, status)


def test_create_candidate_from_no_address_resume(token_fixture, user_fixture):

    content, status = fetch_resume_post_response(token_fixture, 'no_address.doc', create_mode=True)
    assert_create_or_update_content_and_status(content, status)


def test_create_with_references(token_fixture, user_fixture):
    content, status = fetch_resume_post_response(token_fixture, 'GET_1210.doc', create_mode=True)
    assert_create_or_update_content_and_status(content, status)


def test_create_with_long_punc_name(token_fixture, user_fixture):
    content, status = fetch_resume_post_response(token_fixture, 'GET-1319.pdf', create_mode=True)
    assert_create_or_update_content_and_status(content, status)
    assert content['candidate']['last_name'] == u'Weston'


def test_create_from_image(token_fixture, user_fixture):
    """
    Test for GET-1351. POST'd JSON.
    """
    content, status = fetch_resume_post_response(token_fixture, 'test_bin.jpg', create_mode=True)
    assert_create_or_update_content_and_status(content, status)


def test_create_from_jpgTxtPdf(token_fixture, user_fixture):
    """
    Test for GET-1463. POST'd JSON.
    """
    content, status = fetch_resume_post_response(token_fixture, 'pic_in_encrypted.pdf', create_mode=True)
    assert_create_or_update_content_and_status(content, status)


def test_create_poorly_parsed_phonenumber(token_fixture, user_fixture):
    """
    Test for GET-1799. POST'd JSON. Phone number is parsed by BG as 'xxx xxx xxxx *'.
    """
    content, status = fetch_resume_post_response(token_fixture, 'GET_1799.pdf', create_mode=True)
    assert_create_or_update_content_and_status(content, status)


####################################################################################################
# Test Candidate Updating
####################################################################################################
def test_already_exists_candidate(token_fixture, user_fixture):
    """Test that multiple resumes can be posted and updated right after."""
    resumes_to_update = ['Aleksandr_Tenishev_2016_02.doc',
        'Apoorva-Resume_SynergesticIT.pdf',
        'Foti Resume May 2016.pdf', 'James_Xie_Resume_2016.doc',
        'Mondal_Tej_20140522_dev.docx', 'My Resume.docx',
        'NealMcMillenResumeJan2016-2.pdf',
        'Resume (CA) .pdf', 'summary.docx',
        'Resume Nikhil Moorjani.pdf',
        'Resume-3.doc', 'Resume-Patrick-Ritz-2016(FE).docx', 'Resume.pdf',
        'resume_fan updated.docx', 'resume_hong.pdf', 'Sean Whitcomb_Resume_2016_R2.docx',
        'Sergey Ostrovsky Resume 2016.docx', 'SteveSun-Resume.pdf', 'TD bio.pdf', 'Bharani Krishna Resume.docx'
        # The following resumes cannot be updated due to current candidate_edit table rules.
        # 'Yehle - Resume Java  ECM.DOCX','Aparna_Resume.pdf', 'kennyyee_cv.pdf',
        # 'NamrataOjhaSoftwareDevloper .pdf', 'NikhilSyavasyaResumeV4.0.pdf', 'Resume (CS).pdf',
        # 'Resume_SDE_VickyYang.pdf', 'Supriya Grandhi Resume.docx.rtf', 'VivekTiwari.pdf',
        # 'Waheed Chuahdary - Web Analytics.pdf'
    ]

    for resume in resumes_to_update:
        unused_create_response = fetch_resume_post_response(token_fixture, resume, create_mode=True)
        update_content, status = fetch_resume_post_response(token_fixture, resume, create_mode=True)
        assert_create_or_update_content_and_status(update_content, status)


####################################################################################################
# Test Helper/Utility Functions
####################################################################################################
def fetch_resume_post_response(token_fixture, file_name, create_mode=False):
    """Posts file to local test auth server for json formatted resumes."""
    current_dir = os.path.dirname(__file__)
    with open(os.path.join(current_dir, 'files/{}'.format(file_name)), 'rb') as resume_file:
        response = requests.post(ResumeApiUrl.PARSE,
                                 headers={'Authorization': 'Bearer {}'.format(
                                     token_fixture.access_token)},
                                 data={
                                     # 'Local Test Upload' prefix.
                                     'resume_file_name': 'LTU_{}'.format(file_name),
                                     'create_candidate':create_mode},
                                 files=dict(resume_file=resume_file)
                                )
    content = json.loads(response.content)
    status_code = response.status_code
    return content, status_code


def fetch_resume_fp_key_response(token_fixture, fp_key, create_mode=False):
    """Posts FilePicker key to local test auth server for json formatted resumes."""
    test_response = requests.post(ResumeApiUrl.PARSE,
                                  headers={
                                      'Authorization': 'Bearer {}'.format(
                                          token_fixture.access_token),
                                      'Content-Type': 'application/json'
                                  },
                                  data=json.dumps({'filepicker_key': fp_key,
                                                   # 'Local Test Upload' prefix.
                                                   'resume_file_name': 'LTU_{}'.format(fp_key),
                                                   'create_candidate': create_mode})
                                 )
    content = json.loads(test_response.content)
    status_code = test_response.status_code
    return content, status_code


def assert_non_create_content_and_status(content, status):
    assert 'candidate' in content, "Candidate should be in response content"
    assert 'raw_response' in content and content['raw_response'] is not None, "None create response should return raw content"
    assert status == requests.codes.ok


def assert_create_or_update_content_and_status(content, status):
    assert 'candidate' in content, "Candidate should be in response content"
    assert 'id' in content['candidate'], "Candidate should contain id in response if create=True."
    assert content['candidate']['id'], "Candidate should contain non-None id to signal creation."
    assert status == requests.codes.ok<|MERGE_RESOLUTION|>--- conflicted
+++ resolved
@@ -5,7 +5,6 @@
 import json
 import os
 # Third party
-import pytest
 import requests
 # Module Specific.
 # Test fixtures, imports required even though not 'used'
@@ -147,21 +146,12 @@
     assert content['error']['code'] == error_constants.NO_TEXT_EXTRACTED['code']
 
 
-<<<<<<< HEAD
-@pytest.mark.skipif(True, reason='TODO: This test is failing multiple time Build: 7146, 7147, 7148')
-def test_picture_not_resume(token_fixture, user_fixture):
-    content, status = fetch_resume_post_response(token_fixture, 'notResume.jpg')
-    assert content['error']['message'] == error_constants.NO_TEXT_EXTRACTED['message'], "There should be an error Because it's a picture of a backyard."
-    # The ocr of a tree returns japanese characters and cannot be encoded.
-    assert content['error']['code'] == error_constants.NO_TEXT_EXTRACTED['code']
-=======
 # TODO: commenting out failing test (this test is not critical)  - Amir
 # def test_picture_not_resume(token_fixture, user_fixture):
 #     content, status = fetch_resume_post_response(token_fixture, 'notResume.jpg')
 #     assert content['error']['message'] == error_constants.NO_TEXT_EXTRACTED['message'], "There should be an error Because it's a picture of a backyard."
 #     # The ocr of a tree returns japanese characters and cannot be encoded.
 #     assert content['error']['code'] == error_constants.NO_TEXT_EXTRACTED['code']
->>>>>>> 9b64ae07
 
     # content, status = fetch_resume_post_response(token_fixture, 'notResume2.jpg')
     # assert content['error']['message'] == error_constants.NO_TEXT_EXTRACTED['message'], "There should be an error Because it's a picture of food."
