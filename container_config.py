--- conflicted
+++ resolved
@@ -6,21 +6,12 @@
 from subprocess import call, check_output
 from sys import exit, platform as _platform
 
-<<<<<<< HEAD
 VM_NOT_RUNNING_ERROR_MESSAGE = 'Virtual Machine is not running. Please start it with docker-machine start VM_NAME'
 SERVICES = ['activities_service', 'auth_service', 'candidate_service', 'resume_service']
 SERVICE_TO_DOCKERHUB_REPO = {'activities_service': 'activities-service',
                              'auth_service': 'authservice',
                              'resume_service': 'resume-parsing-service',
                              'candidate_service': 'candidate-service'}
-=======
-
-services = ['activities_service', 'auth_service', 'candidate_service', 'resume_service']
-service_name_to_dockerhub_repo = {'activities_service': 'activities-service',
-                        'auth_service': 'authservice',
-                        'resume_service': 'resume-parsing-service',
-                        'candidate_service': 'candidate-service'}
->>>>>>> 81e30b65
 
 parser = argparse.ArgumentParser(description='Common files administrator for Docker building.')
 parser.add_argument('--build', nargs=1, choices=SERVICES, help='Invokes the Docker build action for given service')
@@ -33,7 +24,7 @@
     env_output_lines = filter(None,
                               filter(lambda line: not line.startswith(("DOCKER_", "#")),
                                      env_output.split('\n')))
-    print 'output lines %s' % env_output_lines
+    # print 'output lines %s' % env_output_lines
     for variable in env_output_lines:
         environment_variable_name_value = variable.strip('export').strip().split('=')
         if len(environment_variable_name_value) == 2:
@@ -41,34 +32,11 @@
         else:
             exit(VM_NOT_RUNNING_ERROR_MESSAGE)
 
-
-        # Symlink utils
-        utils_symlink = "../common/utils"
-        service_symlink = "./%s/utils" % service
-        if os.path.islink(service_symlink):
-            print "Symlink %s already exists" % service_symlink
-        else:
-            print "Creating symlink %s in %s" % (utils_symlink, service_symlink)
-            os.symlink(utils_symlink, service_symlink)
-
-        # Symlink utils
-        utils_symlink = "../common/utils"
-        service_symlink = "./%s/utils" % service
-        if os.path.islink(service_symlink):
-            print "Symlink %s already exists" % service_symlink
-        else:
-            print "Creating symlink %s in %s" % (utils_symlink, service_symlink)
-            os.symlink(utils_symlink, service_symlink)
-
 if args.build:
     service_name = args.build[0]
-<<<<<<< HEAD
 
     # If on OS X, use docker-machine to run Docker client
     repo_name = "gettalent/%s" % SERVICE_TO_DOCKERHUB_REPO[service_name]
-=======
-    repo_name = "gettalent/%s" % service_name_to_dockerhub_repo[service_name]
->>>>>>> 81e30b65
     os.chdir(service_name)
 
     if _platform == "darwin" or _platform == "win32":  # Host machine is not linux based
