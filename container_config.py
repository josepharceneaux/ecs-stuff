--- conflicted
+++ resolved
@@ -9,21 +9,6 @@
 from sys import exit, platform as _platform
 
 VM_NOT_RUNNING_ERROR_MESSAGE = 'Virtual Machine is not running. Please start it with docker-machine start VM_NAME'
-<<<<<<< HEAD
-SERVICE_TO_DOCKERHUB_REPO = {'base_service_container': 'base-service-container',
-                             'auth_service': 'auth-service',
-                             'activity_service': 'activity-service',
-                             'resume_parsing_service': 'resume-parsing-service',
-                             'user_service': 'user-service',
-                             'candidate_service': 'candidate-service',
-                             'social_network_service': 'social-network-service',
-                             'widget_service': 'widget-service',
-                             'candidate_pool_service': 'candidate-pool-service',
-                             'spreadsheet_import_service': 'spreadsheet-import-service',
-                             'scheduler_service': 'scheduler_service',
-                             'sms_campaign_service': 'sms-campaign-service'
-                             }
-=======
 SERVICE_TO_REPO_NAME = {'base_service_container': 'base-service-container',
                         'auth_service': 'auth-service',
                         'activity_service': 'activity-service',
@@ -34,9 +19,9 @@
                         'widget_service': 'widget-service',
                         'candidate_pool_service': 'candidate-pool-service',
                         'spreadsheet_import_service': 'spreadsheet-import-service',
-                        'scheduler_service': 'scheduler_service'
+                        'scheduler_service': 'scheduler_service',
+                        'sms_campaign_service': 'sms-campaign-service'
                         }
->>>>>>> be391d50
 
 SERVICE_TO_PORT_NUMBER = {'auth_service': 8001,
                           'activity_service': 8002,
