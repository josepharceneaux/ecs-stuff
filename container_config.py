--- conflicted
+++ resolved
@@ -17,31 +17,21 @@
                              'widget_service': 'widget-service',
                              'candidate_pool_service': 'candidate-pool-service',
                              'spreadsheet_import_service': 'spreadsheet-import-service',
-<<<<<<< HEAD
-                             'scheduler_service': 'scheduler_service'}
-=======
-                             'dashboard': 'frontend-service'}
->>>>>>> b571dd3f
+                             'dashboard': 'frontend-service',
+                             'scheduler_service': 'scheduler_service'
+                             }
 
 SERVICE_TO_PORT_NUMBER = {'auth_service': 8001,
                           'activity_service': 8002,
                           'resume_service': 8003,
                           'user_service': 8004,
-<<<<<<< HEAD
-                         'candidate_service': 8005,
-                    'social_network_service': 8006,
-                    'candidate_pool_service': 8008,
-                'spreadsheet_import_service': 8009,
-                         'scheduler_service': 8010
-}
-=======
                           'candidate_service': 8005,
                           'social_network_service': 8006,
                           'widget_service': 8007,
                           'candidate_pool_service': 8008,
                           'spreadsheet_import_service': 8009,
-                          'dashboard': 8010}
->>>>>>> b571dd3f
+                          'dashboard': 8010,
+                          'scheduler_service': 8011}
 
 parser = argparse.ArgumentParser(description='Common files administrator for Docker building.')
 parser.add_argument('--build', nargs=1, choices=SERVICE_TO_DOCKERHUB_REPO.keys(), help='Invokes the Docker build action for given service')
