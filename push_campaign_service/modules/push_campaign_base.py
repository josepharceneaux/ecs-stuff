"""
This module contain PushCampaignVase class which is sub class of CampaignBase.

    PushCampaignBase class contains method that do following actions:
        - __init__():
            Constructor calls supper method to initialize default values for a push campaign

        - get_all_campaigns():
            This method retrieves all push campaigns from getTalent push_campaign table.

        - schedule():
            This method schedules a campaign using Scheduler Service

        - pre_process_celery_task():
            This method is used to transform data required for celery tasks to run on.
            In this case, it is creating a list of candidate_ids from candidates,
            as SQLAlchemy objects do not behave well across different sessions.

        - send_campaign_to_candidate():
            This method is core of the whole service. It receives a candidate id,
            retrieves candidate and campaign object using self.campaign_id. It then creates a
            blast and after sending the campaign, updates blast object with campaign stats.

        - callback_campaign_sent():
            This method is invoked when campaign has been sent to all associated campaigns.
            This method creates activity for campaign sent.

        - celery_error_handler():
            This method is invoked if some error occurs during sending a campaign
            in celery task. It then rollbacks that transaction. (Celery task has it's own scoped session)
"""
# Third Party
from dateutil.relativedelta import relativedelta
from onesignalsdk.one_signal_sdk import OneSignalSdk

# Application Specific
# Import all model classes from push_campaign module
from push_campaign_service.common.models.push_campaign import *
from push_campaign_service.common.models.misc import UrlConversion
from push_campaign_service.common.models.user import User
from push_campaign_service.common.routes import PushCampaignApiUrl
from push_campaign_service.push_campaign_app import logger, celery_app, app
from push_campaign_service.common.models.candidate import CandidateDevice, Candidate
from push_campaign_service.common.campaign_services.campaign_base import CampaignBase
from push_campaign_service.common.campaign_services.campaign_utils import CampaignUtils
from constants import ONE_SIGNAL_APP_ID, ONE_SIGNAL_REST_API_KEY, CELERY_QUEUE


class PushCampaignBase(CampaignBase):

    def __init__(self, user_id, *args, **kwargs):
        """
        Here we set the "user_id" by calling super constructor.
        In this method, initialize all instance attributes.
        :param args:
        :param kwargs:
        :return:
        """
        # sets the user_id
        # TODO --basit: Warning of unexpected arguments in __init__() below
        super(PushCampaignBase, self).__init__(user_id, *args, **kwargs)
        self.campaign_blast = None
        self.campaign_blast_id = None # TODO --basit: This is already in CampaignBase
        self.campaign_id = None  # TODO --basit: self.camapgin is already in CampaignBase, maybe we can use that
        self.queue_name = kwargs.get('queue_name', CELERY_QUEUE)
        self.campaign_type = CampaignUtils.PUSH

    @staticmethod
    def get_all_campaigns(user):
        """
        This gets all the campaigns from the domain of current user.
        It actually does not return a list object but it returns a iterable query
        which later can be further filter down or some one can apply pagination.
        :param user: User object
        :return: all campaigns associated to a user
        :rtype: query object
        """
<<<<<<< HEAD
        return PushCampaign.query.join(User).filter(User.domain_id == user.domain_id)
=======
        # TODO --basit: I think this is bug. There is no self.user_id in __init__(). isn't it?
        return PushCampaign.get_by_user_id(self.user_id)
>>>>>>> d79d510f

    def get_campaign_type(self):
        """
        This provides the value of self.campaign_type to be used in campaign base.
        """
        return CampaignUtils.PUSH

    def schedule(self, data_to_schedule):
        """
        This overrides the CampaignBase class method schedule().
        Here we set the value of dict "data_to_schedule" and pass it to
        super constructor to get task_id for us. Finally we update the Push campaign
        record in database table "push_campaign" with
            1- frequency_id
            2- start_datetime
            3- end_datetime
            4- task_id (Task created on APScheduler)
        Finally we return the "task_id".

        - This method is called from the endpoint /v1/push-campaigns/:id/schedule on HTTP method POST/PUT

        :param data_to_schedule: required data to schedule an Push campaign
        :type data_to_schedule: dict
        :return: task_id (Task created on APScheduler)
        :rtype: str

        **See Also**
        .. see also:: SchedulePushCampaignResource  in v1_push_campaign_api.py.
        """
        # TODO --basit: we should assert that self.campaign is not None here
        data_to_schedule.update(
            {'url_to_run_task': PushCampaignApiUrl.SEND % self.campaign.id}
        )
        # get scheduler task_id
        task_id = super(PushCampaignBase, self).schedule(data_to_schedule)
        data_to_schedule.update({'task_id': task_id})
        # update push_notification_campaign record with task_id
        self.campaign.update(scheduler_task_id=task_id)
        return task_id

    def pre_process_celery_task(self, candidates):
        """
        Here we do any necessary processing before assigning task to Celery. Child classes
        will override this if needed.
        :param candidates: list of candidates
        :type candidates: list
        :return: generator
        """
        return (candidate.id for candidate in candidates)

    @celery_app.task(name='send_campaign_to_candidate')
    def send_campaign_to_candidate(self, candidate_id):
        """
        This method sends campaign to a single candidate. It gets the devices associated with
        the candidate and sends this campaign to all devices using OneSignal's RESTful API.
        Destination url is first converted to something like http://127.0.0.1:8012/redirect/1
        which is then signed
            http://127.0.0.1:8012/v1/redirect/1052?valid_until=1453990099.0
            #           &auth_user=no_user&extra=&signature=cWQ43J%2BkYetfmE2KmR85%2BLmvuIw%3D

        This URL is sent to candidate in push notification and when user clicks on notification
        he is redirected to our url redirection endpoint, which after updating campaign stats,
        redirected to original url given for campaign owner.
        :param candidate_id: id of candidate in candidate table in getTalent database
        :return:
        """
        with app.app_context():
            # TODO --basit: There was an issue in candidate_service which was causing 504
            # TODO --basit: Because we were querying candidate object for every candidate
            # TODO --basit: May be we can improve this
            candidate = Candidate.get_by_id(candidate_id)
            self.campaign = PushCampaign.get_by_id(self.campaign_id)
            # TODO --basit: same applies here
            assert isinstance(candidate, Candidate), \
                'candidate should be instance of Candidate Model'
            logger.info('Going to send campaign to candidate')
            # A device is actually candidate's desktop, android or iOS machine where
            # candidate will receive push notifications. Device id is given by OneSignal.
            devices = CandidateDevice.get_devices_by_candidate_id(candidate.id)
            device_ids = [device.one_signal_device_id for device in devices]
            if not device_ids:
                # TODO --basit: Log candidate's id, campaign_id, user-id as well (also at all other places)
                logger.error('Candidate has not subscribed for push notification')
            else:
                try:
                    destination_url = self.campaign.url
                    url_conversion_id = self.create_or_update_url_conversion(
                        destination_url=destination_url,
                        source_url='')

                    redirect_url = PushCampaignApiUrl.REDIRECT % url_conversion_id
                    # expiry duration is of one year
                    expiry_time = datetime.datetime.now() + relativedelta(years=+1)
                    signed_url = CampaignUtils.sign_redirect_url(redirect_url, expiry_time)
                    if CampaignUtils.IS_DEV:
                        # update the 'source_url' in "url_conversion" record.
                        # Source URL should not be saved in database. But we have tests written
                        # for Redirection endpoint. That's why in case of DEV,
                        # I am saving source URL here.
                        self.create_or_update_url_conversion(url_conversion_id=url_conversion_id,
                                                             source_url=signed_url)

                    one_signal_client = OneSignalSdk(app_id=ONE_SIGNAL_APP_ID,
                                                     user_auth_key=ONE_SIGNAL_REST_API_KEY)
                    response = one_signal_client.create_notification(self.campaign.body_text,
                                                                     heading=self.campaign.name,
                                                                     url=signed_url,
                                                                     player_ids=device_ids)
                    if response.ok:
                        campaign_send = PushCampaignSend(blast_id=self.campaign_blast_id,
                                                         candidate_id=candidate.id
                                                         )
                        PushCampaignSend.save(campaign_send)
                        push_url_conversion = PushCampaignSendUrlConversion(
                            url_conversion_id=url_conversion_id,
                            send_id=campaign_send.id
                        )
                        PushCampaignSendUrlConversion.save(push_url_conversion)
                        return True
                    else:
                        response = response.json()
                        errors = response['errors']
                        # TODO --basit: Above can be in one line
                        logger.error('Error while sending push notification to candidate (id: %s),'
                                     'Errors: %s' % (candidate_id, errors))
                        UrlConversion.delete(url_conversion_id)

                except Exception:
                    logger.exception('Unable to send push campaign (id: %s) to candidate (id: %s)'
                                     % (self.campaign.id, candidate.id))

    @staticmethod
    @celery_app.task(name='callback_campaign_sent')
    def callback_campaign_sent(sends_result, user_id, campaign_type, blast_id, auth_header):
        """
        Once a push campaign has been sent to all candidates, this function is hit. This is
        a Celery task. Here we

        1) Update number of sends in campaign blast
        2) Add activity e.g. (Push Campaign "abc" was sent to "1000" candidates")

        This uses processing_after_campaign_sent() function defined in
            common/campaign_services/campaign_utils.py

        :param sends_result: Result of executed task
        :param user_id: id of user (owner of campaign)
        :param campaign_type: type of campaign. i.e. push_campaign
        :param blast_id: id of blast object
        :param auth_header: auth header of current user to make HTTP request to other services
        :type sends_result: list
        :type user_id: int
        :type campaign_type: str
        :type blast_id: int
        :type auth_header: dict

        **See Also**
        .. see also:: send_campaign_to_candidates() method in CampaignBase class inside
                        common/utils/campaign_base.py
        """
        with app.app_context():
            CampaignUtils.post_campaign_sent_processing(CampaignBase, sends_result, user_id,
                                                        campaign_type, blast_id, auth_header)

    @staticmethod
    @celery_app.task(name='celery_error_handler')
    def celery_error_handler(uuid):
        """
        This method is invoked whenever some error occurs.
        It rollbacks the transaction otherwise it will cause other transactions (if any) to fail.
        :param uuid:
        :return:
        """
        db.session.rollback()

    def save(self, form_data):
        """
        This overrides the CampaignBase class method. This appends user_id in
        form_data and calls super constructor to save the campaign in database.
        :param form_data: data from UI
        :type form_data: dict
        :return: id of push_campaign in db, invalid_smartlist_ids and not_found_smartlist_ids
        :rtype: tuple
        """
        form_data['user_id'] = self.user.id
        return super(PushCampaignBase, self).save(form_data)
<|MERGE_RESOLUTION|>--- conflicted
+++ resolved
@@ -75,12 +75,7 @@
         :return: all campaigns associated to a user
         :rtype: query object
         """
-<<<<<<< HEAD
         return PushCampaign.query.join(User).filter(User.domain_id == user.domain_id)
-=======
-        # TODO --basit: I think this is bug. There is no self.user_id in __init__(). isn't it?
-        return PushCampaign.get_by_user_id(self.user_id)
->>>>>>> d79d510f
 
     def get_campaign_type(self):
         """
