--- conflicted
+++ resolved
@@ -36,31 +36,17 @@
 """
 # Builtin imports
 import sys
-<<<<<<< HEAD
-from datetime import datetime, timedelta
-
-=======
 from datetime import datetime
->>>>>>> b401fa5d
 # 3rd party imports
 from requests import codes
 
 # Application specific imports
 from push_campaign_service.common.campaign_services.tests_helpers import CampaignsTestsHelpers
-<<<<<<< HEAD
-from push_campaign_service.common.utils.datetime_utils import DatetimeUtils
-from push_campaign_service.tests.test_utilities import (generate_campaign_schedule_data,
-                                                        schedule_campaign, invalid_data_test,
-                                                        reschedule_campaign, unschedule_campaign,
-                                                        unexpected_field_test, get_campaign, match_schedule_data)
-from push_campaign_service.common.utils.test_utils import send_request
-=======
 from push_campaign_service.tests.test_utilities import (generate_campaign_schedule_data,
                                                         schedule_campaign, reschedule_campaign, unschedule_campaign,
                                                         get_campaign, match_schedule_data)
 from push_campaign_service.common.utils.test_utils import (send_request, invalid_data_test, unexpected_field_test,
                                                            missing_keys_test)
->>>>>>> b401fa5d
 from push_campaign_service.common.routes import PushCampaignApiUrl
 from push_campaign_service.common.utils.test_utils import unauthorize_test, invalid_value_test
 from push_campaign_service.common.models.misc import Frequency
@@ -191,15 +177,9 @@
         :param string token_first: auth token
         :param dict campaign_in_db: campaign object
         """
-<<<<<<< HEAD
-        some_invalid_frequency = -1
-        data = generate_campaign_schedule_data(frequency_id=some_invalid_frequency)
-        schedule_campaign(campaign_in_db['id'], data, token_first, expected_status=(codes.BAD_REQUEST,))
-=======
         url = URL % campaign_in_db['id']
         data = generate_campaign_schedule_data()
         invalid_value_test(url, data, 'frequency_id', CampaignsTestsHelpers.INVALID_FREQUENCY_IDS, token_first)
->>>>>>> b401fa5d
 
     def test_campaign_schedule_with_past_datetimes(self, token_first, campaign_in_db):
         """
@@ -208,10 +188,6 @@
         :param string token_first: auth token
         :param dict campaign_in_db: campaign object
         """
-<<<<<<< HEAD
-
-=======
->>>>>>> b401fa5d
         data = generate_campaign_schedule_data(frequency_id=Frequency.DAILY)
         CampaignsTestsHelpers.request_with_past_start_and_end_datetime('post', URL % campaign_in_db['id'],
                                                                        token_first, data)
@@ -308,11 +284,7 @@
         """
         In this test, we will reschedule a campaign with invalid datetime format and  it will raise an error 400.
         """
-<<<<<<< HEAD
-        data = generate_campaign_schedule_data()
-=======
-        data = generate_campaign_schedule_data(frequency_id=Frequency.DAILY)
->>>>>>> b401fa5d
+        data = generate_campaign_schedule_data(frequency_id=Frequency.DAILY)
 
         start = datetime.utcnow()
         data['start_datetime'] = str(start)  # Invalid datetime format
@@ -370,17 +342,10 @@
         :param dict campaign_in_db: campaign object
         :param dict schedule_a_campaign: a fixture to schedule a campaign
         """
-<<<<<<< HEAD
-        data = generate_campaign_schedule_data(frequency_id=-1)
-        start = datetime.utcnow() - timedelta(days=20)
-        data.update({'start_datetime': DatetimeUtils.to_utc_str(start)})
-        reschedule_campaign(campaign_in_db['id'], data, token_first, expected_status=(codes.BAD_REQUEST,))
-=======
         url = URL % campaign_in_db['id']
         data = generate_campaign_schedule_data()
         invalid_value_test(url, data, 'frequency_id', CampaignsTestsHelpers.INVALID_FREQUENCY_IDS, token_first,
                            method='put')
->>>>>>> b401fa5d
 
     def test_campaign_reschedule_with_past_datetimes(self, token_first, campaign_in_db, schedule_a_campaign):
         """
