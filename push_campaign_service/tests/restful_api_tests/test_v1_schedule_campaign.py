--- conflicted
+++ resolved
@@ -45,17 +45,10 @@
 from push_campaign_service.tests.test_utilities import (generate_campaign_schedule_data,
                                                         schedule_campaign, reschedule_campaign, unschedule_campaign,
                                                         get_campaign, match_schedule_data)
-<<<<<<< HEAD
-from push_campaign_service.common.utils.test_utils import (send_request, invalid_data_test, unexpected_field_test,
-                                                           missing_keys_test)
-from push_campaign_service.common.routes import PushCampaignApiUrl
-from push_campaign_service.common.utils.test_utils import unauthorize_test, invalid_value_test
-=======
 from push_campaign_service.common.utils.test_utils import (invalid_data_test, unexpected_field_test,
                                                            missing_keys_test, unauthorize_test, invalid_value_test)
 from push_campaign_service.common.utils.handy_functions import (send_request)
 from push_campaign_service.common.routes import PushCampaignApiUrl
->>>>>>> a45b8d56
 from push_campaign_service.common.models.misc import Frequency
 
 URL = PushCampaignApiUrl.SCHEDULE
