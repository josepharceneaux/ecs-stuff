"""
This module contains test for API endpoint
        /v1/push-campaigns/:id/schedule

In these tests, we will try to get a campaign's sends
in different scenarios like:

Schedule a campaign: /v1/push-campaigns/:id/schedule [POST]
    - with invalid token
    - with invalid data (empty data, invalid data, with json headers)
    - with non existing campaign
    - with PUT method (400)
    - With missing required fields in schedule data
    - with invalid datetime format in schedule data
    - where campaign is created by user from different domain (403)
    - where campaign is created by different user from same domain (200)
    - with valid token and valid schedule data (200)

Reschedule a campaign: /v1/push-campaigns/:id/schedule [PUT]
    - with invalid token
    - with invalid data (empty data, invalid data, with json headers)
    - with non existing campaign
    - with POST method (400)
    - With missing required fields in schedule data
    - with invalid datetime format in schedule data
    - where campaign is created by user from different domain (403)
    - where campaign is created by different user from same domain (200)
    - with valid token and valid schedule data (200)

Unschedule a campaign: /v1/push-campaigns/:id/schedule [DELETE]
    - with invalid token
    - with non existing campaign
    - where campaign is created by user from different domain (403)
    - where campaign is created by different user from same domain (200)
    - with valid token (200)
"""
# Builtin imports
import sys
from datetime import datetime

# 3rd party imports
from redo import retry
from requests import codes

# Application specific imports
from push_campaign_service.tests.test_utilities import (generate_campaign_schedule_data,
                                                        schedule_campaign, invalid_data_test,
                                                        reschedule_campaign, unschedule_campaign, get_blasts)
from push_campaign_service.common.utils.test_utils import send_request
from push_campaign_service.common.routes import PushCampaignApiUrl
from push_campaign_service.common.utils.test_utils import unauthorize_test
from push_campaign_service.common.models.misc import Frequency

URL = PushCampaignApiUrl.SCHEDULE


class TestScheduleCampaignUsingPOST(object):

    # Test URL: /v1/push-campaigns/{id}/schedule [POST]
    def test_schedule_campaign_with_invalid_token(self, campaign_in_db, smartlist_first):
        """
        Try to schedule a campaign with invalid AuthToken and API will rasie Unauthorized error (401).
        """
        # data not needed here but just to be consistent with other requests of
        # this resource test
        data = generate_campaign_schedule_data()
        campaign_id = campaign_in_db['id']
        schedule_campaign(campaign_id, data, 'invalid_token', expected_status=(codes.UNAUTHORIZED,))

    def test_schedule_campaign_with_invalid_data(self, token_first, campaign_in_db, smartlist_first):
        """
        Schedule a campaign with invalid data and API will  raise InvalidUsage.
        """
        invalid_data_test('post', URL % campaign_in_db['id'], token_first)

    def test_schedule_campaign_with_invalid_campaign_id(self, token_first, campaign_in_db, smartlist_first):
        """
        Try to schedule a campaign that does not exists, it will raise BadRequest (400 in case of 0) or NotFound 404.
        """
        data = generate_campaign_schedule_data()
        # Test with invalid or non-existing id
        non_existing_id = sys.maxint
        invalid_ids = [(0, codes.BAD_REQUEST),
                       (non_existing_id, codes.NOT_FOUND)]
        for _id, status_code in invalid_ids:
            schedule_campaign(_id, data, token_first, expected_status=(status_code,))

    def test_schedule_campaign_with_put_method(self, token_first, campaign_in_db, smartlist_first):
        """
        Test forbidden error. To schedule a task first time, we have to send POST,
        but we will send request using PUT which is for update and will validate error
        """
        data = generate_campaign_schedule_data()
        reschedule_campaign(campaign_in_db['id'], data, token_first,
                            expected_status=(codes.FORBIDDEN,))

    def test_schedule_campaign_with_missing_fields_in_schedule_data(self, token_first, campaign_in_db,
                                                           smartlist_first):
        """
        Schedule a campaign without `start_datetime` in schedule data and it will raise InvalidUsage (400).
        """
        # Test missing start_datetime field which is mandatory to schedule a campaign
        data = generate_campaign_schedule_data(frequency_id=Frequency.DAILY)
        del data['start_datetime']
        schedule_campaign(campaign_in_db['id'], data, token_first,
                          expected_status=(codes.BAD_REQUEST,))

        data = generate_campaign_schedule_data(frequency_id=Frequency.DAILY)
        del data['end_datetime']
        response = schedule_campaign(campaign_in_db['id'], data, token_first,
                                     expected_status=(codes.BAD_REQUEST,))
        error = response['error']
        assert 'end_datetime' in error['message']

    def test_schedule_compaign_with_invalid_datetime_format(self, token_first, campaign_in_db,
                                                           smartlist_first):
        """
        In this test, we will schedule a campaign with invalid datetime format and  it will raise an error 400.
        """
        data = generate_campaign_schedule_data(frequency_id=Frequency.DAILY)
        start = datetime.utcnow()
        data['start_datetime'] = str(start)  # Invalid datetime format
        schedule_campaign(campaign_in_db['id'], data, token_first,
                          expected_status=(codes.BAD_REQUEST,))

        data = generate_campaign_schedule_data(frequency_id=Frequency.DAILY)
        end = datetime.utcnow()
        data['end_datetime'] = str(end)  # Invalid datetime format
        schedule_campaign(campaign_in_db['id'], data, token_first,
                          expected_status=(codes.BAD_REQUEST,))

    def test_schedule_a_campaign_with_valid_data(self, smartlist_first, campaign_in_db, talent_pool,
                                                 token_first, candidate_device_first):
<<<<<<< HEAD

        # retry(get_smartlist_candidates, attempts=20, sleeptime=3, max_sleeptime=60,
        #       sleepscale=1, retry_exceptions=(AssertionError,), args=(smartlist_first['id'], token_first),
        #       kwargs={'candidates_count': 1})
=======
        """
        In this test, we will schedule a campaign with all valid data and it should return an OK response and campaign
        should be scheduled.
        """
>>>>>>> c59f3257
        data = generate_campaign_schedule_data()
        response = schedule_campaign(campaign_in_db['id'], data, token_first, expected_status=(codes.OK,))
        assert 'task_id' in response
        assert 'message' in response
        task_id = response['task_id']
        assert task_id
        # retry(get_blasts, sleeptime=3, attempts=20, sleepscale=1, retry_exceptions=(AssertionError,),
        #       args=(campaign_in_db['id'], token_first), kwargs={'count': 1})

    def test_schedule_a_campaign_with_user_from_same_domain(self, smartlist_first, campaign_in_db,  talent_pool,
                                                            token_first, token_same_domain,  candidate_device_first):
        """
        In this test, we will schedule a campaign using different user's auth token, but user is from same domain ,
        as the actual owner of the campaign. So we are expecting that , response will be OK and campaign will be
        scheduled.
        """

<<<<<<< HEAD
        # retry(get_smartlist_candidates, attempts=20, sleeptime=3, max_sleeptime=60,
        #       sleepscale=1, retry_exceptions=(AssertionError,), args=(smartlist_same_domain['id'], token_same_domain),
        #       kwargs={'candidates_count': 1})

        data = campaign_data.copy()
        data['smartlist_ids'] = [smartlist_same_domain['id']]
        campaign_id = create_campaign(data, token_first)['id']
=======
        campaign_id = campaign_in_db['id']
>>>>>>> c59f3257
        data = generate_campaign_schedule_data(frequency_id=Frequency.DAILY)
        response = schedule_campaign(campaign_id, data, token_same_domain, expected_status=(codes.OK,))
        assert 'task_id' in response
        assert 'message' in response
        task_id = response['task_id']
        assert task_id
        # retry(get_blasts, attempts=20, sleepscale=1, retry_exceptions=(AssertionError,),
        #       args=(campaign_id, token_first), kwargs={'count': 1})

    def test_schedule_a_campaign_with_user_from_diff_domain(self, token_first, token_second,
                                                            campaign_in_db, smartlist_first, candidate_device_first):
        """
        Test with a valid campaign but user is not owner of campaign
        Here we created campaign with user whose Auth token_first is "token_first"
        and we want to schedule this campaign with other user with token_first "token_second"
        :param token_second: auth token for user from different domain
        :param token_first: auth token for first user
        :param campaign_in_db: campaign dict object
        """
        data = generate_campaign_schedule_data()
        schedule_campaign(campaign_in_db['id'], data, token_second, expected_status=(codes.FORBIDDEN,))


class TestRescheduleCampaignUsingPUT(object):

    # Test URL: /v1/push-campaigns/{id}/schedule [PUT]
    def test_reschedule_campaign_with_invalid_token(self, campaign_in_db, smartlist_first):
        """
        Try to reschedule a campaign with invalid AuthToken and API will raise Unauthorized error (401).
        """
        # data not needed here but just to be consistent with other requests of
        # this resource test
        data = generate_campaign_schedule_data()
        campaign_id = campaign_in_db['id']
        reschedule_campaign(campaign_id, data, 'invalid_token', expected_status=(codes.UNAUTHORIZED,))

    def test_reschedule_campaign_with_other_user(self, token_second, campaign_in_db):
        """
        Test with a valid campaign but user is not owner of campaign
        Here we created campaign with user whose Auth token_first is "token_first"
        and we want to reschedule this campaign using different token_first "token_second"
        """
        data = generate_campaign_schedule_data()
        reschedule_campaign(campaign_in_db['id'], data, token_second,
                            expected_status=(codes.FORBIDDEN,))

    def test_reschedule_campaign_with_invalid_data(self, token_first, campaign_in_db, smartlist_first):
        """
        Reschedule a campaign with invalid data and API will  raise InvalidUsage.
        """
        invalid_data_test('put', URL % campaign_in_db['id'], token_first)

    def test_reschedule_campaign_with_invalid_campaign_id(self, token_first, campaign_in_db,
                                                          smartlist_first,
                                                          schedule_a_campaign):
        """
        Try to reschedule a campaign that does not exists, it will raise BadRequest (for 0as id) or NotFoundError
        """
        data = generate_campaign_schedule_data()

        # Test with invalid integer id
        # Test for 404, Schedule a campaign which does not exists or id is invalid
        non_existing_id = sys.maxint
        invalid_ids = [(0, codes.BAD_REQUEST),
                       (non_existing_id, codes.NOT_FOUND)]
        for _id, status_code in invalid_ids:
            reschedule_campaign(_id, data, token_first, expected_status=(status_code,))

    def test_reschedule_campaign_with_post_method(self, token_first, campaign_in_db, smartlist_first,
                                                  schedule_a_campaign):
        """
        Test forbidden error. To schedule a task first time, we have to send POST,
        but we will send request using PUT which is for update and will validate error
        """
        data = schedule_a_campaign
        schedule_campaign(campaign_in_db['id'], data, token_first,
                          expected_status=(codes.FORBIDDEN,))

    def test_reschedule_campaign_with_missing_fields_in_schedule_data(self, token_first, campaign_in_db,
                                                           smartlist_first, schedule_a_campaign):
        """
        Reschedule a campaign without `start_datetime` or `end_datetime` in schedule data
        and it will raise InvalidUsage/BadRequest (400).
        """
        # Test missing start_datetime field which is mandatory to schedule a campaign
        data = generate_campaign_schedule_data(frequency_id=Frequency.DAILY)
        del data['start_datetime']
        response = reschedule_campaign(campaign_in_db['id'], data, token_first,
                                       expected_status=(codes.BAD_REQUEST,))
        error = response['error']
        assert 'start_datetime' in error['message']

        data = generate_campaign_schedule_data(frequency_id=Frequency.DAILY)
        del data['end_datetime']
        response = reschedule_campaign(campaign_in_db['id'], data, token_first,
                                       expected_status=(codes.BAD_REQUEST,))
        error = response['error']
        assert 'end_datetime' in error['message']

    def test_reschedule_campaign_with_invalid_datetime_format(self, token_first, campaign_in_db,
                                                            smartlist_first, schedule_a_campaign):
        """
        In this test, we will reschedule a campaign with invalid datetime format and  it will raise an error 400.
        """
        data = generate_campaign_schedule_data(frequency_id=Frequency.DAILY)
        start = datetime.utcnow()
        data['start_datetime'] = str(start)  # Invalid datetime format
        reschedule_campaign(campaign_in_db['id'], data, token_first,
                            expected_status=(codes.BAD_REQUEST,))

        data = generate_campaign_schedule_data(frequency_id=Frequency.DAILY)
        end = datetime.utcnow()
        data['end_datetime'] = str(end)  # Invalid datetime format
        reschedule_campaign(campaign_in_db['id'], data, token_first,
                            expected_status=(codes.BAD_REQUEST,))

    def test_reschedule_campaign_with_valid_data(self, token_first, campaign_in_db, talent_pool, candidate_first,
<<<<<<< HEAD
                                             smartlist_first, schedule_a_campaign):
        retry(assert_campaign_blasts, max_sleeptime=60, sleeptime=3, attempts=20,
              sleepscale=1, retry_exceptions=(AssertionError,), args=(campaign_in_db['id'], token_first))
=======
                                             smartlist_first, schedule_a_campaign, candidate_device_first):
        """
        Reschedule a campaign with valid data and it should return 200 response.
        """
>>>>>>> c59f3257

        data = generate_campaign_schedule_data(frequency_id=Frequency.DAILY)
        response = send_request('put', PushCampaignApiUrl.SCHEDULE % campaign_in_db['id'], token_first, data)
        assert response.status_code == codes.OK
        response = response.json()
        assert 'task_id' in response
        assert 'message' in response
        task_id = response['task_id']
        assert task_id
        # retry(get_blasts, attempts=20, sleepscale=1, sleeptime=3, retry_exceptions=(AssertionError,),
        #       args=(campaign_in_db['id'], token_first), kwargs={'count': 2})

    def test_reschedule_a_campaign_with_user_from_same_domain(self, token_first, token_same_domain,
                                                            campaign_in_db, schedule_a_campaign):
        """
        In this test, we will reschedule a campaign using different user's auth token, but user is from same domain ,
        as the actual owner of the campaign. So we are expecting that , response will be OK and campaign will be
        rescheduled.
        """
        data = generate_campaign_schedule_data()
        reschedule_campaign(campaign_in_db['id'], data, token_same_domain,
                            expected_status=(codes.FORBIDDEN,))


class TestUnscheduleCamapignUsingDELETE(object):

    # Test URL: /v1/push-campaigns/{id}/schedule [DELETE]
    def test_unschedule_campaign_with_invalid_token(self, campaign_in_db, smartlist_first):
        """
         Try to unschedule a campaign with invalid aut token nd  API will raise 401 error.
        """
        # data not needed here but just to be consistent with other requests of
        # this resource test
        data = generate_campaign_schedule_data()
        unauthorize_test('delete',  URL % campaign_in_db['id'], data)

    def test_unschedule_campaign_with_other_user(self, token_second, campaign_in_db):
        """
        Try to  unschedule a campaign with user auth token from different domain and it should
        raise Forbidden (403) error.
        """
        # Test with a valid campaign but user is not owner of campaign
        # Here we created campaign with user whose Auth token_first is "token_first"
        # and we have a a test user token_first "test_auth_token" to test ownership
        unschedule_campaign(campaign_in_db['id'], token_second, expected_status=(codes.FORBIDDEN,))

    def test_unschedule_campaign_with_other_user_but_same_domain(self, token_same_domain,
                                                                 campaign_in_db):
        """
        Test with a valid campaign and user is not owner of campaign but from same domain
        This user should be allowed to unschedule the campaign
        Here we created campaign with user whose Auth token_first is "token_first"
        """
        unschedule_campaign(campaign_in_db['id'], token_same_domain, expected_status=(codes.OK,))

    def test_unschedule_campaign_with_invalid_campaign_id(self, token_first, campaign_in_db):
        """
        Try to unschedule a campaign that does not exists, it will raise BadRequest (400 in case of 0) or NotFound 404.
        """
        # Test with invalid integer id
        non_existing_id = sys.maxint
        invalid_ids = [(0, codes.BAD_REQUEST),
                       (non_existing_id, codes.NOT_FOUND)]
        for _id, status_code in invalid_ids:
            unschedule_campaign(_id, token_first, expected_status=(status_code,))

    def test_unschedule_a_campaign(self, token_first, campaign_in_db, smartlist_first,
                                   schedule_a_campaign):
        """
        Try to unschedule a scheduled campaign and it should be unscheduled successfully
        :param token_first: auth token
        :param campaign_in_db: campaign object
        :param smartlist_first: smartlist for user_first
        :param schedule_a_campaign: a fixture to schedule a campaign
        """
        unschedule_campaign(campaign_in_db['id'], token_first, expected_status=(codes.OK,))

<|MERGE_RESOLUTION|>--- conflicted
+++ resolved
@@ -131,17 +131,10 @@
 
     def test_schedule_a_campaign_with_valid_data(self, smartlist_first, campaign_in_db, talent_pool,
                                                  token_first, candidate_device_first):
-<<<<<<< HEAD
-
-        # retry(get_smartlist_candidates, attempts=20, sleeptime=3, max_sleeptime=60,
-        #       sleepscale=1, retry_exceptions=(AssertionError,), args=(smartlist_first['id'], token_first),
-        #       kwargs={'candidates_count': 1})
-=======
         """
         In this test, we will schedule a campaign with all valid data and it should return an OK response and campaign
         should be scheduled.
         """
->>>>>>> c59f3257
         data = generate_campaign_schedule_data()
         response = schedule_campaign(campaign_in_db['id'], data, token_first, expected_status=(codes.OK,))
         assert 'task_id' in response
@@ -159,17 +152,7 @@
         scheduled.
         """
 
-<<<<<<< HEAD
-        # retry(get_smartlist_candidates, attempts=20, sleeptime=3, max_sleeptime=60,
-        #       sleepscale=1, retry_exceptions=(AssertionError,), args=(smartlist_same_domain['id'], token_same_domain),
-        #       kwargs={'candidates_count': 1})
-
-        data = campaign_data.copy()
-        data['smartlist_ids'] = [smartlist_same_domain['id']]
-        campaign_id = create_campaign(data, token_first)['id']
-=======
         campaign_id = campaign_in_db['id']
->>>>>>> c59f3257
         data = generate_campaign_schedule_data(frequency_id=Frequency.DAILY)
         response = schedule_campaign(campaign_id, data, token_same_domain, expected_status=(codes.OK,))
         assert 'task_id' in response
@@ -287,16 +270,10 @@
                             expected_status=(codes.BAD_REQUEST,))
 
     def test_reschedule_campaign_with_valid_data(self, token_first, campaign_in_db, talent_pool, candidate_first,
-<<<<<<< HEAD
-                                             smartlist_first, schedule_a_campaign):
-        retry(assert_campaign_blasts, max_sleeptime=60, sleeptime=3, attempts=20,
-              sleepscale=1, retry_exceptions=(AssertionError,), args=(campaign_in_db['id'], token_first))
-=======
                                              smartlist_first, schedule_a_campaign, candidate_device_first):
         """
         Reschedule a campaign with valid data and it should return 200 response.
         """
->>>>>>> c59f3257
 
         data = generate_campaign_schedule_data(frequency_id=Frequency.DAILY)
         response = send_request('put', PushCampaignApiUrl.SCHEDULE % campaign_in_db['id'], token_first, data)
