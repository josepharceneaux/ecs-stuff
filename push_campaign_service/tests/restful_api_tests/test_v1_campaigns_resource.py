"""
This module contains test for API endpoint
        /v1/push-campaigns

In these tests, we will try to create, get and delete
push campaigns with different scenarios

Create Campaign: /v1/push-campaigns [POST]
    - with invalid token
    - with invalid data (empty body, invalid json, without json headers)
    - with missing required fields in data
    - with valid data

Get Campaigns: /v1/push-campaigns [GET]
    - with invalid token
    - with valid token

Delete Multiple Campaigns: /v1/push-campaigns [DELETE]
    - with invalid token
    - with invalid data (empty body, invalid json, without json headers)
    - with valid format but without json dumps
    - with non list ids
    - with non existing ids
    - with valid data
    - with different user from same domain
    - with different user from different domain
    - with campaign ids for different domains
    - with a campaign id that has been deleted
"""
# Builtin imports
import sys

# 3rd party imports
from requests import codes

# Application specific imports
from push_campaign_service.modules.push_campaign_base import PushCampaignBase
<<<<<<< HEAD
from push_campaign_service.tests.test_utilities import (invalid_data_test, create_campaign,
                                                        get_campaigns, delete_campaign,
                                                        delete_campaigns, invalid_value_test, missing_keys_test,
                                                        unexpected_field_test)
=======
from push_campaign_service.tests.test_utilities import (create_campaign, get_campaigns,
                                                        delete_campaign, delete_campaigns)
>>>>>>> b401fa5d
from push_campaign_service.common.routes import PushCampaignApiUrl
from push_campaign_service.common.campaign_services.tests_helpers import CampaignsTestsHelpers
from push_campaign_service.common.utils.test_utils import (send_request, invalid_data_test, missing_keys_test,
                                                           unexpected_field_test, invalid_value_test)
from push_campaign_service.common.utils.api_utils import MAX_PAGE_SIZE


URL = PushCampaignApiUrl.CAMPAIGNS


class TestCreateCampaign(object):

    # URL: /v1/push-campaigns [POST]
    def test_create_campaign_with_invalid_token(self, campaign_data):
        """
        Send request with invalid token and 401 status code is expected
        :param campaign_data: dictionary data for campaign
        """
        create_campaign(campaign_data, 'invalid_token', expected_status=(codes.UNAUTHORIZED,))

    def test_create_campaign_with_invalid_data(self, token_first):
        """
        We will try to create campaign with invalid data (empty, invalid json, without json dump)
        and expect 400 status code
        :param token_first: auth token
        """
        invalid_data_test('post', URL, token_first)

    def test_create_campaign_with_unexpected_field(self, token_first, campaign_data, smartlist_first):
        """
        Create a campaign with an extra unexpected field, API should raise InvalidUsage 400
        :param string token_first: auth token
        :param dict campaign_data: data to create campaign
        :param dict smartlist_first: Smartlist object
        """
        campaign_data['smartlist_ids'] = [smartlist_first['id']]
        unexpected_field_test('post', URL, campaign_data, token_first)

    def test_create_campaign_with_missing_fields(self, token_first, campaign_data, smartlist_first):
        """
        Here we will try to create campaign with some required fields missing and we will get
        400 status code
        :param string token_first: auth token
        :param dict campaign_data: data to create campaign
        :param dict smartlist_first: Smartlist object
        """
        # First test with missing keys
<<<<<<< HEAD
        missing_keys_test(PushCampaignBase.REQUIRED_FIELDS, smartlist_first, token_first)
=======
        campaign_data['smartlist_ids'] = [smartlist_first['id']]
        missing_keys_test(URL, campaign_data, PushCampaignBase.REQUIRED_FIELDS, token_first)
>>>>>>> b401fa5d

    def test_campaign_creation_with_invalid_body_text(self, token_first, campaign_data, smartlist_first):
        """
        Create a campaign with invalid body text, it should raise InvalidUsage 400
        :param string token_first: auth token
        :param dict campaign_data: data to create campaign
        :param dict smartlist_first: Smartlist object
        """
        campaign_data['smartlist_ids'] = [smartlist_first['id']]
        invalid_values = ['', '  ', {}, [], None, True]
<<<<<<< HEAD
        invalid_value_test(campaign_data, 'body_text', invalid_values, token_first)
=======
        invalid_value_test(URL, campaign_data, 'body_text', invalid_values, token_first)
>>>>>>> b401fa5d

    def test_campaign_creation_with_invalid_smartlist_ids(self, token_first, campaign_data):
        """
        Create campaign with invalid smartlist ids, API should raise InvalidUsage 400
        :param string token_first: auth token
        :param dict campaign_data: data to create campaign
        """
<<<<<<< HEAD
        invalid_ids = [0, -1, '1', None, True]
        invalid_value_test(campaign_data, 'smartlist_ids', invalid_ids, token_first)
=======
        invalid_ids = CampaignsTestsHelpers.INVALID_ID
        invalid_value_test(URL, campaign_data, 'smartlist_ids', invalid_ids, token_first)
>>>>>>> b401fa5d

    def test_campaign_creation_with_invalid_name(self, token_first, campaign_data, smartlist_first):
        """
        Create a campaign with invalid name field, API should raise InvalidUsage 400
        :param string token_first: auth token
        :param dict campaign_data: data to create campaign
        :param dict smartlist_first: Smartlist object
        """
        campaign_data['smartlist_ids'] = [smartlist_first['id']]
        invalid_names = [0, -1, None, True, '', '    ']
<<<<<<< HEAD
        invalid_value_test(campaign_data, 'name', invalid_names, token_first)
=======
        invalid_value_test(URL, campaign_data, 'name', invalid_names, token_first)
>>>>>>> b401fa5d

    def test_create_campaign(self, token_first, campaign_data, smartlist_first):
        """
        Here we will send a valid data to create a campaign and we are expecting 201 (created)
        :param string token_first: auth token
        :param dict campaign_data: data to create campaign
        :param dict smartlist_first: Smartlist object
        """
        # Success case. Send a valid data and campaign should be created (201)
        data = campaign_data.copy()
        data['smartlist_ids'] = [smartlist_first['id']]
        response = create_campaign(data, token_first, expected_status=(codes.CREATED,))
        _id = response['id']
        assert response['message'] == 'Push campaign was created successfully'
        assert response['headers']['Location'] == PushCampaignApiUrl.CAMPAIGN % _id

        # To delete this in finalizer, add id and token
        campaign_data['id'] = _id
        campaign_data['token'] = token_first


class TestGetListOfCampaigns(object):

    # URL: /v1/push-campaigns/ [GET]
    def test_get_list_with_invalid_token(self):
        """
        We will try to get a list of campaigns with invalid token and
        we are expecting 401 status
        """
        get_campaigns('invalid_token', expected_status=(codes.UNAUTHORIZED,))

    # URL: /v1/push-campaigns [GET]
    def test_get_campaigns_pagination(self, token_first, campaigns_for_pagination_test):
        """
        In this test, we will test that pagination is working as expected for campaigns endpoint.
        :param token_first: auth token
        :param campaigns_for_pagination_test: campaigns count
        """
        total_count = campaigns_for_pagination_test
        per_page = total_count - 5
        response = get_campaigns(token_first, per_page=per_page, expected_status=(codes.OK,))
        assert len(response['campaigns']) == per_page

        per_page = total_count
        response = get_campaigns(token_first, per_page=per_page, expected_status=(codes.OK,))
        assert len(response['campaigns']) == per_page

        per_page = MAX_PAGE_SIZE + 1
        get_campaigns(token_first, per_page=per_page, expected_status=(codes.BAD_REQUEST,))

    def test_get_all_campaigns_in_user_domain(self, token_first, token_same_domain, token_second,
                                              campaign_in_db, campaign_in_db_same_domain, campaign_in_db_second,
                                              ):
        """
        In this test, we will create three campaign for three users , two from same domain and one from
        different domain and then we will get campaigns using user_first token and we will expect two campaigns,
        and one campaign when using token for `user_second`.
        :return:
        """
        created_campaign_ids = {campaign_in_db['id'], campaign_in_db_same_domain['id']}
        response = get_campaigns(token_first, expected_status=(codes.OK,))
        assert created_campaign_ids.issubset({campaign['id'] for campaign in response['campaigns']})

        response = get_campaigns(token_same_domain, expected_status=(codes.OK,))
        assert created_campaign_ids.issubset({campaign['id'] for campaign in response['campaigns']})

        response = get_campaigns(token_second, expected_status=(codes.OK,))
        assert {campaign_in_db_second['id']}.issubset({campaign['id'] for campaign in response['campaigns']})


class TestDeleteMultipleCampaigns(object):
    """
    This class contains tests for endpoint /v1/push-campaigns/ and HTTP method DELETE.
    """
    # URL: /v1/push-campaigns/ [DELETE]

    def test_campaigns_delete_with_invalid_token(self, campaign_in_db):
        """
        User auth token is invalid, it should get Unauthorized.
        """
        data = {
            'ids': [campaign_in_db['id']]
        }
        delete_campaigns(data, 'invalid_token', expected_status=(codes.UNAUTHORIZED,))

    def test_campaigns_delete_with_invalid_data(self, token_first):
        """
        Try to delete multiple campaigns using invalid data in body and we will get 400 status code
        :param token_first: auth token
        """
        invalid_data_test('delete', URL, token_first)

    def test_campaigns_delete_with_non_json_data(self, token_first):
        """
        User auth token is valid, but non JSON data provided. It should get bad request error.
        """
        response = send_request('delete', URL, token_first, data={'ids': [1, 2, 3]}, is_json=False)
        assert response.status_code == codes.BAD_REQUEST

    def test_campaigns_delete_with_campaign_ids_in_non_list_form(self, token_first, campaign_in_db):
        """
        User auth token is valid, but invalid data provided(other than list).
        ids must be in list format
        It should get bad request error.
        """
        data = {'ids': campaign_in_db['id']}
        delete_campaigns(data, token_first, expected_status=(codes.BAD_REQUEST,))

    def test_campaigns_delete_with_invalid_ids(self, token_first):
        """
        User auth token is valid, data is in valid format but ids are not valid
        We are expecting 400 from this request
        """
        data = {'ids': [0, 'a', 'b']}
        delete_campaigns(data, token_first, expected_status=(codes.BAD_REQUEST,))

    def test_campaigns_delete_with_authorized_ids(self, token_first, campaign_in_db):
        """
        User auth token is valid, data type is valid and ids are valid
        (campaign corresponds to user). Response should be OK.
        :param token_first: auth token
        :param campaign_in_db: campaign created in fixture
        """
        data = {'ids': [campaign_in_db['id']]}
        delete_campaigns(data, token_first, expected_status=(codes.OK,))

    def test_campaigns_delete_with_other_user_with_same_domain(self, token_same_domain, campaign_in_db):
        """
        User auth token is valid, data type is valid and ids are of those campaigns that
        belong to some other user. It should get unauthorized error.
        :param token_same_domain: auth token
        :param campaign_in_db: campaign created by user_first
        """
        data = {'ids': [campaign_in_db['id']]}
        delete_campaigns(data, token_same_domain, expected_status=(codes.OK,))

    def test_campaigns_delete_with_unauthorized_id(self, token_second, campaign_in_db):
        """
        User auth token is valid, data type is valid and ids are of those campaigns that
        belong to some other user. It should get unauthorized error.
        :param token_second: auth token for user_second
        :param campaign_in_db: campaign created in fixture
        """
        data = {'ids': [campaign_in_db['id']]}
        delete_campaigns(data, token_second, expected_status=(codes.FORBIDDEN,))

    def test_campaigns_delete_authorized_and_unauthorized_ids(self, token_first, campaign_in_db,
                                                              campaign_in_db_second):
        """
        Test with one authorized and one unauthorized push campaign. It should get 403
        status code.
        :param token_first: auth token
        :param campaign_in_db: campaign created by user_first
        :param campaign_in_db_second: campaign created by user_second
        """
        response = send_request('delete', URL, token_first, data={'ids': [campaign_in_db['id'],
                                                                          campaign_in_db_second['id']]})
        assert response.status_code == codes.FORBIDDEN
        data = {'ids': [campaign_in_db['id'], campaign_in_db_second['id']]}
        delete_campaigns(data, token_first, expected_status=(codes.FORBIDDEN,))

    def test_campaigns_delete_with_existing_and_non_existing_ids(self, token_first, campaign_in_db):
        """
        Test with one existing, one invalid id and one non existing ids of push campaign.
        It should get 404 status code.
        :param token_first: auth token
        :param campaign_in_db: campaign created by user_first
        """
        non_existing_id = sys.maxint
        data = {'ids': [campaign_in_db['id'], non_existing_id]}
        delete_campaigns(data, token_first, expected_status=(codes.NOT_FOUND,))

    def test_campaigns_delete_with_deleted_record(self, token_first, campaign_in_db):
        """
        We first delete a campaign, and again try to delete it. It should get
        ResourceNotFound error.
        :param token_first: auth token
        :param campaign_in_db: campaign created by user_first
        """
        campaign_id = campaign_in_db['id']
        delete_campaign(campaign_id, token_first)
        data = {
            'ids': [campaign_in_db['id']]
        }
        delete_campaigns(data, token_first, expected_status=(codes.NOT_FOUND,))<|MERGE_RESOLUTION|>--- conflicted
+++ resolved
@@ -35,15 +35,8 @@
 
 # Application specific imports
 from push_campaign_service.modules.push_campaign_base import PushCampaignBase
-<<<<<<< HEAD
-from push_campaign_service.tests.test_utilities import (invalid_data_test, create_campaign,
-                                                        get_campaigns, delete_campaign,
-                                                        delete_campaigns, invalid_value_test, missing_keys_test,
-                                                        unexpected_field_test)
-=======
 from push_campaign_service.tests.test_utilities import (create_campaign, get_campaigns,
                                                         delete_campaign, delete_campaigns)
->>>>>>> b401fa5d
 from push_campaign_service.common.routes import PushCampaignApiUrl
 from push_campaign_service.common.campaign_services.tests_helpers import CampaignsTestsHelpers
 from push_campaign_service.common.utils.test_utils import (send_request, invalid_data_test, missing_keys_test,
@@ -91,12 +84,8 @@
         :param dict smartlist_first: Smartlist object
         """
         # First test with missing keys
-<<<<<<< HEAD
-        missing_keys_test(PushCampaignBase.REQUIRED_FIELDS, smartlist_first, token_first)
-=======
         campaign_data['smartlist_ids'] = [smartlist_first['id']]
         missing_keys_test(URL, campaign_data, PushCampaignBase.REQUIRED_FIELDS, token_first)
->>>>>>> b401fa5d
 
     def test_campaign_creation_with_invalid_body_text(self, token_first, campaign_data, smartlist_first):
         """
@@ -107,11 +96,7 @@
         """
         campaign_data['smartlist_ids'] = [smartlist_first['id']]
         invalid_values = ['', '  ', {}, [], None, True]
-<<<<<<< HEAD
-        invalid_value_test(campaign_data, 'body_text', invalid_values, token_first)
-=======
         invalid_value_test(URL, campaign_data, 'body_text', invalid_values, token_first)
->>>>>>> b401fa5d
 
     def test_campaign_creation_with_invalid_smartlist_ids(self, token_first, campaign_data):
         """
@@ -119,13 +104,8 @@
         :param string token_first: auth token
         :param dict campaign_data: data to create campaign
         """
-<<<<<<< HEAD
-        invalid_ids = [0, -1, '1', None, True]
-        invalid_value_test(campaign_data, 'smartlist_ids', invalid_ids, token_first)
-=======
         invalid_ids = CampaignsTestsHelpers.INVALID_ID
         invalid_value_test(URL, campaign_data, 'smartlist_ids', invalid_ids, token_first)
->>>>>>> b401fa5d
 
     def test_campaign_creation_with_invalid_name(self, token_first, campaign_data, smartlist_first):
         """
@@ -136,11 +116,7 @@
         """
         campaign_data['smartlist_ids'] = [smartlist_first['id']]
         invalid_names = [0, -1, None, True, '', '    ']
-<<<<<<< HEAD
-        invalid_value_test(campaign_data, 'name', invalid_names, token_first)
-=======
         invalid_value_test(URL, campaign_data, 'name', invalid_names, token_first)
->>>>>>> b401fa5d
 
     def test_create_campaign(self, token_first, campaign_data, smartlist_first):
         """
