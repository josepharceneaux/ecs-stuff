"""
This module contains test for API endpoint
        /v1/push-campaigns/:id

In these tests, we will try to update, get and delete a specific campaign
in different scenarios like:

Update Campaign: /v1/push-campaigns/:id [PUT]
    - with invalid token
    - that is created by user from different domain (403)
    - with invalid fields in data
    - with missing required fields in data
    - with valid data
    - that does not exist (invalid campaign id)
    - with valid data (200)

Get Campaign: /v1/push-campaigns/:id [GET]
    - with invalid token
    - with valid token

Delete a Campaign: /v1/push-campaigns/:id [DELETE]
    - with invalid token
    - with valid token
    - with invalid campaign id
    - that belongs to a user from different domain
    - that belongs to user from same domain
    - that is not yet scheduled
    - that is scheduled
"""

# Builtin imports
import sys

# 3rd party imports
from requests import codes

# Application specific imports
from push_campaign_service.common.campaign_services.tests_helpers import CampaignsTestsHelpers
from push_campaign_service.tests.test_utilities import (get_campaign, delete_campaign, compare_campaign_data,
                                                        generate_campaign_data, update_campaign)
<<<<<<< HEAD
from push_campaign_service.common.utils.test_utils import (invalid_data_test, missing_keys_test)
from push_campaign_service.common.routes import PushCampaignApiUrl
from push_campaign_service.common.utils.test_utils import unauthorize_test, invalid_value_test
=======
from push_campaign_service.common.utils.test_utils import (invalid_data_test, missing_keys_test,
                                                           unauthorize_test, invalid_value_test)
from push_campaign_service.common.routes import PushCampaignApiUrl
>>>>>>> a45b8d56
from push_campaign_service.modules.push_campaign_base import PushCampaignBase


URL = PushCampaignApiUrl.CAMPAIGN


class TestCampaignById(object):

    # URL: /v1/push-campaigns/:id [GET]
    def test_get_by_id_with_invalid_token(self, campaign_in_db):
        """
        We will try to get a valid campaign with invalid token and api will raise
        Unauthorized 401 error
        :param campaign_in_db: campaign object
        """
        get_campaign(campaign_in_db['id'], 'invalid_token', expected_status=(401,))

    def test_get_by_id(self, token_first, campaign_in_db):
        """
        We will try to get campaign with a valid token and we are expecting OK (200) response
        :param token_first: auth token
        :param campaign_in_db: campaign object
        """
        json_response = get_campaign(campaign_in_db['id'], token_first)
        campaign = json_response['campaign']
        assert campaign_in_db['id'] == campaign['id']
        assert campaign_in_db['body_text'] == campaign['body_text']
        assert campaign_in_db['name'] == campaign['name']
        assert campaign_in_db['url'] == campaign['url']

    def test_get_campaign_with_invalid_id(self, token_first):
        """
        In this test, we will try to get a campaign that does not exists.
        We are expecting 404 here.
        :param token_first: auth token
        """
        campaign_id = sys.maxint
        get_campaign(campaign_id, token_first, expected_status=(404,))

    def test_get_deleted_campaign(self, token_first, campaign_in_db):
        """
        In this test, we will try to get a campaign that does not exists.
        We are expecting 404 here.
        :param token_first: auth token
        """
        campaign_id = campaign_in_db['id']
        delete_campaign(campaign_id, token_first)
        get_campaign(campaign_id, token_first, expected_status=(404,))

    def test_get_campaign_from_same_domain(self, token_same_domain, campaign_in_db):
        """
        We will try to get campaign with a valid token. User is not owner of campaign
         and he is from same domain as the owner of the campaign. We are expecting OK (200) response.
        :param token_same_domain: auth token
        :param campaign_in_db: campaign object
        """
        campaign_id = campaign_in_db['id']
        json_response = get_campaign(campaign_id, token_same_domain, expected_status=(200,))
        campaign = json_response['campaign']
        assert campaign_in_db['id'] == campaign['id']
        assert campaign_in_db['body_text'] == campaign['body_text']
        assert campaign_in_db['name'] == campaign['name']
        assert campaign_in_db['url'] == campaign['url']

    def test_get_campaign_from_diff_domain(self, token_second, campaign_in_db):
        """
        We will try to get campaign with a valid token. User is not owner of campaign
         and he is from same domain as the owner of the campaign. We are expecting OK (200) response.
        :param token_second: auth token
        :param campaign_in_db: campaign object
        """
        campaign_id = campaign_in_db['id']
        get_campaign(campaign_id, token_second, expected_status=(403,))


class TestUpdateCampaign(object):
    # update campaign test
    # URL: /v1/push-campaigns/:id [PUT]
    def test_put_by_id_with_invalid_token(self, campaign_in_db, smartlist_first):
        """
        Try to update a campaign with invalid token and API will raise Unauthorized (401) error
        :param campaign_in_db: campaign object
        :param smartlist_first: smartlist object
        """
        data = generate_campaign_data()
        data['smartlist_ids'] = [smartlist_first['id']]
        unauthorize_test('put', URL % campaign_in_db['id'], data)

    def test_update_campaign_from_diff_domain(self, token_second, campaign_in_db, smartlist_first):
        """
        We will try to update a campaign but user is not owner and from a different domain,
        so we are expecting Forbidden (403) error
        :param token_second: auth token
        :param campaign_in_db: campaign object
        :param smartlist_first: smartlist object
        """
        # Test `raise ForbiddenError`
        data = generate_campaign_data()
        data['smartlist_ids'] = [smartlist_first['id']]
        campaign_id = campaign_in_db['id']
        update_campaign(campaign_id, data, token_second, expected_status=(codes.FORBIDDEN,))

    def test_update_campaign_with_invalid_id(self, token_first, smartlist_first):
        """
        Try to update a campaign that does not exist, API will raise ResourceNotFound (404) error
        :param token_first: auth token
        :param smartlist_first: smartlist object
        """
        # Test `raise ResourceNotFound('Campaign not found with id %s' % campaign_id)`
        data = generate_campaign_data()
        data['smartlist_ids'] = [smartlist_first['id']]
        invalid_id = sys.maxint
        update_campaign(invalid_id, data, token_first, expected_status=(codes.NOT_FOUND,))
        # test with id: 0, it should raise InvalidUsage
        update_campaign(0, data, token_first, expected_status=(codes.BAD_REQUEST,))

    def test_update_deleted_campaign(self, token_first, campaign_in_db, smartlist_first):
        """
        Try to update a campaign that has been delete, API will raise ResourceNotFound (404) error
        :param token_first: auth token
        :param smartlist_first: smartlist object
        :param campaign_in_db: campaign object
        """
        # Test `raise ResourceNotFound('Campaign not found with id %s' % campaign_id)`
        campaign_id = campaign_in_db['id']
        delete_campaign(campaign_id, token_first)
        data = generate_campaign_data()
        data['smartlist_ids'] = [smartlist_first['id']]
        update_campaign(campaign_id, data, token_first, expected_status=(codes.NOT_FOUND,))

    def test_update_campaign_with_invalid_field(self, token_first, campaign_in_db, smartlist_first):
        """
        Try to update a campaign with an invalid key in campaign data , API will raise
        InvalidUsage (400) error
        :param token_first: auth token
        :param campaign_in_db: campaign object
        :param smartlist_first: smartlist object
        """
        # Test invalid field
        data = generate_campaign_data()
        data['smartlist_ids'] = [smartlist_first['id']]
        # valid fields for push campaign are ['name', 'body_text', 'smartlist_ids', 'url`]
        data['invalid_field_name'] = 'Any Value'
        campaign_id = campaign_in_db['id']
        update_campaign(campaign_id, data, token_first, expected_status=(codes.BAD_REQUEST,))

    def test_put_by_id_with_missing_required_key(self, token_first, smartlist_first, campaign_in_db, campaign_data):
        """
        Try to update a campaign with some required field missing, and API will raise
        InvalidUsage (400) error
        :param token_first: auth token
        :param smartlist_first: smartlist object
        :param campaign_in_db: campaign object
        :param campaign_data: data to update a campaign
        """
        campaign_data['smartlist_ids'] = [smartlist_first['id']]
        missing_keys_test(URL % campaign_in_db['id'], campaign_data, PushCampaignBase.REQUIRED_FIELDS,
                          token_first, method='put')

    def test_update_campaign_with_invalid_data(self, token_first, campaign_in_db):
        """
        We will try to update a campaign with invalid data (empty, invalid json, without json dump)
        and expect 400 status code
        :param token_first: auth token
        :param campaign_in_db: campaign object
        """
        invalid_data_test('put', URL % campaign_in_db['id'], token_first)

    def test_campaign_update_with_invalid_body_text(self, token_first, campaign_data, smartlist_first, campaign_in_db):
        """
        Update a campaign with invalid body text, it should raise InvalidUsage 400
        :param token_first: auth token
        :param campaign_data: data to update push campaign
        :param smartlist_first: smartlist objectd
        :param campaign_in_db: already created push campaign data
        """
        url = URL % campaign_in_db['id']
        campaign_data['smartlist_ids'] = [smartlist_first['id']]
<<<<<<< HEAD
        invalid_values = ['', '  ', {}, [], None, True]
=======
        invalid_values = CampaignsTestsHelpers.INVALID_TEXT_VALUES
>>>>>>> a45b8d56
        invalid_value_test(url,  campaign_data, 'body_text', invalid_values, token_first, method='put')

    def test_campaign_update_with_invalid_smartlist_ids(self, token_first, campaign_data, campaign_in_db):
        """
        Update campaign with invalid smartlist ids, API should raise InvalidUsage 400
        :param token_first: auth token
        :param campaign_data: data to update push campaign
        :param campaign_in_db: already created push campaign data
        """
        invalid_ids = CampaignsTestsHelpers.INVALID_ID
        url = URL % campaign_in_db['id']
        invalid_value_test(url, campaign_data, 'smartlist_ids', invalid_ids, token_first, method='put')

    def test_campaign_update_with_invalid_name(self, token_first, campaign_data, smartlist_first, campaign_in_db):
        """
        Create a campaign with invalid name field, API should raise InvalidUsage 400
        :param token_first: auth token
        :param campaign_data: data to update push campaign
        :param smartlist_first: smartlist objectd
        :param campaign_in_db: already created push campaign data
        """
        campaign_data['smartlist_ids'] = [smartlist_first['id']]
<<<<<<< HEAD
        invalid_names = [0, -1, None, True, '', '    ']
=======
        invalid_names = CampaignsTestsHelpers.INVALID_TEXT_VALUES
>>>>>>> a45b8d56
        url = URL % campaign_in_db['id']
        invalid_value_test(url, campaign_data, 'name', invalid_names, token_first, method='put')

    def test_campaign_update_with_invalid_url(self, token_first, campaign_data, smartlist_first, campaign_in_db):
        """
        Update a campaign with invalid uel field, API should raise InvalidUsage 400
        :param token_first: auth token
        :param campaign_data: data to update push campaign
        :param smartlist_first: smartlist objectd
        :param campaign_in_db: already created push campaign data
        """
        campaign_data['smartlist_ids'] = [smartlist_first['id']]
        invalid_names = ['localhost.com', 'abc',  '',  '  ', None, True]
        url = URL % campaign_in_db['id']
        invalid_value_test(url, campaign_data, 'url', invalid_names, token_first, method='put')

    def test_put_by_id(self, token_first, campaign_in_db, smartlist_first):
        """
        Try to update a campaign with valid data, we are expecting that API will
        update the campaign successfully (200)
        :param token_first: auth token
        :param campaign_in_db: campaign object
        :param smartlist_first: smartlist object
        """
        # Test positive case with valid data
        data = generate_campaign_data()
        data['smartlist_ids'] = [smartlist_first['id']]
        campaign_id = campaign_in_db['id']
        update_campaign(campaign_id, data, token_first, expected_status=(codes.OK,))

        # Now get campaign from API and compare data.
        json_response = get_campaign(campaign_id, token_first)
        campaign = json_response['campaign']
        # Compare sent campaign dict and campaign dict returned by API.
        compare_campaign_data(data, campaign)


class TestCampaignDeleteById(object):
    # Test URL: /v1/push-campaigns/<int:id> [DELETE]
    def test_delete_campaign_with_invalid_token(self, campaign_in_db):
        """
        Hit the url with invalid authentication token_first and it should
        raise Unauthorized Error 401
        :param campaign_in_db: push campaign object created by fixture
        """
        # We are testing 401 here
        unauthorize_test('delete',  URL % campaign_in_db['id'])

    def test_delete_non_existing_campaign(self, token_first):
        """
        Test that if someone wants to delete a campaign that does not exists,
        it should raise ResourceNotFound 404
        :param token_first: auth token_first
        """
        non_existing_campaign_id = sys.maxint
        # 404 Case, Campaign not found
        delete_campaign(non_existing_campaign_id, token_first,
                        expected_status=(codes.NOT_FOUND,))

    def test_delete_campaign_with_invalid_id(self, token_first):
        """
        Test if someone passes an invalid value like 0, it should raise InvalidUsage
        :param token_first: auth token_first
        """
        invalid_id = 0
        delete_campaign(invalid_id, token_first, expected_status=(codes.BAD_REQUEST,))

    def test_delete_campaign_with_user_from_same_domain(self, token_same_domain, campaign_in_db):
        """
        Try to delete a campaign but the user is not owner of given campaign but from
         same domain So API should allow him to do so (200)
        :param token_same_domain: auth token
        :param campaign_in_db: campaign object
        """
        delete_campaign(campaign_in_db['id'], token_same_domain, expected_status=(codes.OK,))

    def test_delete_campaign_from_diff_domain(self, token_second, campaign_in_db):
        """
        Try to delete a campaign but the user is not owner of given campaign and
        he is from different domain. So API should not allow (403)
        :param token_second: auth token
        :param campaign_in_db: campaign object
        """
        delete_campaign(campaign_in_db['id'], token_second, expected_status=(codes.FORBIDDEN,))

    def test_delete_unscheduled_campaign(self, token_first, campaign_in_db):
        """
        Try deleting a campaign that is not scheduled yet and it should
        successfully delete
        :param token_first: auth token
        :param campaign_in_db: campaign object
        """
        # 200 Case, Campaign not found
        delete_campaign(campaign_in_db['id'], token_first, expected_status=(codes.OK,))

    def test_delete_scheduled_campaign(self, token_first, campaign_in_db, schedule_a_campaign):
        """
        Try to delete a scheduled campaign , API should successfully delete that campaign
        :param token_first: auth token
        :param campaign_in_db: campaign object
        :param schedule_a_campaign: fixture to schedule a campaign
        """
        delete_campaign(campaign_in_db['id'], token_first, expected_status=(codes.OK,))<|MERGE_RESOLUTION|>--- conflicted
+++ resolved
@@ -38,15 +38,9 @@
 from push_campaign_service.common.campaign_services.tests_helpers import CampaignsTestsHelpers
 from push_campaign_service.tests.test_utilities import (get_campaign, delete_campaign, compare_campaign_data,
                                                         generate_campaign_data, update_campaign)
-<<<<<<< HEAD
-from push_campaign_service.common.utils.test_utils import (invalid_data_test, missing_keys_test)
-from push_campaign_service.common.routes import PushCampaignApiUrl
-from push_campaign_service.common.utils.test_utils import unauthorize_test, invalid_value_test
-=======
 from push_campaign_service.common.utils.test_utils import (invalid_data_test, missing_keys_test,
                                                            unauthorize_test, invalid_value_test)
 from push_campaign_service.common.routes import PushCampaignApiUrl
->>>>>>> a45b8d56
 from push_campaign_service.modules.push_campaign_base import PushCampaignBase
 
 
@@ -225,11 +219,7 @@
         """
         url = URL % campaign_in_db['id']
         campaign_data['smartlist_ids'] = [smartlist_first['id']]
-<<<<<<< HEAD
-        invalid_values = ['', '  ', {}, [], None, True]
-=======
         invalid_values = CampaignsTestsHelpers.INVALID_TEXT_VALUES
->>>>>>> a45b8d56
         invalid_value_test(url,  campaign_data, 'body_text', invalid_values, token_first, method='put')
 
     def test_campaign_update_with_invalid_smartlist_ids(self, token_first, campaign_data, campaign_in_db):
@@ -252,11 +242,7 @@
         :param campaign_in_db: already created push campaign data
         """
         campaign_data['smartlist_ids'] = [smartlist_first['id']]
-<<<<<<< HEAD
-        invalid_names = [0, -1, None, True, '', '    ']
-=======
         invalid_names = CampaignsTestsHelpers.INVALID_TEXT_VALUES
->>>>>>> a45b8d56
         url = URL % campaign_in_db['id']
         invalid_value_test(url, campaign_data, 'name', invalid_names, token_first, method='put')
 
