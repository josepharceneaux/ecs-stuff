"""
Author: Zohaib Ijaz <mzohaib.qc@gmail.com>

This module contains fixtures to be used in tests for push campaign service.

Most of the fixtures are created twice. First one with 'user_first' as owner and those that
are postfix with  '_second' are owned by 'user_second'. 'user_first' belongs to domain 1 and
'user_second' belongs to another domain say domain 2.

A user can update or delete objects that  are owned by a user that is from same domain. so there
are some fixture that are postfix with '_same_domain', actually belong to domain 1
but maybe some other user.

"""
import time
import pytest
from faker import Faker
from redo import retry
from requests import codes

from push_campaign_service.common.constants import SLEEP_INTERVAL, RETRY_ATTEMPTS
from push_campaign_service.common.models.misc import Frequency
from push_campaign_service.common.talent_config_manager import TalentConfigKeys, TalentEnvs
from push_campaign_service.common.utils.test_utils import (delete_scheduler_task,
                                                           create_smartlist, get_smartlist_candidates, delete_smartlist)
from push_campaign_service.common.test_config_manager import load_test_config
from push_campaign_service.common.tests.api_conftest import (token_first, token_same_domain,
                                                             token_second, user_first,
                                                             user_same_domain, user_second,
                                                             candidate_first, candidate_same_domain,
                                                             candidate_second, smartlist_first,
                                                             smartlist_same_domain, smartlist_second,
                                                             talent_pool, talent_pool_second, talent_pipeline,
                                                             talent_pipeline_second)
from push_campaign_service.common.routes import PushCampaignApiUrl
<<<<<<< HEAD
# from push_campaign_service.init_test_data import create_test_data
=======
from push_campaign_service.init_test_data import create_test_data
from push_campaign_service.push_campaign_app import app
>>>>>>> 52e633f2
from push_campaign_service.tests.test_utilities import (generate_campaign_data, send_request,
                                                        generate_campaign_schedule_data,
                                                        get_campaigns, create_campaign,
                                                        delete_campaign, send_campaign,
                                                        get_blasts, schedule_campaign,
                                                        associate_device_to_candidate,
                                                        delete_campaigns, delete_candidate_device, get_campaign_sends)

fake = Faker()
# initialize test users and domains etc.
<<<<<<< HEAD
# create_test_data()
=======
if app.config[TalentConfigKeys.ENV_KEY] == TalentEnvs.DEV:
    create_test_data()

>>>>>>> 52e633f2
test_config = load_test_config()


@pytest.fixture(scope='function')
def campaign_data(request):
    """
    This fixtures returns random campaign data which includes name of campaign,
    body_text and url for campaign
    :param request: request object
    :return: campaign data dict
    """
    data = generate_campaign_data()

    def tear_down():
        if 'id' in data and 'token' in data:
            response = send_request('delete', PushCampaignApiUrl.CAMPAIGN % data['id'], data['token'])
            assert response.status_code in [codes.OK, codes.NOT_FOUND]
    request.addfinalizer(tear_down)
    return data


@pytest.fixture()
def campaign_in_db(request, token_first, smartlist_first, campaign_data):
    """
    This fixture creates a campaign in database by hitting push campaign service api
    :param request: request object
    :param token_first: authentication token for user_first
    :param smartlist_first: smartlist dict object
    :param campaign_data: data to create campaign
    :return: campaign dict object
    """
    previous_count = len(get_campaigns(token_first)['campaigns'])
    data = campaign_data.copy()
    data['smartlist_ids'] = [smartlist_first['id']]
    campaign_id = create_campaign(data, token_first)['id']
    data['id'] = campaign_id
    data['previous_count'] = previous_count

    def tear_down():
        delete_campaign(campaign_id, token_first, expected_status=(codes.OK, codes.NOT_FOUND))

    request.addfinalizer(tear_down)
    return data


@pytest.fixture()
def campaign_in_db_multiple_smartlists(request, token_first, smartlist_first, campaign_data,
                                       smartlist_same_domain, candidate_device_first, candidate_device_same_domain):
    """
    This fixtures creates a campaign which is associated with multiple (two) smartlists.
    :param request:
    :param token_first: at belongs to same users, and one created by other
    user from same domain
    :param smartlist_first: smartlist dict object owned by user_first
    :param smartlist_same_domain: smartlist dict object owned by user_same_domain
    :param campaign_data: dict data to create campaign
    :return: campaign data
    """
    data = campaign_data.copy()
    data['smartlist_ids'] = [smartlist_first['id'], smartlist_same_domain['id']]
    campaign_id = create_campaign(data, token_first)['id']
    data['id'] = campaign_id

    def tear_down():
        delete_campaign(campaign_id, token_first, expected_status=(codes.OK, codes.NOT_FOUND))

    request.addfinalizer(tear_down)
    return data


@pytest.fixture()
def campaign_with_two_candidates_with_and_without_push_device(request, token_first, campaign_data,
                                                smartlist_with_two_candidates_with_and_without_device_associated):
    """
    This fixtures creates a campaign which is associated with one smartlist having two candidates.
    One candidate has a push device but other does not.
    :param request:
    :param token_first: auth token for user_first
    :param smartlist_with_two_candidates_with_and_without_device_associated: smartlist dict object owned by user_first
    :param campaign_data: dict data to create campaign
    :return: campaign data
    """
    data = campaign_data.copy()
    data['smartlist_ids'] = [smartlist_with_two_candidates_with_and_without_device_associated['id']]
    campaign_id = create_campaign(data, token_first)['id']
    data['id'] = campaign_id

    def tear_down():
        delete_campaign(campaign_id, token_first, expected_status=(codes.OK, codes.NOT_FOUND))

    request.addfinalizer(tear_down)
    return data


@pytest.fixture()
def campaign_with_two_candidates_with_no_push_device_associated(request, token_first,
                                                                smartlist_with_two_candidates_with_no_device_associated,
                                                                campaign_data):
    """
    This fixtures creates a campaign which is associated with one smartlist having two candidates. One candidate
    has a push device but other does not.
    :param request:
    :param token_first: at belongs to same users, and one created by other
    user from same domain
    :param smartlist_with_two_candidates_with_no_device_associated: smartlist dict object owned by user_first
    :param campaign_data: dict data to create campaign
    :return: campaign data
    """
    data = campaign_data.copy()
    data['smartlist_ids'] = [smartlist_with_two_candidates_with_no_device_associated['id']]
    campaign_id = create_campaign(data, token_first)['id']
    data['id'] = campaign_id

    def tear_down():
        delete_campaign(campaign_id, token_first, expected_status=(codes.OK, codes.NOT_FOUND))

    request.addfinalizer(tear_down)
    return data


@pytest.fixture()
def campaign_in_db_same_domain(request, token_same_domain, smartlist_same_domain, campaign_data):
    """
    This fixture creates a campaign in database by hitting push campaign service api
    :param request: request object
    :param token_same_domain: authentication token for user_first
    :param smartlist_same_domain: smartlist dict object
    :param campaign_data: data to create campaign
    :return: campaign dict object
    """
    previous_count = len(get_campaigns(token_same_domain)['campaigns'])
    data = campaign_data.copy()
    data['smartlist_ids'] = [smartlist_same_domain['id']]
    campaign_id = create_campaign(data, token_same_domain)['id']
    data['id'] = campaign_id
    data['previous_count'] = previous_count

    def tear_down():
        delete_campaign(campaign_id, token_same_domain, expected_status=(codes.OK, codes.NOT_FOUND))

    request.addfinalizer(tear_down)
    return data


@pytest.fixture()
def campaign_in_db_second(request, token_second, user_second, smartlist_second, campaign_data):
    """
    This fixture creates a push campaign in database for sample_user
    user_second fixture is required here to add ROLLS for user.
    :param request:
    :param token_second: token for user_second
    :param smartlist_second: test smartlist associated to user_second
    :param campaign_data: dictionary containing campaign data
    :return: campaign data
    """
    data = campaign_data.copy()
    data['smartlist_ids'] = [smartlist_second['id']]
    campaign_id = create_campaign(data, token_second)['id']
    data['id'] = campaign_id

    def tear_down():
        delete_campaign(campaign_id, token_second, expected_status=(codes.OK, codes.NOT_FOUND))

    request.addfinalizer(tear_down)
    return data


@pytest.fixture()
def campaigns_for_pagination_test(request, token_first, smartlist_first, campaign_data):
    """
    This fixture creates a multiple campaigns to test pagination functionality.
    :param request: request object
    :param token_first: authentication token for user_first
    :param smartlist_first: smartlist dict object
    :param campaign_data: data to create campaign
    :return: campaigns count
    """
    campaigns_count = 15
    data = campaign_data.copy()
    data['smartlist_ids'] = [smartlist_first['id']]
    ids = []
    for _ in xrange(campaigns_count):
        id_ = create_campaign(data, token_first)['id']
        ids.append(id_)

    def tear_down():
        data = {
            'ids': ids
        }
        delete_campaigns(data, token_first, expected_status=(codes.OK, codes.MULTI_STATUS))

    request.addfinalizer(tear_down)
    return campaigns_count


@pytest.fixture()
def campaign_blast(token_first, campaign_in_db, smartlist_first, candidate_device_first):
    """
    This fixture creates a campaign blast for given campaign by sending a campaign
    :param token_first: authentication token
    :param campaign_in_db: campaign dict object
    :param candidate_device_first: candidate device dict object
    :return: campaign's blast dict object
    """
    send_campaign(campaign_in_db['id'], token_first)
    response = retry(get_blasts, sleeptime=SLEEP_INTERVAL, attempts=RETRY_ATTEMPTS, sleepscale=1,
                     retry_exceptions=(AssertionError,), args=(campaign_in_db['id'], token_first), kwargs={'count': 1})
    blast = response['blasts'][0]
    blast['campaign_id'] = campaign_in_db['id']
    return blast


@pytest.fixture()
def campaign_blasts(campaign_in_db, token_first, smartlist_first, candidate_device_first):
    """
    This fixture hits Push campaign api to send campaign which in turn creates blast.
    At the end just return list of blasts created
    :param candidate_device_first: device associated to first candidate
    :param campaign_in_db: push campaign object
    :param token_first: auth token
    """
    blasts_counts = 3
    for num in range(blasts_counts):
        send_campaign(campaign_in_db['id'], token_first)

    response = retry(get_blasts, sleeptime=SLEEP_INTERVAL, attempts=RETRY_ATTEMPTS * 2, sleepscale=1,
                     retry_exceptions=(AssertionError,), args=(campaign_in_db['id'], token_first),
                     kwargs={'count': blasts_counts})
    return response['blasts']


@pytest.fixture()
def campaign_blasts_pagination(campaign_in_db, token_first, smartlist_first, candidate_device_first):
    """
    This fixture hits Push campaign api to send campaign which in turn creates blast.
    But this time we will create 15 blasts to test pagination results
    At the end just return blasts count.
    :param candidate_device_first: device associated to first candidate
    :param campaign_in_db: push campaign object
    :param token_first: auth token
    """
    blasts_counts = 15
    for num in range(blasts_counts):
        send_campaign(campaign_in_db['id'], token_first)
    return blasts_counts


@pytest.fixture()
def schedule_a_campaign(request, smartlist_first, campaign_in_db, token_first):
    """
    This fixture sends a POST request to Push campaign api to schedule this campaign,
    which will be further used in tests.
    :param request: request object
    :param smartlist_first: smartlist associated with campaign
    :param campaign_in_db: push campaign which is to be scheduled
    :return data: schedule data
    :rtype data: dict
    """
    task_id = None
    data = generate_campaign_schedule_data(frequency_id=Frequency.DAILY)
    task_id = schedule_campaign(campaign_in_db['id'], data, token_first)['task_id']

    def fin():
        delete_scheduler_task(task_id, token_first,
                              expected_status=(codes.OK, codes.NOT_FOUND))

    request.addfinalizer(fin)
    return data


@pytest.fixture()
def url_conversion(request, token_first, campaign_in_db, smartlist_first, candidate_device_first):
    """
    This method Sends a campaign and then returns a UrlConversion object
    associated with this campaign.
    :param token_first: authentication token
    :param campaign_in_db: campaign dict object
    :param smartlist_first: smarlist dict object associated with campaign
    :param candidate_device_first: candidate device dict object
    :return: url_conversion dict object
    """
    response = send_request('post', PushCampaignApiUrl.SEND % campaign_in_db['id'], token_first)
    assert response.status_code == codes.OK
    # get campaign sends
    response = retry(get_campaign_sends, sleeptime=3, attempts=10, retry_exceptions=(AssertionError,),
                     args=(campaign_in_db['id'], token_first), kwargs={'count': 1})
    sends = response['sends']
    campaign_send = sends[0]
    response = send_request('get', PushCampaignApiUrl.URL_CONVERSION_BY_SEND_ID % campaign_send['id'], token_first)
    assert response.status_code == codes.OK
    url_conversion_obj = response.json()['url_conversion']

    def tear_down():
        response = send_request('delete', PushCampaignApiUrl.URL_CONVERSION % url_conversion_obj['id'],
                                token_first)
        assert response.status_code in [codes.OK, codes.NOT_FOUND, codes.FORBIDDEN]

    request.addfinalizer(tear_down)
    return url_conversion_obj


@pytest.fixture(scope='function')
def candidate_device_first(request, token_first, candidate_first):
    """
    This fixture associates a device with test candidate which is required to
    send push campaign to candidate.
    :param token_first: authentication token
    :param candidate_first: candidate dict object
    """
    candidate_id = candidate_first['id']
    device_id = test_config['PUSH_CONFIG']['device_id_1']
    device = {'id':  associate_device_to_candidate(candidate_id, device_id, token_first),
              'one_signal_id': device_id}

    def tear_down():
        delete_candidate_device(candidate_id, device_id, token_first, expected_status=(codes.OK,
                                                                                       codes.NOT_FOUND))

    request.addfinalizer(tear_down)
    return device


@pytest.fixture(scope='function')
def candidate_device_same_domain(request, token_same_domain, candidate_same_domain):
    """
    This fixture associates a device with  candidate from domain first which is required to
    send push campaign to candidate.
    :param token_same_domain: authentication token
    :param candidate_same_domain: candidate dict object
    """
    candidate_id = candidate_same_domain['id']
    device_id = test_config['PUSH_CONFIG']['device_id_1']
    device = {'id':  associate_device_to_candidate(candidate_id, device_id, token_same_domain),
              'one_signal_id': device_id}

    def tear_down():
        delete_candidate_device(candidate_id, device_id, token_same_domain,
                                expected_status=(codes.OK, codes.NOT_FOUND))

    request.addfinalizer(tear_down)
    return device


@pytest.fixture(scope='function')
def candidate_device_second(request, token_second, candidate_second):
    """
    This fixture associates a device with test candidate which is required to
    send push campaign to candidate.
    :param token_second: authentication token
    :param candidate_second: candidate dict object
    """
    candidate_id = candidate_second['id']
    device_id = test_config['PUSH_CONFIG']['device_id_1']
    device = {'id':  associate_device_to_candidate(candidate_id, device_id, token_second),
              'one_signal_id': device_id}

    def tear_down():
        delete_candidate_device(candidate_id, device_id, token_second, expected_status=(codes.OK,
                                                                                        codes.NOT_FOUND))

    request.addfinalizer(tear_down)
    return device


@pytest.fixture(scope='function')
def smartlist_with_two_candidates_with_and_without_device_associated(request, token_first, user_first, candidate_first,
                                                                     candidate_same_domain, talent_pipeline,
                                                                     candidate_device_first):
    """
    This fixture creates a smartlist that contains two candidates from domain_first. One candidate has a
    push device associated with him, but other candidate does not have any push device associated.
    :param request: request object
    :param candidate_first: candidate object
    :param candidate_same_domain: candidate object
    :param token_first: access token for user_first
    :return: smartlist object (dict)
    """
    candidate_ids = [candidate_first['id'], candidate_same_domain['id']]
    time.sleep(10)
    smartlist = create_smartlist(candidate_ids, talent_pipeline['id'], token_first)['smartlist']
    smartlist_id = smartlist['id']
    retry(get_smartlist_candidates, sleeptime=3, attempts=50, sleepscale=1, retry_exceptions=(AssertionError,),
          args=(smartlist_id, token_first), kwargs={'count': 2})

    def tear_down():
        delete_smartlist(smartlist_id, token_first,
                         expected_status=(codes.OK, codes.NOT_FOUND))

    request.addfinalizer(tear_down)
    return smartlist


@pytest.fixture(scope='function')
def smartlist_with_two_candidates_with_no_device_associated(request, token_first, user_first, candidate_first,
                                                            candidate_same_domain, talent_pipeline):
    """
    This fixture creates a smartlist that contains two candidates from domain_first.
    Both candidates do not have any push device associated with them.
    :param request: request object
    :param candidate_first: candidate object
    :param candidate_same_domain: candidate object
    :param token_first: access token for user_first
    :return: smartlist object (dict)
    """
    candidate_ids = [candidate_first['id'], candidate_same_domain['id']]
    time.sleep(10)
    smartlist = create_smartlist(candidate_ids, talent_pipeline['id'], token_first)['smartlist']
    smartlist_id = smartlist['id']
    retry(get_smartlist_candidates, sleeptime=3, attempts=50, sleepscale=1, retry_exceptions=(AssertionError,),
          args=(smartlist_id, token_first), kwargs={'count': 2})

    def tear_down():
        delete_smartlist(smartlist_id, token_first,
                         expected_status=(codes.OK, codes.NOT_FOUND))

    request.addfinalizer(tear_down)
    return smartlist<|MERGE_RESOLUTION|>--- conflicted
+++ resolved
@@ -33,12 +33,7 @@
                                                              talent_pool, talent_pool_second, talent_pipeline,
                                                              talent_pipeline_second)
 from push_campaign_service.common.routes import PushCampaignApiUrl
-<<<<<<< HEAD
-# from push_campaign_service.init_test_data import create_test_data
-=======
-from push_campaign_service.init_test_data import create_test_data
 from push_campaign_service.push_campaign_app import app
->>>>>>> 52e633f2
 from push_campaign_service.tests.test_utilities import (generate_campaign_data, send_request,
                                                         generate_campaign_schedule_data,
                                                         get_campaigns, create_campaign,
@@ -48,14 +43,7 @@
                                                         delete_campaigns, delete_candidate_device, get_campaign_sends)
 
 fake = Faker()
-# initialize test users and domains etc.
-<<<<<<< HEAD
-# create_test_data()
-=======
-if app.config[TalentConfigKeys.ENV_KEY] == TalentEnvs.DEV:
-    create_test_data()
-
->>>>>>> 52e633f2
+
 test_config = load_test_config()
 
 
