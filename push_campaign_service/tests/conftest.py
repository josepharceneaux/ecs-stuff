"""
Author: Zohaib Ijaz <mzohaib.qc@gmail.com>

This module contains fixtures to be used in tests for push campaign service.

Most of the fixtures are created twice. First one with 'user_first' as owner and those that
are postfix with  '_second' are owned by 'user_second'. 'user_first' belongs to domain 1 and
'user_second' belongs to another domain say domain 2.

A user can update or delete objects that  are owned by a user that is from same domain. so there
are some fixture that are postfix with '_same_domain', actually belong to domain 1
but maybe some other user.

"""
import time
import pytest
from faker import Faker
from redo import retry
from requests import codes

from push_campaign_service.common.constants import SLEEP_INTERVAL, RETRY_ATTEMPTS
from push_campaign_service.common.models.misc import Frequency
from push_campaign_service.common.talent_config_manager import TalentConfigKeys, TalentEnvs
from push_campaign_service.common.utils.test_utils import (delete_scheduler_task,
                                                           create_smartlist, get_smartlist_candidates, delete_smartlist,
                                                           associate_device_to_candidate, delete_candidate_device)
from push_campaign_service.common.test_config_manager import load_test_config
from push_campaign_service.common.tests.api_conftest import (token_first, token_same_domain,
                                                             token_second, user_first,
                                                             user_same_domain, user_second,
                                                             candidate_first, candidate_same_domain,
                                                             candidate_second, smartlist_first,
                                                             smartlist_same_domain, smartlist_second,
                                                             talent_pool, talent_pool_second, talent_pipeline,
<<<<<<< HEAD
                                                             talent_pipeline_second, test_data)
=======
                                                             talent_pipeline_second, candidate_device_first)
>>>>>>> e7ea1ac3
from push_campaign_service.common.routes import PushCampaignApiUrl
from push_campaign_service.push_campaign_app import app
from push_campaign_service.tests.test_utilities import (generate_campaign_data, send_request,
                                                        generate_campaign_schedule_data,
                                                        get_campaigns, create_campaign,
                                                        delete_campaign, send_campaign,
                                                        get_blasts, schedule_campaign,
                                                        delete_campaigns, get_campaign_sends)

fake = Faker()

test_config = load_test_config()


@pytest.fixture(scope='function')
def campaign_data(request):
    """
    This fixtures returns random campaign data which includes name of campaign,
    body_text and url for campaign
    :param request: request object
    :return: campaign data dict
    """
    data = generate_campaign_data()

    def tear_down():
        if 'id' in data and 'token' in data:
            response = send_request('delete', PushCampaignApiUrl.CAMPAIGN % data['id'], data['token'])
            assert response.status_code in [codes.OK, codes.NOT_FOUND]
    request.addfinalizer(tear_down)
    return data


@pytest.fixture()
def campaign_in_db(request, token_first, smartlist_first, campaign_data):
    """
    This fixture creates a campaign in database by hitting push campaign service api
    :param request: request object
    :param token_first: authentication token for user_first
    :param smartlist_first: smartlist dict object
    :param campaign_data: data to create campaign
    :return: campaign dict object
    """
    previous_count = len(get_campaigns(token_first)['campaigns'])
    data = campaign_data.copy()
    data['smartlist_ids'] = [smartlist_first['id']]
    campaign_id = create_campaign(data, token_first)['id']
    data['id'] = campaign_id
    data['previous_count'] = previous_count

    def tear_down():
        delete_campaign(campaign_id, token_first, expected_status=(codes.OK, codes.NOT_FOUND))

    request.addfinalizer(tear_down)
    return data


@pytest.fixture()
def campaign_in_db_multiple_smartlists(request, token_first, smartlist_first, campaign_data,
                                       smartlist_same_domain, candidate_device_first, candidate_device_same_domain):
    """
    This fixtures creates a campaign which is associated with multiple (two) smartlists.
    :param request:
    :param token_first: at belongs to same users, and one created by other
    user from same domain
    :param smartlist_first: smartlist dict object owned by user_first
    :param smartlist_same_domain: smartlist dict object owned by user_same_domain
    :param campaign_data: dict data to create campaign
    :return: campaign data
    """
    data = campaign_data.copy()
    data['smartlist_ids'] = [smartlist_first['id'], smartlist_same_domain['id']]
    campaign_id = create_campaign(data, token_first)['id']
    data['id'] = campaign_id

    def tear_down():
        delete_campaign(campaign_id, token_first, expected_status=(codes.OK, codes.NOT_FOUND))

    request.addfinalizer(tear_down)
    return data


@pytest.fixture()
def campaign_with_two_candidates_with_and_without_push_device(request, token_first, campaign_data,
                                                smartlist_with_two_candidates_with_and_without_device_associated):
    """
    This fixtures creates a campaign which is associated with one smartlist having two candidates.
    One candidate has a push device but other does not.
    :param request:
    :param token_first: auth token for user_first
    :param smartlist_with_two_candidates_with_and_without_device_associated: smartlist dict object owned by user_first
    :param campaign_data: dict data to create campaign
    :return: campaign data
    """
    data = campaign_data.copy()
    data['smartlist_ids'] = [smartlist_with_two_candidates_with_and_without_device_associated['id']]
    campaign_id = create_campaign(data, token_first)['id']
    data['id'] = campaign_id

    def tear_down():
        delete_campaign(campaign_id, token_first, expected_status=(codes.OK, codes.NOT_FOUND))

    request.addfinalizer(tear_down)
    return data


@pytest.fixture()
def campaign_with_two_candidates_with_no_push_device_associated(request, token_first,
                                                                smartlist_with_two_candidates_with_no_device_associated,
                                                                campaign_data):
    """
    This fixtures creates a campaign which is associated with one smartlist having two candidates. One candidate
    has a push device but other does not.
    :param request:
    :param token_first: at belongs to same users, and one created by other
    user from same domain
    :param smartlist_with_two_candidates_with_no_device_associated: smartlist dict object owned by user_first
    :param campaign_data: dict data to create campaign
    :return: campaign data
    """
    data = campaign_data.copy()
    data['smartlist_ids'] = [smartlist_with_two_candidates_with_no_device_associated['id']]
    campaign_id = create_campaign(data, token_first)['id']
    data['id'] = campaign_id

    def tear_down():
        delete_campaign(campaign_id, token_first, expected_status=(codes.OK, codes.NOT_FOUND))

    request.addfinalizer(tear_down)
    return data


@pytest.fixture()
def campaign_in_db_same_domain(request, token_same_domain, smartlist_same_domain, campaign_data):
    """
    This fixture creates a campaign in database by hitting push campaign service api
    :param request: request object
    :param token_same_domain: authentication token for user_first
    :param smartlist_same_domain: smartlist dict object
    :param campaign_data: data to create campaign
    :return: campaign dict object
    """
    previous_count = len(get_campaigns(token_same_domain)['campaigns'])
    data = campaign_data.copy()
    data['smartlist_ids'] = [smartlist_same_domain['id']]
    campaign_id = create_campaign(data, token_same_domain)['id']
    data['id'] = campaign_id
    data['previous_count'] = previous_count

    def tear_down():
        delete_campaign(campaign_id, token_same_domain, expected_status=(codes.OK, codes.NOT_FOUND))

    request.addfinalizer(tear_down)
    return data


@pytest.fixture()
def campaign_in_db_second(request, token_second, user_second, smartlist_second, campaign_data):
    """
    This fixture creates a push campaign in database for sample_user
    user_second fixture is required here to add ROLLS for user.
    :param request:
    :param token_second: token for user_second
    :param smartlist_second: test smartlist associated to user_second
    :param campaign_data: dictionary containing campaign data
    :return: campaign data
    """
    data = campaign_data.copy()
    data['smartlist_ids'] = [smartlist_second['id']]
    campaign_id = create_campaign(data, token_second)['id']
    data['id'] = campaign_id

    def tear_down():
        delete_campaign(campaign_id, token_second, expected_status=(codes.OK, codes.NOT_FOUND))

    request.addfinalizer(tear_down)
    return data


@pytest.fixture()
def campaigns_for_pagination_test(request, token_first, smartlist_first, campaign_data):
    """
    This fixture creates a multiple campaigns to test pagination functionality.
    :param request: request object
    :param token_first: authentication token for user_first
    :param smartlist_first: smartlist dict object
    :param campaign_data: data to create campaign
    :return: campaigns count
    """
    campaigns_count = 15
    data = campaign_data.copy()
    data['smartlist_ids'] = [smartlist_first['id']]
    ids = []
    for _ in xrange(campaigns_count):
        id_ = create_campaign(data, token_first)['id']
        ids.append(id_)

    def tear_down():
        data = {
            'ids': ids
        }
        delete_campaigns(data, token_first, expected_status=(codes.OK, codes.MULTI_STATUS))

    request.addfinalizer(tear_down)
    return campaigns_count


@pytest.fixture()
def campaign_blast(token_first, campaign_in_db, smartlist_first, candidate_device_first):
    """
    This fixture creates a campaign blast for given campaign by sending a campaign
    :param token_first: authentication token
    :param campaign_in_db: campaign dict object
    :param candidate_device_first: candidate device dict object
    :return: campaign's blast dict object
    """
    send_campaign(campaign_in_db['id'], token_first)
    response = retry(get_blasts, sleeptime=SLEEP_INTERVAL, attempts=RETRY_ATTEMPTS, sleepscale=1,
                     retry_exceptions=(AssertionError,), args=(campaign_in_db['id'], token_first), kwargs={'count': 1})
    blast = response['blasts'][0]
    blast['campaign_id'] = campaign_in_db['id']
    return blast


@pytest.fixture()
def campaign_blasts(campaign_in_db, token_first, smartlist_first, candidate_device_first):
    """
    This fixture hits Push campaign api to send campaign which in turn creates blast.
    At the end just return list of blasts created
    :param candidate_device_first: device associated to first candidate
    :param campaign_in_db: push campaign object
    :param token_first: auth token
    """
    blasts_counts = 3
    for num in range(blasts_counts):
        send_campaign(campaign_in_db['id'], token_first)

    response = retry(get_blasts, sleeptime=SLEEP_INTERVAL, attempts=RETRY_ATTEMPTS * 2, sleepscale=1,
                     retry_exceptions=(AssertionError,), args=(campaign_in_db['id'], token_first),
                     kwargs={'count': blasts_counts})
    return response['blasts']


@pytest.fixture()
def campaign_blasts_pagination(campaign_in_db, token_first, smartlist_first, candidate_device_first):
    """
    This fixture hits Push campaign api to send campaign which in turn creates blast.
    But this time we will create 15 blasts to test pagination results
    At the end just return blasts count.
    :param candidate_device_first: device associated to first candidate
    :param campaign_in_db: push campaign object
    :param token_first: auth token
    """
    blasts_counts = 15
    for num in range(blasts_counts):
        send_campaign(campaign_in_db['id'], token_first)
    return blasts_counts


@pytest.fixture()
def schedule_a_campaign(request, smartlist_first, campaign_in_db, token_first):
    """
    This fixture sends a POST request to Push campaign api to schedule this campaign,
    which will be further used in tests.
    :param request: request object
    :param smartlist_first: smartlist associated with campaign
    :param campaign_in_db: push campaign which is to be scheduled
    :return data: schedule data
    :rtype data: dict
    """
    task_id = None
    data = generate_campaign_schedule_data(frequency_id=Frequency.DAILY)
    task_id = schedule_campaign(campaign_in_db['id'], data, token_first)['task_id']

    def fin():
        delete_scheduler_task(task_id, token_first,
                              expected_status=(codes.OK, codes.NOT_FOUND))

    request.addfinalizer(fin)
    return data


@pytest.fixture()
def url_conversion(request, token_first, campaign_in_db, smartlist_first, candidate_device_first):
    """
    This method Sends a campaign and then returns a UrlConversion object
    associated with this campaign.
    :param token_first: authentication token
    :param campaign_in_db: campaign dict object
    :param smartlist_first: smarlist dict object associated with campaign
    :param candidate_device_first: candidate device dict object
    :return: url_conversion dict object
    """
    response = send_request('post', PushCampaignApiUrl.SEND % campaign_in_db['id'], token_first)
    assert response.status_code == codes.OK
    # get campaign sends
    response = retry(get_campaign_sends, sleeptime=3, attempts=10, retry_exceptions=(AssertionError,),
                     args=(campaign_in_db['id'], token_first), kwargs={'count': 1})
    sends = response['sends']
    campaign_send = sends[0]
    response = send_request('get', PushCampaignApiUrl.URL_CONVERSION_BY_SEND_ID % campaign_send['id'], token_first)
    assert response.status_code == codes.OK
    url_conversion_obj = response.json()['url_conversion']

    def tear_down():
        response = send_request('delete', PushCampaignApiUrl.URL_CONVERSION % url_conversion_obj['id'],
                                token_first)
        assert response.status_code in [codes.OK, codes.NOT_FOUND, codes.FORBIDDEN]

    request.addfinalizer(tear_down)
    return url_conversion_obj


@pytest.fixture(scope='function')
def candidate_device_same_domain(request, token_same_domain, candidate_same_domain):
    """
    This fixture associates a device with  candidate from domain first which is required to
    send push campaign to candidate.
    :param token_same_domain: authentication token
    :param candidate_same_domain: candidate dict object
    """
    candidate_id = candidate_same_domain['id']
    device_id = test_config['PUSH_CONFIG']['device_id_1']

    associate_device_to_candidate(candidate_id, device_id, token_same_domain)
    device = {'one_signal_id': device_id}

    return device


@pytest.fixture(scope='function')
def candidate_device_second(request, token_second, candidate_second):
    """
    This fixture associates a device with test candidate which is required to
    send push campaign to candidate.
    :param token_second: authentication token
    :param candidate_second: candidate dict object
    """
    candidate_id = candidate_second['id']
    device_id = test_config['PUSH_CONFIG']['device_id_1']

    associate_device_to_candidate(candidate_id, device_id, token_second)
    device = {'one_signal_id': device_id}

    return device


@pytest.fixture(scope='function')
def smartlist_with_two_candidates_with_and_without_device_associated(request, token_first, user_first, candidate_first,
                                                                     candidate_same_domain, talent_pipeline,
                                                                     candidate_device_first):
    """
    This fixture creates a smartlist that contains two candidates from domain_first. One candidate has a
    push device associated with him, but other candidate does not have any push device associated.
    :param request: request object
    :param candidate_first: candidate object
    :param candidate_same_domain: candidate object
    :param token_first: access token for user_first
    :return: smartlist object (dict)
    """
    candidate_ids = [candidate_first['id'], candidate_same_domain['id']]
    time.sleep(10)
    smartlist = create_smartlist(candidate_ids, talent_pipeline['id'], token_first)['smartlist']
    smartlist_id = smartlist['id']
    retry(get_smartlist_candidates, sleeptime=3, attempts=50, sleepscale=1, retry_exceptions=(AssertionError,),
          args=(smartlist_id, token_first), kwargs={'count': 2})
    return smartlist


@pytest.fixture(scope='function')
def smartlist_with_two_candidates_with_no_device_associated(request, token_first, user_first, candidate_first,
                                                            candidate_same_domain, talent_pipeline):
    """
    This fixture creates a smartlist that contains two candidates from domain_first.
    Both candidates do not have any push device associated with them.
    :param request: request object
    :param candidate_first: candidate object
    :param candidate_same_domain: candidate object
    :param token_first: access token for user_first
    :return: smartlist object (dict)
    """
    candidate_ids = [candidate_first['id'], candidate_same_domain['id']]
    time.sleep(10)
    smartlist = create_smartlist(candidate_ids, talent_pipeline['id'], token_first)['smartlist']
    smartlist_id = smartlist['id']
    retry(get_smartlist_candidates, sleeptime=3, attempts=50, sleepscale=1, retry_exceptions=(AssertionError,),
          args=(smartlist_id, token_first), kwargs={'count': 2})
    return smartlist<|MERGE_RESOLUTION|>--- conflicted
+++ resolved
@@ -22,8 +22,8 @@
 from push_campaign_service.common.models.misc import Frequency
 from push_campaign_service.common.talent_config_manager import TalentConfigKeys, TalentEnvs
 from push_campaign_service.common.utils.test_utils import (delete_scheduler_task,
-                                                           create_smartlist, get_smartlist_candidates, delete_smartlist,
-                                                           associate_device_to_candidate, delete_candidate_device)
+                                                           create_smartlist, get_smartlist_candidates,
+                                                           associate_device_to_candidate)
 from push_campaign_service.common.test_config_manager import load_test_config
 from push_campaign_service.common.tests.api_conftest import (token_first, token_same_domain,
                                                              token_second, user_first,
@@ -32,13 +32,9 @@
                                                              candidate_second, smartlist_first,
                                                              smartlist_same_domain, smartlist_second,
                                                              talent_pool, talent_pool_second, talent_pipeline,
-<<<<<<< HEAD
-                                                             talent_pipeline_second, test_data)
-=======
-                                                             talent_pipeline_second, candidate_device_first)
->>>>>>> e7ea1ac3
+                                                             talent_pipeline_second, test_data, candidate_device_first)
+
 from push_campaign_service.common.routes import PushCampaignApiUrl
-from push_campaign_service.push_campaign_app import app
 from push_campaign_service.tests.test_utilities import (generate_campaign_data, send_request,
                                                         generate_campaign_schedule_data,
                                                         get_campaigns, create_campaign,
