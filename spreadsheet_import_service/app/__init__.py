__author__ = 'ufarooqi'

from flask import Flask
<<<<<<< HEAD
from healthcheck import HealthCheck
from spreadsheet_import_service.common.models.db import db
from spreadsheet_import_service.common.talent_config_manager import TalentConfig, ConfigKeys
=======
from spreadsheet_import_service.common import common_config
>>>>>>> 3dab71f9

app = Flask(__name__)
app.config = TalentConfig(app.config).app_config

<<<<<<< HEAD
db.init_app(app)
db.app = app

logger = app.config[ConfigKeys.LOGGER]
=======
logger = app.config['LOGGER']
>>>>>>> 3dab71f9

try:

    from spreadsheet_import_service.common.models.db import db
    db.init_app(app)
    db.app = app

    import api
    app.register_blueprint(api.mod, url_prefix='/v1')

    # wrap the flask app and give a heathcheck url
    from healthcheck import HealthCheck
    health = HealthCheck(app, "/healthcheck")

    from spreadsheet_import_service.common.error_handling import register_error_handlers
    register_error_handlers(app, logger)

    logger.info("Starting spreadsheet_import_service in %s environment", app.config['GT_ENVIRONMENT'])

<<<<<<< HEAD
logger.info("Starting spreadsheet_import_service in %s environment", app.config[ConfigKeys.ENV_KEY])
=======
except Exception as e:
    logger.exception("Couldn't start spreadsheet_import_service in %s environment because: %s"
                     % (app.config['GT_ENVIRONMENT'], e.message))
>>>>>>> 3dab71f9
<|MERGE_RESOLUTION|>--- conflicted
+++ resolved
@@ -1,25 +1,12 @@
 __author__ = 'ufarooqi'
 
 from flask import Flask
-<<<<<<< HEAD
-from healthcheck import HealthCheck
-from spreadsheet_import_service.common.models.db import db
-from spreadsheet_import_service.common.talent_config_manager import TalentConfig, ConfigKeys
-=======
 from spreadsheet_import_service.common import common_config
->>>>>>> 3dab71f9
 
 app = Flask(__name__)
-app.config = TalentConfig(app.config).app_config
+app.config.from_object(common_config)
 
-<<<<<<< HEAD
-db.init_app(app)
-db.app = app
-
-logger = app.config[ConfigKeys.LOGGER]
-=======
 logger = app.config['LOGGER']
->>>>>>> 3dab71f9
 
 try:
 
@@ -39,10 +26,6 @@
 
     logger.info("Starting spreadsheet_import_service in %s environment", app.config['GT_ENVIRONMENT'])
 
-<<<<<<< HEAD
-logger.info("Starting spreadsheet_import_service in %s environment", app.config[ConfigKeys.ENV_KEY])
-=======
 except Exception as e:
     logger.exception("Couldn't start spreadsheet_import_service in %s environment because: %s"
-                     % (app.config['GT_ENVIRONMENT'], e.message))
->>>>>>> 3dab71f9
+                     % (app.config['GT_ENVIRONMENT'], e.message))