"""Test suite for Flask Resume Parsing MicroService."""

__author__ = 'erik@getTalent.com'
# Standard library
import json
import os
# Third party
import requests as r
# Module Specific.
from resume_service.common.redis_conn import redis_client
from resume_service.resume_parsing_app.views.batch_lib import add_fp_keys_to_queue
# Test fixtures, imports required even though not 'used'
<<<<<<< HEAD
# TODO: Look into importing these once and use via namespacing.
from resume_service.tests.test_fixtures import client_fixture
from resume_service.tests.test_fixtures import country_fixture
from resume_service.tests.test_fixtures import culture_fixture
from resume_service.tests.test_fixtures import domain_fixture
from resume_service.tests.test_fixtures import email_label_fixture
from resume_service.tests.test_fixtures import org_fixture
from resume_service.tests.test_fixtures import token_fixture
from resume_service.tests.test_fixtures import user_fixture
from resume_service.tests.test_fixtures import phone_label_fixture
from resume_service.tests.test_fixtures import product_fixture

APP_URL = 'http://0.0.0.0:8003/v1'
API_URL = APP_URL + '/parse_resume'
BATCH_URL = APP_URL + '/batch'
=======
from test_fixtures import client_fixture
from test_fixtures import country_fixture
from test_fixtures import culture_fixture
from test_fixtures import domain_fixture
from test_fixtures import email_label_fixture
from test_fixtures import org_fixture
from test_fixtures import token_fixture
from test_fixtures import user_fixture
from test_fixtures import phone_label_fixture
from test_fixtures import product_fixture
from resume_service.common.routes import ResumeApiUrl, ResumeApi
>>>>>>> 3d5fd167


def test_base_url():
    """Test that the application root lists the endpoint."""
    base_response = r.get(ResumeApiUrl.API_URL % '')
    assert ResumeApi.PARSE in base_response.content


def test_doc_from_fp_key(token_fixture):
    """Test that .doc files from S3 can be parsed."""
    response = fetch_resume_fp_key_response(token_fixture, '0169173d35beaf1053e79fdf1b5db864.docx')
    assert 'candidate' in response



def test_doc_by_post(token_fixture):
    """Test that .doc files that are posted to the end point can be parsed."""
    response = fetch_resume_post_response(token_fixture, 'test_bin.docx')
    # doc_db_record = db.session.query(Candidate).filter_by(formatted_name='Veena Nithoo').first()
    # assert not doc_db_record
    assert 'candidate' in response


def test_v15_pdf_from_fp_key(token_fixture):
    """Test that v1.5 pdf files from S3 can be parsed."""
    response = fetch_resume_fp_key_response(token_fixture, 'e68b51ee1fd62db589d2669c4f63f381.pdf')
    assert 'candidate' in response


def test_v14_pdf_from_fp_key(token_fixture):
    """Test that v1.4 pdf files from S3 can be parsed."""
    response = fetch_resume_fp_key_response(token_fixture, 'test_bin_14.pdf')
    assert 'candidate' in response


def test_v13_pdf_from_fp_key(token_fixture):
    """Test that v1.3 pdf files from S3 can be parsed."""
    response = fetch_resume_fp_key_response(token_fixture, 'test_bin_13.pdf')
    assert 'candidate' in response


def test_v14_pdf_by_post(token_fixture):
    """Test that v1.4 pdf files can be posted."""
    response = fetch_resume_post_response(token_fixture, 'test_bin_14.pdf')
    assert 'candidate' in response


def test_v13_pdf_by_post(token_fixture):
    """Test that v1.5 pdf files can be posted."""
    response = fetch_resume_post_response(token_fixture, 'test_bin_13.pdf')
    assert 'candidate' in response


def test_jpg_from_fp_key(token_fixture):
    """Test that jpg files from S3 can be parsed."""
    response = fetch_resume_fp_key_response(token_fixture, 'test_bin.jpg')
    assert 'candidate' in response


def test_jpg_by_post(token_fixture):
    """Test that jpg files can be posted."""
    response = fetch_resume_post_response(token_fixture, 'test_bin.jpg')
    assert 'candidate' in response


def test_2448_3264_jpg_by_post(token_fixture):
    """Test that large jpgs files can be posted."""
    response = fetch_resume_post_response(token_fixture, '2448_3264.jpg')
    assert 'candidate' in response


def test_no_token_fails():
    """Test that tokens are required."""
    filepicker_key = '0169173d35beaf1053e79fdf1b5db864.docx'
    test_response = r.post(ResumeApiUrl.PARSE, data=dict(filepicker_key=filepicker_key))
    json_obj = json.loads(test_response.content)
    assert 'error' in json_obj


def test_invalid_token_fails():
    """Test that VALID tokens are required."""
    filepicker_key = '0169173d35beaf1053e79fdf1b5db864.docx'
    test_response = r.post(ResumeApiUrl.PARSE,
                           headers={'Authorization': 'Bearer %s' % 'invalidtokenzzzz'},
                           data=dict(filepicker_key=filepicker_key))
    json_obj = json.loads(test_response.content)
    assert 'error' in json_obj


def test_v15_pdf_by_post(token_fixture):
    """Test that v1.5 pdf files can be posted."""
    response = fetch_resume_post_response(token_fixture, 'test_bin.pdf', create_mode='True')
    assert 'candidate' in response
    assert 'id' in response['candidate']


def test_batch_processing(user_fixture, token_fixture):
    # create a single file queue
    user_id = user_fixture.id
    queue_string = 'batch:{}:fp_keys'.format(user_id)
    unused_queue_status = add_fp_keys_to_queue(['e68b51ee1fd62db589d2669c4f63f381.pdf'], user_id)
    redis_client.expire(queue_string, 10)
    # mock hit from scheduler service.
    response = r.get(BATCH_URL + '/{}'.format(user_id),
                     headers={'Authorization': 'Bearer %s' % token_fixture.access_token})
    assert 'candidate' in response.content


def test_health_check():
<<<<<<< HEAD
    """HealthCheck/PingDom test endpoint."""
    response = r.get('http://127.0.0.1:8003/healthcheck')
=======
    import requests
    response = requests.get(ResumeApiUrl.HEALTH_CHECK)
>>>>>>> 3d5fd167
    assert response.status_code == 200


def fetch_resume_post_response(token_fixture, file_name, create_mode=''):
    """Posts file to local test auth server for json formatted resumes."""
    current_dir = os.path.dirname(__file__)
    with open(os.path.join(current_dir, 'test_resumes/{}'.format(file_name)), 'rb') as resume_file:
<<<<<<< HEAD
        response = r.post(API_URL,
                          headers={'Authorization': 'Bearer %s' % token_fixture.access_token},
                          data=dict(
                              resume_file_name=file_name,
                              create_candidate=create_mode,
                          ),
                          files=dict(resume_file=resume_file),
                         )
=======
        response = r.post(ResumeApiUrl.PARSE,
                            headers={'Authorization': 'Bearer %s' % token_fixture.access_token},
                            data=dict(
                                # files = dict(resume_file=raw_file),
                                resume_file_name=file_name,
                                create_candidate=create_mode,
                            ),
                          files = dict(resume_file=resume_file),
                          )
>>>>>>> 3d5fd167
    return json.loads(response.content)


def fetch_resume_fp_key_response(token_fixture, fp_key):
    """Posts FilePicker key to local test auth server for json formatted resumes."""
<<<<<<< HEAD
    test_response = r.post(API_URL,
                           headers={'Authorization': 'Bearer %s' % token_fixture.access_token},
=======
    test_response = r.post(ResumeApiUrl.PARSE, headers={'Authorization': 'Bearer %s' % token_fixture.access_token},
>>>>>>> 3d5fd167
                           data=dict(filepicker_key=fp_key))
    return json.loads(test_response.content)<|MERGE_RESOLUTION|>--- conflicted
+++ resolved
@@ -10,7 +10,6 @@
 from resume_service.common.redis_conn import redis_client
 from resume_service.resume_parsing_app.views.batch_lib import add_fp_keys_to_queue
 # Test fixtures, imports required even though not 'used'
-<<<<<<< HEAD
 # TODO: Look into importing these once and use via namespacing.
 from resume_service.tests.test_fixtures import client_fixture
 from resume_service.tests.test_fixtures import country_fixture
@@ -22,23 +21,7 @@
 from resume_service.tests.test_fixtures import user_fixture
 from resume_service.tests.test_fixtures import phone_label_fixture
 from resume_service.tests.test_fixtures import product_fixture
-
-APP_URL = 'http://0.0.0.0:8003/v1'
-API_URL = APP_URL + '/parse_resume'
-BATCH_URL = APP_URL + '/batch'
-=======
-from test_fixtures import client_fixture
-from test_fixtures import country_fixture
-from test_fixtures import culture_fixture
-from test_fixtures import domain_fixture
-from test_fixtures import email_label_fixture
-from test_fixtures import org_fixture
-from test_fixtures import token_fixture
-from test_fixtures import user_fixture
-from test_fixtures import phone_label_fixture
-from test_fixtures import product_fixture
 from resume_service.common.routes import ResumeApiUrl, ResumeApi
->>>>>>> 3d5fd167
 
 
 def test_base_url():
@@ -142,19 +125,14 @@
     unused_queue_status = add_fp_keys_to_queue(['e68b51ee1fd62db589d2669c4f63f381.pdf'], user_id)
     redis_client.expire(queue_string, 10)
     # mock hit from scheduler service.
-    response = r.get(BATCH_URL + '/{}'.format(user_id),
+    response = r.get(ResumeApiUrl.BATCH_URL + '/{}'.format(user_id),
                      headers={'Authorization': 'Bearer %s' % token_fixture.access_token})
     assert 'candidate' in response.content
 
 
 def test_health_check():
-<<<<<<< HEAD
     """HealthCheck/PingDom test endpoint."""
-    response = r.get('http://127.0.0.1:8003/healthcheck')
-=======
-    import requests
-    response = requests.get(ResumeApiUrl.HEALTH_CHECK)
->>>>>>> 3d5fd167
+    response = r.get(ResumeApiUrl.HEALTH_CHECK)
     assert response.status_code == 200
 
 
@@ -162,16 +140,6 @@
     """Posts file to local test auth server for json formatted resumes."""
     current_dir = os.path.dirname(__file__)
     with open(os.path.join(current_dir, 'test_resumes/{}'.format(file_name)), 'rb') as resume_file:
-<<<<<<< HEAD
-        response = r.post(API_URL,
-                          headers={'Authorization': 'Bearer %s' % token_fixture.access_token},
-                          data=dict(
-                              resume_file_name=file_name,
-                              create_candidate=create_mode,
-                          ),
-                          files=dict(resume_file=resume_file),
-                         )
-=======
         response = r.post(ResumeApiUrl.PARSE,
                             headers={'Authorization': 'Bearer %s' % token_fixture.access_token},
                             data=dict(
@@ -181,17 +149,12 @@
                             ),
                           files = dict(resume_file=resume_file),
                           )
->>>>>>> 3d5fd167
     return json.loads(response.content)
 
 
 def fetch_resume_fp_key_response(token_fixture, fp_key):
     """Posts FilePicker key to local test auth server for json formatted resumes."""
-<<<<<<< HEAD
-    test_response = r.post(API_URL,
-                           headers={'Authorization': 'Bearer %s' % token_fixture.access_token},
-=======
-    test_response = r.post(ResumeApiUrl.PARSE, headers={'Authorization': 'Bearer %s' % token_fixture.access_token},
->>>>>>> 3d5fd167
-                           data=dict(filepicker_key=fp_key))
+    test_response = r.post(ResumeApiUrl.PARSE, headers={
+        'Authorization': 'Bearer %s' % token_fixture.access_token},
+        data=dict(filepicker_key=fp_key))
     return json.loads(test_response.content)