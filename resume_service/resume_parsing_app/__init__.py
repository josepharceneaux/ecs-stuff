"""Initializer for Resume Parsing App"""
__author__ = 'erikfarmer'
<<<<<<< HEAD
# Third party
from flask import Flask
# Module specific
from resume_service.common.models.db import db
from resume_service.common.talent_config_manager import TalentConfig, ConfigKeys
from healthcheck import HealthCheck
=======
from flask import Flask
>>>>>>> 3dab71f9
import config

app = Flask(__name__)
app.config = TalentConfig(app.config).app_config
app.config.from_object(config)
<<<<<<< HEAD

db.init_app(app)
db.app = app

from views import api
app.register_blueprint(api.mod, url_prefix='/v1')

logger = app.config[ConfigKeys.LOGGER]
=======
logger = app.config['LOGGER']

try:

    from resume_service.common.models.db import db
    db.init_app(app)
    db.app = app

    from views import api
    app.register_blueprint(api.mod, url_prefix='/v1')

    # wrap the flask app and give a heathcheck url
    from healthcheck import HealthCheck
    health = HealthCheck(app, "/healthcheck")
>>>>>>> 3dab71f9

    from resume_service.common.error_handling import register_error_handlers
    register_error_handlers(app, logger)

    logger.info("Starting resume_service in %s environment", app.config['GT_ENVIRONMENT'])

<<<<<<< HEAD
logger.info("Starting resume_service in %s environment", app.config[ConfigKeys.ENV_KEY])
=======
except Exception as e:
    logger.exception("Couldn't start resume_service in %s environment because: %s"
                     % (app.config['GT_ENVIRONMENT'], e.message))
>>>>>>> 3dab71f9
<|MERGE_RESOLUTION|>--- conflicted
+++ resolved
@@ -1,30 +1,10 @@
 """Initializer for Resume Parsing App"""
 __author__ = 'erikfarmer'
-<<<<<<< HEAD
-# Third party
 from flask import Flask
-# Module specific
-from resume_service.common.models.db import db
-from resume_service.common.talent_config_manager import TalentConfig, ConfigKeys
-from healthcheck import HealthCheck
-=======
-from flask import Flask
->>>>>>> 3dab71f9
 import config
 
 app = Flask(__name__)
-app.config = TalentConfig(app.config).app_config
 app.config.from_object(config)
-<<<<<<< HEAD
-
-db.init_app(app)
-db.app = app
-
-from views import api
-app.register_blueprint(api.mod, url_prefix='/v1')
-
-logger = app.config[ConfigKeys.LOGGER]
-=======
 logger = app.config['LOGGER']
 
 try:
@@ -39,17 +19,12 @@
     # wrap the flask app and give a heathcheck url
     from healthcheck import HealthCheck
     health = HealthCheck(app, "/healthcheck")
->>>>>>> 3dab71f9
 
     from resume_service.common.error_handling import register_error_handlers
     register_error_handlers(app, logger)
 
     logger.info("Starting resume_service in %s environment", app.config['GT_ENVIRONMENT'])
 
-<<<<<<< HEAD
-logger.info("Starting resume_service in %s environment", app.config[ConfigKeys.ENV_KEY])
-=======
 except Exception as e:
     logger.exception("Couldn't start resume_service in %s environment because: %s"
-                     % (app.config['GT_ENVIRONMENT'], e.message))
->>>>>>> 3dab71f9
+                     % (app.config['GT_ENVIRONMENT'], e.message))