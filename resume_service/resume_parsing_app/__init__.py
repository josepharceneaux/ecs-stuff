"""Initializer for Resume Parsing App"""

__author__ = 'erikfarmer'
import config
from flask import Flask
from resume_service.common.routes import ResumeApi, HEALTH_CHECK
from resume_service.common.talent_config_manager import load_gettalent_config, TalentConfigKeys

app = Flask(__name__)
load_gettalent_config(app.config)
app.config.from_object(config)
logger = app.config[TalentConfigKeys.LOGGER]

try:
    from resume_service.common.models.db import db
    db.init_app(app)
    db.app = app

<<<<<<< HEAD
    from .views import api
    app.register_blueprint(api.PARSE_MOD, url_prefix='/v1')
=======
    from views import api
    app.register_blueprint(api.mod, url_prefix=ResumeApi.URL_PREFIX)
>>>>>>> 3d5fd167

    # wrap the flask app and give a heathcheck url
    from healthcheck import HealthCheck
    health = HealthCheck(app, HEALTH_CHECK)

    from resume_service.common.error_handling import register_error_handlers
    register_error_handlers(app, logger)

    logger.info("Starting resume_service in %s environment", app.config[TalentConfigKeys.ENV_KEY])

except Exception as error:
    logger.exception("Couldn't start resume_service in %s environment because: %s"
                     % (app.config[TalentConfigKeys.ENV_KEY], error.message))<|MERGE_RESOLUTION|>--- conflicted
+++ resolved
@@ -16,13 +16,8 @@
     db.init_app(app)
     db.app = app
 
-<<<<<<< HEAD
-    from .views import api
-    app.register_blueprint(api.PARSE_MOD, url_prefix='/v1')
-=======
     from views import api
     app.register_blueprint(api.mod, url_prefix=ResumeApi.URL_PREFIX)
->>>>>>> 3d5fd167
 
     # wrap the flask app and give a heathcheck url
     from healthcheck import HealthCheck
