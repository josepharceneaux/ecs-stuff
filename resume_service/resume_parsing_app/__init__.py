--- conflicted
+++ resolved
@@ -1,16 +1,11 @@
 """Initializer for Resume Parsing App"""
 __author__ = 'erikfarmer'
-
+# Third party
 from views import api
 from flask import Flask
-<<<<<<< HEAD
-from common.models.db import db
-
-=======
-# from flask_sqlalchemy import SQLAlchemy
+# Module specific
 from resume_service.common.models.db import db
 from healthcheck import HealthCheck
->>>>>>> f727ab4d
 import config
 
 app = Flask(__name__)
