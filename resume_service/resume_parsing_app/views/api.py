"""API for the Resume Parsing App"""
__author__ = 'erikfarmer'

# Standard lib
from StringIO import StringIO
import json

# Framework specific
from flask import Blueprint
from flask import current_app as app
from flask import request
from flask import jsonify
from flask.ext.cors import CORS

# Application specific/third party libs
from .app_constants import Constants as current
from .parse_lib import parse_resume
from .utils import create_candidate_from_parsed_resume
from boto.s3.connection import S3Connection
from common.utils.auth_utils import require_oauth

mod = Blueprint('activities_api', __name__)


# Enable CORS
CORS(mod, resources={
    r'/parse_resume': {
        'origins': '*',
        'allow_headers': ['Content-Type', 'Authorization']
    }
})


@mod.route('/')
def index():
    return '/parse_resume'


@mod.route('/parse_resume', methods=['POST'])
@require_oauth
def parse_file_picker_resume():
    """Parses resume uploaded on S3

    Returns:
        result_dict: a json string extrapolating the processed resume.
    """
    # Ensure we were passed a valid token by passing it to our AuthServer.
<<<<<<< HEAD
=======
    try:
        oauth_token = request.headers['Authorization']
    except KeyError:
        return jsonify({'error': {'message': 'No Auth header set'}}), 400
    r = requests.get(app.config['OAUTH_SERVER_URI'], headers={'Authorization': oauth_token})
    if r.status_code != 200:
        return jsonify({'error': {'message': 'Invalid Authorization'}}), 401
    valid_user_id = json.loads(r.text).get('user_id')
    if not valid_user_id:
        return jsonify({'error': {'message': 'Oauth did not provide a valid user_id'}}), 400

    # Get the resume file object from Filepicker or the request body, if provided
>>>>>>> 1454820e
    filepicker_key = request.form.get('filepicker_key')
    create_candidate = request.form.get('create_candidate')
    if filepicker_key:
        conn = S3Connection(current.AWS_ACCESS_KEY_ID, current.AWS_SECRET_ACCESS_KEY)
        bucket = conn.get_bucket(current.FILEPICKER_BUCKET_NAME)
        key_obj = bucket.get_key(str(filepicker_key))
        resume_file = StringIO(key_obj.get_contents_as_string())
        filename_str = key_obj.name
    elif request.form.get('resume_file_name'):
        resume_file = request.files['resume_file']
        resume_file = StringIO(resume_file.read())
        filename_str = request.form['resume_file_name']
    else:
        return jsonify({'error': 'Invalid query params'}), 400

    # Parse resume
    result_dict = parse_resume(file_obj=resume_file, filename_str=filename_str)
    processed_data = result_dict.get('dice_api_response')
    if processed_data:
        del result_dict['dice_api_response']
    email_present = True if result_dict.get('emails') else False
    if create_candidate:
        if email_present:
            candidate_response = create_candidate_from_parsed_resume(result_dict, request.oauth_token)
            candidate_id = json.loads(candidate_response).get('candidates')
            result_dict['id'] = candidate_id[0]['id'] if candidate_id else None
        else:
            return jsonify(**{'error': {'code': 3, 'message': 'Parsed resume did not have email',
                                        'candidate': result_dict}}), 400

    return jsonify(**{'candidate': result_dict, 'dice_api_response': processed_data})<|MERGE_RESOLUTION|>--- conflicted
+++ resolved
@@ -44,22 +44,8 @@
     Returns:
         result_dict: a json string extrapolating the processed resume.
     """
-    # Ensure we were passed a valid token by passing it to our AuthServer.
-<<<<<<< HEAD
-=======
-    try:
-        oauth_token = request.headers['Authorization']
-    except KeyError:
-        return jsonify({'error': {'message': 'No Auth header set'}}), 400
-    r = requests.get(app.config['OAUTH_SERVER_URI'], headers={'Authorization': oauth_token})
-    if r.status_code != 200:
-        return jsonify({'error': {'message': 'Invalid Authorization'}}), 401
-    valid_user_id = json.loads(r.text).get('user_id')
-    if not valid_user_id:
-        return jsonify({'error': {'message': 'Oauth did not provide a valid user_id'}}), 400
-
+    
     # Get the resume file object from Filepicker or the request body, if provided
->>>>>>> 1454820e
     filepicker_key = request.form.get('filepicker_key')
     create_candidate = request.form.get('create_candidate')
     if filepicker_key:
