--- conflicted
+++ resolved
@@ -8,14 +8,11 @@
 from flask.ext.cors import CORS
 # Module Specific
 from resume_service.common.utils.auth_utils import require_oauth
-<<<<<<< HEAD
 from resume_service.resume_parsing_app.views.parse_lib import process_resume
 from resume_service.resume_parsing_app.views.batch_lib import add_fp_keys_to_queue
 from resume_service.resume_parsing_app.views.batch_lib import _process_batch_item
-=======
 from resume_service.common.routes import ResumeApi
 
->>>>>>> 3d5fd167
 
 PARSE_MOD = Blueprint('resume_api', __name__)
 
@@ -31,18 +28,11 @@
 
 @PARSE_MOD.route('/')
 def index():
-<<<<<<< HEAD
-    """Uptime checkable URL"""
-    return '/parse_resume'
-
-
-@PARSE_MOD.route('/parse_resume', methods=['POST'])
-=======
+    """Uptime/version checkable URL"""
     return '/' + ResumeApi.PARSE
 
 
-@mod.route(ResumeApi.PARSE, methods=['POST'])
->>>>>>> 3d5fd167
+@PARSE_MOD.route(ResumeApi.PARSE, methods=['POST'])
 @require_oauth()
 def resume_post_reciever():
     """
@@ -71,7 +61,7 @@
     return jsonify(**(process_resume(parse_params)))
 
 
-@PARSE_MOD.route('/batch', methods=['POST'])
+@PARSE_MOD.route(ResumeApi.BATCH, methods=['POST'])
 @require_oauth()
 def post_files_to_queue():
     """
@@ -88,7 +78,7 @@
         return jsonify(**{'error': {'message': 'No filenames provided'}}), 400
 
 
-@PARSE_MOD.route('/batch/<int:user_id>', methods=['GET'])
+@PARSE_MOD.route(ResumeApi.BATCH + '/<int:user_id>', methods=['GET'])
 @require_oauth()
 def process_batch_request(user_id):
     """
