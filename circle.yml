--- conflicted
+++ resolved
@@ -53,11 +53,9 @@
         parallel: true
     - py.test social_network_service/tests/:
         parallel: true
-<<<<<<< HEAD
     - py.test email_campaign/tests/:
-=======
+        parallel: true
     - py.test candidate_pool_service/tests/:
->>>>>>> 0e5e6028
         parallel: true
 
 
