machine:
  python:
    version: 2.7.9
  environment:
    PYENV_VERSION: 2.7.9
    GT_ENVIRONMENT: circle
    PYTHONPATH: .

dependencies:
   override:
    - pip install -r requirements.txt

test:
  pre:
    - sudo chown -R ubuntu /var/log:
        parallel: true
    - python auth_service/run.py:
        parallel: true
        background: true
    - python user_service/run.py:
        parallel: true
        background: true
    - python resume_service/run.py:
        parallel: true
        background: true
    - python activity_service/run.py:
        parallel: true
        background: true
    - python candidate_service/run.py:
        parallel: true
        background: true
    - python social_network_service/run.py:
        parallel: true
        background: true
    - python candidate_pool_service/run.py:
        parallel: true
        background: true
    - python spreadsheet_import_service/run.py:
        parallel: true
        background: true
    - sleep 5


  override:
<<<<<<< HEAD
    - py.test:
        parallel: true
        files:
          - auth_service/tests/test*.py
          - user_service/tests/test*.py
          - resume_service/tests/test*.py
          - activity_service/tests/test*.py
          - candidate_pool_service/tests/test*.py
          - spreadsheet_import_service/tests/test*.py
          - candidate_service/tests/api/test*.py
=======
    - ? >
          py.test
          auth_service/tests/
          user_service/tests/
          resume_service/tests/
          activity_service/tests/
          candidate_service/tests/
          candidate_pool_service/tests/
      : parallel: true
>>>>>>> a899857e


experimental:
  notify:
    branches:
      only:
        - master
        - develop<|MERGE_RESOLUTION|>--- conflicted
+++ resolved
@@ -42,18 +42,6 @@
 
 
   override:
-<<<<<<< HEAD
-    - py.test:
-        parallel: true
-        files:
-          - auth_service/tests/test*.py
-          - user_service/tests/test*.py
-          - resume_service/tests/test*.py
-          - activity_service/tests/test*.py
-          - candidate_pool_service/tests/test*.py
-          - spreadsheet_import_service/tests/test*.py
-          - candidate_service/tests/api/test*.py
-=======
     - ? >
           py.test
           auth_service/tests/
@@ -62,9 +50,8 @@
           activity_service/tests/
           candidate_service/tests/
           candidate_pool_service/tests/
+          spreadsheet_import_service/tests/
       : parallel: true
->>>>>>> a899857e
-
 
 experimental:
   notify:
