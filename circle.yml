--- conflicted
+++ resolved
@@ -44,24 +44,6 @@
 
 
   override:
-<<<<<<< HEAD
-    - py.test auth_service/tests/:
-        parallel: true
-    - py.test user_service/tests/:
-        parallel: true
-    - py.test resume_service/tests/:
-        parallel: true
-    - py.test activity_service/tests/:
-        parallel: true
-    - py.test candidate_service/tests/:
-        parallel: true
-    - py.test social_network_service/tests/:
-        parallel: true
-    - py.test candidate_pool_service/tests/:
-        parallel: true
-    - py.test sms_campaign_service/tests/:
-        parallel: true
-=======
     - ? >
           py.test
           auth_service/tests/
@@ -70,8 +52,8 @@
           activity_service/tests/
           candidate_service/tests/
           candidate_pool_service/tests/
+          sms_campaign_service/tests/
       : parallel: true
->>>>>>> f443e58b
 
 
 experimental:
