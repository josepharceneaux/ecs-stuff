--- conflicted
+++ resolved
@@ -49,17 +49,9 @@
           - user_service/tests/test*.py
           - resume_service/tests/test*.py
           - activity_service/tests/test*.py
-<<<<<<< HEAD
           - candidate_pool_service/tests/test*.py
           - spreadsheet_import_service/tests/test*.py
           - candidate_service/tests/api/test*.py
-          - social_network_service/tests/test*.py
-          - social_network_service/tests/restful_api_tests/test*.py
-=======
-          - spreadsheet_import_service/tests/test*.py
-          - candidate_service/tests/api/test*.py
-          - candidate_pool_service/tests/test*.py
->>>>>>> 745c0b23
 
 
 experimental:
