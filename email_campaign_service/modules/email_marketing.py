import re
import json
import datetime

from celery import chord
from sqlalchemy import and_
from sqlalchemy import desc
from email_campaign_service.common.campaign_services.campaign_base import CampaignBase
from email_campaign_service.common.campaign_services.campaign_utils import CampaignUtils
from email_campaign_service.common.campaign_services.custom_errors import CampaignException
from email_campaign_service.common.talent_config_manager import TalentConfigKeys
from email_campaign_service.modules.utils import (create_email_campaign_url_conversions,
                                                  do_mergetag_replacements,
                                                  get_candidates_of_smartlist,
                                                  TRACKING_URL_TYPE)
from email_campaign_service.email_campaign_app import logger, celery_app, app
from email_campaign_service.common.models.db import db
from email_campaign_service.common.models.user import User
from email_campaign_service.common.models.email_campaign import (EmailCampaign, EmailCampaignSmartlist,
                                                                  EmailCampaignBlast, EmailCampaignSend,
                                                                  EmailCampaignSendUrlConversion)
from email_campaign_service.common.models.user import Domain
from email_campaign_service.common.models.misc import Frequency
from email_campaign_service.common.utils.handy_functions import (http_request,
                                                                 JSON_CONTENT_TYPE_HEADER)
from email_campaign_service.common.models.candidate import (Candidate, CandidateEmail,
                                                            CandidateSubscriptionPreference)
from email_campaign_service.common.error_handling import *
from email_campaign_service.common.utils.talent_reporting import email_notification_to_admins
from email_campaign_service.common.utils.amazon_ses import send_email
from email_campaign_service.common.utils.activity_utils import ActivityMessageIds
from email_campaign_service.common.routes import SchedulerApiUrl, EmailCampaignUrl
from email_campaign_service.common.utils.scheduler_utils import SchedulerUtils
from email_campaign_service.common.utils.candidate_service_calls import get_candidate_subscription_preference

__author__ = 'jitesh'


def create_email_campaign_smartlists(smartlist_ids, email_campaign_id):
    """ Maps smart lists to email campaign
    :param smartlist_ids:
    :type smartlist_ids: list[int | long]
    :param email_campaign_id: id of email campaign to which smart lists will be associated.

    """
    if type(smartlist_ids) in (int, long):
        smartlist_ids = [smartlist_ids]
    for smartlist_id in smartlist_ids:
        email_campaign_smartlist = EmailCampaignSmartlist(smartlist_id=smartlist_id,
                                                          campaign_id=email_campaign_id)
        db.session.add(email_campaign_smartlist)
    db.session.commit()


def create_email_campaign(user_id, oauth_token, email_campaign_name, email_subject,
                          email_from, email_reply_to, email_body_html,
                          email_body_text, list_ids, email_client_id=None,
                          frequency_id=None,
                          send_datetime=None,
                          stop_datetime=None,
                          template_id=None):
    """
    Creates a new email campaign.
    Schedules email campaign.

    :return: newly created email_campaign's id
    """
    frequency = Frequency.get_seconds_from_id(frequency_id)
    email_campaign = EmailCampaign(name=email_campaign_name,
                                   user_id=user_id,
                                   is_hidden=0,
                                   email_subject=email_subject,
                                   email_from=email_from.strip(),
                                   email_reply_to=email_reply_to.strip(),
                                   email_body_html=email_body_html,
                                   email_body_text=email_body_text,
                                   send_datetime=send_datetime,
                                   stop_datetime=stop_datetime,
                                   frequency_id=frequency_id if frequency_id else None,
                                   email_client_id=email_client_id
                                   )

    db.session.add(email_campaign)
    db.session.commit()

    try:
        # Add activity
        CampaignBase.create_activity(user_id,
                                     ActivityMessageIds.CAMPAIGN_CREATE,
                                     email_campaign,
                                     dict(id=email_campaign.id,
                                          name=email_campaign_name))
    except Exception:
        logger.exception('Error occurred while creating activity for'
                         'email-campaign creation. User(id:%s)' % user_id)
    # create email_campaign_smartlist record
    create_email_campaign_smartlists(smartlist_ids=list_ids,
                                     email_campaign_id=email_campaign.id)

    # if it's a client from api, we don't schedule campaign sends, we create it on the fly.
    # also we enable tracking by default for the clients.
    if email_client_id:
        # If email is sent via email_client then enable tracking.
        email_campaign.isEmailOpenTracking = 1
        email_campaign.isTrackHtmlClicks = 1
        email_campaign.isTrackTextClicks = 1
        db.session.commit()  # Commit the changes
        # Actual emails are sent from the client. So no need to schedule it
        # TODO: Update campaign status to 'completed'
        return {'id': email_campaign.id}

    # Schedule the sending of emails & update email_campaign scheduler fields
    schedule_task_params = {"url": EmailCampaignUrl.SEND % email_campaign.id}
    schedule_task_params.update(JSON_CONTENT_TYPE_HEADER)
    if frequency:  # It means its a periodic job, because frequency is 0 in case of one time job.
        schedule_task_params["frequency"] = frequency
        schedule_task_params["task_type"] = SchedulerUtils.PERIODIC  # Change task_type to periodic
        schedule_task_params["start_datetime"] = send_datetime
        schedule_task_params["end_datetime"] = stop_datetime
    else:  # It means its a one time Job
        schedule_task_params["task_type"] = SchedulerUtils.ONE_TIME
        schedule_task_params["run_datetime"] = send_datetime if send_datetime else \
            (datetime.datetime.utcnow()
             + datetime.timedelta(seconds=10)).strftime("%Y-%m-%d %H:%M:%S")
    schedule_task_params['is_jwt_request'] = True
    # Schedule email campaign; call Scheduler API
    headers = {'Authorization': oauth_token}
    headers.update(JSON_CONTENT_TYPE_HEADER)
    try:
        scheduler_response = http_request('post', SchedulerApiUrl.TASKS,
                                          headers=headers,
                                          data=json.dumps(schedule_task_params),
                                          user_id=user_id)
    except Exception as ex:
        logger.exception('Exception occurred while calling scheduler. Exception: %s' % ex)
        raise
    if scheduler_response.status_code != 201:
        raise InternalServerError("Error occurred while scheduling email campaign. "
                                  "Status Code: %s, Response: %s"
                                  % (scheduler_response.status_code, scheduler_response.json()))
    scheduler_id = scheduler_response.json()['id']
    # add scheduler task id to email_campaign.
    email_campaign.scheduler_task_id = scheduler_id
    db.session.commit()

    return {'id': email_campaign.id}


def send_emails_to_campaign(campaign, list_ids=None, new_candidates_only=False):
    """
    new_candidates_only sends the emails only to candidates who haven't yet
    received any as part of this campaign.

    :param campaign:    email campaign object
    :param list_ids: list associated with email campaign if given it will take the ids provided else extract out from email campaign object
    :param new_candidates_only: If emails need to be sent to new candidates only i.e. to those candidates whom emails were not sent previously
        If email is sent from client it will not send the actual emails and returns the new html (with url conversions and other replacements)
    :return:            number of emails sent
    """
    user = campaign.user
    candidate_ids_and_emails = get_email_campaign_candidate_ids_and_emails(campaign=campaign,
                                                                           list_ids=list_ids,
                                                                           new_candidates_only=new_candidates_only)

    # Check if the smart list has more than 0 candidates
    if candidate_ids_and_emails:
        email_notification_to_admins(
            subject='Marketing batch about to send',
            body="Marketing email batch about to send, campaign.name=%s, user=%s, "
                 "new_candidates_only=%s, address list size=%s"
                 % (campaign.name, user.email, new_candidates_only, len(candidate_ids_and_emails))
        )
        logger.info("Marketing email batch about to send, campaign.name=%s, user=%s, "
                    "new_candidates_only=%s, address list size=%s"
                    % (campaign.name, user.email, new_candidates_only,
                       len(candidate_ids_and_emails)))
        # Add activity
        try:
            CampaignBase.create_activity(user.id,
                                         ActivityMessageIds.CAMPAIGN_SEND,
                                         campaign,
                                         dict(id=campaign.id, name=campaign.name,
                                                     num_candidates=len(candidate_ids_and_emails)))
        except Exception as error:
            logger.error('Error occurred while creating activity for '
                         'email-campaign(id:%s) batch send. Error is %s'
                         % (campaign.id, error.message))
        # Create the email_campaign_blast for this blast
        blast_datetime = datetime.datetime.now()
        email_campaign_blast = EmailCampaignBlast(email_campaign_id=campaign.id,
                                                  sent_datetime=blast_datetime)
        EmailCampaignBlast.save(email_campaign_blast)
        blast_params = dict(sends=0, bounces=0)
        logger.info('Email campaign record is %s. blast record is %s. User(id:%s).'
                    % (campaign.to_dict(), email_campaign_blast.to_json(), user.id))
        list_of_new_email_html_or_text = []
        # Do not send mail if email_client_id is provided
        if campaign.email_client_id:
            # Loop through each candidate and get new_html and new_text
            for candidate_id, candidate_address in candidate_ids_and_emails:
                new_text, new_html = get_new_text_html_subject_and_campaign_send(
                    campaign, candidate_id, blast_params=blast_params,
                    email_campaign_blast_id=email_campaign_blast.id,
                    blast_sent_time=blast_datetime)[:2]
                logger.info("Marketing email added through client %s", campaign.email_client_id)
                resp_dict = dict()
                resp_dict['new_html'] = new_html
                resp_dict['new_text'] = new_text
                resp_dict['email'] = candidate_address
                list_of_new_email_html_or_text.append(resp_dict)
            db.session.commit()

            # This will be needed later
            # update_candidate_document_on_cloud(user, candidate_ids_and_emails,
            #                                    new_candidates_only, campaign,
            #                                    len(list_of_new_email_html_or_text))
            # Update campaign blast with number of sends
            _update_blast_sends(email_campaign_blast, len(candidate_ids_and_emails),
                          campaign, user, new_candidates_only)
            return list_of_new_email_html_or_text
        logger.info('Emails are being sent using Celery.')
        # For each candidate, create URL conversions and send the email via Celery task
        send_campaign_to_candidates(candidate_ids_and_emails, blast_params, email_campaign_blast,
                                    blast_datetime, campaign,
                                    user, new_candidates_only)
    else:
        raise InvalidUsage('No candidates with emails found for email_campaign(id:%s).'
                           % campaign.id,
                           error_code=CampaignException.NO_VALID_CANDIDATE_FOUND)


def send_campaign_to_candidates(candidate_ids_and_emails, blast_params, email_campaign_blast,
                                blast_datetime, campaign,
                                user, new_candidates_only):
    """
    This creates one Celery task per candidate to send campaign emails asynchronously.
    :param candidate_ids_and_emails: list of tuples containing candidate_ids and email addresses
    :param blast_params: email blast params
    :param email_campaign_blast: email campaign blast object
    :param blast_datetime: email campaign blast datetime
    :param campaign: email campaign object
    :param user: user object
    :param new_candidates_only: Identifier if candidates are new
    :type candidate_ids_and_emails: list
    :type blast_params: dict
    :type email_campaign_blast: EmailCampaignBlast
    :type blast_datetime: datetime.datetime
    :type campaign: EmailCampaign
    :type user: User
    :type new_candidates_only: bool
    """
    campaign_type = campaign.__tablename__
    callback = post_processing_campaign_sent.subtask((candidate_ids_and_emails, campaign,
                                                      user, new_candidates_only,
                                                      email_campaign_blast, ),
                                                     queue=campaign_type)
    # Here we create list of all tasks and assign a self.celery_error_handler() as a
    # callback function in case any of the tasks in the list encounter some error.
    tasks = [send_campaign_to_candidate.subtask(
        (user, campaign, Candidate.get_by_id(candidate_id), candidate_address,
         blast_params, email_campaign_blast, blast_datetime),
        queue=campaign_type) for candidate_id, candidate_address in candidate_ids_and_emails]
    # This runs all tasks asynchronously and sets callback function to be hit once all
    # tasks in list finish running without raising any error. Otherwise callback
    # results in failure status.
    chord(tasks)(callback)


@celery_app.task(name='post_processing_campaign_sent')
def post_processing_campaign_sent(celery_result, candidate_ids_and_emails, campaign,
                                  user, new_candidates_only,
                                  email_campaign_blast):

    logger.info('celery_result: %s' % celery_result)
    sends = celery_result.count(True)
    _update_blast_sends(email_campaign_blast, sends, campaign, user, new_candidates_only)

# This will be used in later version
# def update_candidate_document_on_cloud(user, candidate_ids_and_emails):
#     """
#     Once campaign has been sent to candidates, here we update their documents on cloud search.
#     :param user:
#     :param candidate_ids_and_emails:
#     :return:
#     """
#     try:
#         # Update Candidate Documents in Amazon Cloud Search
#         headers = CampaignBase.get_authorization_header(user.id)
#         headers.update(JSON_CONTENT_TYPE_HEADER)
#         with app.app_context():
#             response = requests.post(CandidateApiUrl.CANDIDATES_DOCUMENTS_URI, headers=headers,
#                                      data=json.dumps({'candidate_ids': map(itemgetter(0),
#                                                                            candidate_ids_and_emails)}))
#
#         if response.status_code != 204:
#             raise Exception("Status Code: %s Response: %s"
#                             % (response.status_code, response.json()))
#     except Exception as e:
#         error_message = "Couldn't update Candidate Documents in Amazon Cloud Search because: %s" \
#                         % e.message
#         logger.exception(error_message)
#         raise InvalidUsage(error_message)


def get_email_campaign_candidate_ids_and_emails(campaign, list_ids=None, new_candidates_only=False):
    """
    :param campaign:    email campaign row
    :param user:        user row
    :return:            Returns array of candidate IDs in the campaign's smartlists.
                        Is unique.
    """
    if list_ids is None:
        # Get smartlists of this campaign
        list_ids = EmailCampaignSmartlist.get_smartlists_of_campaign(campaign.id,
                                                                     smartlist_ids_only=True)
    # Get candidate ids
    all_candidate_ids = []
    if not list_ids:
        raise InvalidUsage('No smartlist is associated with email_campaign(id:%s)' % campaign.id,
                           error_code=CampaignException.NO_SMARTLIST_ASSOCIATED_WITH_CAMPAIGN)
    for list_id in list_ids:
        # Get candidates present in smartlist
        try:
            smartlist_candidate_ids = get_candidates_of_smartlist(list_id,
                                                                  candidate_ids_only=True)
            all_candidate_ids.extend(smartlist_candidate_ids)
        except Exception as error:
            logger.exception('Error occurred while getting candidates of smartlist(id:%s).'
                             ' User(id:%s). Reason: %s'
                             % (list_id, campaign.user.id, error.message))
        # gather all candidates from various smartlists
    all_candidate_ids = list(set(all_candidate_ids))  # Unique candidates
    if not all_candidate_ids:
        raise InvalidUsage('No candidates found for smartlist_ids %s.' % list_ids,
                           error_code=CampaignException.NO_CANDIDATE_ASSOCIATED_WITH_SMARTLIST)
    if campaign.is_subscription:
        # If the campaign is a subscription campaign,
        # only get candidates subscribed to the campaign's frequency
        subscribed_candidates_rows = CandidateSubscriptionPreference.with_entities(
            CandidateSubscriptionPreference.candidate_id).filter(
            and_(CandidateSubscriptionPreference.candidate_id.in_(all_candidate_ids),
                 CandidateSubscriptionPreference.frequency_id == campaign.frequency_id)).all()
        subscribed_candidate_ids = [row.candidate_id for row in subscribed_candidates_rows]  # Subscribed candidate ids
        if not subscribed_candidate_ids:
            logger.error("No candidates in subscription campaign %s", campaign)

    else:
        # Otherwise, just filter out unsubscribed candidates:
        # their subscription preference's frequencyId is NULL, which means 'Never'
        unsubscribed_candidate_ids = []
        for candidate_id in all_candidate_ids:
            # Call candidate API to get candidate's subscription preference.
            subscription_preference = get_candidate_subscription_preference(candidate_id)
            # campaign_subscription_preference = get_subscription_preference(candidate_id)
            logger.debug("subscription_preference: %s" % subscription_preference)
            if subscription_preference and not subscription_preference.get('frequency_id'):
                unsubscribed_candidate_ids.append(candidate_id)
        # Remove unsubscribed candidates
        subscribed_candidate_ids = list(set(all_candidate_ids) - set(unsubscribed_candidate_ids))

    # If only getting candidates that haven't been emailed before...
    if new_candidates_only:
        already_emailed_candidates = EmailCampaignSend.query.with_entities(
            EmailCampaignSend.candidate_id).filter_by(email_campaign_id=campaign.id).all()
        emailed_candidate_ids = [row.candidate_id for row in already_emailed_candidates]

        # Filter out already emailed candidates from subscribed_candidate_ids, so we have new candidate_ids only
        new_candidate_ids = list(set(subscribed_candidate_ids) - set(emailed_candidate_ids))
        # assign it to subscribed_candidate_ids (doing it explicit just to make it clear)
        subscribed_candidate_ids = new_candidate_ids
    # Get emails
    candidate_email_rows = CandidateEmail.query.with_entities(CandidateEmail.candidate_id,
                                                              CandidateEmail.address) \
        .filter(CandidateEmail.candidate_id.in_(subscribed_candidate_ids)) \
        .group_by(CandidateEmail.address)
    # list of tuples (candidate id, email address)
    ids_and_email = [(row.candidate_id, row.address) for row in candidate_email_rows]
    filtered_email_rows = []
    for _id, email in ids_and_email:
        search_result = CandidateEmail.search_email_in_user_domain(User, campaign.user, email)
        # If there is only one candidate for an email-address in user's domain, we are good to go,
        # otherwise log and raise the invalid error.
        if len(search_result) == 1:
            filtered_email_rows.append((_id, email))
        else:
            logger.error('%s candidates found for email address %s in user(id%s)`s domain(id:%s). '
                         'Candidate ids are: %s'
                         % (len(search_result), email, campaign.user.id, campaign.user.domain_id,
                            [candidate_email.candidate_id for candidate_email in search_result]))
            raise InvalidUsage('There exist multiple candidates with same email address '
                               'in user`s domain')
    return filtered_email_rows


def send_campaign_emails_to_candidate(user, campaign, candidate, candidate_address,
                                      blast_params=None, email_campaign_blast_id=None,
                                      blast_datetime=None, do_email_business=None):
    """
    This function sends the email to candidate. If working environment is prod, it sends the
    email campaigns to candidates' email addresses, otherwise it sends the email campaign to
    'gettalentmailtest@gmail.com' or email id of user.
    :param user: user object
    :param campaign: email campaign object
    :param candidate: candidate object
    :param candidate_address: candidate email address
    :param blast_params: parameters of email campaign blast
    :param email_campaign_blast_id: id of email campaign blast object
    :param blast_datetime: email campaign blast datetime
    :type user: User
    :type campaign: EmailCampaign
    :type candidate: Candidate
    :type candidate_address: str
    :type blast_params: dict | None
    :type email_campaign_blast_id: int | long | None
    :type blast_datetime: datetime.datetime | None
    """
    new_text, new_html, subject, email_campaign_send, blast_params, _ = \
        get_new_text_html_subject_and_campaign_send(campaign, candidate.id,
                                                    blast_params=blast_params,
                                                    email_campaign_blast_id=email_campaign_blast_id,
                                                    blast_sent_time=blast_datetime)
    logger.info('send_campaign_emails_to_candidate: Candidate id:%s ' % candidate.id)
    # Only in case of production we should send mails to candidate address else mails will
    # go to test account. To avoid spamming actual email addresses, while testing.
    if not CampaignUtils.IS_DEV:
        to_addresses = candidate_address
    else:
        # In dev/staging, only send emails to getTalent users, in case we're
        #  impersonating a customer.
        domain = Domain.get_by_id(user.domain_id)
        domain_name = domain.name.lower()
        if 'gettalent' in domain_name or 'bluth' in domain_name or 'dice' in domain_name:
            to_addresses = user.email
        else:
            to_addresses = ['gettalentmailtest@gmail.com']
    try:
        email_response = send_email(source='"%s" <no-reply@gettalent.com>' % campaign.email_from,
                                    # Emails will be sent from <no-reply@gettalent.com> (verified by Amazon SES)
                                    subject=subject,
                                    html_body=new_html or None,
                                    # Can't be '', otherwise, text_body will not show in email
                                    text_body=new_text,
                                    to_addresses=to_addresses,
                                    reply_address=campaign.email_reply_to.strip(),
                                    # BOTO doesn't seem to work with an array as to_addresses
                                    body=None,
                                    email_format='html' if campaign.email_body_html else 'text')
    except Exception as e:
        # Mark email as bounced
        _mark_email_bounced(email_campaign_send, candidate, to_addresses, blast_params,
                            email_campaign_blast_id, e)
        return False
    # Save SES message ID & request ID
    logger.info("Marketing email sent to %s. Email response=%s", to_addresses, email_response)
    request_id = email_response[u"SendEmailResponse"][u"ResponseMetadata"][u"RequestId"]
    message_id = email_response[u"SendEmailResponse"][u"SendEmailResult"][u"MessageId"]
    email_campaign_send.update(ses_message_id=message_id, ses_request_id=request_id)
    # Add activity
    try:
        CampaignBase.create_activity(user.id,
                                     ActivityMessageIds.CAMPAIGN_EMAIL_SEND,
                                     email_campaign_send,
                                     dict(campaign_name=campaign.name,
                                          candidate_name=candidate.name))
    except Exception as error:
        logger.exception('Could not add `campaign send activity` for '
                         'email-campaign(id:%s) and User(id:%s) because: '
                         '%s' % (campaign.id, user.id, error.message))
    return True


@celery_app.task(name='send_campaign_to_candidate')
def send_campaign_to_candidate(user, campaign, candidate, candidate_address,
                               blast_params, email_campaign_blast, blast_datetime):
    """
    For each candidate, this function is called to send email campaign to candidate.
    :param user: user object
    :param campaign: email campaign object
    :param candidate: candidate object
    :param candidate_address: candidate email address
    :param blast_params: parameters of email campaign blast
    :param email_campaign_blast: email campaign blast object
    :param blast_datetime: email campaign blast datetime
    :type user: User
    :type campaign: EmailCampaign
    :type candidate: Candidate
    :type candidate_address: str
    :type blast_params: dict
    :type email_campaign_blast: EmailCampaignBlast
    :type blast_datetime: datetime.datetime
    """
    with app.app_context():
        logger.info('sending campaign to candidate(id:%s).' % candidate.id)
        try:
            result_sent = send_campaign_emails_to_candidate(
                user=user,
                campaign=campaign,
                candidate=candidate,
                # candidates.find(lambda row: row.id == candidate_id).first(),
                candidate_address=candidate_address,
                blast_params=blast_params,
                email_campaign_blast_id=email_campaign_blast.id,
                blast_datetime=blast_datetime
            )
            return result_sent
        except Exception as error:
            logger.exception('Error while sending email campaign(id:%s) to '
                             'candidate(id:%s). Error is: %s'
                             % (campaign.id, candidate.id, error.message))
            db.session.rollback()
            return False


def get_new_text_html_subject_and_campaign_send(campaign, candidate_id,
                                                blast_params=None, email_campaign_blast_id=None,
                                                blast_sent_time=None):
    """
    This gets new_html and new_text by URL conversion method and returns
    new_html, new_text, subject, email_campaign_send, blast_params, candidate.
    :param campaign: Email campaign object
    :param candidate_id: id of candidate
    :param blast_params: email_campaign blast params
    :param email_campaign_blast_id:  email campaign blast id
    :param blast_sent_time: email campaign blast datetime
    :type campaign: EmailCampaign
    :type candidate_id: int | long
    :type blast_params: dict | None
    :type email_campaign_blast_id: int | long | None
    :type blast_datetime: datetime.datetime | None
    :return:
    """
    candidate = Candidate.get_by_id(candidate_id)
    # Set the email campaign blast fields if they're not defined, like if this just a test
    if not email_campaign_blast_id:
<<<<<<< HEAD
        email_campaign_blast = EmailCampaignBlast.get_latest_blast_by_campaign_id(campaign.id)
=======
        email_campaign_blast = EmailCampaignBlast.query.filter(
            EmailCampaignBlast.email_campaign_id == campaign.id).order_by(desc(EmailCampaignBlast.sent_datetime)).first()
>>>>>>> 9a2d877e
        if not email_campaign_blast:
            logger.error("""error sending campaign emails: Must have a previous email_campaign_blast
             that belongs to this campaign if you don't pass in the email_campaign_blast_id param""")
            raise InvalidUsage('No email campaign blast found for campaign(id:%s).'
                           % campaign.id,
                           error_code = CampaignException.NO_EMAIL_CAMPAIGN_BLAST_FOUND)
        email_campaign_blast_id = email_campaign_blast.id
<<<<<<< HEAD
        blast_sent_time = email_campaign_blast.sent_time
    if not blast_sent_time:
        blast_sent_time = datetime.datetime.now()
=======
        blast_datetime = email_campaign_blast.sent_datetime
    if not blast_datetime:
        blast_datetime = datetime.datetime.now()
>>>>>>> 9a2d877e
    if not blast_params:
        email_campaign_blast = EmailCampaignBlast.query.get(email_campaign_blast_id)
        blast_params = dict(sends=email_campaign_blast.sends, bounces=email_campaign_blast.bounces)
    email_campaign_send = EmailCampaignSend(email_campaign_id=campaign.id,
                                            candidate_id=candidate.id,
<<<<<<< HEAD
                                            sent_time=blast_sent_time)
=======
                                            sent_datetime=blast_datetime)
>>>>>>> 9a2d877e
    EmailCampaignSend.save(email_campaign_send)
    # If the campaign is a subscription campaign, its body & subject are
    # candidate-specific and will be set here
    if campaign.is_subscription:
        pass
    #             from TalentJobAlerts import get_email_campaign_fields TODO: Job Alerts?
    #             campaign_fields = get_email_campaign_fields(candidate.id,
    #             do_email_business=do_email_business)
    #             If candidate has no matching job openings, don't send the email
    #             if campaign_fields['total_openings'] < 1:
    #                 return 0
    #             for campaign_field_name, campaign_field_value in campaign_fields.items():
    #                 campaign[campaign_field_name] = campaign_field_value
    new_html, new_text = campaign.email_body_html or "", campaign.email_body_text or ""
    logger.info('get_new_text_html_subject_and_campaign_send: candidate_id: %s'
                % candidate.id)

    # Perform MERGETAG replacements
    [new_html, new_text, subject] = do_mergetag_replacements([new_html, new_text,
                                                              campaign.email_subject], candidate)
    # Perform URL conversions and add in the custom HTML
    logger.info('get_new_text_html_subject_and_campaign_send: email_campaign_send_id: %s'
                % email_campaign_send.id)
    new_text, new_html = create_email_campaign_url_conversions(new_html=new_html,
                                                               new_text=new_text,
                                                               is_track_text_clicks=campaign.is_track_text_clicks,
                                                               is_track_html_clicks=campaign.is_track_html_clicks,
                                                               custom_url_params_json=campaign.custom_url_params_json,
                                                               is_email_open_tracking=campaign.is_email_open_tracking,
                                                               custom_html=campaign.custom_html,
                                                               email_campaign_send_id=email_campaign_send.id)
    return new_text, new_html, subject, email_campaign_send, blast_params, candidate


def _mark_email_bounced(email_campaign_send, candidate, to_addresses, blast_params, email_campaign_blast_id, exception):
    """ If failed to send email; Mark email bounced.
    """
    # If failed to send email, still try to get request id from XML response.
    # Unfortunately XML response is malformed so must manually parse out request id
    request_id_search = re.search('<RequestId>(.*)</RequestId>', exception.__str__(), re.IGNORECASE)
    request_id = request_id_search.group(1) if request_id_search else None
    # email_campaign_send = EmailCampaignSend.query.get(email_campaign_send_id)
    email_campaign_send.is_ses_bounce = 1
    email_campaign_send.ses_request_id = request_id
    db.session.commit()
    # Update blast
    blast_params['bounces'] += 1
    email_campaign_blast = EmailCampaignBlast.query.get(email_campaign_blast_id)
    email_campaign_blast.bounces = blast_params['bounces']
    db.session.commit()
    # Send failure message to email marketing admin, just to notify for verification
    logger.exception("Failed to send marketing email to candidate_id=%s, to_addresses=%s"
                     % (candidate.id, to_addresses))


def update_hit_count(url_conversion):
    try:
        # Increment hit count for email marketing
        new_hit_count = (url_conversion.hit_count or 0) + 1
        url_conversion.hit_count=new_hit_count
        url_conversion.last_hit_time=datetime.datetime.now()
        db.session.commit()
        email_campaign_send_url_conversion = EmailCampaignSendUrlConversion.query.filter_by(url_conversion_id=url_conversion.id).first()
        email_campaign_send = email_campaign_send_url_conversion.email_campaign_send
        candidate = Candidate.query.get(email_campaign_send.candidate_id)
        is_open = email_campaign_send_url_conversion.type == TRACKING_URL_TYPE
        # If candidate has been deleted, don't make the activity
        if not candidate or candidate.is_web_hidden:
            logger.info("Tried performing URL redirect for nonexistent candidate: %s. "
                        "email_campaign_send: %s",
                        email_campaign_send.candidate_id, email_campaign_send.id)
        else:
            # Add activity
            try:
                CampaignBase.create_activity(candidate.user_id,
                                             ActivityMessageIds.CAMPAIGN_EMAIL_OPEN if is_open
                                             else ActivityMessageIds.CAMPAIGN_EMAIL_CLICK,
                                             email_campaign_send,
                                             dict(candidateId=candidate.id,
                                                  campaign_name=email_campaign_send.email_campaign.name,
                                                  candidate_name=candidate.formatted_name))
            except Exception as error:
                logger.error('Error occurred while creating activity for '
                             'email-campaign(id:%s) open/click. '
                             'Error is %s' % (email_campaign_send.email_campaign_id,
                                              error.message))
            logger.info("Activity has been added for URL redirect for candidate(id:%s). "
                        "email_campaign_send(id:%s)",
                        email_campaign_send.candidate_id, email_campaign_send.id)

        # Update email_campaign_blast entry only if it's a new hit
        if new_hit_count == 1:
            email_campaign_blast = EmailCampaignBlast.query.filter_by(sent_datetime=email_campaign_send.sent_datetime,
                                                                      email_campaign_id=email_campaign_send.email_campaign_id).first()
            if email_campaign_blast:
                if is_open:
                    email_campaign_blast.opens += 1
                else:
                    email_campaign_blast.html_clicks += 1
                db.session.commit()
            else:
                logger.error("Email campaign URL redirect: No email_campaign_blast found matching "
                             "email_campaign_send.sentTime %s, campaign_id=%s" % (email_campaign_send.sent_datetime,
                                                                                  email_campaign_send.email_campaign_id)
                             )
    except Exception:
        logger.exception("Received exception doing url_redirect (url_conversion_id=%s)", url_conversion.id)


def get_subscription_preference(candidate_id):
    """
    If there are multiple subscription preferences (due to legacy reasons),
    if any one is 1-6, keep it and delete the rest.
    Otherwise, if any one is NULL, keep it and delete the rest.
    Otherwise, if any one is 7, delete all of them.
    """
    # Not used but keeping it because same function was somewhere else in other service but using hardcoded ids.
    # So this one can be used to replace the old function.
    email_prefs = db.session.query(CandidateSubscriptionPreference).filter_by(candidate_id=candidate_id)
    non_custom_frequencies = db.session.query(Frequency.id).filter(
        Frequency.name.in_(Frequency.standard_frequencies().keys())).all()
    non_custom_frequency_ids = [non_custom_frequency[0] for non_custom_frequency in non_custom_frequencies]
    non_custom_pref = email_prefs.filter(
        CandidateSubscriptionPreference.frequency_id.in_(non_custom_frequency_ids)).first()  # Other freqs.
    null_pref = email_prefs.filter(CandidateSubscriptionPreference.frequency_id == None).first()
    custom_frequency = Frequency.get_seconds_from_id(Frequency.CUSTOM)
    custom_pref = email_prefs.filter(
        CandidateSubscriptionPreference.frequency_id == custom_frequency.id).first()  # Custom freq.
    if non_custom_pref:
        all_other_prefs = email_prefs.filter(CandidateSubscriptionPreference.id != non_custom_pref.id)
        all_other_prefs_ids = [row.id for row in all_other_prefs]
        logger.info("get_subscription_preference: Deleting non-custom prefs for candidate %s: %s",
                                candidate_id, all_other_prefs_ids)
        db.session.query(CandidateSubscriptionPreference) \
            .filter(CandidateSubscriptionPreference.id.in_(all_other_prefs_ids)).delete(synchronize_session='fetch')
        return non_custom_pref
    elif null_pref:
        non_null_prefs = email_prefs.filter(CandidateSubscriptionPreference.id != null_pref.id)
        non_null_prefs_ids = [row.id for row in non_null_prefs]
        logger.info("get_subscription_preference: Deleting non-null prefs for candidate %s: %s",
                                candidate_id, non_null_prefs_ids)
        db.session.query(CandidateSubscriptionPreference).filter(
                CandidateSubscriptionPreference.id.in_(non_null_prefs_ids)).delete(synchronize_session='fetch')
        return null_pref
    elif custom_pref:
        email_prefs_ids = [row.id for row in email_prefs]
        logger.info("get_subscription_preference: Deleting all prefs for candidate %s: %s", candidate_id,
                                email_prefs_ids)
        db.session.query(CandidateSubscriptionPreference).filter(
                CandidateSubscriptionPreference.id.in_(email_prefs_ids)).delete(synchronize_session='fetch')
        return None


def _update_blast_sends(blast_obj, new_sends, campaign, user, new_candidates_only):
    """
    This updates the email campaign blast object with number of sends and logs that
    Marketing email batch completed.
    :param blast_obj:
    :param new_sends:
    :param campaign:
    :param user:
    :param new_candidates_only:
    :return:
    """
    blast_obj.update(sends=blast_obj.sends + new_sends)
    # This will be needed later
    # update_candidate_document_on_cloud(user, candidate_ids_and_emails)
    logger.info("Marketing email batch completed, emails sent=%s, "
                "campaign=%s, user=%s, new_candidates_only=%s",
                new_sends, campaign.name, user.email, new_candidates_only)
<|MERGE_RESOLUTION|>--- conflicted
+++ resolved
@@ -201,7 +201,7 @@
                 new_text, new_html = get_new_text_html_subject_and_campaign_send(
                     campaign, candidate_id, blast_params=blast_params,
                     email_campaign_blast_id=email_campaign_blast.id,
-                    blast_sent_time=blast_datetime)[:2]
+                    blast_datetime=blast_datetime)[:2]
                 logger.info("Marketing email added through client %s", campaign.email_client_id)
                 resp_dict = dict()
                 resp_dict['new_html'] = new_html
@@ -418,7 +418,7 @@
         get_new_text_html_subject_and_campaign_send(campaign, candidate.id,
                                                     blast_params=blast_params,
                                                     email_campaign_blast_id=email_campaign_blast_id,
-                                                    blast_sent_time=blast_datetime)
+                                                    blast_datetime=blast_datetime)
     logger.info('send_campaign_emails_to_candidate: Candidate id:%s ' % candidate.id)
     # Only in case of production we should send mails to candidate address else mails will
     # go to test account. To avoid spamming actual email addresses, while testing.
@@ -513,7 +513,7 @@
 
 def get_new_text_html_subject_and_campaign_send(campaign, candidate_id,
                                                 blast_params=None, email_campaign_blast_id=None,
-                                                blast_sent_time=None):
+                                                blast_datetime=None):
     """
     This gets new_html and new_text by URL conversion method and returns
     new_html, new_text, subject, email_campaign_send, blast_params, candidate.
@@ -521,7 +521,7 @@
     :param candidate_id: id of candidate
     :param blast_params: email_campaign blast params
     :param email_campaign_blast_id:  email campaign blast id
-    :param blast_sent_time: email campaign blast datetime
+    :param blast_datetime: email campaign blast datetime
     :type campaign: EmailCampaign
     :type candidate_id: int | long
     :type blast_params: dict | None
@@ -532,38 +532,23 @@
     candidate = Candidate.get_by_id(candidate_id)
     # Set the email campaign blast fields if they're not defined, like if this just a test
     if not email_campaign_blast_id:
-<<<<<<< HEAD
         email_campaign_blast = EmailCampaignBlast.get_latest_blast_by_campaign_id(campaign.id)
-=======
-        email_campaign_blast = EmailCampaignBlast.query.filter(
-            EmailCampaignBlast.email_campaign_id == campaign.id).order_by(desc(EmailCampaignBlast.sent_datetime)).first()
->>>>>>> 9a2d877e
         if not email_campaign_blast:
-            logger.error("""error sending campaign emails: Must have a previous email_campaign_blast
+            logger.error("""send_campaign_emails_to_candidate: Must have a previous email_campaign_blast
              that belongs to this campaign if you don't pass in the email_campaign_blast_id param""")
             raise InvalidUsage('No email campaign blast found for campaign(id:%s).'
                            % campaign.id,
                            error_code = CampaignException.NO_EMAIL_CAMPAIGN_BLAST_FOUND)
         email_campaign_blast_id = email_campaign_blast.id
-<<<<<<< HEAD
-        blast_sent_time = email_campaign_blast.sent_time
-    if not blast_sent_time:
-        blast_sent_time = datetime.datetime.now()
-=======
         blast_datetime = email_campaign_blast.sent_datetime
     if not blast_datetime:
         blast_datetime = datetime.datetime.now()
->>>>>>> 9a2d877e
     if not blast_params:
         email_campaign_blast = EmailCampaignBlast.query.get(email_campaign_blast_id)
         blast_params = dict(sends=email_campaign_blast.sends, bounces=email_campaign_blast.bounces)
     email_campaign_send = EmailCampaignSend(email_campaign_id=campaign.id,
                                             candidate_id=candidate.id,
-<<<<<<< HEAD
-                                            sent_time=blast_sent_time)
-=======
                                             sent_datetime=blast_datetime)
->>>>>>> 9a2d877e
     EmailCampaignSend.save(email_campaign_send)
     # If the campaign is a subscription campaign, its body & subject are
     # candidate-specific and will be set here
