"""
 Author: Jitesh Karesia, New Vision Software, <jitesh.karesia@newvisionsoftware.in>
         Um-I-Hani, QC-Technologies, <haniqadri.qc@gmail.com>
         Hafiz Muhammad Basit, QC-Technologies, <basit.gettalent@gmail.com>

This file contains function used by email-campaign-api.
"""
# Standard Imports
import re
import os
import json
import getpass
import itertools
from datetime import datetime, timedelta

# Third Party
from celery import chord
from redo import retrier

# Service Specific
from email_campaign_service.json_schema.test_email import TEST_EMAIL_SCHEMA
from email_campaign_service.modules.validations import get_or_set_valid_value
from email_campaign_service.email_campaign_app import (logger, celery_app, app)
from email_campaign_service.modules.utils import (TRACKING_URL_TYPE,
                                                  get_candidates_from_smartlist,
                                                  do_mergetag_replacements,
                                                  create_email_campaign_url_conversions, decrypt_password,
                                                  get_priority_emails)
from email_campaign_service.modules.email_clients import SMTP, decrypt_password
from email_campaign_service.modules import aws_constants as aws

# Common Utils
from email_campaign_service.common.models.db import db
from email_campaign_service.common.models.user import Domain
from email_campaign_service.common.models.misc import (Frequency, Activity)
from email_campaign_service.common.utils.scheduler_utils import SchedulerUtils
from email_campaign_service.common.talent_config_manager import TalentConfigKeys
from email_campaign_service.common.routes import SchedulerApiUrl, EmailCampaignApiUrl
from email_campaign_service.common.campaign_services.campaign_base import CampaignBase
from email_campaign_service.common.campaign_services.campaign_utils import CampaignUtils
from email_campaign_service.common.campaign_services.custom_errors import CampaignException
from email_campaign_service.common.models.email_campaign import (EmailCampaign,
                                                                 EmailCampaignSmartlist,
                                                                 EmailCampaignBlast,
                                                                 EmailCampaignSend,
                                                                 EmailCampaignSendUrlConversion,
                                                                 EmailClientCredentials)
from email_campaign_service.common.utils.validators import (raise_if_not_instance_of,
                                                            raise_if_not_positive_int_or_long,
                                                            get_json_data_if_validated)
from email_campaign_service.common.utils.handy_functions import (http_request,
                                                                 JSON_CONTENT_TYPE_HEADER)
from email_campaign_service.common.utils.amazon_ses import send_email, get_default_email_info
from email_campaign_service.common.models.candidate import (Candidate, CandidateEmail,
                                                            CandidateSubscriptionPreference)
from email_campaign_service.common.error_handling import (InvalidUsage, InternalServerError, ResourceNotFound)
from email_campaign_service.common.utils.talent_reporting import email_notification_to_admins
from email_campaign_service.common.inter_service_calls.candidate_service_calls import \
    get_candidate_subscription_preference
from email_campaign_service.common.inter_service_calls.candidate_pool_service_calls import get_candidates_of_smartlist


def create_email_campaign_smartlists(smartlist_ids, email_campaign_id):
    """ Maps smart lists to email campaign
    :param smartlist_ids:
    :type smartlist_ids: list[int | long]
    :param email_campaign_id: id of email campaign to which smart lists will be associated.

    """
    if type(smartlist_ids) in (int, long):
        smartlist_ids = [smartlist_ids]
    for smartlist_id in smartlist_ids:
        email_campaign_smartlist = EmailCampaignSmartlist(smartlist_id=smartlist_id,
                                                          campaign_id=email_campaign_id)
        db.session.add(email_campaign_smartlist)
    db.session.commit()


def create_email_campaign(user_id, oauth_token, name, subject, description,
                          _from, reply_to, body_html,
                          body_text, list_ids, email_client_id=None,
                          frequency_id=None,
                          email_client_credentials_id=None,
                          start_datetime=None,
                          end_datetime=None,
                          template_id=None):
    """
    Creates a new email campaign.
    Schedules email campaign.

    :return: newly created email_campaign's id
    """
    frequency = Frequency.get_seconds_from_id(frequency_id)
    email_campaign = EmailCampaign(name=name,
                                   user_id=user_id,
                                   is_hidden=0,
                                   subject=subject,
                                   description=description,
                                   _from=get_or_set_valid_value(_from, basestring, '').strip(),
                                   reply_to=get_or_set_valid_value(reply_to, basestring, '').strip(),
                                   body_html=body_html,
                                   body_text=body_text,
                                   start_datetime=start_datetime,
                                   end_datetime=end_datetime,
                                   frequency_id=frequency_id if frequency_id else None,
                                   email_client_id=email_client_id,
                                   email_client_credentials_id=email_client_credentials_id
                                   if email_client_credentials_id else None
                                   )
    EmailCampaign.save(email_campaign)

    # Create activity in a celery task
    celery_create_activity(user_id,
                           Activity.MessageIds.CAMPAIGN_CREATE,
                           email_campaign,
                           dict(id=email_campaign.id, name=name),
                           'Error occurred while creating activity for email-campaign creation. User(id:%s)' % user_id
                           )

    # create email_campaign_smartlist record
    create_email_campaign_smartlists(smartlist_ids=list_ids,
                                     email_campaign_id=email_campaign.id)

    # if it's a client from api, we don't schedule campaign sends, we create it on the fly.
    # also we enable tracking by default for the clients.
    if email_client_id:
        # If email is sent via email_client then enable tracking.
        email_campaign.isEmailOpenTracking = 1
        email_campaign.isTrackHtmlClicks = 1
        email_campaign.isTrackTextClicks = 1
        db.session.commit()  # Commit the changes
        # Actual emails are sent from the client. So no need to schedule it
        # TODO: Update campaign status to 'completed'
        return {'id': email_campaign.id}

    # Schedule the sending of emails & update email_campaign scheduler fields
    schedule_task_params = {"url": EmailCampaignApiUrl.SEND % email_campaign.id}
    schedule_task_params.update(JSON_CONTENT_TYPE_HEADER)
    if frequency:  # It means its a periodic job, because frequency is 0 in case of one time job.
        schedule_task_params["frequency"] = frequency
        schedule_task_params["task_type"] = SchedulerUtils.PERIODIC  # Change task_type to periodic
        schedule_task_params["start_datetime"] = start_datetime
        schedule_task_params["end_datetime"] = end_datetime
    else:  # It means its a one time Job
        schedule_task_params["task_type"] = SchedulerUtils.ONE_TIME
        schedule_task_params["run_datetime"] = start_datetime if start_datetime else \
            (datetime.utcnow() +
             timedelta(seconds=10)).strftime("%Y-%m-%d %H:%M:%S")
    schedule_task_params['is_jwt_request'] = True
    # Schedule email campaign; call Scheduler API
    headers = {'Authorization': oauth_token}
    headers.update(JSON_CONTENT_TYPE_HEADER)
    try:
        scheduler_response = http_request('post', SchedulerApiUrl.TASKS,
                                          headers=headers,
                                          data=json.dumps(schedule_task_params),
                                          user_id=user_id)
    except Exception as ex:
        logger.exception('Exception occurred while calling scheduler. Exception: %s' % ex)
        raise
    if scheduler_response.status_code != 201:
        raise InternalServerError("Error occurred while scheduling email campaign. "
                                  "Status Code: %s, Response: %s"
                                  % (scheduler_response.status_code, scheduler_response.json()))
    scheduler_id = scheduler_response.json()['id']
    # add scheduler task id to email_campaign.
    email_campaign.scheduler_task_id = scheduler_id
    db.session.commit()

    return {'id': email_campaign.id}


def send_email_campaign(user_id, campaign, new_candidates_only=False):
    """
    This function handles the actual sending of email campaign to candidates.
    Emails are sent to new candidates only if new_candidates_only is true. In case campaign has
    email_client_id associated with it (in case request came from browser plugins), we don't send
    actual emails and just send the required fields (new_html, new_text etc) back in response.
    Otherwise we get candidates from smartlists through celery and also send emails to those
    candidates via celery.
    :param user_id: ID of user
    :param campaign: Valid EmailCampaign object.
    :param new_candidates_only: True if email needs to be sent to those candidates whom emails were not sent previously
    :type user_id: int | long
    :type campaign: EmailCampaign
    :type new_candidates_only: bool
    """
    # gt plugin code starts here.
    raise_if_not_positive_int_or_long(user_id)
    if not isinstance(campaign, EmailCampaign):
        raise InternalServerError(error_message='Must provide valid EmailCampaign object.')
    raise_if_not_instance_of(new_candidates_only, bool)
    campaign_id = campaign.id
    if campaign.email_client_id:
        candidate_ids_and_emails = get_email_campaign_candidate_ids_and_emails(campaign=campaign,
                                                                               new_candidates_only=new_candidates_only)

        # Check if the smart list has more than 0 candidates
        if not candidate_ids_and_emails:
            raise InvalidUsage('No candidates with emails found for email_campaign(id:%s).'
                               % campaign.id,
                               error_code=CampaignException.NO_VALID_CANDIDATE_FOUND)
        else:
            email_campaign_blast_id, blast_params, blast_datetime = notify_and_get_blast_params(campaign,
                                                                                                new_candidates_only,
                                                                                                candidate_ids_and_emails
                                                                                                )
            list_of_new_email_html_or_text = []
            # Do not send mail if email_client_id is provided
            # Loop through each candidate and get new_html and new_text
            for candidate_id, candidate_address in candidate_ids_and_emails:
                new_text, new_html = get_new_text_html_subject_and_campaign_send(
                    campaign.id, candidate_id, blast_params=blast_params,
                    email_campaign_blast_id=email_campaign_blast_id,
                    blast_datetime=blast_datetime)[:2]
                logger.info("Marketing email added through client %s", campaign.email_client_id)
                resp_dict = dict()
                resp_dict['new_html'] = new_html
                resp_dict['new_text'] = new_text
                resp_dict['email'] = candidate_address
                list_of_new_email_html_or_text.append(resp_dict)
            db.session.commit()

            # TODO: This will be needed later
            # update_candidate_document_on_cloud(user, candidate_ids_and_emails,
            #                                    new_candidates_only, campaign,
            #                                    len(list_of_new_email_html_or_text))
            # Update campaign blast with number of sends
            _update_blast_sends(email_campaign_blast_id, len(candidate_ids_and_emails),
                                campaign, new_candidates_only)
            return list_of_new_email_html_or_text
    else:
        # For each candidate, create URL conversions and send the email via Celery task
        get_smartlist_candidates_via_celery(user_id, campaign_id, new_candidates_only)


def send_campaign_to_candidates(user_id, candidate_ids_and_emails, blast_params, email_campaign_blast_id,
                                blast_datetime, campaign,
                                new_candidates_only):
    """
    This creates one Celery task per candidate to send campaign emails asynchronously.
    :param user_id: ID of user
    :param candidate_ids_and_emails: list of tuples containing candidate_ids and email addresses
    :param blast_params: email blast params
    :param email_campaign_blast_id: id of email campaign blast object
    :param blast_datetime: email campaign blast datetime
    :param campaign: EmailCampaign object
    :param new_candidates_only: Identifier if candidates are new
    :type user_id: int | long
    :type candidate_ids_and_emails: list
    :type blast_params: dict
    :type email_campaign_blast_id: int | long
    :type blast_datetime: datetime.datetime
    :type campaign: EmailCampaign
    :type new_candidates_only: bool
    """
    if not isinstance(campaign, EmailCampaign):
        raise InternalServerError(error_message='Must provide valid EmailCampaign object.')
    if not candidate_ids_and_emails:
        raise InternalServerError(error_message='No candidate data provided.')
    if not blast_params:
        raise InternalServerError(error_message='Blast Params must be provided.')
    if not email_campaign_blast_id:
        raise InternalServerError(error_message='email_campaign_blast_id must be provided.')
    campaign_type = campaign.__tablename__
    callback = post_processing_campaign_sent.subtask((campaign,
                                                      new_candidates_only,
                                                      email_campaign_blast_id,),
                                                     queue=campaign_type)

    # Here we create list of all tasks.
    tasks = [send_email_campaign_to_candidate.subtask((user_id, campaign, candidate_id, candidate_address,
             blast_params, email_campaign_blast_id, blast_datetime), link_error=celery_error_handler(
             campaign_type), queue=campaign_type) for candidate_id, candidate_address in candidate_ids_and_emails]
    # This runs all tasks asynchronously and sets callback function to be hit once all
    # tasks in list finish running without raising any error. Otherwise callback
    # results in failure status.
    chord(tasks)(callback)


@celery_app.task(name='post_processing_campaign_sent')
def post_processing_campaign_sent(celery_result, campaign,
                                  new_candidates_only,
                                  email_campaign_blast_id):
    """
    Callback for all celery tasks sending campaign emails to candidates.
    celery_result would contain the return valuse of all the tasks, we would
    update the sends count with the number of email sending tasks that were
    sccessful.
    :param celery_result: result af all celery tasks
    :param campaign: Valid EmailCampaign object
    :param new_candidates_only: True if emails sent to new candidates only
    :param email_campaign_blast_id: Id of blast object for specified campaign
    :type celery_result: list
    :type campaign: EmailCampaign
    :type new_candidates_only: bool
    :type email_campaign_blast_id: int | long
    """
    with app.app_context():
        if not celery_result:
            logger.error('Celery task sending campaign(id;%s) emails failed' % campaign.id)
            return
        if not isinstance(campaign, EmailCampaign):
            logger.error('Campaign object is not valid')
            return
        if not isinstance(new_candidates_only, bool):
            logger.error('new_candidates_only must be bool')
            return
        if not isinstance(email_campaign_blast_id, (int, long)) or email_campaign_blast_id <= 0:
            logger.error('email_campaign_blast_id must be positive int or long')
            return
        logger.info('celery_result: %s' % celery_result)
    sends = celery_result.count(True)
    _update_blast_sends(email_campaign_blast_id, sends, campaign,  new_candidates_only)


@celery_app.task(name='process_campaign_send')
def process_campaign_send(celery_result, user_id, campaign_id, list_ids, new_candidates_only=False):
    """
     Callback after getting candidate data of all smartlists. Results from all the smartlists
     are present in celery_result and we use that for further processing of the campaign. That includes
     filtering the results sending actual campaign emails.
     :param celery_result: Combined result of all celery tasks.
     :param user_id: Id of user.
     :param campaign_id: Campaign Id.
     :param list_ids: Ids of all smartlists associated with the campaigns.
     :param new_candidates_only: True if only new candidates need to be fetched.
     :type celery_result: list
     :type user_id: int | long
     :type campaign_id: int | long
     :type list_ids: list
     :type new_candidates_only: bool
    """
    all_candidate_ids = []
    with app.app_context():
        if not celery_result:
            logger.error('No candidate(s) found for smartlist_ids %s, campaign_id: %s'
                         'user_id: %s.' % list_ids, campaign_id, user_id)
            return
        if not isinstance(user_id, (int, long)) or user_id <= 0:
            logger.error('user_id must be positive int of long')
        if not isinstance(campaign_id, (int, long)) or campaign_id <= 0:
            logger.error('campaign_id must be positive int of long')
            return
        if not isinstance(list_ids, list) or len(list_ids) < 0:
            logger.error('list_ids are mandatory')
            return
        if not isinstance(new_candidates_only, bool):
            logger.error('new_candidates_only must be bool')
            return
        logger.info('celery_result: %s' % celery_result)

    # gather all candidates from various smartlists
    for candidate_list in celery_result:
        all_candidate_ids.extend(candidate_list)
    all_candidate_ids = list(set(all_candidate_ids))  # Unique candidates
    campaign = EmailCampaign.get_by_id(campaign_id)
    subscribed_candidate_ids = get_subscribed_candidate_ids(campaign, all_candidate_ids, new_candidates_only)
    candidate_ids_and_emails = get_priority_emails(campaign.user, subscribed_candidate_ids)
    if candidate_ids_and_emails:
        email_campaign_blast_id, blast_params, blast_datetime = notify_and_get_blast_params(campaign,
                                                                                            new_candidates_only,
                                                                                            candidate_ids_and_emails)
        with app.app_context():
            logger.info('Emails for email campaign (id:%d) are being sent using Celery. Blast ID is %d' %
                        (campaign.id, email_campaign_blast_id))
        send_campaign_to_candidates(user_id, candidate_ids_and_emails, blast_params, email_campaign_blast_id,
                                    blast_datetime, campaign,
                                    new_candidates_only)

# This will be used in later version
# def update_candidate_document_on_cloud(user, candidate_ids_and_emails):
#     """
#     Once campaign has been sent to candidates, here we update their documents on cloud search.
#     :param user:
#     :param candidate_ids_and_emails:
#     :return:
#     """
#     try:
#         # Update Candidate Documents in Amazon Cloud Search
#         headers = CampaignBase.get_authorization_header(user.id)
#         headers.update(JSON_CONTENT_TYPE_HEADER)
#         with app.app_context():
#             response = requests.post(CandidateApiUrl.CANDIDATES_DOCUMENTS_URI, headers=headers,
#                                      data=json.dumps({'candidate_ids': map(itemgetter(0),
#                                                                            candidate_ids_and_emails)}))
#
#         if response.status_code != 204:
#             raise Exception("Status Code: %s Response: %s"
#                             % (response.status_code, response.json()))
#     except Exception as e:
#         error_message = "Couldn't update Candidate Documents in Amazon Cloud Search because: %s" \
#                         % e.message
#         logger.exception(error_message)
#         raise InvalidUsage(error_message)


def get_email_campaign_candidate_ids_and_emails(campaign, new_candidates_only=False):
    """
    Get candidate ids and email addresses for an email campaign
    :param campaign: EmailCampaign object
    :param new_candidates_only: True if campaign is to be sent only to new candidates.
    :type campaign: EmailCampaign
    :type new_candidates_only: bool
    :return: Returns dict of unique candidate IDs in the campaign's smartlists.
    :rtype list
    """
    if not isinstance(campaign, EmailCampaign):
        raise InternalServerError(error_message='Must provide valid EmailCampaign object.')
    raise_if_not_instance_of(new_candidates_only, bool)
    # Get smartlists of this campaign
    list_ids = EmailCampaignSmartlist.get_smartlists_of_campaign(campaign.id,
                                                                 smartlist_ids_only=True)
    if not list_ids:
        raise InternalServerError('No smartlist is associated with email_campaign(id:%s)' % campaign.id,
                                  error_code=CampaignException.NO_SMARTLIST_ASSOCIATED_WITH_CAMPAIGN)

    all_candidate_ids = get_candidates_from_smartlist_for_email_client_id(campaign, list_ids)

    if not all_candidate_ids:
        raise InternalServerError('No candidate(s) found for smartlist_ids %s.' % list_ids,
                                  error_code=CampaignException.NO_CANDIDATE_ASSOCIATED_WITH_SMARTLIST)
    subscribed_candidate_ids = get_subscribed_candidate_ids(campaign, all_candidate_ids, new_candidates_only)
    return get_priority_emails(campaign.user, subscribed_candidate_ids)


def send_campaign_emails_to_candidate(user_id, campaign_id, candidate_id, candidate_address,
                                      blast_params=None, email_campaign_blast_id=None,
                                      blast_datetime=None):
    """
    This function sends the email to candidate. If working environment is prod, it sends the
    email campaigns to candidates' email addresses, otherwise it sends the email campaign to
    'gettalentmailtest@gmail.com' or email id of user.
    :param user_id: user object
    :param campaign_id: email campaign id
    :param candidate_id: candidate id
    :param candidate_address: candidate email address
    :param blast_params: parameters of email campaign blast
    :param email_campaign_blast_id: id of email campaign blast object
    :param blast_datetime: email campaign blast datetime
    :type user_id: int | long
    :type campaign_id: int | long
    :type candidate_id: int | long
    :type candidate_address: str
    :type blast_params: dict | None
    :type email_campaign_blast_id: int | long | None
    :type blast_datetime: datetime | None
    """
    raise_if_not_positive_int_or_long(user_id)
    raise_if_not_positive_int_or_long(campaign_id)
    raise_if_not_positive_int_or_long(candidate_id)

    if email_campaign_blast_id:
        raise_if_not_positive_int_or_long(email_campaign_blast_id)

    raise_if_not_instance_of(candidate_address, (str, unicode))

    if blast_datetime:
        raise_if_not_instance_of(blast_datetime, datetime)

    if blast_params:
        raise_if_not_instance_of(blast_params, dict)

    campaign = EmailCampaign.get_by_id(campaign_id)
    candidate = Candidate.get_by_id(candidate_id)
    new_text, new_html, subject, email_campaign_send, blast_params, _ = \
        get_new_text_html_subject_and_campaign_send(campaign.id, candidate_id,
                                                    blast_params=blast_params,
                                                    email_campaign_blast_id=email_campaign_blast_id,
                                                    blast_datetime=blast_datetime)
    logger.info('send_campaign_emails_to_candidate: Candidate id:%s ' % candidate_id)
    # Only in case of production we should send mails to candidate address else mails will
    # go to test account. To avoid spamming actual email addresses, while testing.
    if not CampaignUtils.IS_DEV:
        to_addresses = candidate_address
    else:
        # In dev/staging, only send emails to getTalent users, in case we're
        #  impersonating a customer.
        domain = Domain.get_by_id(campaign.user.domain_id)
        domain_name = domain.name.lower()
        if 'gettalent' in domain_name or 'bluth' in domain_name or 'dice' in domain_name:
            to_addresses = campaign.user.email
        else:
            to_addresses = [app.config[TalentConfigKeys.GT_GMAIL_ID]]
<<<<<<< HEAD

    email_client_credentials_id = campaign.email_client_credentials_id
    if email_client_credentials_id:  # In case user wants to send email-campaign via added SMTP server.
        try:
            email_client_credentials = EmailClientCredentials.get_by_id(campaign.email_client_credentials_id)
            if not email_client_credentials:
                raise ResourceNotFound("EmailClientCredentials(id:%s) not found for user(id:%s)."
                                       % (email_client_credentials_id, user_id))
            decrypted_password = decrypt_password(email_client_credentials.password)
            client = SMTP(email_client_credentials.host,email_client_credentials.port,
                          email_client_credentials.email, decrypted_password)
            client.send_email(to_addresses, subject, new_text)
        except Exception as error:
            logger.exception('Error occurred while sending campaign via SMTP server. Error:%s' % error.message)
            return False
    else:
        try:
            default_email = get_default_email_info()['email']
            email_response = send_email(source='"%s" <%s>' % (campaign._from, default_email),
                                        # Emails will be sent from verified email by Amazon SES for respective
                                        #  environment.
                                        subject=subject,
                                        html_body=new_html or None,
                                        # Can't be '', otherwise, text_body will not show in email
                                        text_body=new_text,
                                        to_addresses=to_addresses,
                                        reply_address=campaign.reply_to.strip(),
                                        # BOTO doesn't seem to work with an array as to_addresses
                                        body=None,
                                        email_format='html' if campaign.body_html else 'text')
        except Exception as e:
            # Mark email as bounced
            _handle_email_sending_error(email_campaign_send, candidate_id, to_addresses, blast_params,
                                        email_campaign_blast_id, e)
            return False

        username = getpass.getuser()
        # Save SES message ID & request ID
        logger.info('''Marketing email sent successfully.
                       Recipients    : %s,
                       UserId        : %s,
                       System User Name: %s,
                       Environment   : %s,
                       Email Response: %s
                    ''', to_addresses, user_id, username, app.config[TalentConfigKeys.ENV_KEY], email_response)
        request_id = email_response[u"SendEmailResponse"][u"ResponseMetadata"][u"RequestId"]
        message_id = email_response[u"SendEmailResponse"][u"SendEmailResult"][u"MessageId"]
        email_campaign_send.update(ses_message_id=message_id, ses_request_id=request_id)

    # Add activity
    try:
        CampaignBase.create_activity(campaign.user.id,
                                     Activity.MessageIds.CAMPAIGN_EMAIL_SEND,
                                     email_campaign_send,
                                     dict(campaign_name=campaign.name,
                                          candidate_name=candidate.name))
    except Exception as error:
        logger.exception('Could not add `campaign send activity` for '
                         'email-campaign(id:%s) and User(id:%s) because: '
                         '%s' % (campaign.id, campaign.user.id, error.message))
=======
    try:
        default_email = get_default_email_info()['email']
        email_response = send_email(source='"%s" <%s>' % (campaign._from, default_email),
                                    # Emails will be sent from verified email by Amazon SES for respective environment.
                                    subject=subject,
                                    html_body=new_html or None,
                                    # Can't be '', otherwise, text_body will not show in email
                                    text_body=new_text,
                                    to_addresses=to_addresses,
                                    reply_address=campaign.reply_to.strip(),
                                    # BOTO doesn't seem to work with an array as to_addresses
                                    body=None,
                                    email_format='html' if campaign.body_html else 'text')
    except Exception as e:
        # Mark email as bounced
        _handle_email_sending_error(email_campaign_send, candidate_id, to_addresses, blast_params,
                                    email_campaign_blast_id, e)
        return False

    environment = os.getenv(TalentConfigKeys.ENV_KEY) or 'local'
    username = getpass.getuser()
    # Save SES message ID & request ID
    logger.info('''Marketing email sent successfully.
                   Recipients    : %s,
                   UserId        : %s,
                   System User Name: %s,
                   Environment   : %s,
                   Email Response: %s
                ''', to_addresses, user_id, username, environment, email_response)
    request_id = email_response[u"SendEmailResponse"][u"ResponseMetadata"][u"RequestId"]
    message_id = email_response[u"SendEmailResponse"][u"SendEmailResult"][u"MessageId"]
    email_campaign_send.update(ses_message_id=message_id, ses_request_id=request_id)

    # Create activity in a celery task
    celery_create_activity(campaign.user.id,
                           Activity.MessageIds.CAMPAIGN_EMAIL_SEND,
                           email_campaign_send,
                           dict(campaign_name=campaign.name, candidate_name=candidate.name),
                           'Could not add `campaign send activity` for email-campaign(id:%s) and User(id:%s)' %
                           (campaign.id, campaign.user.id)
                           )
>>>>>>> 028f2c21
    return True


@celery_app.task(name='send_email_campaign_to_candidate')
def send_email_campaign_to_candidate(user_id, campaign, candidate_id, candidate_address,
                                     blast_params, email_campaign_blast_id, blast_datetime):
    """
    For each candidate, this function is called to send email campaign to candidate.
    :param user_id: Id of user
    :param campaign: EmailCampaign object
    :param candidate_id: candidate id
    :param candidate_address: candidate email address
    :param blast_params: parameters of email campaign blast
    :param email_campaign_blast_id: email campaign blast object id.
    :param blast_datetime: email campaign blast datetime
    :type campaign: EmailCampaign
    :type candidate_id: int | long
    :type candidate_address: str
    :type blast_params: dict
    :type email_campaign_blast_id: int|long
    :type blast_datetime: datetime
    :rtype bool
    """
    raise_if_not_positive_int_or_long(user_id)
    raise_if_not_instance_of(campaign, EmailCampaign)
    raise_if_not_positive_int_or_long(candidate_id)
    raise_if_not_instance_of(candidate_address, (str, unicode))
    raise_if_not_instance_of(blast_params, dict)
    raise_if_not_positive_int_or_long(email_campaign_blast_id)
    raise_if_not_instance_of(blast_datetime, datetime)

    with app.app_context():
        logger.info('sending campaign to candidate(id:%s).' % candidate_id)
        try:
            result_sent = send_campaign_emails_to_candidate(
                user_id=user_id,
                campaign_id=campaign.id,
                candidate_id=candidate_id,
                # candidates.find(lambda row: row.id == candidate_id).first(),
                candidate_address=candidate_address,
                blast_params=blast_params,
                email_campaign_blast_id=email_campaign_blast_id,
                blast_datetime=blast_datetime
            )
            return result_sent
        except Exception as error:
            logger.exception('Error while sending email campaign(id:%s) to '
                             'candidate(id:%s). Error is: %s'
                             % (campaign.id, candidate_id, error.message))
            db.session.rollback()
            return False


def get_new_text_html_subject_and_campaign_send(campaign_id, candidate_id,
                                                blast_params=None, email_campaign_blast_id=None,
                                                blast_datetime=None):
    """
    This gets new_html and new_text by URL conversion method and returns
    new_html, new_text, subject, email_campaign_send, blast_params, candidate.
    :param campaign_id: EmailCampaign object id
    :param candidate_id: id of candidate
    :param blast_params: email_campaign blast params
    :param email_campaign_blast_id:  email campaign blast id
    :param blast_datetime: email campaign blast datetime
    :type campaign_id: int | long
    :type candidate_id: int | long
    :type blast_params: dict | None
    :type email_campaign_blast_id: int | long | None
    :type blast_datetime: datetime.datetime | None
    :return:
    """
    raise_if_not_positive_int_or_long(campaign_id)
    raise_if_not_positive_int_or_long(candidate_id)

    if blast_params:
        raise_if_not_instance_of(blast_params, dict)
    if email_campaign_blast_id:
        raise_if_not_positive_int_or_long(email_campaign_blast_id)
    if blast_datetime:
        raise_if_not_instance_of(blast_datetime, datetime)

    # TODO: We should solve that detached instance issue more gracefully.
    candidate = Candidate.get_by_id(candidate_id)
    campaign = EmailCampaign.get_by_id(campaign_id)
    # Set the email campaign blast fields if they're not defined, like if this just a test
    if not email_campaign_blast_id:
        email_campaign_blast = EmailCampaignBlast.get_latest_blast_by_campaign_id(campaign.id)
        if not email_campaign_blast:
            logger.error("""send_campaign_emails_to_candidate:
            Must have a previous email_campaign_blast that belongs to this campaign
            if you don't pass in the email_campaign_blast_id param""")
            raise InternalServerError('No email campaign blast found for campaign(id:%s). '
                                      'User(id:%s).' % (campaign.id, campaign.user_id),
                                      error_code=CampaignException.NO_CAMPAIGN_BLAST_FOUND)
        email_campaign_blast_id = email_campaign_blast.id
        blast_datetime = email_campaign_blast.sent_datetime
    if not blast_datetime:
        blast_datetime = datetime.utcnow()
    if not blast_params:
        email_campaign_blast = EmailCampaignBlast.query.get(email_campaign_blast_id)
        blast_params = dict(sends=email_campaign_blast.sends, bounces=email_campaign_blast.bounces)
    EmailCampaign.session.commit()
    email_campaign_send = EmailCampaignSend(campaign_id=campaign_id,
                                            candidate_id=candidate.id,
                                            sent_datetime=blast_datetime,
                                            blast_id=email_campaign_blast_id)
    EmailCampaignSend.save(email_campaign_send)
    # If the campaign is a subscription campaign, its body & subject are
    # candidate-specific and will be set here
    if campaign.is_subscription:
        pass
    # from TalentJobAlerts import get_email_campaign_fields TODO: Job Alerts?
    #             campaign_fields = get_email_campaign_fields(candidate.id,
    #             do_email_business=do_email_business)
    #             If candidate has no matching job openings, don't send the email
    #             if campaign_fields['total_openings'] < 1:
    #                 return 0
    #             for campaign_field_name, campaign_field_value in campaign_fields.items():
    #                 campaign[campaign_field_name] = campaign_field_value
    new_html, new_text = campaign.body_html or "", campaign.body_text or ""
    logger.info('get_new_text_html_subject_and_campaign_send: candidate_id: %s'
                % candidate.id)

    # Perform MERGETAG replacements
    [new_html, new_text, subject] = do_mergetag_replacements([new_html, new_text,
                                                              campaign.subject], candidate)
    # Perform URL conversions and add in the custom HTML
    logger.info('get_new_text_html_subject_and_campaign_send: email_campaign_send_id: %s'
                % email_campaign_send.id)
    new_text, new_html = \
        create_email_campaign_url_conversions(
            new_html=new_html,
            new_text=new_text,
            is_track_text_clicks=campaign.is_track_text_clicks,
            is_track_html_clicks=campaign.is_track_html_clicks,
            custom_url_params_json=campaign.custom_url_params_json,
            is_email_open_tracking=campaign.is_email_open_tracking,
            custom_html=campaign.custom_html,
            email_campaign_send_id=email_campaign_send.id)
    return new_text, new_html, subject, email_campaign_send, blast_params, candidate


def _handle_email_sending_error(email_campaign_send, candidate_id, to_addresses, blast_params,
                                email_campaign_blast_id, exception):
    """ If failed to send email; Mark email bounced.
    """
    # If failed to send email, still try to get request id from XML response.
    # Unfortunately XML response is malformed so must manually parse out request id
    request_id_search = re.search('<RequestId>(.*)</RequestId>', exception.__str__(), re.IGNORECASE)
    request_id = request_id_search.group(1) if request_id_search else None
    email_campaign_send.ses_request_id = request_id
    db.session.commit()
    # Send failure message to email marketing admin, just to notify for verification
    logger.exception("Failed to send marketing email to candidate_id=%s, to_addresses=%s"
                     % (candidate_id, to_addresses))


def update_hit_count(url_conversion):
    try:
        # Increment hit count for email marketing
        new_hit_count = (url_conversion.hit_count or 0) + 1
        url_conversion.hit_count = new_hit_count
        url_conversion.last_hit_time = datetime.utcnow()
        db.session.commit()
        email_campaign_send_url_conversion = EmailCampaignSendUrlConversion.query.filter_by(
            url_conversion_id=url_conversion.id).first()
        email_campaign_send = email_campaign_send_url_conversion.email_campaign_send
        candidate = Candidate.query.get(email_campaign_send.candidate_id)
        is_open = email_campaign_send_url_conversion.type == TRACKING_URL_TYPE
        # If candidate has been deleted, don't make the activity
        if not candidate or candidate.is_web_hidden:
            logger.info("Tried performing URL redirect for nonexistent candidate: %s. "
                        "email_campaign_send: %s",
                        email_campaign_send.candidate_id, email_campaign_send.id)
        else:
            # Create activity in a celery task
            celery_create_activity(candidate.user_id,
                                   Activity.MessageIds.CAMPAIGN_EMAIL_OPEN if is_open
                                   else Activity.MessageIds.CAMPAIGN_EMAIL_CLICK,
                                   email_campaign_send,
                                   dict(candidateId=candidate.id,
                                        campaign_name=email_campaign_send.email_campaign.name,
                                        candidate_name=candidate.formatted_name),
                                   'Error occurred while creating activity for email-campaign(id:%s) open/click.' %
                                   email_campaign_send.campaign_id
                                   )

            logger.info("Activity is being added for URL redirect for candidate(id:%s). "
                        "email_campaign_send(id:%s)",
                        email_campaign_send.candidate_id, email_campaign_send.id)

        # Update email_campaign_blast entry only if it's a new hit
        if new_hit_count == 1:
            email_campaign_blast = EmailCampaignBlast.query.filter_by(
                sent_datetime=email_campaign_send.sent_datetime,
                campaign_id=email_campaign_send.campaign_id).first()
            if email_campaign_blast:
                if is_open:
                    email_campaign_blast.opens += 1
                else:
                    email_campaign_blast.html_clicks += 1
                db.session.commit()
            else:
                logger.error("Email campaign URL redirect: No email_campaign_blast found matching "
                             "email_campaign_send.sent_datetime %s, campaign_id=%s"
                             % (email_campaign_send.sent_datetime,
                                email_campaign_send.campaign_id))
    except Exception:
        logger.exception("Received exception doing url_redirect (url_conversion_id=%s)",
                         url_conversion.id)


def get_subscription_preference(candidate_id):
    """
    If there are multiple subscription preferences (due to legacy reasons),
    if any one is 1-6, keep it and delete the rest.
    Otherwise, if any one is NULL, keep it and delete the rest.
    Otherwise, if any one is 7, delete all of them.
    :param candidate_id: id of candidate.
    :type candidate_id: bool
    :rtype int | None
    """
    raise_if_not_positive_int_or_long(candidate_id)
    # Not used but keeping it because same function was somewhere else in other service but using hardcoded ids.
    # So this one can be used to replace the old function.
    email_prefs = db.session.query(CandidateSubscriptionPreference).filter_by(
        candidate_id=candidate_id)
    non_custom_frequencies = db.session.query(Frequency.id).filter(
        Frequency.name.in_(Frequency.standard_frequencies().keys())).all()
    non_custom_frequency_ids = [non_custom_frequency[0] for non_custom_frequency in
                                non_custom_frequencies]
    non_custom_pref = email_prefs.filter(
        CandidateSubscriptionPreference.frequency_id.in_(
            non_custom_frequency_ids)).first()  # Other freqs.
    null_pref = email_prefs.filter(CandidateSubscriptionPreference.frequency_id == None).first()
    custom_frequency = Frequency.get_seconds_from_id(Frequency.CUSTOM)
    custom_pref = email_prefs.filter(
        CandidateSubscriptionPreference.frequency_id == custom_frequency.id).first()  # Custom freq.
    if non_custom_pref:
        all_other_prefs = email_prefs.filter(
            CandidateSubscriptionPreference.id != non_custom_pref.id)
        all_other_prefs_ids = [row.id for row in all_other_prefs]
        logger.info("get_subscription_preference: Deleting non-custom prefs for candidate %s: %s",
                    candidate_id, all_other_prefs_ids)
        db.session.query(CandidateSubscriptionPreference) \
            .filter(CandidateSubscriptionPreference.id.in_(all_other_prefs_ids)).delete(
            synchronize_session='fetch')
        return non_custom_pref
    elif null_pref:
        non_null_prefs = email_prefs.filter(CandidateSubscriptionPreference.id != null_pref.id)
        non_null_prefs_ids = [row.id for row in non_null_prefs]
        logger.info("get_subscription_preference: Deleting non-null prefs for candidate %s: %s",
                    candidate_id, non_null_prefs_ids)
        db.session.query(CandidateSubscriptionPreference).filter(
            CandidateSubscriptionPreference.id.in_(non_null_prefs_ids)).delete(
            synchronize_session='fetch')
        return null_pref
    elif custom_pref:
        email_prefs_ids = [row.id for row in email_prefs]
        logger.info("get_subscription_preference: Deleting all prefs for candidate %s: %s",
                    candidate_id,
                    email_prefs_ids)
        db.session.query(CandidateSubscriptionPreference).filter(
            CandidateSubscriptionPreference.id.in_(email_prefs_ids)).delete(
            synchronize_session='fetch')
        return None


def _update_blast_sends(blast_id, new_sends, campaign, new_candidates_only):
    """
    This updates the email campaign blast object with number of sends and logs that
    Marketing email batch completed.
    :param blast_id: Id of blast object.
    :param new_sends: Number of new sends.
    :param campaign: EMail Campaign.
    :param new_candidates_only: True if campaign is to be sent to new candidates only.
    :type blast_id: int | long
    :type new_sends: int
    :type campaign: EmailCampaign
    :type new_candidates_only: bool
    """
    raise_if_not_positive_int_or_long(blast_id)
    raise_if_not_instance_of(new_sends, int)
    raise_if_not_instance_of(new_candidates_only, bool)
    if not isinstance(campaign, EmailCampaign):
        raise InternalServerError(error_message='Valid campaign object must be provided')

    blast_obj = EmailCampaignBlast.get_by_id(blast_id)
    blast_obj.update(sends=blast_obj.sends + new_sends)
    # This will be needed later
    # update_candidate_document_on_cloud(user, candidate_ids_and_emails)
    logger.info("Marketing email batch completed, emails sent=%s, "
                "campaign=%s, user=%s, new_candidates_only=%s",
                new_sends, campaign.name, campaign.user.email, new_candidates_only)


def handle_email_bounce(message_id, bounce, emails):
    """
    This function handles email bounces. When an email is bounced, email address is marked as bounced so
    no further emails will be sent to this email address.
    It also updates email campaign bounces in respective blast.
    :param str message_id: message id associated with email send
    :param dict bounce: JSON bounce message body
    :param list[str] emails: list of bounced emails
    """
    assert isinstance(message_id, basestring) and message_id, "message_id should not be empty"
    assert isinstance(bounce, dict) and bounce, "bounce param should be a valid dict"
    assert isinstance(emails, list) and all(emails), "emails param should be a non empty list of email addresses"
    logger.info('Bounce Detected: %s', bounce)

    send_obj = None
    # get the corresponding EmailCampaignSend object that is associated with given AWS message id
    for _ in retrier(sleeptime=2, sleepscale=1, attempts=15):
        EmailCampaignSend.session.commit()
        send_obj = EmailCampaignSend.get_by_amazon_ses_message_id(message_id)
        if send_obj:  # found email campaign send, no need to retry
            break

    if not send_obj:
        logger.info("""Unable to find email campaign send for this email bounce.
                       MessageId: %s
                       Emails: %s
                       Bounce: %s""", message_id, emails, bounce)

    # Mark the send object as bounced.
    else:
        send_obj.update(is_ses_bounce=True)
        blast = EmailCampaignBlast.get_by_send(send_obj)

        if not blast:
            logger.error('Unable to find email campaign blast associated with email campaign send (id:%s).'
                         '\nBounce Message: %s', send_obj.id, bounce)
        # increase number of bounces by one for associated campaign blast.
        else:
            blast.update(bounces=(blast.bounces + 1))

    """
    There are two types of Bounces:
        1. Permanent Bounces: Bounces that are caused by invalid email address or an email that is
        in suppressed list.
        2. Temporary Bounces: Bounces that can be retried, caused by:
            - MailboxFull
            - MessageTooLarge
            - ContentRejected
            - AttachmentRejected
    """
    if bounce['bounceType'] == aws.PERMANENT_BOUNCE:
        # Mark the matching emails as bounced in all domains because an email that is invalid
        # would be invalid in all domains.
        CandidateEmail.mark_emails_bounced(emails)
        logger.info('Marked %s email addresses as bounced' % emails)
    elif bounce['bounceType'] == aws.TEMPORARY_BOUNCE:
        logger.info('Email was bounced as Transient. '
                    'We will not mark it bounced because it is a temporary problem')


def get_candidates_from_smartlist_for_email_client_id(campaign, list_ids):
    """
    Get candidates from smartlist in case client id is provided. It is a separate function
    because in case client id is provided, the candidate retrieving process needs not to
    be sent on celery.
    :param campaign: Valid EmailCampaign object.
    :param list_ids: List of smartlist ids associated with campaign.
    :type campaign: EmailCampaign
    :type list_ids: list
    :return: List of candidate ids.
    :rtype list
    """
    if not isinstance(campaign, EmailCampaign):
        raise InternalServerError("Valid email campaign must be provided.")
    if not isinstance(list_ids, list) or len(list_ids) <= 0:
        raise InternalServerError("Please provide list of smartlist ids.")
    all_candidate_ids = []
    for list_id in list_ids:
        # Get candidates present in smartlist
        try:
            smartlist_candidate_ids = get_candidates_of_smartlist(list_id, candidate_ids_only=True)
            # gather all candidates from various smartlists
            all_candidate_ids.extend(smartlist_candidate_ids)
        except Exception as error:
            logger.exception('Error occurred while getting candidates of smartlist(id:%s).'
                             'EmailCampaign(id:%s) User(id:%s). Reason: %s'
                             % (list_id, campaign.id, campaign.user.id, error.message))
    all_candidate_ids = list(set(all_candidate_ids))  # Unique candidates
    return all_candidate_ids


def get_subscribed_candidate_ids(campaign, all_candidate_ids, new_candidates_only=False):
    """
    Takes campaign and all candidate ids as arguments and process them to return
    the ids of subscribed candidates.
    :param campaign: email campaign
    :param all_candidate_ids: ids of all candidates to whome we are going to send campaign
    :param new_candidates_only: if campaign is to be sent only to new candidates
    :type campaign: EmailCampaign
    :type all_candidate_ids: list
    :type new_candidates_only: bool
    :return ids of subscribed candidates
    :rtype list
    """
    if not isinstance(campaign, EmailCampaign):
        raise InternalServerError(error_message='Valid EmailCampaign object must be provided.')
    if not isinstance(all_candidate_ids, list) or len(all_candidate_ids) < 0:
        raise InternalServerError(error_message='all_candidates_ids must be provided')
    if not isinstance(new_candidates_only, bool):
        raise InternalServerError(error_message='new_candidates_only must be bool')
    if campaign.is_subscription:
        # A subscription campaign is a campaign which needs candidates
        # to be subscribed to it in order to receive notifications regarding the campaign.
        # If the campaign is a subscription campaign,
        # only get candidates subscribed to the campaign's frequency.
        subscribed_candidate_ids = CandidateSubscriptionPreference.get_subscribed_candidate_ids(campaign,
                                                                                                all_candidate_ids)
        if not subscribed_candidate_ids:
            logger.error("No candidates in subscription campaign %s", campaign)

    else:
        # Otherwise, just filter out unsubscribed candidates:
        # their subscription preference's frequencyId is NULL, which means 'Never'
        unsubscribed_candidate_ids = []
        for candidate_id in all_candidate_ids:
            # Call candidate API to get candidate's subscription preference.
            subscription_preference = get_candidate_subscription_preference(candidate_id, campaign.user.id)
            # campaign_subscription_preference = get_subscription_preference(candidate_id)
            logger.debug("subscription_preference: %s" % subscription_preference)
            if subscription_preference and not subscription_preference.get('frequency_id'):
                unsubscribed_candidate_ids.append(candidate_id)

        # Remove un-subscribed candidates
        subscribed_candidate_ids = list(set(all_candidate_ids) - set(unsubscribed_candidate_ids))

    # If only getting candidates that haven't been emailed before...
    if new_candidates_only:
        emailed_candidate_ids = EmailCampaignSend.get_already_emailed_candidates(campaign)

        # Filter out already emailed candidates from subscribed_candidate_ids, so we have new candidate_ids only
        new_candidate_ids = list(set(subscribed_candidate_ids) - set(emailed_candidate_ids))
        # assign it to subscribed_candidate_ids (doing it explicit just to make it clear)
        subscribed_candidate_ids = new_candidate_ids
    return subscribed_candidate_ids


def get_smartlist_candidates_via_celery(user_id, campaign_id, new_candidates_only=False):
    """
    Get candidates of given smartlist by creating celery task for each smartlist.
    :param user_id: ID of user
    :param campaign_id: Email Campiagn ID
    :param new_candidates_only: True if only new candidates are to be returned.
    :type user_id: int | long
    :type campaign_id: int | long
    :type new_candidates_only: bool
    :returns list of smartlist candidates
    :rtype list
    """
    raise_if_not_positive_int_or_long(user_id)
    raise_if_not_positive_int_or_long(campaign_id)
    raise_if_not_instance_of(new_candidates_only, bool)

    campaign = EmailCampaign.get_by_id(campaign_id)

    # Get smartlists of this campaign
    list_ids = EmailCampaignSmartlist.get_smartlists_of_campaign(campaign.id,
                                                                 smartlist_ids_only=True)
    if not list_ids:
        raise InvalidUsage('No smartlist is associated with email_campaign(id:%s)' % campaign.id,
                           error_code=CampaignException.NO_SMARTLIST_ASSOCIATED_WITH_CAMPAIGN)
    campaign_type = campaign.__tablename__

    # Get candidates present in each smartlist
    tasks = [get_candidates_from_smartlist.subtask(
        (list_id, True, user_id),
        link_error=celery_error_handler(
            campaign_type), queue=campaign_type) for list_id in list_ids]

    # Register function to be called after all candidates are fetched from smartlists
    callback = process_campaign_send.subtask((user_id, campaign_id, list_ids, new_candidates_only, ),
                                             queue=campaign_type)
    # This runs all tasks asynchronously and sets callback function to be hit once all
    # tasks in list finish running without raising any error. Otherwise callback
    # results in failure status.
    chord(tasks)(callback)


def notify_and_get_blast_params(campaign, new_candidates_only, candidate_ids_and_emails):
    """
    Notifies admins that email campaign is about to be sent shortly. Also returns blast params
    for the intended campaign.
    :param campaign: Email Campaign
    :param new_candidates_only: True if campaign needs to be sent to new candidates only.
    :param candidate_ids_and_emails: Ids and email addresses of candidates.
    :type campaign: EmailCampaign
    :type new_candidates_only: bool
    :type candidate_ids_and_emails: list
    :return:
    """
    if not isinstance(campaign, EmailCampaign):
        raise InternalServerError('Valid EmailCampaign object must be provided.')
    if not candidate_ids_and_emails:
        raise InternalServerError(error_message='Candidate data not provided')
    with app.app_context():
        email_notification_to_admins(
            subject='Marketing batch about to send',
            body="Marketing email batch about to send, campaign.name=%s, user=%s, "
                 "new_candidates_only=%s, address list size=%s"
                 % (campaign.name, campaign.user.email, new_candidates_only, len(candidate_ids_and_emails))
                )
        logger.info("Marketing email batch about to send, campaign.name=%s, user=%s, "
                    "new_candidates_only=%s, address list size=%s"
                    % (campaign.name, campaign.user.email, new_candidates_only,
                        len(candidate_ids_and_emails)))
    # Create activity in a celery task
    celery_create_activity(campaign.user.id,
                           Activity.MessageIds.CAMPAIGN_SEND,
                           campaign,
                           dict(id=campaign.id, name=campaign.name, num_candidates=len(candidate_ids_and_emails)),
                           'Error occurred while creating activity for email-campaign(id:%s) batch send.'
                           % campaign.id
                           )
    # Create the email_campaign_blast for this blast
    blast_datetime = datetime.utcnow()
    email_campaign_blast = EmailCampaignBlast(campaign_id=campaign.id,
                                              sent_datetime=blast_datetime)
    EmailCampaignBlast.save(email_campaign_blast)
    blast_params = dict(sends=0, bounces=0)
    return email_campaign_blast.id, blast_params, blast_datetime


@celery_app.task(name='celery_error_handler')
def celery_error_handler(uuid):
    """
    This method is invoked whenever some error occurs.
    It rollbacks the transaction otherwise it will cause other transactions (if any) to fail.
    :param uuid:
    """
    db.session.rollback()


@celery_app.task(name='create_activity')
def celery_create_activity(user_id, _type, source, params, error_message="Error occurred while creating activity"):
    """
    This method creates activity for campaign create, delete, schedule etc. in a celery task.
    :param int | long user_id: id of user
    :param int _type: type of activity
    :param db.Model source: source object. Basically it will be Model object.
    :param dict params: activity params
    :param string error_message: error message to show in case of any exception
    """
    try:
        # Add activity
        CampaignBase.create_activity(user_id, _type, source, params)
    except Exception as e:
        logger.exception('%s\nError: %s' % (error_message, e.message))


def send_test_email(user, request):
    """
    This function sends a test email to given email addresses. Email sender depends on environment:
        - local-no-reply@gettalent.com for dev
        - staging-no-rely@gettalent.com for staging
        - no-reply@gettalent.com for Prod
    :param user: User model object (current user)
    :param request: Flask request object
    """
    # Get and validate request data
    data = get_json_data_if_validated(request, TEST_EMAIL_SCHEMA)
    try:
        default_email = get_default_email_info()['email']
        send_email(source='"%s" <%s>' % (data['from'], default_email),
                   subject=data['subject'],
                   html_body=data['body_html'] or None,
                   # Can't be '', otherwise, text_body will not show in email
                   text_body=data['body_html'],
                   to_addresses=data['email_address_list'],
                   reply_address=user.email,
                   body=None,
                   email_format='html')
    except Exception as e:
        logger.error('Error occurred while sending test email. Error: %s', e)
        raise InternalServerError('Unable to send emails to test email addresses:%s.' % data['email_address_list'])
<|MERGE_RESOLUTION|>--- conflicted
+++ resolved
@@ -482,7 +482,6 @@
             to_addresses = campaign.user.email
         else:
             to_addresses = [app.config[TalentConfigKeys.GT_GMAIL_ID]]
-<<<<<<< HEAD
 
     email_client_credentials_id = campaign.email_client_credentials_id
     if email_client_credentials_id:  # In case user wants to send email-campaign via added SMTP server.
@@ -532,60 +531,14 @@
         message_id = email_response[u"SendEmailResponse"][u"SendEmailResult"][u"MessageId"]
         email_campaign_send.update(ses_message_id=message_id, ses_request_id=request_id)
 
-    # Add activity
-    try:
-        CampaignBase.create_activity(campaign.user.id,
-                                     Activity.MessageIds.CAMPAIGN_EMAIL_SEND,
-                                     email_campaign_send,
-                                     dict(campaign_name=campaign.name,
-                                          candidate_name=candidate.name))
-    except Exception as error:
-        logger.exception('Could not add `campaign send activity` for '
-                         'email-campaign(id:%s) and User(id:%s) because: '
-                         '%s' % (campaign.id, campaign.user.id, error.message))
-=======
-    try:
-        default_email = get_default_email_info()['email']
-        email_response = send_email(source='"%s" <%s>' % (campaign._from, default_email),
-                                    # Emails will be sent from verified email by Amazon SES for respective environment.
-                                    subject=subject,
-                                    html_body=new_html or None,
-                                    # Can't be '', otherwise, text_body will not show in email
-                                    text_body=new_text,
-                                    to_addresses=to_addresses,
-                                    reply_address=campaign.reply_to.strip(),
-                                    # BOTO doesn't seem to work with an array as to_addresses
-                                    body=None,
-                                    email_format='html' if campaign.body_html else 'text')
-    except Exception as e:
-        # Mark email as bounced
-        _handle_email_sending_error(email_campaign_send, candidate_id, to_addresses, blast_params,
-                                    email_campaign_blast_id, e)
-        return False
-
-    environment = os.getenv(TalentConfigKeys.ENV_KEY) or 'local'
-    username = getpass.getuser()
-    # Save SES message ID & request ID
-    logger.info('''Marketing email sent successfully.
-                   Recipients    : %s,
-                   UserId        : %s,
-                   System User Name: %s,
-                   Environment   : %s,
-                   Email Response: %s
-                ''', to_addresses, user_id, username, environment, email_response)
-    request_id = email_response[u"SendEmailResponse"][u"ResponseMetadata"][u"RequestId"]
-    message_id = email_response[u"SendEmailResponse"][u"SendEmailResult"][u"MessageId"]
-    email_campaign_send.update(ses_message_id=message_id, ses_request_id=request_id)
-
     # Create activity in a celery task
     celery_create_activity(campaign.user.id,
                            Activity.MessageIds.CAMPAIGN_EMAIL_SEND,
                            email_campaign_send,
                            dict(campaign_name=campaign.name, candidate_name=candidate.name),
                            'Could not add `campaign send activity` for email-campaign(id:%s) and User(id:%s)' %
-                           (campaign.id, campaign.user.id)
-                           )
->>>>>>> 028f2c21
+                           (campaign.id, campaign.user.id))
+
     return True
 
 
