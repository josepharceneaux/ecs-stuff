"""
 Author: Jitesh Karesia, New Vision Software, <jitesh.karesia@newvisionsoftware.in>
         Hafiz Muhammad Basit, QC-Technologies, <basit.gettalent@gmail.com>

This file contains function used by email-campaign-api.
"""
# Standard Imports
import re
import json
import datetime

# Third Party
from celery import chord
from sqlalchemy import and_
from sqlalchemy import desc

# Service Specific
from email_campaign_service.email_campaign_app import (logger, celery_app, app)
from email_campaign_service.modules.utils import (TRACKING_URL_TYPE,
                                                  do_mergetag_replacements,
                                                  get_candidates_of_smartlist,
                                                  create_email_campaign_url_conversions)

# Common Utils
from email_campaign_service.common.models.db import db
from email_campaign_service.common.models.user import User
from email_campaign_service.common.models.user import Domain
from email_campaign_service.common.models.misc import Frequency
from email_campaign_service.common.utils.amazon_ses import send_email
from email_campaign_service.common.utils.scheduler_utils import SchedulerUtils
from email_campaign_service.common.utils.activity_utils import ActivityMessageIds
from email_campaign_service.common.routes import SchedulerApiUrl, EmailCampaignUrl
from email_campaign_service.common.campaign_services.campaign_base import CampaignBase
from email_campaign_service.common.campaign_services.campaign_utils import CampaignUtils
from email_campaign_service.common.campaign_services.custom_errors import CampaignException
from email_campaign_service.common.models.email_campaign import (EmailCampaign,
                                                                 EmailCampaignSmartlist,
                                                                 EmailCampaignBlast,
                                                                 EmailCampaignSend,
                                                                 EmailCampaignSendUrlConversion)
from email_campaign_service.common.utils.handy_functions import (http_request,
                                                                 JSON_CONTENT_TYPE_HEADER)
from email_campaign_service.common.models.candidate import (Candidate, CandidateEmail,
                                                            CandidateSubscriptionPreference)
from email_campaign_service.common.error_handling import (InvalidUsage, InternalServerError)
from email_campaign_service.common.utils.talent_reporting import email_notification_to_admins
from email_campaign_service.common.utils.candidate_service_calls import \
    get_candidate_subscription_preference


def create_email_campaign_smartlists(smartlist_ids, email_campaign_id):
    """ Maps smart lists to email campaign
    :param smartlist_ids:
    :type smartlist_ids: list[int | long]
    :param email_campaign_id: id of email campaign to which smart lists will be associated.

    """
    if type(smartlist_ids) in (int, long):
        smartlist_ids = [smartlist_ids]
    for smartlist_id in smartlist_ids:
        email_campaign_smartlist = EmailCampaignSmartlist(smartlist_id=smartlist_id,
                                                          campaign_id=email_campaign_id)
        db.session.add(email_campaign_smartlist)
    db.session.commit()


def create_email_campaign(user_id, oauth_token, email_campaign_name, email_subject,
                          email_from, email_reply_to, email_body_html,
                          email_body_text, list_ids, email_client_id=None,
                          frequency_id=None,
                          send_datetime=None,
                          stop_datetime=None,
                          template_id=None):
    """
    Creates a new email campaign.
    Schedules email campaign.

    :return: newly created email_campaign's id
    """
    frequency = Frequency.get_seconds_from_id(frequency_id)
    email_campaign = EmailCampaign(name=email_campaign_name,
                                   user_id=user_id,
                                   is_hidden=0,
                                   email_subject=email_subject,
                                   email_from=email_from.strip(),
                                   email_reply_to=email_reply_to.strip(),
                                   email_body_html=email_body_html,
                                   email_body_text=email_body_text,
                                   send_datetime=send_datetime,
                                   stop_datetime=stop_datetime,
                                   frequency_id=frequency_id if frequency_id else None,
                                   email_client_id=email_client_id
                                   )

    db.session.add(email_campaign)
    db.session.commit()

    try:
        # Add activity
        CampaignBase.create_activity(user_id,
                                     ActivityMessageIds.CAMPAIGN_CREATE,
                                     email_campaign,
                                     dict(id=email_campaign.id,
                                          name=email_campaign_name))
    except Exception:
        logger.exception('Error occurred while creating activity for'
                         'email-campaign creation. User(id:%s)' % user_id)
    # create email_campaign_smartlist record
    create_email_campaign_smartlists(smartlist_ids=list_ids,
                                     email_campaign_id=email_campaign.id)

    # if it's a client from api, we don't schedule campaign sends, we create it on the fly.
    # also we enable tracking by default for the clients.
    if email_client_id:
        # If email is sent via email_client then enable tracking.
        email_campaign.isEmailOpenTracking = 1
        email_campaign.isTrackHtmlClicks = 1
        email_campaign.isTrackTextClicks = 1
        db.session.commit()  # Commit the changes
        # Actual emails are sent from the client. So no need to schedule it
        # TODO: Update campaign status to 'completed'
        return {'id': email_campaign.id}

    # Schedule the sending of emails & update email_campaign scheduler fields
    schedule_task_params = {"url": EmailCampaignUrl.SEND % email_campaign.id}
    schedule_task_params.update(JSON_CONTENT_TYPE_HEADER)
    if frequency:  # It means its a periodic job, because frequency is 0 in case of one time job.
        schedule_task_params["frequency"] = frequency
        schedule_task_params["task_type"] = SchedulerUtils.PERIODIC  # Change task_type to periodic
        schedule_task_params["start_datetime"] = send_datetime
        schedule_task_params["end_datetime"] = stop_datetime
    else:  # It means its a one time Job
        schedule_task_params["task_type"] = SchedulerUtils.ONE_TIME
        schedule_task_params["run_datetime"] = send_datetime if send_datetime else \
            (datetime.datetime.utcnow()
             + datetime.timedelta(seconds=10)).strftime("%Y-%m-%d %H:%M:%S")
    schedule_task_params['is_jwt_request'] = True
    # Schedule email campaign; call Scheduler API
    headers = {'Authorization': oauth_token}
    headers.update(JSON_CONTENT_TYPE_HEADER)
    try:
        scheduler_response = http_request('post', SchedulerApiUrl.TASKS,
                                          headers=headers,
                                          data=json.dumps(schedule_task_params),
                                          user_id=user_id)
    except Exception as ex:
        logger.exception('Exception occurred while calling scheduler. Exception: %s' % ex)
        raise
    if scheduler_response.status_code != 201:
        raise InternalServerError("Error occurred while scheduling email campaign. "
                                  "Status Code: %s, Response: %s"
                                  % (scheduler_response.status_code, scheduler_response.json()))
    scheduler_id = scheduler_response.json()['id']
    # add scheduler task id to email_campaign.
    email_campaign.scheduler_task_id = scheduler_id
    db.session.commit()

    return {'id': email_campaign.id}


def send_emails_to_campaign(campaign, list_ids=None, new_candidates_only=False):
    """
    new_candidates_only sends the emails only to candidates who haven't yet
    received any as part of this campaign.

    :param campaign:    email campaign object
    :param list_ids: list associated with email campaign if given it will take the ids provided else extract out from email campaign object
    :param new_candidates_only: If emails need to be sent to new candidates only i.e. to those candidates whom emails were not sent previously
        If email is sent from client it will not send the actual emails and returns the new html (with url conversions and other replacements)
    :return:            number of emails sent
    """
    user = campaign.user
    candidate_ids_and_emails = get_email_campaign_candidate_ids_and_emails(campaign=campaign,
                                                                           list_ids=list_ids,
                                                                           new_candidates_only=new_candidates_only)

    # Check if the smart list has more than 0 candidates
    if candidate_ids_and_emails:
        email_notification_to_admins(
            subject='Marketing batch about to send',
            body="Marketing email batch about to send, campaign.name=%s, user=%s, "
                 "new_candidates_only=%s, address list size=%s"
                 % (campaign.name, user.email, new_candidates_only, len(candidate_ids_and_emails))
        )
        logger.info("Marketing email batch about to send, campaign.name=%s, user=%s, "
                    "new_candidates_only=%s, address list size=%s"
                    % (campaign.name, user.email, new_candidates_only,
                       len(candidate_ids_and_emails)))
        # Add activity
        try:
            CampaignBase.create_activity(user.id,
                                         ActivityMessageIds.CAMPAIGN_SEND,
                                         campaign,
                                         dict(id=campaign.id, name=campaign.name,
                                              num_candidates=len(candidate_ids_and_emails)))
        except Exception as error:
            logger.error('Error occurred while creating activity for '
                         'email-campaign(id:%s) batch send. Error is %s'
                         % (campaign.id, error.message))
        # Create the email_campaign_blast for this blast
        blast_datetime = datetime.datetime.now()
        email_campaign_blast = EmailCampaignBlast(campaign_id=campaign.id,
                                                  sent_datetime=blast_datetime)
        EmailCampaignBlast.save(email_campaign_blast)
        blast_params = dict(sends=0, bounces=0)
        logger.info('Email campaign record is %s. blast record is %s. User(id:%s).'
                    % (campaign.to_json(), email_campaign_blast.to_json(), user.id))
        list_of_new_email_html_or_text = []
        # Do not send mail if email_client_id is provided
        if campaign.email_client_id:
            # Loop through each candidate and get new_html and new_text
            for candidate_id, candidate_address in candidate_ids_and_emails:
                new_text, new_html = get_new_text_html_subject_and_campaign_send(
                    campaign, candidate_id, blast_params=blast_params,
                    email_campaign_blast_id=email_campaign_blast.id,
                    blast_datetime=blast_datetime)[:2]
                logger.info("Marketing email added through client %s", campaign.email_client_id)
                resp_dict = dict()
                resp_dict['new_html'] = new_html
                resp_dict['new_text'] = new_text
                resp_dict['email'] = candidate_address
                list_of_new_email_html_or_text.append(resp_dict)
            db.session.commit()

            # This will be needed later
            # update_candidate_document_on_cloud(user, candidate_ids_and_emails,
            #                                    new_candidates_only, campaign,
            #                                    len(list_of_new_email_html_or_text))
            # Update campaign blast with number of sends
            _update_blast_sends(email_campaign_blast, len(candidate_ids_and_emails),
                                campaign, user, new_candidates_only)
            return list_of_new_email_html_or_text
        logger.info('Emails are being sent using Celery.')
        # For each candidate, create URL conversions and send the email via Celery task
        send_campaign_to_candidates(candidate_ids_and_emails, blast_params, email_campaign_blast,
                                    blast_datetime, campaign,
                                    user, new_candidates_only)
    else:
        raise InvalidUsage('No candidates with emails found for email_campaign(id:%s).'
                           % campaign.id,
                           error_code=CampaignException.NO_VALID_CANDIDATE_FOUND)


def send_campaign_to_candidates(candidate_ids_and_emails, blast_params, email_campaign_blast,
                                blast_datetime, campaign,
                                user, new_candidates_only):
    """
    This creates one Celery task per candidate to send campaign emails asynchronously.
    :param candidate_ids_and_emails: list of tuples containing candidate_ids and email addresses
    :param blast_params: email blast params
    :param email_campaign_blast: email campaign blast object
    :param blast_datetime: email campaign blast datetime
    :param campaign: email campaign object
    :param user: user object
    :param new_candidates_only: Identifier if candidates are new
    :type candidate_ids_and_emails: list
    :type blast_params: dict
    :type email_campaign_blast: EmailCampaignBlast
    :type blast_datetime: datetime.datetime
    :type campaign: EmailCampaign
    :type user: User
    :type new_candidates_only: bool
    """
    campaign_type = campaign.__tablename__
    callback = post_processing_campaign_sent.subtask((candidate_ids_and_emails, campaign,
                                                      user, new_candidates_only,
                                                      email_campaign_blast,),
                                                     queue=campaign_type)
    # Here we create list of all tasks and assign a self.celery_error_handler() as a
    # callback function in case any of the tasks in the list encounter some error.
    tasks = [send_campaign_to_candidate.subtask(
        (user, campaign, Candidate.get_by_id(candidate_id), candidate_address,
         blast_params, email_campaign_blast, blast_datetime),
        queue=campaign_type) for candidate_id, candidate_address in candidate_ids_and_emails]
    # This runs all tasks asynchronously and sets callback function to be hit once all
    # tasks in list finish running without raising any error. Otherwise callback
    # results in failure status.
    chord(tasks)(callback)


@celery_app.task(name='post_processing_campaign_sent')
def post_processing_campaign_sent(celery_result, candidate_ids_and_emails, campaign,
                                  user, new_candidates_only,
                                  email_campaign_blast):
    logger.info('celery_result: %s' % celery_result)
    sends = celery_result.count(True)
    _update_blast_sends(email_campaign_blast, sends, campaign, user, new_candidates_only)


# This will be used in later version
# def update_candidate_document_on_cloud(user, candidate_ids_and_emails):
#     """
#     Once campaign has been sent to candidates, here we update their documents on cloud search.
#     :param user:
#     :param candidate_ids_and_emails:
#     :return:
#     """
#     try:
#         # Update Candidate Documents in Amazon Cloud Search
#         headers = CampaignBase.get_authorization_header(user.id)
#         headers.update(JSON_CONTENT_TYPE_HEADER)
#         with app.app_context():
#             response = requests.post(CandidateApiUrl.CANDIDATES_DOCUMENTS_URI, headers=headers,
#                                      data=json.dumps({'candidate_ids': map(itemgetter(0),
#                                                                            candidate_ids_and_emails)}))
#
#         if response.status_code != 204:
#             raise Exception("Status Code: %s Response: %s"
#                             % (response.status_code, response.json()))
#     except Exception as e:
#         error_message = "Couldn't update Candidate Documents in Amazon Cloud Search because: %s" \
#                         % e.message
#         logger.exception(error_message)
#         raise InvalidUsage(error_message)


def get_email_campaign_candidate_ids_and_emails(campaign, list_ids=None, new_candidates_only=False):
    """
    :param campaign:    email campaign row
    :param user:        user row
    :return:            Returns array of candidate IDs in the campaign's smartlists.
                        Is unique.
    """
    if list_ids is None:
        # Get smartlists of this campaign
        list_ids = EmailCampaignSmartlist.get_smartlists_of_campaign(campaign.id,
                                                                     smartlist_ids_only=True)
    # Get candidate ids
    all_candidate_ids = []
    if not list_ids:
        raise InvalidUsage('No smartlist is associated with email_campaign(id:%s)' % campaign.id,
                           error_code=CampaignException.NO_SMARTLIST_ASSOCIATED_WITH_CAMPAIGN)
    for list_id in list_ids:
        # Get candidates present in smartlist
        try:
            smartlist_candidate_ids = get_candidates_of_smartlist(list_id,
                                                                  candidate_ids_only=True)
            all_candidate_ids.extend(smartlist_candidate_ids)
        except Exception as error:
            logger.exception('Error occurred while getting candidates of smartlist(id:%s).'
                             ' User(id:%s). Reason: %s'
                             % (list_id, campaign.user.id, error.message))
            # gather all candidates from various smartlists
    all_candidate_ids = list(set(all_candidate_ids))  # Unique candidates
    if not all_candidate_ids:
        raise InvalidUsage('No candidates found for smartlist_ids %s.' % list_ids,
                           error_code=CampaignException.NO_CANDIDATE_ASSOCIATED_WITH_SMARTLIST)
    if campaign.is_subscription:
        # If the campaign is a subscription campaign,
        # only get candidates subscribed to the campaign's frequency
        subscribed_candidates_rows = CandidateSubscriptionPreference.with_entities(
            CandidateSubscriptionPreference.candidate_id).filter(
            and_(CandidateSubscriptionPreference.candidate_id.in_(all_candidate_ids),
                 CandidateSubscriptionPreference.frequency_id == campaign.frequency_id)).all()
        subscribed_candidate_ids = [row.candidate_id for row in
                                    subscribed_candidates_rows]  # Subscribed candidate ids
        if not subscribed_candidate_ids:
            logger.error("No candidates in subscription campaign %s", campaign)

    else:
        # Otherwise, just filter out unsubscribed candidates:
        # their subscription preference's frequencyId is NULL, which means 'Never'
        unsubscribed_candidate_ids = []
        for candidate_id in all_candidate_ids:
            # Call candidate API to get candidate's subscription preference.
            subscription_preference = get_candidate_subscription_preference(candidate_id)
            # campaign_subscription_preference = get_subscription_preference(candidate_id)
            logger.debug("subscription_preference: %s" % subscription_preference)
            if subscription_preference and not subscription_preference.get('frequency_id'):
                unsubscribed_candidate_ids.append(candidate_id)
        # Remove unsubscribed candidates
        subscribed_candidate_ids = list(set(all_candidate_ids) - set(unsubscribed_candidate_ids))

    # If only getting candidates that haven't been emailed before...
    if new_candidates_only:
        already_emailed_candidates = EmailCampaignSend.query.with_entities(
            EmailCampaignSend.candidate_id).filter_by(email_campaign_id=campaign.id).all()
        emailed_candidate_ids = [row.candidate_id for row in already_emailed_candidates]

        # Filter out already emailed candidates from subscribed_candidate_ids, so we have new candidate_ids only
        new_candidate_ids = list(set(subscribed_candidate_ids) - set(emailed_candidate_ids))
        # assign it to subscribed_candidate_ids (doing it explicit just to make it clear)
        subscribed_candidate_ids = new_candidate_ids
    # Get emails
    candidate_email_rows = CandidateEmail.query.with_entities(CandidateEmail.candidate_id,
                                                              CandidateEmail.address) \
        .filter(CandidateEmail.candidate_id.in_(subscribed_candidate_ids)) \
        .group_by(CandidateEmail.address)
    # list of tuples (candidate id, email address)
    ids_and_email = [(row.candidate_id, row.address) for row in candidate_email_rows]
    filtered_email_rows = []
    for _id, email in ids_and_email:
        search_result = CandidateEmail.search_email_in_user_domain(User, campaign.user, email)
        # If there is only one candidate for an email-address in user's domain, we are good to go,
        # otherwise log and raise the invalid error.
        if len(search_result) == 1:
            filtered_email_rows.append((_id, email))
        else:
            logger.error('%s candidates found for email address %s in user(id:%s)`s domain(id:%s). '
                         'Candidate ids are: %s'
                         % (len(search_result), email, campaign.user.id, campaign.user.domain_id,
                            [candidate_email.candidate_id for candidate_email in search_result]))
            raise InvalidUsage('There exist multiple candidates with same email address '
                               'in user`s domain')
    return filtered_email_rows


def send_campaign_emails_to_candidate(user, campaign, candidate, candidate_address,
                                      blast_params=None, email_campaign_blast_id=None,
                                      blast_datetime=None, do_email_business=None):
    """
    This function sends the email to candidate. If working environment is prod, it sends the
    email campaigns to candidates' email addresses, otherwise it sends the email campaign to
    'gettalentmailtest@gmail.com' or email id of user.
    :param user: user object
    :param campaign: email campaign object
    :param candidate: candidate object
    :param candidate_address: candidate email address
    :param blast_params: parameters of email campaign blast
    :param email_campaign_blast_id: id of email campaign blast object
    :param blast_datetime: email campaign blast datetime
    :type user: User
    :type campaign: EmailCampaign
    :type candidate: Candidate
    :type candidate_address: str
    :type blast_params: dict | None
    :type email_campaign_blast_id: int | long | None
    :type blast_datetime: datetime.datetime | None
    """
    new_text, new_html, subject, email_campaign_send, blast_params, _ = \
        get_new_text_html_subject_and_campaign_send(campaign, candidate.id,
                                                    blast_params=blast_params,
                                                    email_campaign_blast_id=email_campaign_blast_id,
                                                    blast_datetime=blast_datetime)
    logger.info('send_campaign_emails_to_candidate: Candidate id:%s ' % candidate.id)
    # Only in case of production we should send mails to candidate address else mails will
    # go to test account. To avoid spamming actual email addresses, while testing.
    if not CampaignUtils.IS_DEV:
        to_addresses = candidate_address
    else:
        # In dev/staging, only send emails to getTalent users, in case we're
        #  impersonating a customer.
        domain = Domain.get_by_id(user.domain_id)
        domain_name = domain.name.lower()
        if 'gettalent' in domain_name or 'bluth' in domain_name or 'dice' in domain_name:
            to_addresses = user.email
        else:
            to_addresses = ['gettalentmailtest@gmail.com']
    try:
        email_response = send_email(source='"%s" <no-reply@gettalent.com>' % campaign.email_from,
                                    # Emails will be sent from <no-reply@gettalent.com> (verified by Amazon SES)
                                    subject=subject,
                                    html_body=new_html or None,
                                    # Can't be '', otherwise, text_body will not show in email
                                    text_body=new_text,
                                    to_addresses=to_addresses,
                                    reply_address=campaign.email_reply_to.strip(),
                                    # BOTO doesn't seem to work with an array as to_addresses
                                    body=None,
                                    email_format='html' if campaign.email_body_html else 'text')
    except Exception as e:
        # Mark email as bounced
        _mark_email_bounced(email_campaign_send, candidate, to_addresses, blast_params,
                            email_campaign_blast_id, e)
        return False
    # Save SES message ID & request ID
    logger.info("Marketing email sent to %s. Email response=%s", to_addresses, email_response)
    request_id = email_response[u"SendEmailResponse"][u"ResponseMetadata"][u"RequestId"]
    message_id = email_response[u"SendEmailResponse"][u"SendEmailResult"][u"MessageId"]
    email_campaign_send.update(ses_message_id=message_id, ses_request_id=request_id)
    # Add activity
    try:
        CampaignBase.create_activity(user.id,
                                     ActivityMessageIds.CAMPAIGN_EMAIL_SEND,
                                     email_campaign_send,
                                     dict(campaign_name=campaign.name,
                                          candidate_name=candidate.name))
    except Exception as error:
        logger.exception('Could not add `campaign send activity` for '
                         'email-campaign(id:%s) and User(id:%s) because: '
                         '%s' % (campaign.id, user.id, error.message))
    return True


@celery_app.task(name='send_campaign_to_candidate')
def send_campaign_to_candidate(user, campaign, candidate, candidate_address,
                               blast_params, email_campaign_blast, blast_datetime):
    """
    For each candidate, this function is called to send email campaign to candidate.
    :param user: user object
    :param campaign: email campaign object
    :param candidate: candidate object
    :param candidate_address: candidate email address
    :param blast_params: parameters of email campaign blast
    :param email_campaign_blast: email campaign blast object
    :param blast_datetime: email campaign blast datetime
    :type user: User
    :type campaign: EmailCampaign
    :type candidate: Candidate
    :type candidate_address: str
    :type blast_params: dict
    :type email_campaign_blast: EmailCampaignBlast
    :type blast_datetime: datetime.datetime
    """
    with app.app_context():
        logger.info('sending campaign to candidate(id:%s).' % candidate.id)
        try:
            result_sent = send_campaign_emails_to_candidate(
                user=user,
                campaign=campaign,
                candidate=candidate,
                # candidates.find(lambda row: row.id == candidate_id).first(),
                candidate_address=candidate_address,
                blast_params=blast_params,
                email_campaign_blast_id=email_campaign_blast.id,
                blast_datetime=blast_datetime
            )
            return result_sent
        except Exception as error:
            logger.exception('Error while sending email campaign(id:%s) to '
                             'candidate(id:%s). Error is: %s'
                             % (campaign.id, candidate.id, error.message))
            db.session.rollback()
            return False


def get_new_text_html_subject_and_campaign_send(campaign, candidate_id,
                                                blast_params=None, email_campaign_blast_id=None,
                                                blast_datetime=None):
    """
    This gets new_html and new_text by URL conversion method and returns
    new_html, new_text, subject, email_campaign_send, blast_params, candidate.
    :param campaign: Email campaign object
    :param candidate_id: id of candidate
    :param blast_params: email_campaign blast params
    :param email_campaign_blast_id:  email campaign blast id
    :param blast_datetime: email campaign blast datetime
    :type campaign: EmailCampaign
    :type candidate_id: int | long
    :type blast_params: dict | None
    :type email_campaign_blast_id: int | long | None
    :type blast_datetime: datetime.datetime | None
    :return:
    """
    candidate = Candidate.get_by_id(candidate_id)
    # Set the email campaign blast fields if they're not defined, like if this just a test
    if not email_campaign_blast_id:
<<<<<<< HEAD
        email_campaign_blast = EmailCampaignBlast.get_latest_blast_by_campaign_id(campaign.id)
=======
        email_campaign_blast = EmailCampaignBlast.query.filter(
            EmailCampaignBlast.email_campaign_id == campaign.id).order_by(
            desc(EmailCampaignBlast.sent_datetime)).first()
>>>>>>> 3f90099d
        if not email_campaign_blast:
            logger.error("""send_campaign_emails_to_candidate: Must have a previous email_campaign_blast
             that belongs to this campaign if you don't pass in the email_campaign_blast_id param""")
            raise InvalidUsage('No email campaign blast found for campaign(id:%s) , user (id%s).'
                           % (campaign.id, campaign.user_id),
                           error_code = CampaignException.NO_CAMPAIGN_BLAST_FOUND)
        email_campaign_blast_id = email_campaign_blast.id
        blast_datetime = email_campaign_blast.sent_datetime
    if not blast_datetime:
        blast_datetime = datetime.datetime.now()
    if not blast_params:
        email_campaign_blast = EmailCampaignBlast.query.get(email_campaign_blast_id)
        blast_params = dict(sends=email_campaign_blast.sends, bounces=email_campaign_blast.bounces)
    email_campaign_send = EmailCampaignSend(email_campaign_id=campaign.id,
                                            candidate_id=candidate.id,
                                            sent_datetime=blast_datetime)
    EmailCampaignSend.save(email_campaign_send)
    # If the campaign is a subscription campaign, its body & subject are
    # candidate-specific and will be set here
    if campaign.is_subscription:
        pass
    # from TalentJobAlerts import get_email_campaign_fields TODO: Job Alerts?
    #             campaign_fields = get_email_campaign_fields(candidate.id,
    #             do_email_business=do_email_business)
    #             If candidate has no matching job openings, don't send the email
    #             if campaign_fields['total_openings'] < 1:
    #                 return 0
    #             for campaign_field_name, campaign_field_value in campaign_fields.items():
    #                 campaign[campaign_field_name] = campaign_field_value
    new_html, new_text = campaign.email_body_html or "", campaign.email_body_text or ""
    logger.info('get_new_text_html_subject_and_campaign_send: candidate_id: %s'
                % candidate.id)

    # Perform MERGETAG replacements
    [new_html, new_text, subject] = do_mergetag_replacements([new_html, new_text,
                                                              campaign.email_subject], candidate)
    # Perform URL conversions and add in the custom HTML
    logger.info('get_new_text_html_subject_and_campaign_send: email_campaign_send_id: %s'
                % email_campaign_send.id)
    new_text, new_html = create_email_campaign_url_conversions(new_html=new_html,
                                                               new_text=new_text,
                                                               is_track_text_clicks=campaign.is_track_text_clicks,
                                                               is_track_html_clicks=campaign.is_track_html_clicks,
                                                               custom_url_params_json=campaign.custom_url_params_json,
                                                               is_email_open_tracking=campaign.is_email_open_tracking,
                                                               custom_html=campaign.custom_html,
                                                               email_campaign_send_id=email_campaign_send.id)
    return new_text, new_html, subject, email_campaign_send, blast_params, candidate


def _mark_email_bounced(email_campaign_send, candidate, to_addresses, blast_params,
                        email_campaign_blast_id, exception):
    """ If failed to send email; Mark email bounced.
    """
    # If failed to send email, still try to get request id from XML response.
    # Unfortunately XML response is malformed so must manually parse out request id
    request_id_search = re.search('<RequestId>(.*)</RequestId>', exception.__str__(), re.IGNORECASE)
    request_id = request_id_search.group(1) if request_id_search else None
    # email_campaign_send = EmailCampaignSend.query.get(email_campaign_send_id)
    email_campaign_send.is_ses_bounce = 1
    email_campaign_send.ses_request_id = request_id
    db.session.commit()
    # Update blast
    blast_params['bounces'] += 1
    email_campaign_blast = EmailCampaignBlast.query.get(email_campaign_blast_id)
    email_campaign_blast.bounces = blast_params['bounces']
    db.session.commit()
    # Send failure message to email marketing admin, just to notify for verification
    logger.exception("Failed to send marketing email to candidate_id=%s, to_addresses=%s"
                     % (candidate.id, to_addresses))


def update_hit_count(url_conversion):
    try:
        # Increment hit count for email marketing
        new_hit_count = (url_conversion.hit_count or 0) + 1
        url_conversion.hit_count = new_hit_count
        url_conversion.last_hit_time = datetime.datetime.now()
        db.session.commit()
        email_campaign_send_url_conversion = EmailCampaignSendUrlConversion.query.filter_by(
            url_conversion_id=url_conversion.id).first()
        email_campaign_send = email_campaign_send_url_conversion.email_campaign_send
        candidate = Candidate.query.get(email_campaign_send.candidate_id)
        is_open = email_campaign_send_url_conversion.type == TRACKING_URL_TYPE
        # If candidate has been deleted, don't make the activity
        if not candidate or candidate.is_web_hidden:
            logger.info("Tried performing URL redirect for nonexistent candidate: %s. "
                        "email_campaign_send: %s",
                        email_campaign_send.candidate_id, email_campaign_send.id)
        else:
            # Add activity
            try:
                CampaignBase.create_activity(candidate.user_id,
                                             ActivityMessageIds.CAMPAIGN_EMAIL_OPEN if is_open
                                             else ActivityMessageIds.CAMPAIGN_EMAIL_CLICK,
                                             email_campaign_send,
                                             dict(candidateId=candidate.id,
                                                  campaign_name=email_campaign_send.email_campaign.name,
                                                  candidate_name=candidate.formatted_name))
            except Exception as error:
                logger.error('Error occurred while creating activity for '
                             'email-campaign(id:%s) open/click. '
                             'Error is %s' % (email_campaign_send.email_campaign_id,
                                              error.message))
            logger.info("Activity has been added for URL redirect for candidate(id:%s). "
                        "email_campaign_send(id:%s)",
                        email_campaign_send.candidate_id, email_campaign_send.id)

        # Update email_campaign_blast entry only if it's a new hit
        if new_hit_count == 1:
            email_campaign_blast = EmailCampaignBlast.query.filter_by(
                sent_datetime=email_campaign_send.sent_datetime,
                email_campaign_id=email_campaign_send.email_campaign_id).first()
            if email_campaign_blast:
                if is_open:
                    email_campaign_blast.opens += 1
                else:
                    email_campaign_blast.html_clicks += 1
                db.session.commit()
            else:
                logger.error("Email campaign URL redirect: No email_campaign_blast found matching "
                             "email_campaign_send.sentTime %s, campaign_id=%s" % (
                             email_campaign_send.sent_datetime,
                             email_campaign_send.email_campaign_id)
                             )
    except Exception:
        logger.exception("Received exception doing url_redirect (url_conversion_id=%s)",
                         url_conversion.id)


def get_subscription_preference(candidate_id):
    """
    If there are multiple subscription preferences (due to legacy reasons),
    if any one is 1-6, keep it and delete the rest.
    Otherwise, if any one is NULL, keep it and delete the rest.
    Otherwise, if any one is 7, delete all of them.
    """
    # Not used but keeping it because same function was somewhere else in other service but using hardcoded ids.
    # So this one can be used to replace the old function.
    email_prefs = db.session.query(CandidateSubscriptionPreference).filter_by(
        candidate_id=candidate_id)
    non_custom_frequencies = db.session.query(Frequency.id).filter(
        Frequency.name.in_(Frequency.standard_frequencies().keys())).all()
    non_custom_frequency_ids = [non_custom_frequency[0] for non_custom_frequency in
                                non_custom_frequencies]
    non_custom_pref = email_prefs.filter(
        CandidateSubscriptionPreference.frequency_id.in_(
            non_custom_frequency_ids)).first()  # Other freqs.
    null_pref = email_prefs.filter(CandidateSubscriptionPreference.frequency_id == None).first()
    custom_frequency = Frequency.get_seconds_from_id(Frequency.CUSTOM)
    custom_pref = email_prefs.filter(
        CandidateSubscriptionPreference.frequency_id == custom_frequency.id).first()  # Custom freq.
    if non_custom_pref:
        all_other_prefs = email_prefs.filter(
            CandidateSubscriptionPreference.id != non_custom_pref.id)
        all_other_prefs_ids = [row.id for row in all_other_prefs]
        logger.info("get_subscription_preference: Deleting non-custom prefs for candidate %s: %s",
                    candidate_id, all_other_prefs_ids)
        db.session.query(CandidateSubscriptionPreference) \
            .filter(CandidateSubscriptionPreference.id.in_(all_other_prefs_ids)).delete(
            synchronize_session='fetch')
        return non_custom_pref
    elif null_pref:
        non_null_prefs = email_prefs.filter(CandidateSubscriptionPreference.id != null_pref.id)
        non_null_prefs_ids = [row.id for row in non_null_prefs]
        logger.info("get_subscription_preference: Deleting non-null prefs for candidate %s: %s",
                    candidate_id, non_null_prefs_ids)
        db.session.query(CandidateSubscriptionPreference).filter(
            CandidateSubscriptionPreference.id.in_(non_null_prefs_ids)).delete(
            synchronize_session='fetch')
        return null_pref
    elif custom_pref:
        email_prefs_ids = [row.id for row in email_prefs]
        logger.info("get_subscription_preference: Deleting all prefs for candidate %s: %s",
                    candidate_id,
                    email_prefs_ids)
        db.session.query(CandidateSubscriptionPreference).filter(
            CandidateSubscriptionPreference.id.in_(email_prefs_ids)).delete(
            synchronize_session='fetch')
        return None


def _update_blast_sends(blast_obj, new_sends, campaign, user, new_candidates_only):
    """
    This updates the email campaign blast object with number of sends and logs that
    Marketing email batch completed.
    :param blast_obj:
    :param new_sends:
    :param campaign:
    :param user:
    :param new_candidates_only:
    :return:
    """
    blast_obj.update(sends=blast_obj.sends + new_sends)
    # This will be needed later
    # update_candidate_document_on_cloud(user, candidate_ids_and_emails)
    logger.info("Marketing email batch completed, emails sent=%s, "
                "campaign=%s, user=%s, new_candidates_only=%s",
                new_sends, campaign.name, user.email, new_candidates_only)<|MERGE_RESOLUTION|>--- conflicted
+++ resolved
@@ -545,13 +545,10 @@
     candidate = Candidate.get_by_id(candidate_id)
     # Set the email campaign blast fields if they're not defined, like if this just a test
     if not email_campaign_blast_id:
-<<<<<<< HEAD
         email_campaign_blast = EmailCampaignBlast.get_latest_blast_by_campaign_id(campaign.id)
-=======
         email_campaign_blast = EmailCampaignBlast.query.filter(
-            EmailCampaignBlast.email_campaign_id == campaign.id).order_by(
+            EmailCampaignBlast.campaign_id == campaign.id).order_by(
             desc(EmailCampaignBlast.sent_datetime)).first()
->>>>>>> 3f90099d
         if not email_campaign_blast:
             logger.error("""send_campaign_emails_to_candidate: Must have a previous email_campaign_blast
              that belongs to this campaign if you don't pass in the email_campaign_blast_id param""")
@@ -573,7 +570,7 @@
     # candidate-specific and will be set here
     if campaign.is_subscription:
         pass
-    # from TalentJobAlerts import get_email_campaign_fields TODO: Job Alerts?
+    #             from TalentJobAlerts import get_email_campaign_fields TODO: Job Alerts?
     #             campaign_fields = get_email_campaign_fields(candidate.id,
     #             do_email_business=do_email_business)
     #             If candidate has no matching job openings, don't send the email
@@ -664,7 +661,7 @@
         if new_hit_count == 1:
             email_campaign_blast = EmailCampaignBlast.query.filter_by(
                 sent_datetime=email_campaign_send.sent_datetime,
-                email_campaign_id=email_campaign_send.email_campaign_id).first()
+                campaign_id=email_campaign_send.email_campaign_id).first()
             if email_campaign_blast:
                 if is_open:
                     email_campaign_blast.opens += 1
