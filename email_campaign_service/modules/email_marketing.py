--- conflicted
+++ resolved
@@ -658,11 +658,7 @@
         if new_hit_count == 1:
             email_campaign_blast = EmailCampaignBlast.query.filter_by(
                 sent_datetime=email_campaign_send.sent_datetime,
-<<<<<<< HEAD
-                email_campaign_id=email_campaign_send.campaign_id).first()
-=======
                 campaign_id=email_campaign_send.email_campaign_id).first()
->>>>>>> cc59fdcd
             if email_campaign_blast:
                 if is_open:
                     email_campaign_blast.opens += 1
@@ -671,16 +667,9 @@
                 db.session.commit()
             else:
                 logger.error("Email campaign URL redirect: No email_campaign_blast found matching "
-<<<<<<< HEAD
                              "email_campaign_send.sentTime %s, campaign_id=%s"
                              % (email_campaign_send.sent_datetime,
                                 email_campaign_send.campaign_id))
-=======
-                             "email_campaign_send.sent_datetime %s, campaign_id=%s"
-                             % (email_campaign_send.sent_datetime,
-                                email_campaign_send.email_campaign_id)
-                             )
->>>>>>> cc59fdcd
     except Exception:
         logger.exception("Received exception doing url_redirect (url_conversion_id=%s)",
                          url_conversion.id)
