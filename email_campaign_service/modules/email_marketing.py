"""
 Author: Jitesh Karesia, New Vision Software, <jitesh.karesia@newvisionsoftware.in>
         Um-I-Hani, QC-Technologies, <haniqadri.qc@gmail.com>
         Hafiz Muhammad Basit, QC-Technologies, <basit.gettalent@gmail.com>

This file contains function used by email-campaign-api.
"""
# Standard Imports
import re
import os
import json
import getpass
import itertools
<<<<<<< HEAD
from base64 import b64decode
=======
>>>>>>> 714a22de
from datetime import datetime, timedelta

# Third Party
from celery import chord
from redo import retrier
<<<<<<< HEAD
from sqlalchemy import desc
from simplecrypt import decrypt
=======
>>>>>>> 714a22de

# Service Specific
from email_campaign_service.json_schema.test_email import TEST_EMAIL_SCHEMA
from email_campaign_service.modules.validations import get_or_set_valid_value
from email_campaign_service.email_campaign_app import (logger, celery_app, app)
from email_campaign_service.modules.utils import (TRACKING_URL_TYPE,
                                                  get_candidates_from_smartlist,
                                                  do_mergetag_replacements,
<<<<<<< HEAD
                                                  create_email_campaign_url_conversions, SMTP)
=======
                                                  create_email_campaign_url_conversions, decrypt_password,
                                                  get_priority_emails)
from email_campaign_service.modules.email_clients import SMTP, decrypt_password
>>>>>>> 714a22de
from email_campaign_service.modules import aws_constants as aws

# Common Utils
from email_campaign_service.common.models.db import db
from email_campaign_service.common.models.user import Domain
from email_campaign_service.common.models.misc import (Frequency, Activity)
from email_campaign_service.common.utils.scheduler_utils import SchedulerUtils
from email_campaign_service.common.talent_config_manager import TalentConfigKeys
from email_campaign_service.common.routes import SchedulerApiUrl, EmailCampaignApiUrl
from email_campaign_service.common.campaign_services.campaign_base import CampaignBase
from email_campaign_service.common.campaign_services.campaign_utils import CampaignUtils
from email_campaign_service.common.campaign_services.custom_errors import CampaignException
from email_campaign_service.common.models.email_campaign import (EmailCampaign,
                                                                 EmailCampaignSmartlist,
                                                                 EmailCampaignBlast,
                                                                 EmailCampaignSend,
                                                                 EmailCampaignSendUrlConversion,
                                                                 EmailClientCredentials)
from email_campaign_service.common.utils.validators import (raise_if_not_instance_of,
                                                            raise_if_not_positive_int_or_long,
                                                            get_json_data_if_validated)
from email_campaign_service.common.utils.handy_functions import (http_request,
                                                                 JSON_CONTENT_TYPE_HEADER)
from email_campaign_service.common.utils.amazon_ses import send_email, get_default_email_info
from email_campaign_service.common.models.candidate import (Candidate, CandidateEmail,
<<<<<<< HEAD
                                                            CandidateSubscriptionPreference, EmailLabel)
=======
                                                            CandidateSubscriptionPreference)
>>>>>>> 714a22de
from email_campaign_service.common.error_handling import (InvalidUsage, InternalServerError, ResourceNotFound)
from email_campaign_service.common.utils.talent_reporting import email_notification_to_admins
from email_campaign_service.common.inter_service_calls.candidate_service_calls import \
    get_candidate_subscription_preference
from email_campaign_service.common.inter_service_calls.candidate_pool_service_calls import get_candidates_of_smartlist


def create_email_campaign_smartlists(smartlist_ids, email_campaign_id):
    """ Maps smart lists to email campaign
    :param smartlist_ids:
    :type smartlist_ids: list[int | long]
    :param email_campaign_id: id of email campaign to which smart lists will be associated.

    """
    if type(smartlist_ids) in (int, long):
        smartlist_ids = [smartlist_ids]
    for smartlist_id in smartlist_ids:
        email_campaign_smartlist = EmailCampaignSmartlist(smartlist_id=smartlist_id,
                                                          campaign_id=email_campaign_id)
        db.session.add(email_campaign_smartlist)
    db.session.commit()


def create_email_campaign(user_id, oauth_token, name, subject, description,
                          _from, reply_to, body_html,
                          body_text, list_ids, email_client_id=None,
                          frequency_id=None,
                          email_client_credentials_id=None,
                          start_datetime=None,
                          end_datetime=None,
                          template_id=None):
    """
    Creates a new email campaign.
    Schedules email campaign.

    :return: newly created email_campaign's id
    """
    frequency = Frequency.get_seconds_from_id(frequency_id)
    email_campaign = EmailCampaign(name=name,
                                   user_id=user_id,
                                   is_hidden=0,
                                   subject=subject,
                                   description=description,
                                   _from=get_or_set_valid_value(_from, basestring, '').strip(),
                                   reply_to=get_or_set_valid_value(reply_to, basestring, '').strip(),
                                   body_html=body_html,
                                   body_text=body_text,
                                   start_datetime=start_datetime,
                                   end_datetime=end_datetime,
                                   frequency_id=frequency_id if frequency_id else None,
                                   email_client_id=email_client_id,
                                   email_client_credentials_id=email_client_credentials_id
                                   if email_client_credentials_id else None
                                   )
    EmailCampaign.save(email_campaign)

    try:
        # Add activity
        CampaignBase.create_activity(user_id,
                                     Activity.MessageIds.CAMPAIGN_CREATE,
                                     email_campaign,
                                     dict(id=email_campaign.id,
                                          name=name))
    except Exception:
        logger.exception('Error occurred while creating activity for '
                         'email-campaign creation. User(id:%s)' % user_id)
    # create email_campaign_smartlist record
    create_email_campaign_smartlists(smartlist_ids=list_ids,
                                     email_campaign_id=email_campaign.id)

    # if it's a client from api, we don't schedule campaign sends, we create it on the fly.
    # also we enable tracking by default for the clients.
    if email_client_id:
        # If email is sent via email_client then enable tracking.
        email_campaign.isEmailOpenTracking = 1
        email_campaign.isTrackHtmlClicks = 1
        email_campaign.isTrackTextClicks = 1
        db.session.commit()  # Commit the changes
        # Actual emails are sent from the client. So no need to schedule it
        # TODO: Update campaign status to 'completed'
        return {'id': email_campaign.id}

    # Schedule the sending of emails & update email_campaign scheduler fields
    schedule_task_params = {"url": EmailCampaignApiUrl.SEND % email_campaign.id}
    schedule_task_params.update(JSON_CONTENT_TYPE_HEADER)
    if frequency:  # It means its a periodic job, because frequency is 0 in case of one time job.
        schedule_task_params["frequency"] = frequency
        schedule_task_params["task_type"] = SchedulerUtils.PERIODIC  # Change task_type to periodic
        schedule_task_params["start_datetime"] = start_datetime
        schedule_task_params["end_datetime"] = end_datetime
    else:  # It means its a one time Job
        schedule_task_params["task_type"] = SchedulerUtils.ONE_TIME
        schedule_task_params["run_datetime"] = start_datetime if start_datetime else \
            (datetime.utcnow() +
             timedelta(seconds=10)).strftime("%Y-%m-%d %H:%M:%S")
    schedule_task_params['is_jwt_request'] = True
    # Schedule email campaign; call Scheduler API
    headers = {'Authorization': oauth_token}
    headers.update(JSON_CONTENT_TYPE_HEADER)
    try:
        scheduler_response = http_request('post', SchedulerApiUrl.TASKS,
                                          headers=headers,
                                          data=json.dumps(schedule_task_params),
                                          user_id=user_id)
    except Exception as ex:
        logger.exception('Exception occurred while calling scheduler. Exception: %s' % ex)
        raise
    if scheduler_response.status_code != 201:
        raise InternalServerError("Error occurred while scheduling email campaign. "
                                  "Status Code: %s, Response: %s"
                                  % (scheduler_response.status_code, scheduler_response.json()))
    scheduler_id = scheduler_response.json()['id']
    # add scheduler task id to email_campaign.
    email_campaign.scheduler_task_id = scheduler_id
    db.session.commit()

    return {'id': email_campaign.id}


def send_email_campaign(user_id, campaign, new_candidates_only=False):
    """
    This function handles the actual sending of email campaign to candidates.
    Emails are sent to new candidates only if new_candidates_only is true. In case campaign has
    email_client_id associated with it (in case request came from browser plugins), we don't send
    actual emails and just send the required fields (new_html, new_text etc) back in response.
    Otherwise we get candidates from smartlists through celery and also send emails to those
    candidates via celery.
    :param user_id: ID of user
    :param campaign: Valid EmailCampaign object.
    :param new_candidates_only: True if email needs to be sent to those candidates whom emails were not sent previously
    :type user_id: int | long
    :type campaign: EmailCampaign
    :type new_candidates_only: bool
    """
    # gt plugin code starts here.
    raise_if_not_positive_int_or_long(user_id)
    if not isinstance(campaign, EmailCampaign):
        raise InternalServerError(error_message='Must provide valid EmailCampaign object.')
    raise_if_not_instance_of(new_candidates_only, bool)
    campaign_id = campaign.id
    if campaign.email_client_id:
        candidate_ids_and_emails = get_email_campaign_candidate_ids_and_emails(campaign=campaign,
                                                                               new_candidates_only=new_candidates_only)

        # Check if the smart list has more than 0 candidates
        if not candidate_ids_and_emails:
            raise InvalidUsage('No candidates with emails found for email_campaign(id:%s).'
                               % campaign.id,
                               error_code=CampaignException.NO_VALID_CANDIDATE_FOUND)
        else:
            email_campaign_blast_id, blast_params, blast_datetime = notify_and_get_blast_params(campaign,
                                                                                                new_candidates_only,
                                                                                                candidate_ids_and_emails
                                                                                                )
            list_of_new_email_html_or_text = []
            # Do not send mail if email_client_id is provided
            # Loop through each candidate and get new_html and new_text
            for candidate_id, candidate_address in candidate_ids_and_emails:
                new_text, new_html = get_new_text_html_subject_and_campaign_send(
                    campaign.id, candidate_id, blast_params=blast_params,
                    email_campaign_blast_id=email_campaign_blast_id,
                    blast_datetime=blast_datetime)[:2]
                logger.info("Marketing email added through client %s", campaign.email_client_id)
                resp_dict = dict()
                resp_dict['new_html'] = new_html
                resp_dict['new_text'] = new_text
                resp_dict['email'] = candidate_address
                list_of_new_email_html_or_text.append(resp_dict)
            db.session.commit()

            # TODO: This will be needed later
            # update_candidate_document_on_cloud(user, candidate_ids_and_emails,
            #                                    new_candidates_only, campaign,
            #                                    len(list_of_new_email_html_or_text))
            # Update campaign blast with number of sends
            _update_blast_sends(email_campaign_blast_id, len(candidate_ids_and_emails),
                                campaign, new_candidates_only)
            return list_of_new_email_html_or_text
    else:
        # For each candidate, create URL conversions and send the email via Celery task
        get_smartlist_candidates_via_celery(user_id, campaign_id, new_candidates_only)


def send_campaign_to_candidates(user_id, candidate_ids_and_emails, blast_params, email_campaign_blast_id,
                                blast_datetime, campaign,
                                new_candidates_only):
    """
    This creates one Celery task per candidate to send campaign emails asynchronously.
    :param user_id: ID of user
    :param candidate_ids_and_emails: list of tuples containing candidate_ids and email addresses
    :param blast_params: email blast params
    :param email_campaign_blast_id: id of email campaign blast object
    :param blast_datetime: email campaign blast datetime
    :param campaign: EmailCampaign object
    :param new_candidates_only: Identifier if candidates are new
    :type user_id: int | long
    :type candidate_ids_and_emails: list
    :type blast_params: dict
    :type email_campaign_blast_id: int | long
    :type blast_datetime: datetime.datetime
    :type campaign: EmailCampaign
    :type new_candidates_only: bool
    """
    if not isinstance(campaign, EmailCampaign):
        raise InternalServerError(error_message='Must provide valid EmailCampaign object.')
    if not candidate_ids_and_emails:
        raise InternalServerError(error_message='No candidate data provided.')
    if not blast_params:
        raise InternalServerError(error_message='Blast Params must be provided.')
    if not email_campaign_blast_id:
        raise InternalServerError(error_message='email_campaign_blast_id must be provided.')
    campaign_type = campaign.__tablename__
    callback = post_processing_campaign_sent.subtask((campaign,
                                                      new_candidates_only,
                                                      email_campaign_blast_id,),
                                                     queue=campaign_type)

    # Here we create list of all tasks.
    tasks = [send_email_campaign_to_candidate.subtask((user_id, campaign, candidate_id, candidate_address,
             blast_params, email_campaign_blast_id, blast_datetime), link_error=celery_error_handler(
             campaign_type), queue=campaign_type) for candidate_id, candidate_address in candidate_ids_and_emails]
    # This runs all tasks asynchronously and sets callback function to be hit once all
    # tasks in list finish running without raising any error. Otherwise callback
    # results in failure status.
    chord(tasks)(callback)


@celery_app.task(name='post_processing_campaign_sent')
def post_processing_campaign_sent(celery_result, campaign,
                                  new_candidates_only,
                                  email_campaign_blast_id):
    """
    Callback for all celery tasks sending campaign emails to candidates.
    celery_result would contain the return valuse of all the tasks, we would
    update the sends count with the number of email sending tasks that were
    sccessful.
    :param celery_result: result af all celery tasks
    :param campaign: Valid EmailCampaign object
    :param new_candidates_only: True if emails sent to new candidates only
    :param email_campaign_blast_id: Id of blast object for specified campaign
    :type celery_result: list
    :type campaign: EmailCampaign
    :type new_candidates_only: bool
    :type email_campaign_blast_id: int | long
    """
    with app.app_context():
        if not celery_result:
            logger.error('Celery task sending campaign(id;%s) emails failed' % campaign.id)
            return
        if not isinstance(campaign, EmailCampaign):
            logger.error('Campaign object is not valid')
            return
        if not isinstance(new_candidates_only, bool):
            logger.error('new_candidates_only must be bool')
            return
        if not isinstance(email_campaign_blast_id, (int, long)) or email_campaign_blast_id <= 0:
            logger.error('email_campaign_blast_id must be positive int or long')
            return
        logger.info('celery_result: %s' % celery_result)
    sends = celery_result.count(True)
    _update_blast_sends(email_campaign_blast_id, sends, campaign,  new_candidates_only)


@celery_app.task(name='process_campaign_send')
def process_campaign_send(celery_result, user_id, campaign_id, list_ids, new_candidates_only=False):
    """
     Callback after getting candidate data of all smartlists. Results from all the smartlists
     are present in celery_result and we use that for further processing of the campaign. That includes
     filtering the results sending actual campaign emails.
     :param celery_result: Combined result of all celery tasks.
     :param user_id: Id of user.
     :param campaign_id: Campaign Id.
     :param list_ids: Ids of all smartlists associated with the campaigns.
     :param new_candidates_only: True if only new candidates need to be fetched.
     :type celery_result: list
     :type user_id: int | long
     :type campaign_id: int | long
     :type list_ids: list
     :type new_candidates_only: bool
    """
    all_candidate_ids = []
    with app.app_context():
        if not celery_result:
            logger.error('No candidate(s) found for smartlist_ids %s, campaign_id: %s'
                         'user_id: %s.' % list_ids, campaign_id, user_id)
            return
        if not isinstance(user_id, (int, long)) or user_id <= 0:
            logger.error('user_id must be positive int of long')
        if not isinstance(campaign_id, (int, long)) or campaign_id <= 0:
            logger.error('campaign_id must be positive int of long')
            return
        if not isinstance(list_ids, list) or len(list_ids) < 0:
            logger.error('list_ids are mandatory')
            return
        if not isinstance(new_candidates_only, bool):
            logger.error('new_candidates_only must be bool')
            return
        logger.info('celery_result: %s' % celery_result)

    # gather all candidates from various smartlists
    for candidate_list in celery_result:
        all_candidate_ids.extend(candidate_list)
    all_candidate_ids = list(set(all_candidate_ids))  # Unique candidates
    campaign = EmailCampaign.get_by_id(campaign_id)
    subscribed_candidate_ids = get_subscribed_candidate_ids(campaign, all_candidate_ids, new_candidates_only)
    candidate_ids_and_emails = get_priority_emails(campaign.user, subscribed_candidate_ids)
    if candidate_ids_and_emails:
        email_campaign_blast_id, blast_params, blast_datetime = notify_and_get_blast_params(campaign,
                                                                                            new_candidates_only,
                                                                                            candidate_ids_and_emails)
        with app.app_context():
            logger.info('Emails for email campaign (id:%d) are being sent using Celery. Blast ID is %d' %
                        (campaign.id, email_campaign_blast_id))
        send_campaign_to_candidates(user_id, candidate_ids_and_emails, blast_params, email_campaign_blast_id,
                                    blast_datetime, campaign,
                                    new_candidates_only)

# This will be used in later version
# def update_candidate_document_on_cloud(user, candidate_ids_and_emails):
#     """
#     Once campaign has been sent to candidates, here we update their documents on cloud search.
#     :param user:
#     :param candidate_ids_and_emails:
#     :return:
#     """
#     try:
#         # Update Candidate Documents in Amazon Cloud Search
#         headers = CampaignBase.get_authorization_header(user.id)
#         headers.update(JSON_CONTENT_TYPE_HEADER)
#         with app.app_context():
#             response = requests.post(CandidateApiUrl.CANDIDATES_DOCUMENTS_URI, headers=headers,
#                                      data=json.dumps({'candidate_ids': map(itemgetter(0),
#                                                                            candidate_ids_and_emails)}))
#
#         if response.status_code != 204:
#             raise Exception("Status Code: %s Response: %s"
#                             % (response.status_code, response.json()))
#     except Exception as e:
#         error_message = "Couldn't update Candidate Documents in Amazon Cloud Search because: %s" \
#                         % e.message
#         logger.exception(error_message)
#         raise InvalidUsage(error_message)


def get_email_campaign_candidate_ids_and_emails(campaign, new_candidates_only=False):
    """
    Get candidate ids and email addresses for an email campaign
    :param campaign: EmailCampaign object
    :param new_candidates_only: True if campaign is to be sent only to new candidates.
    :type campaign: EmailCampaign
    :type new_candidates_only: bool
    :return: Returns dict of unique candidate IDs in the campaign's smartlists.
    :rtype list
    """
    if not isinstance(campaign, EmailCampaign):
        raise InternalServerError(error_message='Must provide valid EmailCampaign object.')
    raise_if_not_instance_of(new_candidates_only, bool)
    # Get smartlists of this campaign
    list_ids = EmailCampaignSmartlist.get_smartlists_of_campaign(campaign.id,
                                                                 smartlist_ids_only=True)
    if not list_ids:
        raise InternalServerError('No smartlist is associated with email_campaign(id:%s)' % campaign.id,
                                  error_code=CampaignException.NO_SMARTLIST_ASSOCIATED_WITH_CAMPAIGN)

    all_candidate_ids = get_candidates_from_smartlist_for_email_client_id(campaign, list_ids)

    if not all_candidate_ids:
        raise InternalServerError('No candidate(s) found for smartlist_ids %s.' % list_ids,
                                  error_code=CampaignException.NO_CANDIDATE_ASSOCIATED_WITH_SMARTLIST)
    subscribed_candidate_ids = get_subscribed_candidate_ids(campaign, all_candidate_ids, new_candidates_only)
    return get_priority_emails(campaign.user, subscribed_candidate_ids)


def send_campaign_emails_to_candidate(user_id, campaign_id, candidate_id, candidate_address,
                                      blast_params=None, email_campaign_blast_id=None,
                                      blast_datetime=None):
    """
    This function sends the email to candidate. If working environment is prod, it sends the
    email campaigns to candidates' email addresses, otherwise it sends the email campaign to
    'gettalentmailtest@gmail.com' or email id of user.
    :param user_id: user object
    :param campaign_id: email campaign id
    :param candidate_id: candidate id
    :param candidate_address: candidate email address
    :param blast_params: parameters of email campaign blast
    :param email_campaign_blast_id: id of email campaign blast object
    :param blast_datetime: email campaign blast datetime
    :type user_id: int | long
    :type campaign_id: int | long
    :type candidate_id: int | long
    :type candidate_address: str
    :type blast_params: dict | None
    :type email_campaign_blast_id: int | long | None
    :type blast_datetime: datetime | None
    """
    raise_if_not_positive_int_or_long(user_id)
    raise_if_not_positive_int_or_long(campaign_id)
    raise_if_not_positive_int_or_long(candidate_id)

    if email_campaign_blast_id:
        raise_if_not_positive_int_or_long(email_campaign_blast_id)

    raise_if_not_instance_of(candidate_address, (str, unicode))

    if blast_datetime:
        raise_if_not_instance_of(blast_datetime, datetime)

    if blast_params:
        raise_if_not_instance_of(blast_params, dict)

    campaign = EmailCampaign.get_by_id(campaign_id)
    candidate = Candidate.get_by_id(candidate_id)
    new_text, new_html, subject, email_campaign_send, blast_params, _ = \
        get_new_text_html_subject_and_campaign_send(campaign.id, candidate_id,
                                                    blast_params=blast_params,
                                                    email_campaign_blast_id=email_campaign_blast_id,
                                                    blast_datetime=blast_datetime)
    logger.info('send_campaign_emails_to_candidate: Candidate id:%s ' % candidate_id)
    # Only in case of production we should send mails to candidate address else mails will
    # go to test account. To avoid spamming actual email addresses, while testing.
    if not CampaignUtils.IS_DEV:
        to_addresses = candidate_address
    else:
        # In dev/staging, only send emails to getTalent users, in case we're
        #  impersonating a customer.
        domain = Domain.get_by_id(campaign.user.domain_id)
        domain_name = domain.name.lower()
        if 'gettalent' in domain_name or 'bluth' in domain_name or 'dice' in domain_name:
            to_addresses = campaign.user.email
        else:
            to_addresses = [app.config[TalentConfigKeys.GT_GMAIL_ID]]

    email_client_credentials_id = campaign.email_client_credentials_id
    if email_client_credentials_id:  # In case user wants to send email-campaign via added SMTP server.
        try:
            email_client_credentials = EmailClientCredentials.get_by_id(campaign.email_client_credentials_id)
            if not email_client_credentials:
                raise ResourceNotFound("EmailClientCredentials(id:%s) not found for user(id:%s)."
                                       % (email_client_credentials_id, user_id))
<<<<<<< HEAD
            decrypted_password = decrypt(app.config[TalentConfigKeys.ENCRYPTION_KEY],
                                         b64decode(email_client_credentials.password))
=======
            decrypted_password = decrypt_password(email_client_credentials.password)
>>>>>>> 714a22de
            client = SMTP(email_client_credentials.host,email_client_credentials.port,
                          email_client_credentials.email, decrypted_password)
            client.send_email(to_addresses, subject, new_text)
        except Exception as error:
            logger.exception('Error occurred while sending campaign via SMTP server. Error:%s' % error.message)
            return False
    else:
        try:
            default_email = get_default_email_info()['email']
            email_response = send_email(source='"%s" <%s>' % (campaign._from, default_email),
                                        # Emails will be sent from verified email by Amazon SES for respective
                                        #  environment.
                                        subject=subject,
                                        html_body=new_html or None,
                                        # Can't be '', otherwise, text_body will not show in email
                                        text_body=new_text,
                                        to_addresses=to_addresses,
                                        reply_address=campaign.reply_to.strip(),
                                        # BOTO doesn't seem to work with an array as to_addresses
                                        body=None,
                                        email_format='html' if campaign.body_html else 'text')
        except Exception as e:
            # Mark email as bounced
            _handle_email_sending_error(email_campaign_send, candidate_id, to_addresses, blast_params,
                                        email_campaign_blast_id, e)
            return False

<<<<<<< HEAD
        environment = os.getenv(TalentConfigKeys.ENV_KEY) or 'local'
=======
>>>>>>> 714a22de
        username = getpass.getuser()
        # Save SES message ID & request ID
        logger.info('''Marketing email sent successfully.
                       Recipients    : %s,
                       UserId        : %s,
                       System User Name: %s,
                       Environment   : %s,
                       Email Response: %s
<<<<<<< HEAD
                    ''', to_addresses, user_id, username, environment, email_response)
=======
                    ''', to_addresses, user_id, username, app.config[TalentConfigKeys.ENV_KEY], email_response)
>>>>>>> 714a22de
        request_id = email_response[u"SendEmailResponse"][u"ResponseMetadata"][u"RequestId"]
        message_id = email_response[u"SendEmailResponse"][u"SendEmailResult"][u"MessageId"]
        email_campaign_send.update(ses_message_id=message_id, ses_request_id=request_id)

    # Add activity
    try:
        CampaignBase.create_activity(campaign.user.id,
                                     Activity.MessageIds.CAMPAIGN_EMAIL_SEND,
                                     email_campaign_send,
                                     dict(campaign_name=campaign.name,
                                          candidate_name=candidate.name))
    except Exception as error:
        logger.exception('Could not add `campaign send activity` for '
                         'email-campaign(id:%s) and User(id:%s) because: '
                         '%s' % (campaign.id, campaign.user.id, error.message))
    return True


@celery_app.task(name='send_email_campaign_to_candidate')
def send_email_campaign_to_candidate(user_id, campaign, candidate_id, candidate_address,
                                     blast_params, email_campaign_blast_id, blast_datetime):
    """
    For each candidate, this function is called to send email campaign to candidate.
    :param user_id: Id of user
    :param campaign: EmailCampaign object
    :param candidate_id: candidate id
    :param candidate_address: candidate email address
    :param blast_params: parameters of email campaign blast
    :param email_campaign_blast_id: email campaign blast object id.
    :param blast_datetime: email campaign blast datetime
    :type campaign: EmailCampaign
    :type candidate_id: int | long
    :type candidate_address: str
    :type blast_params: dict
    :type email_campaign_blast_id: int|long
    :type blast_datetime: datetime
    :rtype bool
    """
    raise_if_not_positive_int_or_long(user_id)
    raise_if_not_instance_of(campaign, EmailCampaign)
    raise_if_not_positive_int_or_long(candidate_id)
    raise_if_not_instance_of(candidate_address, (str, unicode))
    raise_if_not_instance_of(blast_params, dict)
    raise_if_not_positive_int_or_long(email_campaign_blast_id)
    raise_if_not_instance_of(blast_datetime, datetime)

    with app.app_context():
        logger.info('sending campaign to candidate(id:%s).' % candidate_id)
        try:
            result_sent = send_campaign_emails_to_candidate(
                user_id=user_id,
                campaign_id=campaign.id,
                candidate_id=candidate_id,
                # candidates.find(lambda row: row.id == candidate_id).first(),
                candidate_address=candidate_address,
                blast_params=blast_params,
                email_campaign_blast_id=email_campaign_blast_id,
                blast_datetime=blast_datetime
            )
            return result_sent
        except Exception as error:
            logger.exception('Error while sending email campaign(id:%s) to '
                             'candidate(id:%s). Error is: %s'
                             % (campaign.id, candidate_id, error.message))
            db.session.rollback()
            return False


def get_new_text_html_subject_and_campaign_send(campaign_id, candidate_id,
                                                blast_params=None, email_campaign_blast_id=None,
                                                blast_datetime=None):
    """
    This gets new_html and new_text by URL conversion method and returns
    new_html, new_text, subject, email_campaign_send, blast_params, candidate.
    :param campaign_id: EmailCampaign object id
    :param candidate_id: id of candidate
    :param blast_params: email_campaign blast params
    :param email_campaign_blast_id:  email campaign blast id
    :param blast_datetime: email campaign blast datetime
    :type campaign_id: int | long
    :type candidate_id: int | long
    :type blast_params: dict | None
    :type email_campaign_blast_id: int | long | None
    :type blast_datetime: datetime.datetime | None
    :return:
    """
    raise_if_not_positive_int_or_long(campaign_id)
    raise_if_not_positive_int_or_long(candidate_id)

    if blast_params:
        raise_if_not_instance_of(blast_params, dict)
    if email_campaign_blast_id:
        raise_if_not_positive_int_or_long(email_campaign_blast_id)
    if blast_datetime:
        raise_if_not_instance_of(blast_datetime, datetime)

    # TODO: We should solve that detached instance issue more gracefully.
    candidate = Candidate.get_by_id(candidate_id)
    campaign = EmailCampaign.get_by_id(campaign_id)
    # Set the email campaign blast fields if they're not defined, like if this just a test
    if not email_campaign_blast_id:
        email_campaign_blast = EmailCampaignBlast.get_latest_blast_by_campaign_id(campaign.id)
        if not email_campaign_blast:
            logger.error("""send_campaign_emails_to_candidate:
            Must have a previous email_campaign_blast that belongs to this campaign
            if you don't pass in the email_campaign_blast_id param""")
            raise InternalServerError('No email campaign blast found for campaign(id:%s). '
                                      'User(id:%s).' % (campaign.id, campaign.user_id),
                                      error_code=CampaignException.NO_CAMPAIGN_BLAST_FOUND)
        email_campaign_blast_id = email_campaign_blast.id
        blast_datetime = email_campaign_blast.sent_datetime
    if not blast_datetime:
        blast_datetime = datetime.utcnow()
    if not blast_params:
        email_campaign_blast = EmailCampaignBlast.query.get(email_campaign_blast_id)
        blast_params = dict(sends=email_campaign_blast.sends, bounces=email_campaign_blast.bounces)
    EmailCampaign.session.commit()
    email_campaign_send = EmailCampaignSend(campaign_id=campaign_id,
                                            candidate_id=candidate.id,
                                            sent_datetime=blast_datetime,
                                            blast_id=email_campaign_blast_id)
    EmailCampaignSend.save(email_campaign_send)
    # If the campaign is a subscription campaign, its body & subject are
    # candidate-specific and will be set here
    if campaign.is_subscription:
        pass
    # from TalentJobAlerts import get_email_campaign_fields TODO: Job Alerts?
    #             campaign_fields = get_email_campaign_fields(candidate.id,
    #             do_email_business=do_email_business)
    #             If candidate has no matching job openings, don't send the email
    #             if campaign_fields['total_openings'] < 1:
    #                 return 0
    #             for campaign_field_name, campaign_field_value in campaign_fields.items():
    #                 campaign[campaign_field_name] = campaign_field_value
    new_html, new_text = campaign.body_html or "", campaign.body_text or ""
    logger.info('get_new_text_html_subject_and_campaign_send: candidate_id: %s'
                % candidate.id)

    # Perform MERGETAG replacements
    [new_html, new_text, subject] = do_mergetag_replacements([new_html, new_text,
                                                              campaign.subject], candidate)
    # Perform URL conversions and add in the custom HTML
    logger.info('get_new_text_html_subject_and_campaign_send: email_campaign_send_id: %s'
                % email_campaign_send.id)
    new_text, new_html = \
        create_email_campaign_url_conversions(
            new_html=new_html,
            new_text=new_text,
            is_track_text_clicks=campaign.is_track_text_clicks,
            is_track_html_clicks=campaign.is_track_html_clicks,
            custom_url_params_json=campaign.custom_url_params_json,
            is_email_open_tracking=campaign.is_email_open_tracking,
            custom_html=campaign.custom_html,
            email_campaign_send_id=email_campaign_send.id)
    return new_text, new_html, subject, email_campaign_send, blast_params, candidate


def _handle_email_sending_error(email_campaign_send, candidate_id, to_addresses, blast_params,
                                email_campaign_blast_id, exception):
    """ If failed to send email; Mark email bounced.
    """
    # If failed to send email, still try to get request id from XML response.
    # Unfortunately XML response is malformed so must manually parse out request id
    request_id_search = re.search('<RequestId>(.*)</RequestId>', exception.__str__(), re.IGNORECASE)
    request_id = request_id_search.group(1) if request_id_search else None
    email_campaign_send.ses_request_id = request_id
    db.session.commit()
    # Send failure message to email marketing admin, just to notify for verification
    logger.exception("Failed to send marketing email to candidate_id=%s, to_addresses=%s"
                     % (candidate_id, to_addresses))


def update_hit_count(url_conversion):
    try:
        # Increment hit count for email marketing
        new_hit_count = (url_conversion.hit_count or 0) + 1
        url_conversion.hit_count = new_hit_count
        url_conversion.last_hit_time = datetime.utcnow()
        db.session.commit()
        email_campaign_send_url_conversion = EmailCampaignSendUrlConversion.query.filter_by(
            url_conversion_id=url_conversion.id).first()
        email_campaign_send = email_campaign_send_url_conversion.email_campaign_send
        candidate = Candidate.query.get(email_campaign_send.candidate_id)
        is_open = email_campaign_send_url_conversion.type == TRACKING_URL_TYPE
        # If candidate has been deleted, don't make the activity
        if not candidate or candidate.is_web_hidden:
            logger.info("Tried performing URL redirect for nonexistent candidate: %s. "
                        "email_campaign_send: %s",
                        email_campaign_send.candidate_id, email_campaign_send.id)
        else:
            # Add activity
            try:
                CampaignBase.create_activity(candidate.user_id,
                                             Activity.MessageIds.CAMPAIGN_EMAIL_OPEN if is_open
                                             else Activity.MessageIds.CAMPAIGN_EMAIL_CLICK,
                                             email_campaign_send,
                                             dict(candidateId=candidate.id,
                                                  campaign_name=email_campaign_send.email_campaign.name,
                                                  candidate_name=candidate.formatted_name))
            except Exception as error:
                logger.error('Error occurred while creating activity for '
                             'email-campaign(id:%s) open/click. '
                             'Error is %s' % (email_campaign_send.campaign_id,
                                              error.message))
            logger.info("Activity has been added for URL redirect for candidate(id:%s). "
                        "email_campaign_send(id:%s)",
                        email_campaign_send.candidate_id, email_campaign_send.id)

        # Update email_campaign_blast entry only if it's a new hit
        if new_hit_count == 1:
            email_campaign_blast = EmailCampaignBlast.query.filter_by(
                sent_datetime=email_campaign_send.sent_datetime,
                campaign_id=email_campaign_send.campaign_id).first()
            if email_campaign_blast:
                if is_open:
                    email_campaign_blast.opens += 1
                else:
                    email_campaign_blast.html_clicks += 1
                db.session.commit()
            else:
                logger.error("Email campaign URL redirect: No email_campaign_blast found matching "
                             "email_campaign_send.sent_datetime %s, campaign_id=%s"
                             % (email_campaign_send.sent_datetime,
                                email_campaign_send.campaign_id))
    except Exception:
        logger.exception("Received exception doing url_redirect (url_conversion_id=%s)",
                         url_conversion.id)


def get_subscription_preference(candidate_id):
    """
    If there are multiple subscription preferences (due to legacy reasons),
    if any one is 1-6, keep it and delete the rest.
    Otherwise, if any one is NULL, keep it and delete the rest.
    Otherwise, if any one is 7, delete all of them.
    :param candidate_id: id of candidate.
    :type candidate_id: bool
    :rtype int | None
    """
    raise_if_not_positive_int_or_long(candidate_id)
    # Not used but keeping it because same function was somewhere else in other service but using hardcoded ids.
    # So this one can be used to replace the old function.
    email_prefs = db.session.query(CandidateSubscriptionPreference).filter_by(
        candidate_id=candidate_id)
    non_custom_frequencies = db.session.query(Frequency.id).filter(
        Frequency.name.in_(Frequency.standard_frequencies().keys())).all()
    non_custom_frequency_ids = [non_custom_frequency[0] for non_custom_frequency in
                                non_custom_frequencies]
    non_custom_pref = email_prefs.filter(
        CandidateSubscriptionPreference.frequency_id.in_(
            non_custom_frequency_ids)).first()  # Other freqs.
    null_pref = email_prefs.filter(CandidateSubscriptionPreference.frequency_id == None).first()
    custom_frequency = Frequency.get_seconds_from_id(Frequency.CUSTOM)
    custom_pref = email_prefs.filter(
        CandidateSubscriptionPreference.frequency_id == custom_frequency.id).first()  # Custom freq.
    if non_custom_pref:
        all_other_prefs = email_prefs.filter(
            CandidateSubscriptionPreference.id != non_custom_pref.id)
        all_other_prefs_ids = [row.id for row in all_other_prefs]
        logger.info("get_subscription_preference: Deleting non-custom prefs for candidate %s: %s",
                    candidate_id, all_other_prefs_ids)
        db.session.query(CandidateSubscriptionPreference) \
            .filter(CandidateSubscriptionPreference.id.in_(all_other_prefs_ids)).delete(
            synchronize_session='fetch')
        return non_custom_pref
    elif null_pref:
        non_null_prefs = email_prefs.filter(CandidateSubscriptionPreference.id != null_pref.id)
        non_null_prefs_ids = [row.id for row in non_null_prefs]
        logger.info("get_subscription_preference: Deleting non-null prefs for candidate %s: %s",
                    candidate_id, non_null_prefs_ids)
        db.session.query(CandidateSubscriptionPreference).filter(
            CandidateSubscriptionPreference.id.in_(non_null_prefs_ids)).delete(
            synchronize_session='fetch')
        return null_pref
    elif custom_pref:
        email_prefs_ids = [row.id for row in email_prefs]
        logger.info("get_subscription_preference: Deleting all prefs for candidate %s: %s",
                    candidate_id,
                    email_prefs_ids)
        db.session.query(CandidateSubscriptionPreference).filter(
            CandidateSubscriptionPreference.id.in_(email_prefs_ids)).delete(
            synchronize_session='fetch')
        return None


def _update_blast_sends(blast_id, new_sends, campaign, new_candidates_only):
    """
    This updates the email campaign blast object with number of sends and logs that
    Marketing email batch completed.
    :param blast_id: Id of blast object.
    :param new_sends: Number of new sends.
    :param campaign: EMail Campaign.
    :param new_candidates_only: True if campaign is to be sent to new candidates only.
    :type blast_id: int | long
    :type new_sends: int
    :type campaign: EmailCampaign
    :type new_candidates_only: bool
    """
    raise_if_not_positive_int_or_long(blast_id)
    raise_if_not_instance_of(new_sends, int)
    raise_if_not_instance_of(new_candidates_only, bool)
    if not isinstance(campaign, EmailCampaign):
        raise InternalServerError(error_message='Valid campaign object must be provided')

    blast_obj = EmailCampaignBlast.get_by_id(blast_id)
    blast_obj.update(sends=blast_obj.sends + new_sends)
    # This will be needed later
    # update_candidate_document_on_cloud(user, candidate_ids_and_emails)
    logger.info("Marketing email batch completed, emails sent=%s, "
                "campaign=%s, user=%s, new_candidates_only=%s",
                new_sends, campaign.name, campaign.user.email, new_candidates_only)


def handle_email_bounce(message_id, bounce, emails):
    """
    This function handles email bounces. When an email is bounced, email address is marked as bounced so
    no further emails will be sent to this email address.
    It also updates email campaign bounces in respective blast.
    :param str message_id: message id associated with email send
    :param dict bounce: JSON bounce message body
    :param list[str] emails: list of bounced emails
    """
    assert isinstance(message_id, basestring) and message_id, "message_id should not be empty"
    assert isinstance(bounce, dict) and bounce, "bounce param should be a valid dict"
    assert isinstance(emails, list) and all(emails), "emails param should be a non empty list of email addresses"
    logger.info('Bounce Detected: %s', bounce)

    send_obj = None
    # get the corresponding EmailCampaignSend object that is associated with given AWS message id
    for _ in retrier(sleeptime=2, sleepscale=1, attempts=15):
        EmailCampaignSend.session.commit()
        send_obj = EmailCampaignSend.get_by_amazon_ses_message_id(message_id)
        if send_obj:  # found email campaign send, no need to retry
            break

    if not send_obj:
        logger.info("""Unable to find email campaign send for this email bounce.
                       MessageId: %s
                       Emails: %s
                       Bounce: %s""", message_id, emails, bounce)

    # Mark the send object as bounced.
    else:
        send_obj.update(is_ses_bounce=True)
        blast = EmailCampaignBlast.get_by_send(send_obj)

        if not blast:
            logger.error('Unable to find email campaign blast associated with email campaign send (id:%s).'
                         '\nBounce Message: %s', send_obj.id, bounce)
        # increase number of bounces by one for associated campaign blast.
        else:
            blast.update(bounces=(blast.bounces + 1))

    """
    There are two types of Bounces:
        1. Permanent Bounces: Bounces that are caused by invalid email address or an email that is
        in suppressed list.
        2. Temporary Bounces: Bounces that can be retried, caused by:
            - MailboxFull
            - MessageTooLarge
            - ContentRejected
            - AttachmentRejected
    """
    if bounce['bounceType'] == aws.PERMANENT_BOUNCE:
        # Mark the matching emails as bounced in all domains because an email that is invalid
        # would be invalid in all domains.
        CandidateEmail.mark_emails_bounced(emails)
        logger.info('Marked %s email addresses as bounced' % emails)
    elif bounce['bounceType'] == aws.TEMPORARY_BOUNCE:
        logger.info('Email was bounced as Transient. '
                    'We will not mark it bounced because it is a temporary problem')


def get_candidates_from_smartlist_for_email_client_id(campaign, list_ids):
    """
    Get candidates from smartlist in case client id is provided. It is a separate function
    because in case client id is provided, the candidate retrieving process needs not to
    be sent on celery.
    :param campaign: Valid EmailCampaign object.
    :param list_ids: List of smartlist ids associated with campaign.
    :type campaign: EmailCampaign
    :type list_ids: list
    :return: List of candidate ids.
    :rtype list
    """
    if not isinstance(campaign, EmailCampaign):
        raise InternalServerError("Valid email campaign must be provided.")
    if not isinstance(list_ids, list) or len(list_ids) <= 0:
        raise InternalServerError("Please provide list of smartlist ids.")
    all_candidate_ids = []
    for list_id in list_ids:
        # Get candidates present in smartlist
        try:
            smartlist_candidate_ids = get_candidates_of_smartlist(list_id, candidate_ids_only=True)
            # gather all candidates from various smartlists
            all_candidate_ids.extend(smartlist_candidate_ids)
        except Exception as error:
            logger.exception('Error occurred while getting candidates of smartlist(id:%s).'
                             'EmailCampaign(id:%s) User(id:%s). Reason: %s'
                             % (list_id, campaign.id, campaign.user.id, error.message))
    all_candidate_ids = list(set(all_candidate_ids))  # Unique candidates
    return all_candidate_ids


def get_subscribed_candidate_ids(campaign, all_candidate_ids, new_candidates_only=False):
    """
    Takes campaign and all candidate ids as arguments and process them to return
    the ids of subscribed candidates.
    :param campaign: email campaign
    :param all_candidate_ids: ids of all candidates to whome we are going to send campaign
    :param new_candidates_only: if campaign is to be sent only to new candidates
    :type campaign: EmailCampaign
    :type all_candidate_ids: list
    :type new_candidates_only: bool
    :return ids of subscribed candidates
    :rtype list
    """
    if not isinstance(campaign, EmailCampaign):
        raise InternalServerError(error_message='Valid EmailCampaign object must be provided.')
    if not isinstance(all_candidate_ids, list) or len(all_candidate_ids) < 0:
        raise InternalServerError(error_message='all_candidates_ids must be provided')
    if not isinstance(new_candidates_only, bool):
        raise InternalServerError(error_message='new_candidates_only must be bool')
    if campaign.is_subscription:
        # A subscription campaign is a campaign which needs candidates
        # to be subscribed to it in order to receive notifications regarding the campaign.
        # If the campaign is a subscription campaign,
        # only get candidates subscribed to the campaign's frequency.
        subscribed_candidate_ids = CandidateSubscriptionPreference.get_subscribed_candidate_ids(campaign,
                                                                                                all_candidate_ids)
        if not subscribed_candidate_ids:
            logger.error("No candidates in subscription campaign %s", campaign)

    else:
        # Otherwise, just filter out unsubscribed candidates:
        # their subscription preference's frequencyId is NULL, which means 'Never'
        unsubscribed_candidate_ids = []
        for candidate_id in all_candidate_ids:
            # Call candidate API to get candidate's subscription preference.
            subscription_preference = get_candidate_subscription_preference(candidate_id, campaign.user.id)
            # campaign_subscription_preference = get_subscription_preference(candidate_id)
            logger.debug("subscription_preference: %s" % subscription_preference)
            if subscription_preference and not subscription_preference.get('frequency_id'):
                unsubscribed_candidate_ids.append(candidate_id)

        # Remove un-subscribed candidates
        subscribed_candidate_ids = list(set(all_candidate_ids) - set(unsubscribed_candidate_ids))

    # If only getting candidates that haven't been emailed before...
    if new_candidates_only:
        emailed_candidate_ids = EmailCampaignSend.get_already_emailed_candidates(campaign)

        # Filter out already emailed candidates from subscribed_candidate_ids, so we have new candidate_ids only
        new_candidate_ids = list(set(subscribed_candidate_ids) - set(emailed_candidate_ids))
        # assign it to subscribed_candidate_ids (doing it explicit just to make it clear)
        subscribed_candidate_ids = new_candidate_ids
    return subscribed_candidate_ids


def get_smartlist_candidates_via_celery(user_id, campaign_id, new_candidates_only=False):
    """
    Get candidates of given smartlist by creating celery task for each smartlist.
    :param user_id: ID of user
    :param campaign_id: Email Campiagn ID
    :param new_candidates_only: True if only new candidates are to be returned.
    :type user_id: int | long
    :type campaign_id: int | long
    :type new_candidates_only: bool
    :returns list of smartlist candidates
    :rtype list
    """
    raise_if_not_positive_int_or_long(user_id)
    raise_if_not_positive_int_or_long(campaign_id)
    raise_if_not_instance_of(new_candidates_only, bool)

    campaign = EmailCampaign.get_by_id(campaign_id)

    # Get smartlists of this campaign
    list_ids = EmailCampaignSmartlist.get_smartlists_of_campaign(campaign.id,
                                                                 smartlist_ids_only=True)
    if not list_ids:
        raise InvalidUsage('No smartlist is associated with email_campaign(id:%s)' % campaign.id,
                           error_code=CampaignException.NO_SMARTLIST_ASSOCIATED_WITH_CAMPAIGN)
    campaign_type = campaign.__tablename__

    # Get candidates present in each smartlist
    tasks = [get_candidates_from_smartlist.subtask(
        (list_id, True, user_id),
        link_error=celery_error_handler(
            campaign_type), queue=campaign_type) for list_id in list_ids]

    # Register function to be called after all candidates are fetched from smartlists
    callback = process_campaign_send.subtask((user_id, campaign_id, list_ids, new_candidates_only, ),
                                             queue=campaign_type)
    # This runs all tasks asynchronously and sets callback function to be hit once all
    # tasks in list finish running without raising any error. Otherwise callback
    # results in failure status.
    chord(tasks)(callback)


def notify_and_get_blast_params(campaign, new_candidates_only, candidate_ids_and_emails):
    """
    Notifies admins that email campaign is about to be sent shortly. Also returns blast params
    for the intended campaign.
    :param campaign: Email Campaign
    :param new_candidates_only: True if campaign needs to be sent to new candidates only.
    :param candidate_ids_and_emails: Ids and email addresses of candidates.
    :type campaign: EmailCampaign
    :type new_candidates_only: bool
    :type candidate_ids_and_emails: list
    :return:
    """
    if not isinstance(campaign, EmailCampaign):
        raise InternalServerError('Valid EmailCampaign object must be provided.')
    if not candidate_ids_and_emails:
        raise InternalServerError(error_message='Candidate data not provided')
    with app.app_context():
        email_notification_to_admins(
            subject='Marketing batch about to send',
            body="Marketing email batch about to send, campaign.name=%s, user=%s, "
                 "new_candidates_only=%s, address list size=%s"
                 % (campaign.name, campaign.user.email, new_candidates_only, len(candidate_ids_and_emails))
                )
        logger.info("Marketing email batch about to send, campaign.name=%s, user=%s, "
                    "new_candidates_only=%s, address list size=%s"
                    % (campaign.name, campaign.user.email, new_candidates_only,
                        len(candidate_ids_and_emails)))
    # Add activity
    try:
        CampaignBase.create_activity(campaign.user.id,
                                     Activity.MessageIds.CAMPAIGN_SEND,
                                     campaign,
                                     dict(id=campaign.id, name=campaign.name,
                                          num_candidates=len(candidate_ids_and_emails)))
    except Exception as error:
        with app.app_context():
            logger.error('Error occurred while creating activity for '
                         'email-campaign(id:%s) batch send. Error is %s'
                         % (campaign.id, error.message))
    # Create the email_campaign_blast for this blast
    blast_datetime = datetime.utcnow()
    email_campaign_blast = EmailCampaignBlast(campaign_id=campaign.id,
                                              sent_datetime=blast_datetime)
    EmailCampaignBlast.save(email_campaign_blast)
    blast_params = dict(sends=0, bounces=0)
    return email_campaign_blast.id, blast_params, blast_datetime


@celery_app.task(name='celery_error_handler')
def celery_error_handler(uuid):
    """
    This method is invoked whenever some error occurs.
    It rollbacks the transaction otherwise it will cause other transactions (if any) to fail.
    :param uuid:
    """
    db.session.rollback()


def send_test_email(user, request):
    """
    This function sends a test email to given email addresses. Email sender depends on environment:
        - local-no-reply@gettalent.com for dev
        - staging-no-rely@gettalent.com for staging
        - no-reply@gettalent.com for Prod
    :param user: User model object (current user)
    :param request: Flask request object
    """
    # Get and validate request data
    data = get_json_data_if_validated(request, TEST_EMAIL_SCHEMA)
    try:
        default_email = get_default_email_info()['email']
        send_email(source='"%s" <%s>' % (data['from'], default_email),
                   subject=data['subject'],
                   html_body=data['body_html'] or None,
                   # Can't be '', otherwise, text_body will not show in email
                   text_body=data['body_html'],
                   to_addresses=data['email_address_list'],
                   reply_address=user.email,
                   body=None,
                   email_format='html')
    except Exception as e:
        logger.error('Error occurred while sending test email. Error: %s', e)
        raise InternalServerError('Unable to send emails to test email addresses:%s.' % data['email_address_list'])
<|MERGE_RESOLUTION|>--- conflicted
+++ resolved
@@ -11,20 +11,11 @@
 import json
 import getpass
 import itertools
-<<<<<<< HEAD
-from base64 import b64decode
-=======
->>>>>>> 714a22de
 from datetime import datetime, timedelta
 
 # Third Party
 from celery import chord
 from redo import retrier
-<<<<<<< HEAD
-from sqlalchemy import desc
-from simplecrypt import decrypt
-=======
->>>>>>> 714a22de
 
 # Service Specific
 from email_campaign_service.json_schema.test_email import TEST_EMAIL_SCHEMA
@@ -33,13 +24,9 @@
 from email_campaign_service.modules.utils import (TRACKING_URL_TYPE,
                                                   get_candidates_from_smartlist,
                                                   do_mergetag_replacements,
-<<<<<<< HEAD
-                                                  create_email_campaign_url_conversions, SMTP)
-=======
                                                   create_email_campaign_url_conversions, decrypt_password,
                                                   get_priority_emails)
 from email_campaign_service.modules.email_clients import SMTP, decrypt_password
->>>>>>> 714a22de
 from email_campaign_service.modules import aws_constants as aws
 
 # Common Utils
@@ -65,11 +52,7 @@
                                                                  JSON_CONTENT_TYPE_HEADER)
 from email_campaign_service.common.utils.amazon_ses import send_email, get_default_email_info
 from email_campaign_service.common.models.candidate import (Candidate, CandidateEmail,
-<<<<<<< HEAD
-                                                            CandidateSubscriptionPreference, EmailLabel)
-=======
                                                             CandidateSubscriptionPreference)
->>>>>>> 714a22de
 from email_campaign_service.common.error_handling import (InvalidUsage, InternalServerError, ResourceNotFound)
 from email_campaign_service.common.utils.talent_reporting import email_notification_to_admins
 from email_campaign_service.common.inter_service_calls.candidate_service_calls import \
@@ -509,12 +492,7 @@
             if not email_client_credentials:
                 raise ResourceNotFound("EmailClientCredentials(id:%s) not found for user(id:%s)."
                                        % (email_client_credentials_id, user_id))
-<<<<<<< HEAD
-            decrypted_password = decrypt(app.config[TalentConfigKeys.ENCRYPTION_KEY],
-                                         b64decode(email_client_credentials.password))
-=======
             decrypted_password = decrypt_password(email_client_credentials.password)
->>>>>>> 714a22de
             client = SMTP(email_client_credentials.host,email_client_credentials.port,
                           email_client_credentials.email, decrypted_password)
             client.send_email(to_addresses, subject, new_text)
@@ -542,10 +520,6 @@
                                         email_campaign_blast_id, e)
             return False
 
-<<<<<<< HEAD
-        environment = os.getenv(TalentConfigKeys.ENV_KEY) or 'local'
-=======
->>>>>>> 714a22de
         username = getpass.getuser()
         # Save SES message ID & request ID
         logger.info('''Marketing email sent successfully.
@@ -554,11 +528,7 @@
                        System User Name: %s,
                        Environment   : %s,
                        Email Response: %s
-<<<<<<< HEAD
-                    ''', to_addresses, user_id, username, environment, email_response)
-=======
                     ''', to_addresses, user_id, username, app.config[TalentConfigKeys.ENV_KEY], email_response)
->>>>>>> 714a22de
         request_id = email_response[u"SendEmailResponse"][u"ResponseMetadata"][u"RequestId"]
         message_id = email_response[u"SendEmailResponse"][u"SendEmailResult"][u"MessageId"]
         email_campaign_send.update(ses_message_id=message_id, ses_request_id=request_id)
