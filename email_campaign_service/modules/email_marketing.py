import re
import json
import datetime

from celery import chord
from sqlalchemy import and_
from sqlalchemy import desc
from email_campaign_service.common.campaign_services.campaign_base import CampaignBase
from email_campaign_service.common.campaign_services.campaign_utils import CampaignUtils
from email_campaign_service.common.campaign_services.custom_errors import CampaignException
from email_campaign_service.common.talent_config_manager import TalentConfigKeys
from email_campaign_service.modules.utils import (create_email_campaign_url_conversions,
                                                  do_mergetag_replacements,
                                                  get_candidates_of_smartlist,
                                                  TRACKING_URL_TYPE)
from email_campaign_service.email_campaign_app import logger, celery_app, app
from email_campaign_service.common.models.db import db
from email_campaign_service.common.models.user import User
from email_campaign_service.common.models.email_campaign import (EmailCampaign, EmailCampaignSmartlist,
                                                                  EmailCampaignBlast, EmailCampaignSend,
                                                                  EmailCampaignSendUrlConversion)
from email_campaign_service.common.models.user import Domain
from email_campaign_service.common.models.misc import Frequency
from email_campaign_service.common.utils.handy_functions import (http_request,
                                                                 JSON_CONTENT_TYPE_HEADER)
from email_campaign_service.common.models.candidate import (Candidate, CandidateEmail,
                                                            CandidateSubscriptionPreference)
from email_campaign_service.common.error_handling import *
from email_campaign_service.common.utils.talent_reporting import email_notification_to_admins
from email_campaign_service.common.utils.amazon_ses import send_email
from email_campaign_service.common.utils.activity_utils import ActivityMessageIds
from email_campaign_service.common.routes import SchedulerApiUrl, EmailCampaignUrl
from email_campaign_service.common.utils.scheduler_utils import SchedulerUtils
from email_campaign_service.common.utils.candidate_service_calls import get_candidate_subscription_preference

__author__ = 'jitesh'


def create_email_campaign_smartlists(smartlist_ids, email_campaign_id):
    """ Maps smart lists to email campaign
    :param smartlist_ids:
    :type smartlist_ids: list[int | long]
    :param email_campaign_id: id of email campaign to which smart lists will be associated.

    """
    if type(smartlist_ids) in (int, long):
        smartlist_ids = [smartlist_ids]
    for smartlist_id in smartlist_ids:
        email_campaign_smartlist = EmailCampaignSmartlist(smartlist_id=smartlist_id,
                                                          campaign_id=email_campaign_id)
        db.session.add(email_campaign_smartlist)
    db.session.commit()


def create_email_campaign(user_id, oauth_token, email_campaign_name, email_subject,
                          email_from, email_reply_to, email_body_html,
                          email_body_text, list_ids, email_client_id=None,
                          frequency_id=None,
                          send_datetime=None,
                          stop_datetime=None,
                          template_id=None):
    """
    Creates a new email campaign.
    Schedules email campaign.

    :return: newly created email_campaign's id
    """
    frequency = Frequency.get_seconds_from_id(frequency_id)
    email_campaign = EmailCampaign(name=email_campaign_name,
                                   user_id=user_id,
                                   is_hidden=0,
                                   email_subject=email_subject,
                                   email_from=email_from.strip(),
                                   email_reply_to=email_reply_to.strip(),
                                   email_body_html=email_body_html,
                                   email_body_text=email_body_text,
                                   send_datetime=send_datetime,
                                   stop_datetime=stop_datetime,
                                   frequency_id=frequency_id if frequency_id else None,
                                   email_client_id=email_client_id
                                   )

    db.session.add(email_campaign)
    db.session.commit()

    try:
        # Add activity
        CampaignBase.create_activity(user_id,
                                     ActivityMessageIds.CAMPAIGN_CREATE,
                                     email_campaign,
                                     dict(id=email_campaign.id,
                                          name=email_campaign_name))
    except Exception:
        logger.exception('Error occurred while creating activity for'
                         'email-campaign creation. User(id:%s)' % user_id)
    # create email_campaign_smartlist record
    create_email_campaign_smartlists(smartlist_ids=list_ids,
                                     email_campaign_id=email_campaign.id)

    # if it's a client from api, we don't schedule campaign sends, we create it on the fly.
    # also we enable tracking by default for the clients.
    if email_client_id:
        # If email is sent via email_client then enable tracking.
        email_campaign.isEmailOpenTracking = 1
        email_campaign.isTrackHtmlClicks = 1
        email_campaign.isTrackTextClicks = 1
        db.session.commit()  # Commit the changes
        # Actual emails are sent from the client. So no need to schedule it
        # TODO: Update campaign status to 'completed'
        return {'id': email_campaign.id}

    # Schedule the sending of emails & update email_campaign scheduler fields
    schedule_task_params = {"url": EmailCampaignUrl.SEND % email_campaign.id}
    schedule_task_params.update(JSON_CONTENT_TYPE_HEADER)
    if frequency:  # It means its a periodic job, because frequency is 0 in case of one time job.
        schedule_task_params["frequency"] = frequency
        schedule_task_params["task_type"] = SchedulerUtils.PERIODIC  # Change task_type to periodic
        schedule_task_params["start_datetime"] = send_datetime
        schedule_task_params["end_datetime"] = stop_datetime
    else:  # It means its a one time Job
        schedule_task_params["task_type"] = SchedulerUtils.ONE_TIME
        schedule_task_params["run_datetime"] = send_datetime if send_datetime else \
            (datetime.datetime.utcnow()
             + datetime.timedelta(seconds=10)).strftime("%Y-%m-%d %H:%M:%S")
    schedule_task_params['is_jwt_request'] = True
    # Schedule email campaign; call Scheduler API
    headers = {'Authorization': oauth_token}
    headers.update(JSON_CONTENT_TYPE_HEADER)
    try:
        scheduler_response = http_request('post', SchedulerApiUrl.TASKS,
                                          headers=headers,
                                          data=json.dumps(schedule_task_params),
                                          user_id=user_id)
    except Exception as ex:
        logger.exception('Exception occurred while calling scheduler. Exception: %s' % ex)
        raise
    if scheduler_response.status_code != 201:
        raise InternalServerError("Error occurred while scheduling email campaign. "
                                  "Status Code: %s, Response: %s"
                                  % (scheduler_response.status_code, scheduler_response.json()))
    scheduler_id = scheduler_response.json()['id']
    # add scheduler task id to email_campaign.
    email_campaign.scheduler_task_id = scheduler_id
    db.session.commit()

    return {'id': email_campaign.id}


def send_emails_to_campaign(campaign, list_ids=None, new_candidates_only=False):
    """
    new_candidates_only sends the emails only to candidates who haven't yet
    received any as part of this campaign.

    :param campaign:    email campaign object
    :param list_ids: list associated with email campaign if given it will take the ids provided else extract out from email campaign object
    :param new_candidates_only: If emails need to be sent to new candidates only i.e. to those candidates whom emails were not sent previously
        If email is sent from client it will not send the actual emails and returns the new html (with url conversions and other replacements)
    :return:            number of emails sent
    """
    user = campaign.user
    candidate_ids_and_emails = get_email_campaign_candidate_ids_and_emails(campaign=campaign,
                                                                           list_ids=list_ids,
                                                                           new_candidates_only=new_candidates_only)

    # Check if the smart list has more than 0 candidates
    if candidate_ids_and_emails:
        email_notification_to_admins(
            subject='Marketing batch about to send',
            body="Marketing email batch about to send, campaign.name=%s, user=%s, "
                 "new_candidates_only=%s, address list size=%s"
                 % (campaign.name, user.email, new_candidates_only, len(candidate_ids_and_emails))
        )
        logger.info("Marketing email batch about to send, campaign.name=%s, user=%s, "
                    "new_candidates_only=%s, address list size=%s"
                    % (campaign.name, user.email, new_candidates_only,
                       len(candidate_ids_and_emails)))
        # Add activity
        try:
            CampaignBase.create_activity(user.id,
                                         ActivityMessageIds.CAMPAIGN_SEND,
                                         campaign,
                                         dict(id=campaign.id, name=campaign.name,
                                                     num_candidates=len(candidate_ids_and_emails)))
        except Exception as error:
            logger.error('Error occurred while creating activity for '
                         'email-campaign(id:%s) batch send. Error is %s'
                         % (campaign.id, error.message))
        # Create the email_campaign_blast for this blast
        blast_datetime = datetime.datetime.now()
<<<<<<< HEAD
        email_campaign_blast = EmailCampaignBlast(campaign_id=campaign.id,
                                                  sent_time=blast_datetime)
=======
        email_campaign_blast = EmailCampaignBlast(email_campaign_id=campaign.id,
                                                  sent_datetime=blast_datetime)
>>>>>>> 7b383bb5
        EmailCampaignBlast.save(email_campaign_blast)
        blast_params = dict(sends=0, bounces=0)
        logger.info('Email campaign record is %s. blast record is %s. User(id:%s).'
                    % (campaign.to_dict(), email_campaign_blast.to_dict(), user.id))
        list_of_new_email_html_or_text = []
        # Do not send mail if email_client_id is provided
        if campaign.email_client_id:
            # Loop through each candidate and get new_html and new_text
            for candidate_id, candidate_address in candidate_ids_and_emails:
                new_text, new_html = get_new_text_html_subject_and_campaign_send(
                    campaign, candidate_id, blast_params=blast_params,
                    email_campaign_blast_id=email_campaign_blast.id,
                    blast_datetime=blast_datetime)[:2]
                logger.info("Marketing email added through client %s", campaign.email_client_id)
                resp_dict = dict()
                resp_dict['new_html'] = new_html
                resp_dict['new_text'] = new_text
                resp_dict['email'] = candidate_address
                list_of_new_email_html_or_text.append(resp_dict)
            db.session.commit()

            # This will be needed later
            # update_candidate_document_on_cloud(user, candidate_ids_and_emails,
            #                                    new_candidates_only, campaign,
            #                                    len(list_of_new_email_html_or_text))
            # Update campaign blast with number of sends
            _update_blast_sends(email_campaign_blast, len(candidate_ids_and_emails),
                          campaign, user, new_candidates_only)
            return list_of_new_email_html_or_text
        logger.info('Emails are being sent using Celery.')
        # For each candidate, create URL conversions and send the email via Celery task
        send_campaign_to_candidates(candidate_ids_and_emails, blast_params, email_campaign_blast,
                                    blast_datetime, campaign,
                                    user, new_candidates_only)
    else:
        raise InvalidUsage('No candidates with emails found for email_campaign(id:%s).'
                           % campaign.id,
                           error_code=CampaignException.NO_VALID_CANDIDATE_FOUND)


def send_campaign_to_candidates(candidate_ids_and_emails, blast_params, email_campaign_blast,
                                blast_datetime, campaign,
                                user, new_candidates_only):
    """
    This creates one Celery task per candidate to send campaign emails asynchronously.
    :param candidate_ids_and_emails: list of tuples containing candidate_ids and email addresses
    :param blast_params: email blast params
    :param email_campaign_blast: email campaign blast object
    :param blast_datetime: email campaign blast datetime
    :param campaign: email campaign object
    :param user: user object
    :param new_candidates_only: Identifier if candidates are new
    :type candidate_ids_and_emails: list
    :type blast_params: dict
    :type email_campaign_blast: EmailCampaignBlast
    :type blast_datetime: datetime.datetime
    :type campaign: EmailCampaign
    :type user: User
    :type new_candidates_only: bool
    """
    campaign_type = campaign.__tablename__
    callback = post_processing_campaign_sent.subtask((candidate_ids_and_emails, campaign,
                                                      user, new_candidates_only,
                                                      email_campaign_blast, ),
                                                     queue=campaign_type)
    # Here we create list of all tasks and assign a self.celery_error_handler() as a
    # callback function in case any of the tasks in the list encounter some error.
    tasks = [send_campaign_to_candidate.subtask(
        (user, campaign, Candidate.get_by_id(candidate_id), candidate_address,
         blast_params, email_campaign_blast, blast_datetime),
        queue=campaign_type) for candidate_id, candidate_address in candidate_ids_and_emails]
    # This runs all tasks asynchronously and sets callback function to be hit once all
    # tasks in list finish running without raising any error. Otherwise callback
    # results in failure status.
    chord(tasks)(callback)


@celery_app.task(name='post_processing_campaign_sent')
def post_processing_campaign_sent(celery_result, candidate_ids_and_emails, campaign,
                                  user, new_candidates_only,
                                  email_campaign_blast):

    logger.info('celery_result: %s' % celery_result)
    sends = celery_result.count(True)
    _update_blast_sends(email_campaign_blast, sends, campaign, user, new_candidates_only)

# This will be used in later version
# def update_candidate_document_on_cloud(user, candidate_ids_and_emails):
#     """
#     Once campaign has been sent to candidates, here we update their documents on cloud search.
#     :param user:
#     :param candidate_ids_and_emails:
#     :return:
#     """
#     try:
#         # Update Candidate Documents in Amazon Cloud Search
#         headers = CampaignBase.get_authorization_header(user.id)
#         headers.update(JSON_CONTENT_TYPE_HEADER)
#         with app.app_context():
#             response = requests.post(CandidateApiUrl.CANDIDATES_DOCUMENTS_URI, headers=headers,
#                                      data=json.dumps({'candidate_ids': map(itemgetter(0),
#                                                                            candidate_ids_and_emails)}))
#
#         if response.status_code != 204:
#             raise Exception("Status Code: %s Response: %s"
#                             % (response.status_code, response.json()))
#     except Exception as e:
#         error_message = "Couldn't update Candidate Documents in Amazon Cloud Search because: %s" \
#                         % e.message
#         logger.exception(error_message)
#         raise InvalidUsage(error_message)


def get_email_campaign_candidate_ids_and_emails(campaign, list_ids=None, new_candidates_only=False):
    """
    :param campaign:    email campaign row
    :param user:        user row
    :return:            Returns array of candidate IDs in the campaign's smartlists.
                        Is unique.
    """
    if list_ids is None:
        # Get smartlists of this campaign
        list_ids = EmailCampaignSmartlist.get_smartlists_of_campaign(campaign.id,
                                                                     smartlist_ids_only=True)
    # Get candidate ids
    all_candidate_ids = []
    if not list_ids:
        raise InvalidUsage('No smartlist is associated with email_campaign(id:%s)' % campaign.id,
                           error_code=CampaignException.NO_SMARTLIST_ASSOCIATED_WITH_CAMPAIGN)
    for list_id in list_ids:
        # Get candidates present in smartlist
        try:
            smartlist_candidate_ids = get_candidates_of_smartlist(list_id,
                                                                  candidate_ids_only=True)
            all_candidate_ids.extend(smartlist_candidate_ids)
        except Exception as error:
            logger.exception('Error occurred while getting candidates of smartlist(id:%s).'
                             ' User(id:%s). Reason: %s'
                             % (list_id, campaign.user.id, error.message))
        # gather all candidates from various smartlists
    all_candidate_ids = list(set(all_candidate_ids))  # Unique candidates
    if not all_candidate_ids:
        raise InvalidUsage('No candidates found for smartlist_ids %s.' % list_ids,
                           error_code=CampaignException.NO_CANDIDATE_ASSOCIATED_WITH_SMARTLIST)
    if campaign.is_subscription:
        # If the campaign is a subscription campaign,
        # only get candidates subscribed to the campaign's frequency
        subscribed_candidates_rows = CandidateSubscriptionPreference.with_entities(
            CandidateSubscriptionPreference.candidate_id).filter(
            and_(CandidateSubscriptionPreference.candidate_id.in_(all_candidate_ids),
                 CandidateSubscriptionPreference.frequency_id == campaign.frequency_id)).all()
        subscribed_candidate_ids = [row.candidate_id for row in subscribed_candidates_rows]  # Subscribed candidate ids
        if not subscribed_candidate_ids:
            logger.error("No candidates in subscription campaign %s", campaign)

    else:
        # Otherwise, just filter out unsubscribed candidates:
        # their subscription preference's frequencyId is NULL, which means 'Never'
        unsubscribed_candidate_ids = []
        for candidate_id in all_candidate_ids:
            # Call candidate API to get candidate's subscription preference.
            subscription_preference = get_candidate_subscription_preference(candidate_id)
            # campaign_subscription_preference = get_subscription_preference(candidate_id)
            logger.debug("subscription_preference: %s" % subscription_preference)
            if subscription_preference and not subscription_preference.get('frequency_id'):
                unsubscribed_candidate_ids.append(candidate_id)
        # Remove unsubscribed candidates
        subscribed_candidate_ids = list(set(all_candidate_ids) - set(unsubscribed_candidate_ids))

    # If only getting candidates that haven't been emailed before...
    if new_candidates_only:
        already_emailed_candidates = EmailCampaignSend.query.with_entities(
            EmailCampaignSend.candidate_id).filter_by(email_campaign_id=campaign.id).all()
        emailed_candidate_ids = [row.candidate_id for row in already_emailed_candidates]

        # Filter out already emailed candidates from subscribed_candidate_ids, so we have new candidate_ids only
        new_candidate_ids = list(set(subscribed_candidate_ids) - set(emailed_candidate_ids))
        # assign it to subscribed_candidate_ids (doing it explicit just to make it clear)
        subscribed_candidate_ids = new_candidate_ids
    # Get emails
    candidate_email_rows = CandidateEmail.query.with_entities(CandidateEmail.candidate_id,
                                                              CandidateEmail.address) \
        .filter(CandidateEmail.candidate_id.in_(subscribed_candidate_ids)) \
        .group_by(CandidateEmail.address)
    # list of tuples (candidate id, email address)
    ids_and_email = [(row.candidate_id, row.address) for row in candidate_email_rows]
    filtered_email_rows = []
    for _id, email in ids_and_email:
        search_result = CandidateEmail.search_email_in_user_domain(User, campaign.user, email)
        # If there is only one candidate for an email-address in user's domain, we are good to go,
        # otherwise log and raise the invalid error.
        if len(search_result) == 1:
            filtered_email_rows.append((_id, email))
        else:
            logger.error('%s candidates found for email address %s in user(id%s)`s domain(id:%s). '
                         'Candidate ids are: %s'
                         % (len(search_result), email, campaign.user.id, campaign.user.domain_id,
                            [candidate_email.candidate_id for candidate_email in search_result]))
            raise InvalidUsage('There exist multiple candidates with same email address '
                               'in user`s domain')
    return filtered_email_rows


def send_campaign_emails_to_candidate(user, campaign, candidate, candidate_address,
                                      blast_params=None, email_campaign_blast_id=None,
                                      blast_datetime=None, do_email_business=None):
    """
    This function sends the email to candidate. If working environment is prod, it sends the
    email campaigns to candidates' email addresses, otherwise it sends the email campaign to
    'gettalentmailtest@gmail.com' or email id of user.
    :param user: user object
    :param campaign: email campaign object
    :param candidate: candidate object
    :param candidate_address: candidate email address
    :param blast_params: parameters of email campaign blast
    :param email_campaign_blast_id: id of email campaign blast object
    :param blast_datetime: email campaign blast datetime
    :type user: User
    :type campaign: EmailCampaign
    :type candidate: Candidate
    :type candidate_address: str
    :type blast_params: dict | None
    :type email_campaign_blast_id: int | long | None
    :type blast_datetime: datetime.datetime | None
    """
    new_text, new_html, subject, email_campaign_send, blast_params, _ = \
        get_new_text_html_subject_and_campaign_send(campaign, candidate.id,
                                                    blast_params=blast_params,
                                                    email_campaign_blast_id=email_campaign_blast_id,
                                                    blast_datetime=blast_datetime)
    logger.info('send_campaign_emails_to_candidate: Candidate id:%s ' % candidate.id)
    # Only in case of production we should send mails to candidate address else mails will
    # go to test account. To avoid spamming actual email addresses, while testing.
    if not CampaignUtils.IS_DEV:
        to_addresses = candidate_address
    else:
        # In dev/staging, only send emails to getTalent users, in case we're
        #  impersonating a customer.
        domain = Domain.get_by_id(user.domain_id)
        domain_name = domain.name.lower()
        if 'gettalent' in domain_name or 'bluth' in domain_name or 'dice' in domain_name:
            to_addresses = user.email
        else:
            to_addresses = ['gettalentmailtest@gmail.com']
    try:
        email_response = send_email(source='"%s" <no-reply@gettalent.com>' % campaign.email_from,
                                    # Emails will be sent from <no-reply@gettalent.com> (verified by Amazon SES)
                                    subject=subject,
                                    html_body=new_html or None,
                                    # Can't be '', otherwise, text_body will not show in email
                                    text_body=new_text,
                                    to_addresses=to_addresses,
                                    reply_address=campaign.email_reply_to.strip(),
                                    # BOTO doesn't seem to work with an array as to_addresses
                                    body=None,
                                    email_format='html' if campaign.email_body_html else 'text')
    except Exception as e:
        # Mark email as bounced
        _mark_email_bounced(email_campaign_send, candidate, to_addresses, blast_params,
                            email_campaign_blast_id, e)
        return False
    # Save SES message ID & request ID
    logger.info("Marketing email sent to %s. Email response=%s", to_addresses, email_response)
    request_id = email_response[u"SendEmailResponse"][u"ResponseMetadata"][u"RequestId"]
    message_id = email_response[u"SendEmailResponse"][u"SendEmailResult"][u"MessageId"]
    email_campaign_send.update(ses_message_id=message_id, ses_request_id=request_id)
    # Add activity
    try:
        CampaignBase.create_activity(user.id,
                                     ActivityMessageIds.CAMPAIGN_EMAIL_SEND,
                                     email_campaign_send,
                                     dict(campaign_name=campaign.name,
                                          candidate_name=candidate.name))
    except Exception as error:
        logger.exception('Could not add `campaign send activity` for '
                         'email-campaign(id:%s) and User(id:%s) because: '
                         '%s' % (campaign.id, user.id, error.message))
    return True


@celery_app.task(name='send_campaign_to_candidate')
def send_campaign_to_candidate(user, campaign, candidate, candidate_address,
                               blast_params, email_campaign_blast, blast_datetime):
    """
    For each candidate, this function is called to send email campaign to candidate.
    :param user: user object
    :param campaign: email campaign object
    :param candidate: candidate object
    :param candidate_address: candidate email address
    :param blast_params: parameters of email campaign blast
    :param email_campaign_blast: email campaign blast object
    :param blast_datetime: email campaign blast datetime
    :type user: User
    :type campaign: EmailCampaign
    :type candidate: Candidate
    :type candidate_address: str
    :type blast_params: dict
    :type email_campaign_blast: EmailCampaignBlast
    :type blast_datetime: datetime.datetime
    """
    with app.app_context():
        logger.info('sending campaign to candidate(id:%s).' % candidate.id)
        try:
            result_sent = send_campaign_emails_to_candidate(
                user=user,
                campaign=campaign,
                candidate=candidate,
                # candidates.find(lambda row: row.id == candidate_id).first(),
                candidate_address=candidate_address,
                blast_params=blast_params,
                email_campaign_blast_id=email_campaign_blast.id,
                blast_datetime=blast_datetime
            )
            return result_sent
        except Exception as error:
            logger.exception('Error while sending email campaign(id:%s) to '
                             'candidate(id:%s). Error is: %s'
                             % (campaign.id, candidate.id, error.message))
            db.session.rollback()
            return False


def get_new_text_html_subject_and_campaign_send(campaign, candidate_id,
                                                blast_params=None, email_campaign_blast_id=None,
                                                blast_datetime=None):
    """
    This gets new_html and new_text by URL conversion method and returns
    new_html, new_text, subject, email_campaign_send, blast_params, candidate.
    :param campaign: Email campaign object
    :param candidate_id: id of candidate
    :param blast_params: email_campaign blast params
    :param email_campaign_blast_id:  email campaign blast id
    :param blast_datetime: email campaign blast datetime
    :type campaign: EmailCampaign
    :type candidate_id: int | long
    :type blast_params: dict | None
    :type email_campaign_blast_id: int | long | None
    :type blast_datetime: datetime.datetime | None
    :return:
    """
    candidate = Candidate.get_by_id(candidate_id)
    # Set the email campaign blast fields if they're not defined, like if this just a test
    if not email_campaign_blast_id:
        email_campaign_blast = EmailCampaignBlast.query.filter(
<<<<<<< HEAD
            EmailCampaignBlast.campaign_id == campaign.id).order_by(desc(EmailCampaignBlast.sent_time)).first()
=======
            EmailCampaignBlast.email_campaign_id == campaign.id).order_by(desc(EmailCampaignBlast.sent_datetime)).first()
>>>>>>> 7b383bb5
        if not email_campaign_blast:
            logger.error("""send_campaign_emails_to_candidate: Must have a previous email_campaign_blast
             that belongs to this campaign if you don't pass in the email_campaign_blast_id param""")
            return False
        email_campaign_blast_id = email_campaign_blast.id
        blast_datetime = email_campaign_blast.sent_datetime
    if not blast_datetime:
        blast_datetime = datetime.datetime.now()
    if not blast_params:
        email_campaign_blast = EmailCampaignBlast.query.get(email_campaign_blast_id)
        blast_params = dict(sends=email_campaign_blast.sends, bounces=email_campaign_blast.bounces)
    email_campaign_send = EmailCampaignSend(email_campaign_id=campaign.id,
                                            candidate_id=candidate.id,
                                            sent_datetime=blast_datetime)
    EmailCampaignSend.save(email_campaign_send)
    # If the campaign is a subscription campaign, its body & subject are
    # candidate-specific and will be set here
    if campaign.is_subscription:
        pass
    #             from TalentJobAlerts import get_email_campaign_fields TODO: Job Alerts?
    #             campaign_fields = get_email_campaign_fields(candidate.id,
    #             do_email_business=do_email_business)
    #             If candidate has no matching job openings, don't send the email
    #             if campaign_fields['total_openings'] < 1:
    #                 return 0
    #             for campaign_field_name, campaign_field_value in campaign_fields.items():
    #                 campaign[campaign_field_name] = campaign_field_value
    new_html, new_text = campaign.email_body_html or "", campaign.email_body_text or ""
    logger.info('get_new_text_html_subject_and_campaign_send: candidate_id: %s'
                % candidate.id)

    # Perform MERGETAG replacements
    [new_html, new_text, subject] = do_mergetag_replacements([new_html, new_text,
                                                              campaign.email_subject], candidate)
    # Perform URL conversions and add in the custom HTML
    logger.info('get_new_text_html_subject_and_campaign_send: email_campaign_send_id: %s'
                % email_campaign_send.id)
    new_text, new_html = create_email_campaign_url_conversions(new_html=new_html,
                                                               new_text=new_text,
                                                               is_track_text_clicks=campaign.is_track_text_clicks,
                                                               is_track_html_clicks=campaign.is_track_html_clicks,
                                                               custom_url_params_json=campaign.custom_url_params_json,
                                                               is_email_open_tracking=campaign.is_email_open_tracking,
                                                               custom_html=campaign.custom_html,
                                                               email_campaign_send_id=email_campaign_send.id)
    return new_text, new_html, subject, email_campaign_send, blast_params, candidate


def _mark_email_bounced(email_campaign_send, candidate, to_addresses, blast_params, email_campaign_blast_id, exception):
    """ If failed to send email; Mark email bounced.
    """
    # If failed to send email, still try to get request id from XML response.
    # Unfortunately XML response is malformed so must manually parse out request id
    request_id_search = re.search('<RequestId>(.*)</RequestId>', exception.__str__(), re.IGNORECASE)
    request_id = request_id_search.group(1) if request_id_search else None
    # email_campaign_send = EmailCampaignSend.query.get(email_campaign_send_id)
    email_campaign_send.is_ses_bounce = 1
    email_campaign_send.ses_request_id = request_id
    db.session.commit()
    # Update blast
    blast_params['bounces'] += 1
    email_campaign_blast = EmailCampaignBlast.query.get(email_campaign_blast_id)
    email_campaign_blast.bounces = blast_params['bounces']
    db.session.commit()
    # Send failure message to email marketing admin, just to notify for verification
    logger.exception("Failed to send marketing email to candidate_id=%s, to_addresses=%s"
                     % (candidate.id, to_addresses))


def update_hit_count(url_conversion):
    try:
        # Increment hit count for email marketing
        new_hit_count = (url_conversion.hit_count or 0) + 1
        url_conversion.hit_count=new_hit_count
        url_conversion.last_hit_time=datetime.datetime.now()
        db.session.commit()
        email_campaign_send_url_conversion = EmailCampaignSendUrlConversion.query.filter_by(url_conversion_id=url_conversion.id).first()
        email_campaign_send = email_campaign_send_url_conversion.email_campaign_send
        candidate = Candidate.query.get(email_campaign_send.candidate_id)
        is_open = email_campaign_send_url_conversion.type == TRACKING_URL_TYPE
        # If candidate has been deleted, don't make the activity
        if not candidate or candidate.is_web_hidden:
            logger.info("Tried performing URL redirect for nonexistent candidate: %s. "
                        "email_campaign_send: %s",
                        email_campaign_send.candidate_id, email_campaign_send.id)
        else:
            # Add activity
            try:
                CampaignBase.create_activity(candidate.user_id,
                                             ActivityMessageIds.CAMPAIGN_EMAIL_OPEN if is_open
                                             else ActivityMessageIds.CAMPAIGN_EMAIL_CLICK,
                                             email_campaign_send,
                                             dict(candidateId=candidate.id,
                                                  campaign_name=email_campaign_send.email_campaign.name,
                                                  candidate_name=candidate.formatted_name))
            except Exception as error:
                logger.error('Error occurred while creating activity for '
                             'email-campaign(id:%s) open/click. '
                             'Error is %s' % (email_campaign_send.email_campaign_id,
                                              error.message))
            logger.info("Activity has been added for URL redirect for candidate(id:%s). "
                        "email_campaign_send(id:%s)",
                        email_campaign_send.candidate_id, email_campaign_send.id)

        # Update email_campaign_blast entry only if it's a new hit
        if new_hit_count == 1:
            email_campaign_blast = EmailCampaignBlast.query.filter_by(sent_datetime=email_campaign_send.sent_datetime,
                                                                      email_campaign_id=email_campaign_send.email_campaign_id).first()
            if email_campaign_blast:
                if is_open:
                    email_campaign_blast.opens += 1
                else:
                    email_campaign_blast.html_clicks += 1
                db.session.commit()
            else:
                logger.error("Email campaign URL redirect: No email_campaign_blast found matching "
                             "email_campaign_send.sentTime %s, campaign_id=%s" % (email_campaign_send.sent_datetime,
                                                                                  email_campaign_send.email_campaign_id)
                             )
    except Exception:
        logger.exception("Received exception doing url_redirect (url_conversion_id=%s)", url_conversion.id)


def get_subscription_preference(candidate_id):
    """
    If there are multiple subscription preferences (due to legacy reasons),
    if any one is 1-6, keep it and delete the rest.
    Otherwise, if any one is NULL, keep it and delete the rest.
    Otherwise, if any one is 7, delete all of them.
    """
    # Not used but keeping it because same function was somewhere else in other service but using hardcoded ids.
    # So this one can be used to replace the old function.
    email_prefs = db.session.query(CandidateSubscriptionPreference).filter_by(candidate_id=candidate_id)
    non_custom_frequencies = db.session.query(Frequency.id).filter(
        Frequency.name.in_(Frequency.standard_frequencies().keys())).all()
    non_custom_frequency_ids = [non_custom_frequency[0] for non_custom_frequency in non_custom_frequencies]
    non_custom_pref = email_prefs.filter(
        CandidateSubscriptionPreference.frequency_id.in_(non_custom_frequency_ids)).first()  # Other freqs.
    null_pref = email_prefs.filter(CandidateSubscriptionPreference.frequency_id == None).first()
    custom_frequency = Frequency.get_seconds_from_id(Frequency.CUSTOM)
    custom_pref = email_prefs.filter(
        CandidateSubscriptionPreference.frequency_id == custom_frequency.id).first()  # Custom freq.
    if non_custom_pref:
        all_other_prefs = email_prefs.filter(CandidateSubscriptionPreference.id != non_custom_pref.id)
        all_other_prefs_ids = [row.id for row in all_other_prefs]
        logger.info("get_subscription_preference: Deleting non-custom prefs for candidate %s: %s",
                                candidate_id, all_other_prefs_ids)
        db.session.query(CandidateSubscriptionPreference) \
            .filter(CandidateSubscriptionPreference.id.in_(all_other_prefs_ids)).delete(synchronize_session='fetch')
        return non_custom_pref
    elif null_pref:
        non_null_prefs = email_prefs.filter(CandidateSubscriptionPreference.id != null_pref.id)
        non_null_prefs_ids = [row.id for row in non_null_prefs]
        logger.info("get_subscription_preference: Deleting non-null prefs for candidate %s: %s",
                                candidate_id, non_null_prefs_ids)
        db.session.query(CandidateSubscriptionPreference).filter(
                CandidateSubscriptionPreference.id.in_(non_null_prefs_ids)).delete(synchronize_session='fetch')
        return null_pref
    elif custom_pref:
        email_prefs_ids = [row.id for row in email_prefs]
        logger.info("get_subscription_preference: Deleting all prefs for candidate %s: %s", candidate_id,
                                email_prefs_ids)
        db.session.query(CandidateSubscriptionPreference).filter(
                CandidateSubscriptionPreference.id.in_(email_prefs_ids)).delete(synchronize_session='fetch')
        return None


def _update_blast_sends(blast_obj, new_sends, campaign, user, new_candidates_only):
    """
    This updates the email campaign blast object with number of sends and logs that
    Marketing email batch completed.
    :param blast_obj:
    :param new_sends:
    :param campaign:
    :param user:
    :param new_candidates_only:
    :return:
    """
    blast_obj.update(sends=blast_obj.sends + new_sends)
    # This will be needed later
    # update_candidate_document_on_cloud(user, candidate_ids_and_emails)
    logger.info("Marketing email batch completed, emails sent=%s, "
                "campaign=%s, user=%s, new_candidates_only=%s",
                new_sends, campaign.name, user.email, new_candidates_only)
<|MERGE_RESOLUTION|>--- conflicted
+++ resolved
@@ -187,17 +187,13 @@
                          % (campaign.id, error.message))
         # Create the email_campaign_blast for this blast
         blast_datetime = datetime.datetime.now()
-<<<<<<< HEAD
         email_campaign_blast = EmailCampaignBlast(campaign_id=campaign.id,
-                                                  sent_time=blast_datetime)
-=======
-        email_campaign_blast = EmailCampaignBlast(email_campaign_id=campaign.id,
                                                   sent_datetime=blast_datetime)
->>>>>>> 7b383bb5
         EmailCampaignBlast.save(email_campaign_blast)
         blast_params = dict(sends=0, bounces=0)
         logger.info('Email campaign record is %s. blast record is %s. User(id:%s).'
-                    % (campaign.to_dict(), email_campaign_blast.to_dict(), user.id))
+                    % (campaign.to_json(field_parsers=dict(sent_datetime=str)),
+                       email_campaign_blast.to_dict(), user.id))
         list_of_new_email_html_or_text = []
         # Do not send mail if email_client_id is provided
         if campaign.email_client_id:
@@ -538,11 +534,7 @@
     # Set the email campaign blast fields if they're not defined, like if this just a test
     if not email_campaign_blast_id:
         email_campaign_blast = EmailCampaignBlast.query.filter(
-<<<<<<< HEAD
-            EmailCampaignBlast.campaign_id == campaign.id).order_by(desc(EmailCampaignBlast.sent_time)).first()
-=======
             EmailCampaignBlast.email_campaign_id == campaign.id).order_by(desc(EmailCampaignBlast.sent_datetime)).first()
->>>>>>> 7b383bb5
         if not email_campaign_blast:
             logger.error("""send_campaign_emails_to_candidate: Must have a previous email_campaign_blast
              that belongs to this campaign if you don't pass in the email_campaign_blast_id param""")
