"""
 Author: Jitesh Karesia, New Vision Software, <jitesh.karesia@newvisionsoftware.in>
         Hafiz Muhammad Basit, QC-Technologies, <basit.gettalent@gmail.com>

This file contains function used by email-campaign-api.
"""
# Standard Imports
import re
import json
import datetime
import itertools

# Third Party
from celery import chord
from sqlalchemy import and_, desc

# Service Specific
from email_campaign_service.modules.validations import get_or_set_valid_value
from email_campaign_service.email_campaign_app import (logger, celery_app, app)
from email_campaign_service.modules.utils import (TRACKING_URL_TYPE,
                                                  get_candidates_from_smartlist,
                                                  do_mergetag_replacements,
                                                  create_email_campaign_url_conversions, AWS_SNS_TERMS)

# Common Utils
from email_campaign_service.common.models.db import db
from email_campaign_service.common.models.user import User
from email_campaign_service.common.models.user import Domain
from email_campaign_service.common.utils.amazon_ses import send_email
from email_campaign_service.common.models.misc import (Frequency, Activity)
from email_campaign_service.common.utils.scheduler_utils import SchedulerUtils
from email_campaign_service.common.talent_config_manager import TalentConfigKeys
from email_campaign_service.common.routes import SchedulerApiUrl, EmailCampaignUrl
from email_campaign_service.common.campaign_services.campaign_base import CampaignBase
from email_campaign_service.common.campaign_services.campaign_utils import CampaignUtils
from email_campaign_service.common.campaign_services.custom_errors import CampaignException
from email_campaign_service.common.models.email_campaign import (EmailCampaign,
                                                                 EmailCampaignSmartlist,
                                                                 EmailCampaignBlast,
                                                                 EmailCampaignSend,
                                                                 EmailCampaignSendUrlConversion)
from email_campaign_service.common.utils.handy_functions import (http_request,
                                                                 JSON_CONTENT_TYPE_HEADER)
from email_campaign_service.common.models.candidate import (Candidate, CandidateEmail,
                                                            CandidateSubscriptionPreference, EmailLabel)
from email_campaign_service.common.error_handling import (InvalidUsage, InternalServerError)
from email_campaign_service.common.utils.talent_reporting import email_notification_to_admins
from email_campaign_service.common.inter_service_calls.candidate_service_calls import \
    get_candidate_subscription_preference
from email_campaign_service.common.inter_service_calls.candidate_pool_service_calls import get_candidates_of_smartlist


def create_email_campaign_smartlists(smartlist_ids, email_campaign_id):
    """ Maps smart lists to email campaign
    :param smartlist_ids:
    :type smartlist_ids: list[int | long]
    :param email_campaign_id: id of email campaign to which smart lists will be associated.

    """
    if type(smartlist_ids) in (int, long):
        smartlist_ids = [smartlist_ids]
    for smartlist_id in smartlist_ids:
        email_campaign_smartlist = EmailCampaignSmartlist(smartlist_id=smartlist_id,
                                                          campaign_id=email_campaign_id)
        db.session.add(email_campaign_smartlist)
    db.session.commit()


def create_email_campaign(user_id, oauth_token, name, subject,
                          _from, reply_to, body_html,
                          body_text, list_ids, email_client_id=None,
                          frequency_id=None,
                          start_datetime=None,
                          end_datetime=None,
                          template_id=None):
    """
    Creates a new email campaign.
    Schedules email campaign.

    :return: newly created email_campaign's id
    """
    frequency = Frequency.get_seconds_from_id(frequency_id)
    email_campaign = EmailCampaign(name=name,
                                   user_id=user_id,
                                   is_hidden=0,
                                   subject=subject,
                                   _from=get_or_set_valid_value(_from, basestring, '').strip(),
                                   reply_to=get_or_set_valid_value(reply_to, basestring, '').strip(),
                                   body_html=body_html,
                                   body_text=body_text,
                                   start_datetime=start_datetime,
                                   end_datetime=end_datetime,
                                   frequency_id=frequency_id if frequency_id else None,
                                   email_client_id=email_client_id
                                   )
    EmailCampaign.save(email_campaign)

    try:
        # Add activity
        CampaignBase.create_activity(user_id,
                                     Activity.MessageIds.CAMPAIGN_CREATE,
                                     email_campaign,
                                     dict(id=email_campaign.id,
                                          name=name))
    except Exception:
        logger.exception('Error occurred while creating activity for '
                         'email-campaign creation. User(id:%s)' % user_id)
    # create email_campaign_smartlist record
    create_email_campaign_smartlists(smartlist_ids=list_ids,
                                     email_campaign_id=email_campaign.id)

    # if it's a client from api, we don't schedule campaign sends, we create it on the fly.
    # also we enable tracking by default for the clients.
    if email_client_id:
        # If email is sent via email_client then enable tracking.
        email_campaign.isEmailOpenTracking = 1
        email_campaign.isTrackHtmlClicks = 1
        email_campaign.isTrackTextClicks = 1
        db.session.commit()  # Commit the changes
        # Actual emails are sent from the client. So no need to schedule it
        # TODO: Update campaign status to 'completed'
        return {'id': email_campaign.id}

    # Schedule the sending of emails & update email_campaign scheduler fields
    schedule_task_params = {"url": EmailCampaignUrl.SEND % email_campaign.id}
    schedule_task_params.update(JSON_CONTENT_TYPE_HEADER)
    if frequency:  # It means its a periodic job, because frequency is 0 in case of one time job.
        schedule_task_params["frequency"] = frequency
        schedule_task_params["task_type"] = SchedulerUtils.PERIODIC  # Change task_type to periodic
        schedule_task_params["start_datetime"] = start_datetime
        schedule_task_params["end_datetime"] = end_datetime
    else:  # It means its a one time Job
        schedule_task_params["task_type"] = SchedulerUtils.ONE_TIME
        schedule_task_params["run_datetime"] = start_datetime if start_datetime else \
            (datetime.datetime.utcnow() +
             datetime.timedelta(seconds=10)).strftime("%Y-%m-%d %H:%M:%S")
    schedule_task_params['is_jwt_request'] = True
    # Schedule email campaign; call Scheduler API
    headers = {'Authorization': oauth_token}
    headers.update(JSON_CONTENT_TYPE_HEADER)
    try:
        scheduler_response = http_request('post', SchedulerApiUrl.TASKS,
                                          headers=headers,
                                          data=json.dumps(schedule_task_params),
                                          user_id=user_id)
    except Exception as ex:
        logger.exception('Exception occurred while calling scheduler. Exception: %s' % ex)
        raise
    if scheduler_response.status_code != 201:
        raise InternalServerError("Error occurred while scheduling email campaign. "
                                  "Status Code: %s, Response: %s"
                                  % (scheduler_response.status_code, scheduler_response.json()))
    scheduler_id = scheduler_response.json()['id']
    # add scheduler task id to email_campaign.
    email_campaign.scheduler_task_id = scheduler_id
    db.session.commit()

    return {'id': email_campaign.id}


def send_emails_to_campaign(campaign, list_ids=None, new_candidates_only=False):
    """
    new_candidates_only sends the emails only to candidates who haven't yet
    received any as part of this campaign.

    :param campaign:    email campaign object
    :param list_ids: list associated with email campaign if given it will take the ids provided else extract out from email campaign object
    :param new_candidates_only: If emails need to be sent to new candidates only i.e. to those candidates whom emails were not sent previously
        If email is sent from client it will not send the actual emails and returns the new html (with url conversions and other replacements)
    :return:            number of emails sent
    """
    user = campaign.user
    if campaign.email_client_id:
        candidate_ids_and_emails = get_email_campaign_candidate_ids_and_emails(user, campaign=campaign,
                                                                               list_ids=list_ids,
                                                                               new_candidates_only=new_candidates_only)

    # Check if the smart list has more than 0 candidates
        if candidate_ids_and_emails:
            email_campaign_blast_id, blast_params, blast_datetime = notify_and_get_blast_params(campaign, user,
                                                                                                new_candidates_only,
                                                                                                candidate_ids_and_emails
                                                                                                )
            list_of_new_email_html_or_text = []
            # Do not send mail if email_client_id is provided
            # Loop through each candidate and get new_html and new_text
            for candidate_id, candidate_address in candidate_ids_and_emails:
                new_text, new_html = get_new_text_html_subject_and_campaign_send(
                    campaign.id, candidate_id, blast_params=blast_params,
                    email_campaign_blast_id=email_campaign_blast_id,
                    blast_datetime=blast_datetime)[:2]
                logger.info("Marketing email added through client %s", campaign.email_client_id)
                resp_dict = dict()
                resp_dict['new_html'] = new_html
                resp_dict['new_text'] = new_text
                resp_dict['email'] = candidate_address
                list_of_new_email_html_or_text.append(resp_dict)
            db.session.commit()

            # TODO: This will be needed later
            # update_candidate_document_on_cloud(user, candidate_ids_and_emails,
            #                                    new_candidates_only, campaign,
            #                                    len(list_of_new_email_html_or_text))
            # Update campaign blast with number of sends
            _update_blast_sends(email_campaign_blast_id, len(candidate_ids_and_emails),
                                campaign, user, new_candidates_only)
            return list_of_new_email_html_or_text
        else:
            raise InvalidUsage('No candidates with emails found for email_campaign(id:%s).'
                               % campaign.id,
                               error_code=CampaignException.NO_VALID_CANDIDATE_FOUND)
    else:
            send_campaign_through_celery(user, campaign, list_ids, new_candidates_only)
            # For each candidate, create URL conversions and send the email via Celery task


def send_campaign_to_candidates(candidate_ids_and_emails, blast_params, email_campaign_blast_id,
                                blast_datetime, campaign,
                                user, new_candidates_only):
    """
    This creates one Celery task per candidate to send campaign emails asynchronously.
    :param candidate_ids_and_emails: list of tuples containing candidate_ids and email addresses
    :param blast_params: email blast params
    :param email_campaign_blast_id: id of email campaign blast object
    :param blast_datetime: email campaign blast datetime
    :param campaign: email campaign object
    :param user: user object
    :param new_candidates_only: Identifier if candidates are new
    :type candidate_ids_and_emails: list
    :type blast_params: dict
    :type email_campaign_blast_id: int | long
    :type blast_datetime: datetime.datetime
    :type campaign: EmailCampaign
    :type user: User
    :type new_candidates_only: bool
    """
    campaign_type = campaign.__tablename__
    callback = post_processing_campaign_sent.subtask((candidate_ids_and_emails, campaign,
                                                      user, new_candidates_only,
                                                      email_campaign_blast_id,),
                                                     queue=campaign_type)
    # Here we create list of all tasks and assign a self.celery_error_handler() as a
    # callback function in case any of the tasks in the list encounter some error.
    tasks = [send_campaign_to_candidate.subtask(
        (user, campaign, Candidate.get_by_id(candidate_id), candidate_address,
         blast_params, email_campaign_blast_id, blast_datetime),
        queue=campaign_type) for candidate_id, candidate_address in candidate_ids_and_emails]
    # This runs all tasks asynchronously and sets callback function to be hit once all
    # tasks in list finish running without raising any error. Otherwise callback
    # results in failure status.
    chord(tasks)(callback)


@celery_app.task(name='post_processing_campaign_sent')
def post_processing_campaign_sent(celery_result, candidate_ids_and_emails, campaign,
                                  user, new_candidates_only,
                                  email_campaign_blast_id):
    logger.info('celery_result: %s' % celery_result)
    sends = celery_result.count(True)
    _update_blast_sends(email_campaign_blast_id, sends, campaign, user, new_candidates_only)


@celery_app.task(name='process_campaign_send')
def process_campaign_send(celery_result, campaign, list_ids, user, new_candidates_only):
    all_candidate_ids = []
    logger.info('celery_result: %s' % celery_result)
    candidates_from_all_smartlists_of_campaign = celery_result
    logger.info(candidates_from_all_smartlists_of_campaign)

    # gather all candidates from various smartlists
    for candidate_list in candidates_from_all_smartlists_of_campaign:
        all_candidate_ids.extend(list(set(candidate_list)))  # Unique candidates
    if not all_candidate_ids:
        raise InvalidUsage('No candidate(s) found for smartlist_ids %s.' % list_ids,
                           error_code=CampaignException.NO_CANDIDATE_ASSOCIATED_WITH_SMARTLIST)
    subscribed_candidate_ids = handle_subscription(user.id, campaign, all_candidate_ids, new_candidates_only)
    candidate_ids_and_emails = get_filtered_email_rows(campaign, subscribed_candidate_ids)
    if candidate_ids_and_emails:
        email_campaign_blast_id, blast_params, blast_datetime = notify_and_get_blast_params(campaign, user,
                                                                                             new_candidates_only,
                                                                                             candidate_ids_and_emails)
        with app.app_context():
            logger.info('Emails are being sent using Celery.')
        send_campaign_to_candidates(candidate_ids_and_emails, blast_params, email_campaign_blast_id,
                                    blast_datetime, campaign,
                                    user, new_candidates_only)

# This will be used in later version
# def update_candidate_document_on_cloud(user, candidate_ids_and_emails):
#     """
#     Once campaign has been sent to candidates, here we update their documents on cloud search.
#     :param user:
#     :param candidate_ids_and_emails:
#     :return:
#     """
#     try:
#         # Update Candidate Documents in Amazon Cloud Search
#         headers = CampaignBase.get_authorization_header(user.id)
#         headers.update(JSON_CONTENT_TYPE_HEADER)
#         with app.app_context():
#             response = requests.post(CandidateApiUrl.CANDIDATES_DOCUMENTS_URI, headers=headers,
#                                      data=json.dumps({'candidate_ids': map(itemgetter(0),
#                                                                            candidate_ids_and_emails)}))
#
#         if response.status_code != 204:
#             raise Exception("Status Code: %s Response: %s"
#                             % (response.status_code, response.json()))
#     except Exception as e:
#         error_message = "Couldn't update Candidate Documents in Amazon Cloud Search because: %s" \
#                         % e.message
#         logger.exception(error_message)
#         raise InvalidUsage(error_message)


def get_email_campaign_candidate_ids_and_emails(user, campaign, list_ids=None, new_candidates_only=False):
    """
    Get candidate ids and email addresses for an email campaign
    :param user: Valid user
    :param campaign: Email Campaign Object
    :param list_ids: Ids of smartlists
    :param new_candidates_only: True if campaign is to be sent only to new candidates.
    :return: Returns array of candidate IDs in the campaign's smartlists.
             Is unique.
    """
    if list_ids is None:
        # Get smartlists of this campaign
        list_ids = EmailCampaignSmartlist.get_smartlists_of_campaign(campaign.id,
                                                                     smartlist_ids_only=True)
    all_candidate_ids = get_candidates_from_smartlist_for_email_client_id(campaign, list_ids)

    subscribed_candidate_ids = handle_subscription(user.id, campaign, all_candidate_ids, new_candidates_only)
    return get_filtered_email_rows(campaign, subscribed_candidate_ids)


def get_email_campaign_candidate_ids_and_emails_with_celery(user, campaign, list_ids=None, new_candidates_only=False):
    """
    Get candidates of smartlist through celery task.
    :param user: Valid User.
    :param campaign: Email Campaign to be sent.
    :param list_ids: Ids of smartlists.
    :param new_candidates_only: True if campaign needs to be sent to new candidates only.
    :return:
    """
    if list_ids is None:
        # Get smartlists of this campaign
        list_ids = EmailCampaignSmartlist.get_smartlists_of_campaign(campaign.id,
                                                                     smartlist_ids_only=True)

<<<<<<< HEAD
    get_smartlist_candidates_via_celery(campaign, list_ids, user, new_candidates_only)
=======
    for key, group_id_email_label in itertools.groupby(ids_and_email_and_labels, lambda id_email_label: id_email_label[0]):
        group_id_and_email_and_labels.append(list(group_id_email_label))
    filtered_email_rows = []

    # Check if primary EmailLabel exist in db
    if not EmailLabel.get_primary_label_description() == EmailLabel.PRIMARY_DESCRIPTION:
        raise InternalServerError(
            "get_email_campaign_candidate_ids_and_emails: Email label with primary description not found in db.")

    # We don't know email_label id of primary email. So, get that from db
    email_label_id_desc_tuples = [(email_label.id, email_label.description) for email_label in EmailLabel.query.all()]

    # If there are multiple emails of a single candidate, then get the primary email if it exist, otherwise get any
    # other email
    for id_and_email_and_label in group_id_and_email_and_labels:
        _id, email = get_candidate_id_email_by_priority(id_and_email_and_label, email_label_id_desc_tuples)
        search_result = CandidateEmail.search_email_in_user_domain(User, campaign.user, email)
        # If there is only one candidate for an email-address in user's domain, we are good to go,
        # otherwise log and raise the invalid error.
        if len(search_result) == 1:
            if CandidateEmail.is_bounced_email(email):
                logger.info('Skipping this email because this email address is marked as bounced.'
                            'CandidateId : %s, Email: %s, EmailCampaignId: %s' % (_id, email, campaign.id))
                continue
            filtered_email_rows.append((_id, email))
        else:
            logger.warn('%s candidates found for email address %s in user(id:%s)`s domain(id:%s). '
                        'Candidate ids are: %s'
                        % (len(search_result), email, campaign.user.id, campaign.user.domain_id,
                           [candidate_email.candidate_id for candidate_email in search_result]))
            raise InvalidUsage('There exist multiple candidates with same email address '
                               'in user`s domain')
    return filtered_email_rows
>>>>>>> e54eb43d


def get_candidate_id_email_by_priority(email_info_tuple, email_labels):
    """
    Get the primary_label_id from email_labels tuple list, using that find primary email address in emails_obj.
    If found then simply return candidate_id and primary email_address otherwise return first email address.
    :param (int, str, int) email_info_tuple: (candidate_id, email_address, email_label_id)
    :param [(int, str)] email_labels: Tuple containing structure [( email_label_id, email_label_description )]
    :return: candidate_id, email_address
    :rtype: (int, str)
    """
    if not(isinstance(email_info_tuple, list) and len(email_info_tuple) > 0):
        raise InternalServerError("get_candidate_id_email_by_priority: emails_obj is either not a list or is empty")

    # Get the primary_label_id from email_labels tuple list, using that find primary email address in emails_obj
    # python next method will return the first object from email_labels where primary label matches
    primary_email_id = int(next(email_label_id for email_label_id, email_label_desc in email_labels
                                if email_label_desc.lower() == EmailLabel.PRIMARY_DESCRIPTION.lower()))

    # Find primary email address using email label id
    candidate_email_tuple_iterator = ((candidate_id, email_address) for candidate_id, email_address, email_label_id in email_info_tuple
                                      if email_label_id == primary_email_id)

    candidate_id_and_email_address = next(
        candidate_email_tuple_iterator,
        None)

    # If candidate primary email is found, then just return that
    if candidate_id_and_email_address:
        return candidate_id_and_email_address

    # If primary email not found, then return first email which is last added email
    # Get first tuple from a list of emails_obj and return candidate_id and email_address
    candidate_id, email_address, _ = email_info_tuple[0]
    return candidate_id, email_address


def send_campaign_emails_to_candidate(user, campaign_id, candidate, candidate_address,
                                      blast_params=None, email_campaign_blast_id=None,
                                      blast_datetime=None, do_email_business=None):
    """
    This function sends the email to candidate. If working environment is prod, it sends the
    email campaigns to candidates' email addresses, otherwise it sends the email campaign to
    'gettalentmailtest@gmail.com' or email id of user.
    :param user: user object
    :param campaign_id: email campaign id
    :param candidate: candidate object
    :param candidate_address: candidate email address
    :param blast_params: parameters of email campaign blast
    :param email_campaign_blast_id: id of email campaign blast object
    :param blast_datetime: email campaign blast datetime
    :type user: User
    :type campaign_id: int | long
    :type candidate: Candidate
    :type candidate_address: str
    :type blast_params: dict | None
    :type email_campaign_blast_id: int | long | None
    :type blast_datetime: datetime.datetime | None
    """
    campaign = EmailCampaign.get_by_id(campaign_id)
    new_text, new_html, subject, email_campaign_send, blast_params, _ = \
        get_new_text_html_subject_and_campaign_send(campaign.id, candidate.id,
                                                    blast_params=blast_params,
                                                    email_campaign_blast_id=email_campaign_blast_id,
                                                    blast_datetime=blast_datetime)
    logger.info('send_campaign_emails_to_candidate: Candidate id:%s ' % candidate.id)
    # Only in case of production we should send mails to candidate address else mails will
    # go to test account. To avoid spamming actual email addresses, while testing.
    if not CampaignUtils.IS_DEV:
        to_addresses = candidate_address
    else:
        # In dev/staging, only send emails to getTalent users, in case we're
        #  impersonating a customer.
        domain = Domain.get_by_id(user.domain_id)
        domain_name = domain.name.lower()
        if 'gettalent' in domain_name or 'bluth' in domain_name or 'dice' in domain_name:
            to_addresses = user.email
        else:
            to_addresses = [app.config[TalentConfigKeys.GT_GMAIL_ID]]
    try:
        email_response = send_email(source='"%s" <no-reply@gettalent.com>' % campaign._from,
                                    # Emails will be sent from <no-reply@gettalent.com> (verified by Amazon SES)
                                    subject=subject,
                                    html_body=new_html or None,
                                    # Can't be '', otherwise, text_body will not show in email
                                    text_body=new_text,
                                    to_addresses=to_addresses,
                                    reply_address=campaign.reply_to.strip(),
                                    # BOTO doesn't seem to work with an array as to_addresses
                                    body=None,
                                    email_format='html' if campaign.body_html else 'text')
    except Exception as e:
        # Mark email as bounced
        _handle_email_sending_error(email_campaign_send, candidate, to_addresses, blast_params,
                                    email_campaign_blast_id, e)
        return False
    # Save SES message ID & request ID
    logger.info("Marketing email sent to %s. Email response=%s", to_addresses, email_response)
    request_id = email_response[u"SendEmailResponse"][u"ResponseMetadata"][u"RequestId"]
    message_id = email_response[u"SendEmailResponse"][u"SendEmailResult"][u"MessageId"]
    email_campaign_send.update(ses_message_id=message_id, ses_request_id=request_id)
    # Add activity
    try:
        CampaignBase.create_activity(user.id,
                                     Activity.MessageIds.CAMPAIGN_EMAIL_SEND,
                                     email_campaign_send,
                                     dict(campaign_name=campaign.name,
                                          candidate_name=candidate.name))
    except Exception as error:
        logger.exception('Could not add `campaign send activity` for '
                         'email-campaign(id:%s) and User(id:%s) because: '
                         '%s' % (campaign.id, user.id, error.message))
    return True


@celery_app.task(name='send_campaign_to_candidate')
def send_campaign_to_candidate(user, campaign, candidate, candidate_address,
                               blast_params, email_campaign_blast_id, blast_datetime):
    """
    For each candidate, this function is called to send email campaign to candidate.
    :param user: user object
    :param campaign: email campaign object
    :param candidate: candidate object
    :param candidate_address: candidate email address
    :param blast_params: parameters of email campaign blast
    :param email_campaign_blast_id: email campaign blast object id.
    :param blast_datetime: email campaign blast datetime
    :type user: User
    :type campaign: EmailCampaign
    :type candidate: Candidate
    :type candidate_address: str
    :type blast_params: dict
    :type email_campaign_blast_id: int|long
    :type blast_datetime: datetime.datetime
    """
    email_campaign_blast = EmailCampaignBlast.get_by_id(email_campaign_blast_id)
    with app.app_context():
        logger.info('sending campaign to candidate(id:%s).' % candidate.id)
        try:
            result_sent = send_campaign_emails_to_candidate(
                user=user,
                campaign_id=campaign.id,
                candidate=candidate,
                # candidates.find(lambda row: row.id == candidate_id).first(),
                candidate_address=candidate_address,
                blast_params=blast_params,
                email_campaign_blast_id=email_campaign_blast.id,
                blast_datetime=blast_datetime
            )
            return result_sent
        except Exception as error:
            logger.exception('Error while sending email campaign(id:%s) to '
                             'candidate(id:%s). Error is: %s'
                             % (campaign.id, candidate.id, error.message))
            db.session.rollback()
            return False


def get_new_text_html_subject_and_campaign_send(campaign_id, candidate_id,
                                                blast_params=None, email_campaign_blast_id=None,
                                                blast_datetime=None):
    """
    This gets new_html and new_text by URL conversion method and returns
    new_html, new_text, subject, email_campaign_send, blast_params, candidate.
    :param campaign_id: Email campaign object id
    :param candidate_id: id of candidate
    :param blast_params: email_campaign blast params
    :param email_campaign_blast_id:  email campaign blast id
    :param blast_datetime: email campaign blast datetime
    :type campaign_id: int | long
    :type candidate_id: int | long
    :type blast_params: dict | None
    :type email_campaign_blast_id: int | long | None
    :type blast_datetime: datetime.datetime | None
    :return:
    """
    candidate = Candidate.get_by_id(candidate_id)
    campaign = EmailCampaign.get_by_id(campaign_id)
    # Set the email campaign blast fields if they're not defined, like if this just a test
    if not email_campaign_blast_id:
        email_campaign_blast = EmailCampaignBlast.get_latest_blast_by_campaign_id(campaign.id)
        if not email_campaign_blast:
            logger.error("""send_campaign_emails_to_candidate:
            Must have a previous email_campaign_blast that belongs to this campaign
            if you don't pass in the email_campaign_blast_id param""")
            raise InternalServerError('No email campaign blast found for campaign(id:%s). '
                                      'User(id:%s).' % (campaign.id, campaign.user_id),
                                      error_code=CampaignException.NO_CAMPAIGN_BLAST_FOUND)
        email_campaign_blast_id = email_campaign_blast.id
        blast_datetime = email_campaign_blast.sent_datetime
    if not blast_datetime:
        blast_datetime = datetime.datetime.now()
    if not blast_params:
        email_campaign_blast = EmailCampaignBlast.query.get(email_campaign_blast_id)
        blast_params = dict(sends=email_campaign_blast.sends, bounces=email_campaign_blast.bounces)
<<<<<<< HEAD
    email_campaign_send = EmailCampaignSend(campaign_id=campaign_id,
=======
    EmailCampaign.session.commit()
    email_campaign_send = EmailCampaignSend(campaign_id=campaign.id,
>>>>>>> e54eb43d
                                            candidate_id=candidate.id,
                                            sent_datetime=blast_datetime,
                                            blast_id=email_campaign_blast_id)
    EmailCampaignSend.save(email_campaign_send)
    # If the campaign is a subscription campaign, its body & subject are
    # candidate-specific and will be set here
    if campaign.is_subscription:
        pass
    # from TalentJobAlerts import get_email_campaign_fields TODO: Job Alerts?
    #             campaign_fields = get_email_campaign_fields(candidate.id,
    #             do_email_business=do_email_business)
    #             If candidate has no matching job openings, don't send the email
    #             if campaign_fields['total_openings'] < 1:
    #                 return 0
    #             for campaign_field_name, campaign_field_value in campaign_fields.items():
    #                 campaign[campaign_field_name] = campaign_field_value
    new_html, new_text = campaign.body_html or "", campaign.body_text or ""
    logger.info('get_new_text_html_subject_and_campaign_send: candidate_id: %s'
                % candidate.id)

    # Perform MERGETAG replacements
    [new_html, new_text, subject] = do_mergetag_replacements([new_html, new_text,
                                                              campaign.subject], candidate)
    # Perform URL conversions and add in the custom HTML
    logger.info('get_new_text_html_subject_and_campaign_send: email_campaign_send_id: %s'
                % email_campaign_send.id)
    new_text, new_html = \
        create_email_campaign_url_conversions(
            new_html=new_html,
            new_text=new_text,
            is_track_text_clicks=campaign.is_track_text_clicks,
            is_track_html_clicks=campaign.is_track_html_clicks,
            custom_url_params_json=campaign.custom_url_params_json,
            is_email_open_tracking=campaign.is_email_open_tracking,
            custom_html=campaign.custom_html,
            email_campaign_send_id=email_campaign_send.id)
    return new_text, new_html, subject, email_campaign_send, blast_params, candidate


def _handle_email_sending_error(email_campaign_send, candidate, to_addresses, blast_params,
                                email_campaign_blast_id, exception):
    """ If failed to send email; Mark email bounced.
    """
    # If failed to send email, still try to get request id from XML response.
    # Unfortunately XML response is malformed so must manually parse out request id
    request_id_search = re.search('<RequestId>(.*)</RequestId>', exception.__str__(), re.IGNORECASE)
    request_id = request_id_search.group(1) if request_id_search else None
    email_campaign_send.ses_request_id = request_id
    db.session.commit()
    # Send failure message to email marketing admin, just to notify for verification
    logger.exception("Failed to send marketing email to candidate_id=%s, to_addresses=%s"
                     % (candidate.id, to_addresses))


def update_hit_count(url_conversion):
    try:
        # Increment hit count for email marketing
        new_hit_count = (url_conversion.hit_count or 0) + 1
        url_conversion.hit_count = new_hit_count
        url_conversion.last_hit_time = datetime.datetime.now()
        db.session.commit()
        email_campaign_send_url_conversion = EmailCampaignSendUrlConversion.query.filter_by(
            url_conversion_id=url_conversion.id).first()
        email_campaign_send = email_campaign_send_url_conversion.email_campaign_send
        candidate = Candidate.query.get(email_campaign_send.candidate_id)
        is_open = email_campaign_send_url_conversion.type == TRACKING_URL_TYPE
        # If candidate has been deleted, don't make the activity
        if not candidate or candidate.is_web_hidden:
            logger.info("Tried performing URL redirect for nonexistent candidate: %s. "
                        "email_campaign_send: %s",
                        email_campaign_send.candidate_id, email_campaign_send.id)
        else:
            # Add activity
            try:
                CampaignBase.create_activity(candidate.user_id,
                                             Activity.MessageIds.CAMPAIGN_EMAIL_OPEN if is_open
                                             else Activity.MessageIds.CAMPAIGN_EMAIL_CLICK,
                                             email_campaign_send,
                                             dict(candidateId=candidate.id,
                                                  campaign_name=email_campaign_send.email_campaign.name,
                                                  candidate_name=candidate.formatted_name))
            except Exception as error:
                logger.error('Error occurred while creating activity for '
                             'email-campaign(id:%s) open/click. '
                             'Error is %s' % (email_campaign_send.campaign_id,
                                              error.message))
            logger.info("Activity has been added for URL redirect for candidate(id:%s). "
                        "email_campaign_send(id:%s)",
                        email_campaign_send.candidate_id, email_campaign_send.id)

        # Update email_campaign_blast entry only if it's a new hit
        if new_hit_count == 1:
            email_campaign_blast = EmailCampaignBlast.query.filter_by(
                sent_datetime=email_campaign_send.sent_datetime,
                campaign_id=email_campaign_send.campaign_id).first()
            if email_campaign_blast:
                if is_open:
                    email_campaign_blast.opens += 1
                else:
                    email_campaign_blast.html_clicks += 1
                db.session.commit()
            else:
                logger.error("Email campaign URL redirect: No email_campaign_blast found matching "
                             "email_campaign_send.sent_datetime %s, campaign_id=%s"
                             % (email_campaign_send.sent_datetime,
                                email_campaign_send.campaign_id))
    except Exception:
        logger.exception("Received exception doing url_redirect (url_conversion_id=%s)",
                         url_conversion.id)


def get_subscription_preference(candidate_id):
    """
    If there are multiple subscription preferences (due to legacy reasons),
    if any one is 1-6, keep it and delete the rest.
    Otherwise, if any one is NULL, keep it and delete the rest.
    Otherwise, if any one is 7, delete all of them.
    """
    # Not used but keeping it because same function was somewhere else in other service but using hardcoded ids.
    # So this one can be used to replace the old function.
    email_prefs = db.session.query(CandidateSubscriptionPreference).filter_by(
        candidate_id=candidate_id)
    non_custom_frequencies = db.session.query(Frequency.id).filter(
        Frequency.name.in_(Frequency.standard_frequencies().keys())).all()
    non_custom_frequency_ids = [non_custom_frequency[0] for non_custom_frequency in
                                non_custom_frequencies]
    non_custom_pref = email_prefs.filter(
        CandidateSubscriptionPreference.frequency_id.in_(
            non_custom_frequency_ids)).first()  # Other freqs.
    null_pref = email_prefs.filter(CandidateSubscriptionPreference.frequency_id == None).first()
    custom_frequency = Frequency.get_seconds_from_id(Frequency.CUSTOM)
    custom_pref = email_prefs.filter(
        CandidateSubscriptionPreference.frequency_id == custom_frequency.id).first()  # Custom freq.
    if non_custom_pref:
        all_other_prefs = email_prefs.filter(
            CandidateSubscriptionPreference.id != non_custom_pref.id)
        all_other_prefs_ids = [row.id for row in all_other_prefs]
        logger.info("get_subscription_preference: Deleting non-custom prefs for candidate %s: %s",
                    candidate_id, all_other_prefs_ids)
        db.session.query(CandidateSubscriptionPreference) \
            .filter(CandidateSubscriptionPreference.id.in_(all_other_prefs_ids)).delete(
            synchronize_session='fetch')
        return non_custom_pref
    elif null_pref:
        non_null_prefs = email_prefs.filter(CandidateSubscriptionPreference.id != null_pref.id)
        non_null_prefs_ids = [row.id for row in non_null_prefs]
        logger.info("get_subscription_preference: Deleting non-null prefs for candidate %s: %s",
                    candidate_id, non_null_prefs_ids)
        db.session.query(CandidateSubscriptionPreference).filter(
            CandidateSubscriptionPreference.id.in_(non_null_prefs_ids)).delete(
            synchronize_session='fetch')
        return null_pref
    elif custom_pref:
        email_prefs_ids = [row.id for row in email_prefs]
        logger.info("get_subscription_preference: Deleting all prefs for candidate %s: %s",
                    candidate_id,
                    email_prefs_ids)
        db.session.query(CandidateSubscriptionPreference).filter(
            CandidateSubscriptionPreference.id.in_(email_prefs_ids)).delete(
            synchronize_session='fetch')
        return None


def _update_blast_sends(blast_id, new_sends, campaign, user, new_candidates_only):
    """
    This updates the email campaign blast object with number of sends and logs that
    Marketing email batch completed.
    :param blast_id: Id of blast object.
    :param new_sends: Number of new sends.
    :param campaign: EMail Campaign.
    :param user: Valid User
    :param new_candidates_only: True if campaign is to be sent to new candidates only.
    """
    blast_obj = EmailCampaignBlast.get_by_id(blast_id)
    blast_obj.update(sends=blast_obj.sends + new_sends)
    # This will be needed later
    # update_candidate_document_on_cloud(user, candidate_ids_and_emails)
    logger.info("Marketing email batch completed, emails sent=%s, "
                "campaign=%s, user=%s, new_candidates_only=%s",
                new_sends, campaign.name, user.email, new_candidates_only)


<<<<<<< HEAD
def get_candidates_from_smartlist_for_email_client_id(campaign, list_ids):
    all_candidate_ids = []
    for list_id in list_ids:
        # Get candidates present in smartlist
        try:
            smartlist_candidate_ids = get_candidates_of_smartlist(list_id, candidate_ids_only=True)
            # gather all candidates from various smartlists
            all_candidate_ids.extend(smartlist_candidate_ids)
        except Exception as error:
            logger.exception('Error occurred while getting candidates of smartlist(id:%s).'
                             'EmailCampaign(id:%s) User(id:%s). Reason: %s'
                             % (list_id, campaign.id, campaign.user.id, error.message))
    all_candidate_ids = list(set(all_candidate_ids))  # Unique candidates
    return all_candidate_ids


def handle_subscription(user_id, campaign, all_candidate_ids, new_candidates_only):
    """
    Takes campaign and all candidate ids as arguments and process them to return
    the ids of subscribed candidates.
    :param user_id: Id of user
    :param campaign: email campaign
    :param all_candidate_ids: ids of all candidates to whome we are going to send campaign
    :param new_candidates_only: if campaign is to be sent only to new candidates
    :return: ids of subscribed candidates
    """
    if campaign.is_subscription:
        # If the campaign is a subscription campaign,
        # only get candidates subscribed to the campaign's frequency
        subscribed_candidates_rows = CandidateSubscriptionPreference.with_entities(
            CandidateSubscriptionPreference.candidate_id).filter(
            and_(CandidateSubscriptionPreference.candidate_id.in_(all_candidate_ids),
                 CandidateSubscriptionPreference.frequency_id == campaign.frequency_id)).all()
        subscribed_candidate_ids = [row.candidate_id for row in
                                    subscribed_candidates_rows]  # Subscribed candidate ids
        if not subscribed_candidate_ids:
            logger.error("No candidates in subscription campaign %s", campaign)

    else:
        # Otherwise, just filter out unsubscribed candidates:
        # their subscription preference's frequencyId is NULL, which means 'Never'
        unsubscribed_candidate_ids = []
        for candidate_id in all_candidate_ids:
            # Call candidate API to get candidate's subscription preference.
            subscription_preference = get_candidate_subscription_preference(candidate_id, user_id)
            # campaign_subscription_preference = get_subscription_preference(candidate_id)
            logger.debug("subscription_preference: %s" % subscription_preference)
            if subscription_preference and not subscription_preference.get('frequency_id'):
                unsubscribed_candidate_ids.append(candidate_id)

        # Remove un-subscribed candidates
        subscribed_candidate_ids = list(set(all_candidate_ids) - set(unsubscribed_candidate_ids))

    # If only getting candidates that haven't been emailed before...
    if new_candidates_only:
        already_emailed_candidates = EmailCampaignSend.query.with_entities(
            EmailCampaignSend.candidate_id).filter_by(campaign_id=campaign.id).all()
        emailed_candidate_ids = [row.candidate_id for row in already_emailed_candidates]

        # Filter out already emailed candidates from subscribed_candidate_ids, so we have new candidate_ids only
        new_candidate_ids = list(set(subscribed_candidate_ids) - set(emailed_candidate_ids))
        # assign it to subscribed_candidate_ids (doing it explicit just to make it clear)
        subscribed_candidate_ids = new_candidate_ids
    return subscribed_candidate_ids


def get_smartlist_candidates_via_celery(campaign, list_ids, user, new_candidates_only):
    """
    Get candidates of given smartlist by creating celery task for each smartlist.
    :param campaign: Email Campiagn
    :param list_ids: Ids of smartlists
    :param user: Valid user
    :param new_candidates_only: True if only new candidates are to be returned.
    :return:
    """
    if not list_ids:
        raise InvalidUsage('No smartlist is associated with email_campaign(id:%s)' % campaign.id,
                           error_code=CampaignException.NO_SMARTLIST_ASSOCIATED_WITH_CAMPAIGN)
    campaign_type = campaign.__tablename__
    callback = process_campaign_send.subtask((campaign, list_ids, user, new_candidates_only, ),
                                              queue=campaign_type)

    # Get candidates present in smartlist
    # Here we create list of all tasks and assign a self.celery_error_handler() as a
    # callback function in case any of the tasks in the list encounter some error.
    tasks = [get_candidates_from_smartlist.subtask(
        (list_id, campaign, True, user.id),
        queue=campaign_type) for list_id in list_ids]
    # This runs all tasks asynchronously and sets callback function to be hit once all
    # tasks in list finish running without raising any error. Otherwise callback
    # results in failure status.
    result = chord(tasks)(callback)


def get_filtered_email_rows(campaign, subscribed_candidate_ids):
    """
    Filter email addresses of candidates to eliminate duplicates and/or multiple addresses for
    any candidate.
    :param campaign: Email Campaign
    :param subscribed_candidate_ids: Ids of subscribed candidates.
    :return:
    """
    # Get candidate emails sorted by updated time and then by candidate_id
    candidate_email_rows = CandidateEmail.query.with_entities(CandidateEmail.candidate_id,
                                                              CandidateEmail.address,
                                                              CandidateEmail.updated_time,
                                                              CandidateEmail.email_label_id) \
        .filter(CandidateEmail.candidate_id.in_(subscribed_candidate_ids)) \
        .order_by(desc(CandidateEmail.updated_time), CandidateEmail.candidate_id)
    """
        candidate_email_rows data will be
        1   candidate0_ryk@gmail.com    2016-02-20T11:22:00Z    1
        1   candidate0_lhr@gmail.com    2016-03-20T11:22:00Z    2
        2   candidate1_isb@gmail.com    2016-02-20T11:22:00Z    4
        2   candidate1_lhr@gmail.com    2016-03-20T11:22:00Z    3
    """

    # list of tuples (candidate id, email address)
    group_id_and_email_and_labels = []

    # ids_and_email_and_labels will be [(1, 'saad_ryk@hotmail.com', 1), (2, 'saad_lhr@gmail.com', 3), ...]
    # id_email_label: (id, email, label)
    ids_and_email_and_labels = [(row.candidate_id, row.address, row.email_label_id) for row in candidate_email_rows]

    """
    After running groupby clause, the data will look like
    group_id_and_email_and_labels = [[(candidate_id1, email_address1, email_label1),
        (candidate_id2, email_address2, email_label2)],... ]
    """

    for key, group_id_email_label in itertools.groupby(ids_and_email_and_labels, lambda id_email_label: id_email_label[0]):
        group_id_and_email_and_labels.append(list(group_id_email_label))
    filtered_email_rows = []

    # Check if primary EmailLabel exist in db
    if not EmailLabel.get_primary_label_description() == EmailLabel.PRIMARY_DESCRIPTION:
        raise InternalServerError(
            "get_email_campaign_candidate_ids_and_emails: Email label with primary description not found in db.")

    # We don't know email_label id of primary email. So, get that from db
    email_label_id_desc_tuples = [(email_label.id, email_label.description) for email_label in EmailLabel.query.all()]

    # If there are multiple emails of a single candidate, then get the primary email if it exist, otherwise get any
    # other email
    for id_and_email_and_label in group_id_and_email_and_labels:
        _id, email = get_candidate_id_email_by_priority(id_and_email_and_label, email_label_id_desc_tuples)
        search_result = CandidateEmail.search_email_in_user_domain(User, campaign.user, email)
        # If there is only one candidate for an email-address in user's domain, we are good to go,
        # otherwise log and raise the invalid error.
        if len(search_result) == 1:
            filtered_email_rows.append((_id, email))
        else:
            logger.warn('%s candidates found for email address %s in user(id:%s)`s domain(id:%s). '
                        'Candidate ids are: %s'
                        % (len(search_result), email, campaign.user.id, campaign.user.domain_id,
                           [candidate_email.candidate_id for candidate_email in search_result]))
            raise InvalidUsage('There exist multiple candidates with same email address '
                               'in user`s domain')
    return filtered_email_rows


def notify_and_get_blast_params(campaign, user, new_candidates_only, candidate_ids_and_emails):
    """
    Notifies admins that email campaign is about to be sent shortly. Also returns blast params
    for the intended campaign.
    :param campaign: Email Campaign
    :param user: Valid user.
    :param new_candidates_only: True if campaign needs to be sent to new candidates only.
    :param candidate_ids_and_emails: Ids and email addresses of candidates.
    :return:
    """
    with app.app_context():
        email_notification_to_admins(
            subject='Marketing batch about to send',
            body="Marketing email batch about to send, campaign.name=%s, user=%s, "
                 "new_candidates_only=%s, address list size=%s"
                 % (campaign.name, user.email, new_candidates_only, len(candidate_ids_and_emails))
                )
        logger.info("Marketing email batch about to send, campaign.name=%s, user=%s, "
                    "new_candidates_only=%s, address list size=%s"
                    % (campaign.name, user.email, new_candidates_only,
                        len(candidate_ids_and_emails)))
    # Add activity
    try:
        CampaignBase.create_activity(user.id,
                                     Activity.MessageIds.CAMPAIGN_SEND,
                                     campaign,
                                     dict(id=campaign.id, name=campaign.name,
                                          num_candidates=len(candidate_ids_and_emails)))
    except Exception as error:
        with app.app_context():
            logger.error('Error occurred while creating activity for '
                         'email-campaign(id:%s) batch send. Error is %s'
                         % (campaign.id, error.message))
    # Create the email_campaign_blast for this blast
    blast_datetime = datetime.datetime.now()
    email_campaign_blast = EmailCampaignBlast(campaign_id=campaign.id,
                                              sent_datetime=blast_datetime)
    EmailCampaignBlast.save(email_campaign_blast)
    blast_params = dict(sends=0, bounces=0)
    # with app.app_context():
    #     logger.info('Email campaign id is %s. blast id is %s. User(id:%s).'
    #                 % (campaign.id, email_campaign_blast.id, user.id))
    return email_campaign_blast.id, blast_params, blast_datetime


def send_campaign_through_celery(user, campaign, list_ids, new_candidates_only):
    """
    Sends email campaign using celery workers.
    :param user: Valid user.
    :param campaign: Email Campaign to be sent.
    :param list_ids: Ids of smartlists.
    :param new_candidates_only: True if email campaign needs to be sent to new candidates only.
    """
    get_email_campaign_candidate_ids_and_emails_with_celery(user, campaign, list_ids, new_candidates_only)
=======
def handle_email_bounce(message_id, bounce, emails):
    """
    This function handles email bounces. When an email is bounced, email address is marked as bounced so
    no further emails will be sent to this email address.
    It also updates email campaign bounces in respective blast.
    :param str message_id: message id associated with email send
    :param dict bounce: JSON bounce message body
    :param list[str] emails: list of bounced emails
    """
    assert isinstance(message_id, basestring) and message_id, "message_id should not be empty"
    assert isinstance(bounce, dict) and bounce, "bounce param should be a valid dict"
    assert isinstance(emails, list) and all(emails), "emails param should be a non empty list of email addresses"
    logger.info('Bounce Detected: %s', bounce)

    # get the corresponding EmailCampaignSend object that is associated with given AWS message id
    send_obj = EmailCampaignSend.get_by_amazon_ses_message_id(message_id)

    if not send_obj:
        logger.error('Unable to find email campaign send for this email bounce: %s', bounce)
        return None

    # Mark the send object as bounced.
    send_obj.update(is_ses_bounce=True)
    blast = send_obj.blast

    # increase number of bounces by one for associated campaign blast.
    blast.update(bounces=(blast.bounces + 1))

    """
    There are two types of Bounces:
        1. Permanent Bounces: Bounces that are caused by invalid email address or an email that is
        in suppressed list.
        2. Temporary Bounces: Bounces that can be retried, caused by:
            - MailboxFull
            - MessageTooLarge
            - ContentRejected
            - AttachmentRejected
    """
    if bounce['bounceType'] == AWS_SNS_TERMS.PERMANENT_BOUNCE:
        # Mark the matching emails as bounced in all domains because an email that is invalid
        # would be invalid in all domains.
        CandidateEmail.mark_emails_bounced(emails)
        logger.info('Marked %s email addresses as bounced' % emails)
    elif bounce['bounceType'] == AWS_SNS_TERMS.TEMPORARY_BOUNCE:
        logger.info('Email was bounced as Transient. '
                    'We will not mark it bounced because it is a temporary problem')
>>>>>>> e54eb43d
<|MERGE_RESOLUTION|>--- conflicted
+++ resolved
@@ -346,43 +346,7 @@
         list_ids = EmailCampaignSmartlist.get_smartlists_of_campaign(campaign.id,
                                                                      smartlist_ids_only=True)
 
-<<<<<<< HEAD
     get_smartlist_candidates_via_celery(campaign, list_ids, user, new_candidates_only)
-=======
-    for key, group_id_email_label in itertools.groupby(ids_and_email_and_labels, lambda id_email_label: id_email_label[0]):
-        group_id_and_email_and_labels.append(list(group_id_email_label))
-    filtered_email_rows = []
-
-    # Check if primary EmailLabel exist in db
-    if not EmailLabel.get_primary_label_description() == EmailLabel.PRIMARY_DESCRIPTION:
-        raise InternalServerError(
-            "get_email_campaign_candidate_ids_and_emails: Email label with primary description not found in db.")
-
-    # We don't know email_label id of primary email. So, get that from db
-    email_label_id_desc_tuples = [(email_label.id, email_label.description) for email_label in EmailLabel.query.all()]
-
-    # If there are multiple emails of a single candidate, then get the primary email if it exist, otherwise get any
-    # other email
-    for id_and_email_and_label in group_id_and_email_and_labels:
-        _id, email = get_candidate_id_email_by_priority(id_and_email_and_label, email_label_id_desc_tuples)
-        search_result = CandidateEmail.search_email_in_user_domain(User, campaign.user, email)
-        # If there is only one candidate for an email-address in user's domain, we are good to go,
-        # otherwise log and raise the invalid error.
-        if len(search_result) == 1:
-            if CandidateEmail.is_bounced_email(email):
-                logger.info('Skipping this email because this email address is marked as bounced.'
-                            'CandidateId : %s, Email: %s, EmailCampaignId: %s' % (_id, email, campaign.id))
-                continue
-            filtered_email_rows.append((_id, email))
-        else:
-            logger.warn('%s candidates found for email address %s in user(id:%s)`s domain(id:%s). '
-                        'Candidate ids are: %s'
-                        % (len(search_result), email, campaign.user.id, campaign.user.domain_id,
-                           [candidate_email.candidate_id for candidate_email in search_result]))
-            raise InvalidUsage('There exist multiple candidates with same email address '
-                               'in user`s domain')
-    return filtered_email_rows
->>>>>>> e54eb43d
 
 
 def get_candidate_id_email_by_priority(email_info_tuple, email_labels):
@@ -578,15 +542,9 @@
     if not blast_params:
         email_campaign_blast = EmailCampaignBlast.query.get(email_campaign_blast_id)
         blast_params = dict(sends=email_campaign_blast.sends, bounces=email_campaign_blast.bounces)
-<<<<<<< HEAD
     email_campaign_send = EmailCampaignSend(campaign_id=campaign_id,
-=======
-    EmailCampaign.session.commit()
-    email_campaign_send = EmailCampaignSend(campaign_id=campaign.id,
->>>>>>> e54eb43d
                                             candidate_id=candidate.id,
-                                            sent_datetime=blast_datetime,
-                                            blast_id=email_campaign_blast_id)
+                                            sent_datetime=blast_datetime)
     EmailCampaignSend.save(email_campaign_send)
     # If the campaign is a subscription campaign, its body & subject are
     # candidate-specific and will be set here
@@ -766,7 +724,53 @@
                 new_sends, campaign.name, user.email, new_candidates_only)
 
 
-<<<<<<< HEAD
+def handle_email_bounce(message_id, bounce, emails):
+    """
+    This function handles email bounces. When an email is bounced, email address is marked as bounced so
+    no further emails will be sent to this email address.
+    It also updates email campaign bounces in respective blast.
+    :param str message_id: message id associated with email send
+    :param dict bounce: JSON bounce message body
+    :param list[str] emails: list of bounced emails
+    """
+    assert isinstance(message_id, basestring) and message_id, "message_id should not be empty"
+    assert isinstance(bounce, dict) and bounce, "bounce param should be a valid dict"
+    assert isinstance(emails, list) and all(emails), "emails param should be a non empty list of email addresses"
+    logger.info('Bounce Detected: %s', bounce)
+
+    # get the corresponding EmailCampaignSend object that is associated with given AWS message id
+    send_obj = EmailCampaignSend.get_by_amazon_ses_message_id(message_id)
+
+    if not send_obj:
+        logger.error('Unable to find email campaign send for this email bounce: %s', bounce)
+        return None
+
+    # Mark the send object as bounced.
+    send_obj.update(is_ses_bounce=True)
+    blast = send_obj.blast
+
+    # increase number of bounces by one for associated campaign blast.
+    blast.update(bounces=(blast.bounces + 1))
+
+    """
+    There are two types of Bounces:
+        1. Permanent Bounces: Bounces that are caused by invalid email address or an email that is
+        in suppressed list.
+        2. Temporary Bounces: Bounces that can be retried, caused by:
+            - MailboxFull
+            - MessageTooLarge
+            - ContentRejected
+            - AttachmentRejected
+    """
+    if bounce['bounceType'] == AWS_SNS_TERMS.PERMANENT_BOUNCE:
+        # Mark the matching emails as bounced in all domains because an email that is invalid
+        # would be invalid in all domains.
+        CandidateEmail.mark_emails_bounced(emails)
+        logger.info('Marked %s email addresses as bounced' % emails)
+    elif bounce['bounceType'] == AWS_SNS_TERMS.TEMPORARY_BOUNCE:
+        logger.info('Email was bounced as Transient. '
+                    'We will not mark it bounced because it is a temporary problem')
+
 def get_candidates_from_smartlist_for_email_client_id(campaign, list_ids):
     all_candidate_ids = []
     for list_id in list_ids:
@@ -981,52 +985,4 @@
     :param list_ids: Ids of smartlists.
     :param new_candidates_only: True if email campaign needs to be sent to new candidates only.
     """
-    get_email_campaign_candidate_ids_and_emails_with_celery(user, campaign, list_ids, new_candidates_only)
-=======
-def handle_email_bounce(message_id, bounce, emails):
-    """
-    This function handles email bounces. When an email is bounced, email address is marked as bounced so
-    no further emails will be sent to this email address.
-    It also updates email campaign bounces in respective blast.
-    :param str message_id: message id associated with email send
-    :param dict bounce: JSON bounce message body
-    :param list[str] emails: list of bounced emails
-    """
-    assert isinstance(message_id, basestring) and message_id, "message_id should not be empty"
-    assert isinstance(bounce, dict) and bounce, "bounce param should be a valid dict"
-    assert isinstance(emails, list) and all(emails), "emails param should be a non empty list of email addresses"
-    logger.info('Bounce Detected: %s', bounce)
-
-    # get the corresponding EmailCampaignSend object that is associated with given AWS message id
-    send_obj = EmailCampaignSend.get_by_amazon_ses_message_id(message_id)
-
-    if not send_obj:
-        logger.error('Unable to find email campaign send for this email bounce: %s', bounce)
-        return None
-
-    # Mark the send object as bounced.
-    send_obj.update(is_ses_bounce=True)
-    blast = send_obj.blast
-
-    # increase number of bounces by one for associated campaign blast.
-    blast.update(bounces=(blast.bounces + 1))
-
-    """
-    There are two types of Bounces:
-        1. Permanent Bounces: Bounces that are caused by invalid email address or an email that is
-        in suppressed list.
-        2. Temporary Bounces: Bounces that can be retried, caused by:
-            - MailboxFull
-            - MessageTooLarge
-            - ContentRejected
-            - AttachmentRejected
-    """
-    if bounce['bounceType'] == AWS_SNS_TERMS.PERMANENT_BOUNCE:
-        # Mark the matching emails as bounced in all domains because an email that is invalid
-        # would be invalid in all domains.
-        CandidateEmail.mark_emails_bounced(emails)
-        logger.info('Marked %s email addresses as bounced' % emails)
-    elif bounce['bounceType'] == AWS_SNS_TERMS.TEMPORARY_BOUNCE:
-        logger.info('Email was bounced as Transient. '
-                    'We will not mark it bounced because it is a temporary problem')
->>>>>>> e54eb43d
+    get_email_campaign_candidate_ids_and_emails_with_celery(user, campaign, list_ids, new_candidates_only)