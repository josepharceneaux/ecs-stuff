--- conflicted
+++ resolved
@@ -18,6 +18,7 @@
 from email_campaign_service.modules.validations import get_or_set_valid_value
 from email_campaign_service.email_campaign_app import (logger, celery_app, app)
 from email_campaign_service.modules.utils import (TRACKING_URL_TYPE,
+                                                  get_candidates_from_smartlist,
                                                   do_mergetag_replacements,
                                                   create_email_campaign_url_conversions)
 
@@ -45,7 +46,6 @@
 from email_campaign_service.common.utils.talent_reporting import email_notification_to_admins
 from email_campaign_service.common.inter_service_calls.candidate_service_calls import \
     get_candidate_subscription_preference
-from email_campaign_service.common.inter_service_calls.candidate_pool_service_calls import get_candidates_of_smartlist
 
 
 def create_email_campaign_smartlists(smartlist_ids, email_campaign_id):
@@ -333,16 +333,15 @@
     if not list_ids:
         raise InvalidUsage('No smartlist is associated with email_campaign(id:%s)' % campaign.id,
                            error_code=CampaignException.NO_SMARTLIST_ASSOCIATED_WITH_CAMPAIGN)
-<<<<<<< HEAD
     campaign_type = campaign.__tablename__
     callback = pre_processing_campaign_sent.subtask((campaign,),
-                                                      queue=campaign_type)
+                                                    queue=campaign_type)
 
     # Get candidates present in smartlist
     # Here we create list of all tasks and assign a self.celery_error_handler() as a
     # callback function in case any of the tasks in the list encounter some error.
-    tasks = [get_candidates_of_smartlist.subtask(
-        (user_id, list_id, campaign, True),
+    tasks = [get_candidates_from_smartlist.subtask(
+        (list_id, campaign, True, user_id),
         queue=campaign_type) for list_id in list_ids]
     # This runs all tasks asynchronously and sets callback function to be hit once all
     # tasks in list finish running without raising any error. Otherwise callback
@@ -356,19 +355,6 @@
     # gather all candidates from various smartlists
     for candidate_list in candidates_from_all_smartlists_of_campaign:
         all_candidate_ids.extend(list(set(candidate_list)))  # Unique candidates
-=======
-    for list_id in list_ids:
-        # Get candidates present in smartlist
-        try:
-            smartlist_candidate_ids = get_candidates_of_smartlist(list_id, candidate_ids_only=True)
-            # gather all candidates from various smartlists
-            all_candidate_ids.extend(smartlist_candidate_ids)
-        except Exception as error:
-            logger.exception('Error occurred while getting candidates of smartlist(id:%s).'
-                             'EmailCampaign(id:%s) User(id:%s). Reason: %s'
-                             % (list_id, campaign.id, campaign.user.id, error.message))
-    all_candidate_ids = list(set(all_candidate_ids))  # Unique candidates
->>>>>>> 8499783e
     if not all_candidate_ids:
         raise InvalidUsage('No candidate(s) found for smartlist_ids %s.' % list_ids,
                            error_code=CampaignException.NO_CANDIDATE_ASSOCIATED_WITH_SMARTLIST)
