--- conflicted
+++ resolved
@@ -187,28 +187,6 @@
                                                   sent_time=blast_datetime)
         EmailCampaignBlast.save(email_campaign_blast)
         blast_params = dict(sends=0, bounces=0)
-<<<<<<< HEAD
-
-        # For each candidate, create URL conversions and send the email
-        for candidate_id, candidate_address in candidate_ids_and_emails:
-
-            was_send = send_campaign_emails_to_candidate(
-                user=user,
-                campaign=campaign,
-                candidate=Candidate.query.get(candidate_id),
-                # candidates.find(lambda row: row.id == candidate_id).first(),
-                candidate_address=candidate_address,
-                blast_params=blast_params,
-                email_campaign_blast_id=email_campaign_blast.id,
-                blast_datetime=blast_datetime,
-                email_client_id=campaign.email_client_id
-            )
-
-            if campaign.email_client_id:
-                resp_dict = {}
-                resp_dict['new_html'] = was_send.get('new_html')
-                resp_dict['new_text'] = was_send.get('new_text')
-=======
         logger.info('Email campaign record is %s. blast record is %s. User(id:%s).'
                     % (campaign.to_dict(), email_campaign_blast.to_json(), user.id))
         list_of_new_email_html_or_text = []
@@ -224,7 +202,6 @@
                 resp_dict = dict()
                 resp_dict['new_html'] = new_html
                 resp_dict['new_text'] = new_text
->>>>>>> 64ff898d
                 resp_dict['email'] = candidate_address
                 list_of_new_email_html_or_text.append(resp_dict)
             db.session.commit()
