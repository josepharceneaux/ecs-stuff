--- conflicted
+++ resolved
@@ -344,11 +344,8 @@
     # Create blast for email-campaign
     email_campaign_blast = EmailCampaignBlast(campaign_id=campaign.id)
     EmailCampaignBlast.save(email_campaign_blast)
-
-<<<<<<< HEAD
     blast_id = email_campaign_blast.id
-=======
->>>>>>> 111817dc
+
     # TODO: commenting for now - basit
     # Add data in Dynamo DB
     # try:
@@ -357,10 +354,7 @@
     # except Exception as e:
     #     logger.error("\nUnable to put item(email-campaign-id:{}, candidate_ids:{} in DynamoDB table:{}. "
     #                  "Error: {}".format(campaign.id, all_candidate_ids, EmailMarketing.dynamo_table_name, e.message))
-<<<<<<< HEAD
-=======
-    
->>>>>>> 111817dc
+
     # Get subscribed and un-subscribed candidate ids
     subscribed_candidate_ids, unsubscribed_candidate_ids = \
         get_subscribed_and_unsubscribed_candidate_ids(campaign, all_candidate_ids, new_candidates_only)
