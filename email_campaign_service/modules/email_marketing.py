"""
 Author: Jitesh Karesia, New Vision Software, <jitesh.karesia@newvisionsoftware.in>
         Um-I-Hani, QC-Technologies, <haniqadri.qc@gmail.com>
         Hafiz Muhammad Basit, QC-Technologies, <basit.gettalent@gmail.com>

This file contains function used by email-campaign-api.
"""
# Standard Imports
import re
import json
import getpass
from datetime import datetime

# Third Party
from celery import chord
from redo import retrier
from requests import codes

# Service Specific
from email_campaign_service.modules.email_clients import SMTP
from email_campaign_service.modules import aws_constants as aws
from email_campaign_service.json_schema.test_email import TEST_EMAIL_SCHEMA
from email_campaign_service.modules.validations import get_or_set_valid_value
from email_campaign_service.email_campaign_app import (logger, celery_app, app)

from email_campaign_service.modules.utils import (TRACKING_URL_TYPE, get_candidates_from_smartlist,
                                                  do_mergetag_replacements, create_email_campaign_url_conversions,
                                                  decrypt_password, get_priority_emails)

# Common Utils
from email_campaign_service.common.models.db import db
from email_campaign_service.common.models.user import Domain, User
from email_campaign_service.common.utils.dynamo_utils import EmailMarketing
from email_campaign_service.common.models.misc import (Frequency, Activity)
from email_campaign_service.common.utils.scheduler_utils import SchedulerUtils
from email_campaign_service.common.talent_config_manager import TalentConfigKeys
from email_campaign_service.common.routes import SchedulerApiUrl, EmailCampaignApiUrl
from email_campaign_service.common.campaign_services.campaign_base import CampaignBase
from email_campaign_service.common.campaign_services.campaign_utils import CampaignUtils
from email_campaign_service.common.campaign_services.custom_errors import CampaignException
from email_campaign_service.common.models.email_campaign import (EmailCampaign,
                                                                 EmailCampaignSmartlist,
                                                                 EmailCampaignBlast,
                                                                 EmailCampaignSend,
                                                                 EmailCampaignSendUrlConversion)
from email_campaign_service.common.models.candidate import (Candidate, CandidateEmail,
                                                            CandidateSubscriptionPreference)
from email_campaign_service.common.error_handling import (InvalidUsage, InternalServerError)
from email_campaign_service.common.utils.talent_reporting import email_notification_to_admins
from email_campaign_service.common.campaign_services.validators import validate_smartlist_ids
from email_campaign_service.common.utils.amazon_ses import (send_email, get_default_email_info)
from email_campaign_service.common.utils.handy_functions import (http_request, JSON_CONTENT_TYPE_HEADER)
from email_campaign_service.common.utils.validators import (raise_if_not_instance_of, get_json_data_if_validated,
                                                            raise_if_not_positive_int_or_long)
from email_campaign_service.common.inter_service_calls.candidate_pool_service_calls import get_candidates_of_smartlist
from email_campaign_service.common.inter_service_calls.candidate_service_calls import \
    get_candidate_subscription_preference


def create_email_campaign_smartlists(smartlist_ids, email_campaign_id):
    """ Maps smart lists to email campaign
    :param smartlist_ids:
    :type smartlist_ids: list[int | long]
    :param email_campaign_id: id of email campaign to which smart lists will be associated.
    """
    if type(smartlist_ids) in (int, long):
        smartlist_ids = [smartlist_ids]
    for smartlist_id in smartlist_ids:
        email_campaign_smartlist = EmailCampaignSmartlist(smartlist_id=smartlist_id,
                                                          campaign_id=email_campaign_id)
        db.session.add(email_campaign_smartlist)
    db.session.commit()


def create_email_campaign(user_id, oauth_token, name, subject, description, _from, reply_to, body_html,
                          body_text, list_ids, email_client_id=None, frequency_id=None,
                          email_client_credentials_id=None, base_campaign_id=None, start_datetime=None,
                          end_datetime=None, template_id=None):
    """
    Creates a new email campaign.
    Schedules email campaign.

    :return: newly created email_campaign's id
    """
    frequency = Frequency.get_seconds_from_id(frequency_id)
    email_campaign = EmailCampaign(name=name, user_id=user_id, is_hidden=0, subject=subject,
                                   description=description,
                                   _from=get_or_set_valid_value(_from, basestring, '').strip(),
                                   reply_to=get_or_set_valid_value(reply_to, basestring, '').strip(),
                                   body_html=body_html, body_text=body_text, start_datetime=start_datetime,
                                   end_datetime=end_datetime, frequency_id=frequency_id if frequency_id else None,
                                   email_client_id=email_client_id,
                                   email_client_credentials_id=email_client_credentials_id
                                   if email_client_credentials_id else None,
                                   base_campaign_id=base_campaign_id if base_campaign_id else None
                                   )
    EmailCampaign.save(email_campaign)
    user = User.get_by_id(user_id)
    # Create activity in a celery task
    celery_create_activity.delay(user_id, Activity.MessageIds.CAMPAIGN_CREATE, email_campaign,
                                 dict(id=email_campaign.id, name=name, campaign_type=CampaignUtils.get_campaign_type(email_campaign),
                                      username=user.name),
                                 'Error occurred while creating activity for email-campaign creation. User(id:%s)'
                                 % user_id)

    # create email_campaign_smartlist record
    create_email_campaign_smartlists(smartlist_ids=list_ids, email_campaign_id=email_campaign.id)

    # if it's a client from api, we don't schedule campaign sends, we create it on the fly.
    # also we enable tracking by default for the clients.
    if email_client_id:
        # If email is sent via email_client then enable tracking.
        email_campaign.isEmailOpenTracking = 1
        email_campaign.isTrackHtmlClicks = 1
        email_campaign.isTrackTextClicks = 1
        db.session.commit()  # Commit the changes
        # Actual emails are sent from the client. So no need to schedule it
        # TODO: Update campaign status to 'completed'
        return {'id': email_campaign.id}

    headers = {'Authorization': oauth_token}
    headers.update(JSON_CONTENT_TYPE_HEADER)
    send_url = EmailCampaignApiUrl.SEND % email_campaign.id

    if not start_datetime:  # Send campaign immediately
        send_response = http_request('post', send_url, headers=headers, user_id=user_id)
        if send_response.status_code != codes.OK:
            raise InternalServerError("Error occurred while sending email-campaign. Status Code: %s, Response: %s"
                                      % (send_response.status_code, send_response.json()))
        logger.info('Email campaign(id:%s) is being sent immediately.' % email_campaign.id)
    else:  # Schedule the sending of emails & update email_campaign scheduler fields
        schedule_task_params = {"url": send_url}
        schedule_task_params.update(JSON_CONTENT_TYPE_HEADER)
        if frequency:  # It means its a periodic job, because frequency is 0 in case of one time job.
            schedule_task_params["frequency"] = frequency
            schedule_task_params["task_type"] = SchedulerUtils.PERIODIC  # Change task_type to periodic
            schedule_task_params["start_datetime"] = start_datetime
            schedule_task_params["end_datetime"] = end_datetime
        else:  # It means its a one time Job
            schedule_task_params["task_type"] = SchedulerUtils.ONE_TIME
            schedule_task_params["run_datetime"] = start_datetime
        schedule_task_params['is_jwt_request'] = True
        # Schedule email campaign; call Scheduler API
        try:
            scheduler_response = http_request('post', SchedulerApiUrl.TASKS, headers=headers,
                                              data=json.dumps(schedule_task_params), user_id=user_id)
        except Exception as ex:
            logger.exception('Exception occurred while calling scheduler. Exception: %s' % ex)
            raise
        if scheduler_response.status_code != codes.CREATED:
            raise InternalServerError("Error occurred while scheduling email campaign. "
                                      "Status Code: %s, Response: %s"
                                      % (scheduler_response.status_code, scheduler_response.json()))
        scheduler_id = scheduler_response.json()['id']
        # add scheduler task id to email_campaign.
        email_campaign.scheduler_task_id = scheduler_id

    db.session.commit()
    return {'id': email_campaign.id}


def send_email_campaign(current_user, campaign, new_candidates_only=False):
    """
    This function handles the actual sending of email campaign to candidates.
    Emails are sent to new candidates only if new_candidates_only is true. In case campaign has
    email_client_id associated with it (in case request came from browser plugins), we don't send
    actual emails and just send the required fields (new_html, new_text etc) back in response.
    Otherwise we get candidates from smartlists through celery and also send emails to those
    candidates via celery.
    :param current_user: User object
    :param campaign: Valid EmailCampaign object.
    :param new_candidates_only: True if email needs to be sent to those candidates whom emails were not sent previously
    :type user_id: int | long
    :type campaign: EmailCampaign
    :type new_candidates_only: bool
    """
    if not isinstance(campaign, EmailCampaign):
        raise InternalServerError(error_message='Must provide valid EmailCampaign object.')
    raise_if_not_instance_of(new_candidates_only, bool)
    campaign_id = campaign.id

    # Get smartlists of this campaign
    smartlist_ids = EmailCampaignSmartlist.get_smartlists_of_campaign(campaign_id, smartlist_ids_only=True)
    if not smartlist_ids:
        raise InvalidUsage('No smartlist is associated with email_campaign(id:%s)' % campaign.id,
                           error_code=CampaignException.NO_SMARTLIST_ASSOCIATED_WITH_CAMPAIGN)
    # Validation for list ids belonging to same domain
    validate_smartlist_ids(smartlist_ids, current_user)

    if campaign.email_client_id:  # gt plugin code starts here.

        candidate_ids_and_emails, unsubscribed_candidate_ids = \
            get_email_campaign_candidate_ids_and_emails(campaign, smartlist_ids,
                                                        new_candidates_only=new_candidates_only)

        # Check if the smartlist has more than 0 candidates
        if not candidate_ids_and_emails:
            raise InvalidUsage('No candidates with emails found for email_campaign(id:%s).' % campaign.id,
                               error_code=CampaignException.NO_VALID_CANDIDATE_FOUND)
        else:
            notify_admins(campaign, new_candidates_only, candidate_ids_and_emails)
            # Create blast for email-campaign
            email_campaign_blast = EmailCampaignBlast(campaign_id=campaign.id)
            EmailCampaignBlast.save(email_campaign_blast)
            _update_blast_unsubscribed_candidates(email_campaign_blast.id, len(unsubscribed_candidate_ids))
            list_of_new_email_html_or_text = []
            # Do not send mail if email_client_id is provided
            # Loop through each candidate and get new_html and new_text
            for candidate_id, candidate_address in candidate_ids_and_emails:
                new_text, new_html = get_new_text_html_subject_and_campaign_send(
                    campaign.id, candidate_id, candidate_address, current_user, email_campaign_blast.id)[:2]
                logger.info("Marketing email added through client %s", campaign.email_client_id)
                resp_dict = dict()
                resp_dict['new_html'] = new_html
                resp_dict['new_text'] = new_text
                resp_dict['email'] = candidate_address
                list_of_new_email_html_or_text.append(resp_dict)
            db.session.commit()

            # TODO: This will be needed later
            # update_candidate_document_on_cloud(user, candidate_ids_and_emails,
            #                                    new_candidates_only, campaign,
            #                                    len(list_of_new_email_html_or_text))
            # Update campaign blast with number of sends
<<<<<<< HEAD
            _update_blast_sends(email_campaign_blast.id, len(candidate_ids_and_emails), campaign, new_candidates_only)
            # Create activity in a celery task
            celery_create_activity.delay(campaign.user.id, Activity.MessageIds.CAMPAIGN_SEND, campaign,
                                         dict(id=campaign.id, name=campaign.name,
                                              num_candidates=len(candidate_ids_and_emails)),
                                         'Error occurred while creating activity for email-campaign(id:%s) batch send.'
                                         % campaign.id)
=======
            _update_blast_sends(email_campaign_blast_id, len(candidate_ids_and_emails),
                                campaign, new_candidates_only)
>>>>>>> c1ab6f8a
            return list_of_new_email_html_or_text
    # For each candidate, create URL conversions and send the email via Celery task
    get_smartlist_candidates_via_celery(current_user.id, campaign_id, smartlist_ids, new_candidates_only)


def send_campaign_to_candidates(user_id, candidate_ids_and_emails, email_campaign_blast_id, campaign,
                                new_candidates_only):
    """
    This creates one Celery task per candidate to send campaign emails asynchronously.
    :param user_id: ID of user
    :param candidate_ids_and_emails: list of tuples containing candidate_ids and email addresses
    :param email_campaign_blast_id: id of email campaign blast object
    :param campaign: EmailCampaign object
    :param new_candidates_only: Identifier if candidates are new
    :type user_id: int | long
    :type candidate_ids_and_emails: list
    :type email_campaign_blast_id: int | long
    :type campaign: EmailCampaign
    :type new_candidates_only: bool
    """
    if not isinstance(campaign, EmailCampaign):
        raise InternalServerError(error_message='Must provide valid EmailCampaign object.')
    if not candidate_ids_and_emails:
        raise InternalServerError(error_message='No candidate data provided.')
    if not email_campaign_blast_id:
        raise InternalServerError(error_message='email_campaign_blast_id must be provided.')
    campaign_type = campaign.__tablename__
    callback = post_processing_campaign_sent.subtask((campaign, new_candidates_only, email_campaign_blast_id,),
                                                     queue=campaign_type)
    # Here we create list of all tasks.
    tasks = [send_email_campaign_to_candidate.subtask((user_id, campaign, candidate_id, candidate_address,
             email_campaign_blast_id), link_error=celery_error_handler(
             campaign_type), queue=campaign_type) for candidate_id, candidate_address in candidate_ids_and_emails]
    # This runs all tasks asynchronously and sets callback function to be hit once all
    # tasks in list finish running without raising any error. Otherwise callback
    # results in failure status.
    chord(tasks)(callback)


@celery_app.task(name='post_processing_campaign_sent')
def post_processing_campaign_sent(celery_result, campaign, new_candidates_only, email_campaign_blast_id):
    """
    Callback for all celery tasks sending campaign emails to candidates. celery_result would contain the return
    values of all the tasks, we would update the sends count with the number of email sending tasks that were
    successful.
    :param celery_result: result af all celery tasks
    :param campaign: Valid EmailCampaign object
    :param new_candidates_only: True if emails sent to new candidates only
    :param email_campaign_blast_id: Id of blast object for specified campaign
    :type celery_result: list
    :type campaign: EmailCampaign
    :type new_candidates_only: bool
    :type email_campaign_blast_id: int | long
    """
    with app.app_context():
        if not celery_result:
            logger.error('Celery task sending campaign(id;%s) emails failed' % campaign.id)
            return
        if not isinstance(campaign, EmailCampaign):
            logger.error('Campaign object is not valid')
            return
        if not isinstance(new_candidates_only, bool):
            logger.error('new_candidates_only must be bool')
            return
        if not isinstance(email_campaign_blast_id, (int, long)) or email_campaign_blast_id <= 0:
            logger.error('email_campaign_blast_id must be positive int or long')
            return
        sends = celery_result.count(True)
        logger.info('Campaigns sends:%s, celery_result: %s' % (sends, celery_result))
        _update_blast_sends(email_campaign_blast_id, sends, campaign,  new_candidates_only)


@celery_app.task(name='process_campaign_send')
def process_campaign_send(celery_result, user_id, campaign_id, list_ids, new_candidates_only=False):
    """
     Callback after getting candidate data of all smartlists. Results from all the smartlists
     are present in celery_result and we use that for further processing of the campaign. That includes
     filtering the results sending actual campaign emails.
     :param celery_result: Combined result of all celery tasks.
     :param user_id: Id of user.
     :param campaign_id: Campaign Id.
     :param list_ids: Ids of all smartlists associated with the campaigns.
     :param new_candidates_only: True if only new candidates need to be fetched.
     :type celery_result: list
     :type user_id: int | long
     :type campaign_id: int | long
     :type list_ids: list
     :type new_candidates_only: bool
    """
    all_candidate_ids = []
    with app.app_context():
        if not celery_result:
            logger.error('No candidate(s) found for smartlist_ids %s, campaign_id: %s'
                         'user_id: %s.' % list_ids, campaign_id, user_id)
            return
        if not isinstance(user_id, (int, long)) or user_id <= 0:
            logger.error('user_id must be positive int of long')
        if not isinstance(campaign_id, (int, long)) or campaign_id <= 0:
            logger.error('campaign_id must be positive int of long')
            return
        if not isinstance(list_ids, list) or len(list_ids) < 0:
            logger.error('list_ids are mandatory')
            return
        if not isinstance(new_candidates_only, bool):
            logger.error('new_candidates_only must be bool')
            return

    # gather all candidates from various smartlists
    for candidate_list in celery_result:
        all_candidate_ids.extend(candidate_list)
    all_candidate_ids = list(set(all_candidate_ids))  # Unique candidates
    logger.info('candidates count:%s, email_campaign_id:%s, candidate_ids: %s'
                % (len(all_candidate_ids), campaign_id, all_candidate_ids))
    campaign = EmailCampaign.get_by_id(campaign_id)
    # Filter valid candidate ids
    all_candidate_ids = CampaignBase.filter_existing_candidate_ids(all_candidate_ids, user_id)

    # Create blast for email-campaign
    email_campaign_blast = EmailCampaignBlast(campaign_id=campaign.id)
    EmailCampaignBlast.save(email_campaign_blast)

    # Add data in Dynamo DB
    try:
        dynamo_data = dict(blast_id=email_campaign_blast.id, candidate_ids=all_candidate_ids)
        EmailMarketing.add_blast_id_and_candidate_ids(dynamo_data)
    except Exception as e:
        logger.error("\nUnable to put item(email-campaign-id:{}, candidate_ids:{} in DynamoDB table:{}. "
                     "Error: {}".format(campaign.id, all_candidate_ids, EmailMarketing.dynamo_table_name, e.message))
    
    # Get subscribed and un-subscribed candidate ids
    subscribed_candidate_ids, unsubscribed_candidate_ids = \
        get_subscribed_and_unsubscribed_candidate_ids(campaign, all_candidate_ids, new_candidates_only)
    candidate_ids_and_emails = get_priority_emails(campaign.user, subscribed_candidate_ids)
    if candidate_ids_and_emails:
        notify_admins(campaign, new_candidates_only, candidate_ids_and_emails)
        _update_blast_unsubscribed_candidates(email_campaign_blast.id, len(unsubscribed_candidate_ids))
        with app.app_context():
            logger.info('Emails for email campaign (id:%d) are being sent using Celery. Blast ID is %d' %
                        (campaign.id, email_campaign_blast.id))
        send_campaign_to_candidates(user_id, candidate_ids_and_emails, email_campaign_blast.id, campaign,
                                    new_candidates_only)

# This will be used in later version
# def update_candidate_document_on_cloud(user, candidate_ids_and_emails):
#     """
#     Once campaign has been sent to candidates, here we update their documents on cloud search.
#     :param user:
#     :param candidate_ids_and_emails:
#     :return:
#     """
#     try:
#         # Update Candidate Documents in Amazon Cloud Search
#         headers = CampaignBase.get_authorization_header(user.id)
#         headers.update(JSON_CONTENT_TYPE_HEADER)
#         with app.app_context():
#             response = requests.post(CandidateApiUrl.CANDIDATES_DOCUMENTS_URI, headers=headers,
#                                      data=json.dumps({'candidate_ids': map(itemgetter(0),
#                                                                            candidate_ids_and_emails)}))
#
#         if response.status_code != 204:
#             raise Exception("Status Code: %s Response: %s"
#                             % (response.status_code, response.json()))
#     except Exception as e:
#         error_message = "Couldn't update Candidate Documents in Amazon Cloud Search because: %s" \
#                         % e.message
#         logger.exception(error_message)
#         raise InvalidUsage(error_message)


def get_email_campaign_candidate_ids_and_emails(campaign, smartlist_ids, new_candidates_only=False):
    """
    Get candidate ids and email addresses for an email campaign
    :param campaign: EmailCampaign object
    :param smartlist_ids: List of ids of smartlists associated with given campaign
    :param new_candidates_only: True if campaign is to be sent only to new candidates.
    :type campaign: EmailCampaign
    :type smartlist_ids: list
    :type new_candidates_only: bool
    :return: Returns dict of unique candidate IDs in the campaign's smartlists.
    :rtype list
    """
    if not isinstance(campaign, EmailCampaign):
        raise InternalServerError(error_message='Must provide valid EmailCampaign object.')
    raise_if_not_instance_of(new_candidates_only, bool)
    all_candidate_ids = get_candidates_from_smartlist_for_email_client_id(campaign, smartlist_ids)
    if not all_candidate_ids:
        raise InternalServerError('No candidate(s) found for smartlist_ids %s.' % smartlist_ids,
                                  error_code=CampaignException.NO_CANDIDATE_ASSOCIATED_WITH_SMARTLIST)
    subscribed_candidate_ids, unsubscribed_candidate_ids = get_subscribed_and_unsubscribed_candidate_ids(campaign, all_candidate_ids, new_candidates_only)
    return get_priority_emails(campaign.user, subscribed_candidate_ids), unsubscribed_candidate_ids


def send_campaign_emails_to_candidate(user_id, campaign_id, candidate_id, candidate_address, email_campaign_blast_id):
    """
    This function sends the email to candidate. If working environment is prod, it sends the
    email campaigns to candidates' email addresses, otherwise it sends the email campaign to
    'gettalentmailtest@gmail.com' or email id of user.
    :param user_id: user object
    :param campaign_id: email campaign id
    :param candidate_id: candidate id
    :param candidate_address: candidate email address
    :param email_campaign_blast_id: id of email campaign blast object
    :type user_id: int | long
    :type campaign_id: int | long
    :type candidate_id: int | long
    :type candidate_address: str
    :type email_campaign_blast_id: int|long
    """
    raise_if_not_positive_int_or_long(user_id)
    raise_if_not_positive_int_or_long(campaign_id)
    raise_if_not_positive_int_or_long(candidate_id)
    raise_if_not_positive_int_or_long(email_campaign_blast_id)
    raise_if_not_instance_of(candidate_address, basestring)

    campaign = EmailCampaign.get_by_id(campaign_id)
    candidate = Candidate.get_by_id(candidate_id)
    current_user = User.get_by_id(user_id)
    new_text, new_html, subject, email_campaign_send = \
        get_new_text_html_subject_and_campaign_send(campaign.id, candidate_id, candidate_address,
                                                    current_user,
                                                    email_campaign_blast_id=email_campaign_blast_id)
    domain = Domain.get_by_id(campaign.user.domain_id)
    is_prod = not CampaignUtils.IS_DEV
    # Only in case of production we should send mails to candidate address else mails will
    # go to test account. To avoid spamming actual email addresses, while testing.
    to_address = app.config[TalentConfigKeys.GT_GMAIL_ID]
    if is_prod:
        # In case environment is Production and domain is test domain, send campaign to user's email address.
        if domain.is_test_domain:
            to_address = campaign.user.email
        # In case environment is Production and domain is not test domain, only then send campaign to candidates.
        else:
            to_address = candidate_address
    else:
        # In dev/staging, only send emails to getTalent users, in case we're impersonating a customer.
        domain_name = domain.name.lower()
        if domain.is_test_domain or any([name in domain_name for name in ['gettalent', 'bluth', 'dice']]):
            to_address = campaign.user.email
    logger.info("sending email-campaign(id:%s) to candidate(id:%s)'s email_address:%s"
                % (campaign_id, candidate_id, to_address))
    email_client_credentials_id = campaign.email_client_credentials_id
    if email_client_credentials_id:  # In case user wants to send email-campaign via added SMTP server.
        try:
            email_client_credentials = campaign.email_client_credentials
            decrypted_password = decrypt_password(email_client_credentials.password)
            client = SMTP(email_client_credentials.host, email_client_credentials.port,
                          email_client_credentials.email, decrypted_password)
            client.send_email(to_address, subject, new_text)
        except Exception as error:
            logger.exception('Error occurred while sending campaign via SMTP server. Error:%s' % error.message)
            return False
    else:
        try:
            default_email = get_default_email_info()['email']
            email_response = send_email(source='"%s" <%s>' % (campaign._from, default_email),
                                        # Emails will be sent from verified email by Amazon SES for respective
                                        #  environment.
                                        subject=subject,
                                        html_body=new_html or None,
                                        # Can't be '', otherwise, text_body will not show in email
                                        text_body=new_text,
                                        to_addresses=to_address,
                                        reply_address=campaign.reply_to.strip(),
                                        # BOTO doesn't seem to work with an array as to_addresses
                                        body=None,
                                        email_format='html' if campaign.body_html else 'text')
        except Exception as error:
            # Mark email as bounced
            _handle_email_sending_error(email_campaign_send, candidate.id, to_address, error)
            return False

        username = getpass.getuser()
        # Save SES message ID & request ID
        logger.info('''Marketing email(id:%s) sent successfully.
                       Recipients    : %s,
                       UserId        : %s,
                       System User Name: %s,
                       Environment   : %s,
                       Email Response: %s
                    ''', campaign_id, to_address, user_id, username, app.config[TalentConfigKeys.ENV_KEY],
                    email_response)
        request_id = email_response[u"SendEmailResponse"][u"ResponseMetadata"][u"RequestId"]
        message_id = email_response[u"SendEmailResponse"][u"SendEmailResult"][u"MessageId"]
        email_campaign_send.update(ses_message_id=message_id, ses_request_id=request_id)

    # Create activity in a celery task
    activity_message_id = CampaignUtils.get_campaign_activity_type_id(campaign, 'SEND')

    celery_create_activity.delay(campaign.user.id,
                                 activity_message_id,
                                 email_campaign_send,
                                 dict(campaign_name=campaign.name, candidate_name=candidate.name),
                                 'Could not add `campaign send activity` for email-campaign(id:%s) and User(id:%s)' %
                                 (campaign.id, campaign.user.id))
    return True


@celery_app.task(name='send_email_campaign_to_candidate')
def send_email_campaign_to_candidate(user_id, campaign, candidate_id, candidate_address, email_campaign_blast_id):
    """
    For each candidate, this function is called to send email campaign to candidate.
    :param user_id: Id of user
    :param campaign: EmailCampaign object
    :param candidate_id: candidate id
    :param candidate_address: candidate email address
    :param email_campaign_blast_id: email campaign blast object id.
    :type campaign: EmailCampaign
    :type candidate_id: int | long
    :type candidate_address: str
    :type email_campaign_blast_id: int|long
    :rtype bool
    """
    raise_if_not_positive_int_or_long(user_id)
    raise_if_not_instance_of(campaign, EmailCampaign)
    raise_if_not_positive_int_or_long(candidate_id)
    raise_if_not_instance_of(candidate_address, basestring)
    raise_if_not_positive_int_or_long(email_campaign_blast_id)

    with app.app_context():
        try:
            result_sent = send_campaign_emails_to_candidate(
                user_id=user_id,
                campaign_id=campaign.id,
                candidate_id=candidate_id,
                # candidates.find(lambda row: row.id == candidate_id).first(),
                candidate_address=candidate_address,
                email_campaign_blast_id=email_campaign_blast_id,
            )
            return result_sent
        except Exception as error:
            logger.exception('Error while sending email campaign(id:%s) to candidate(id:%s). Error is: %s'
                             % (campaign.id, candidate_id, error.message))
            db.session.rollback()
            return False


def get_new_text_html_subject_and_campaign_send(campaign_id, candidate_id, candidate_address, current_user,
                                                email_campaign_blast_id=None):
    """
    This gets new_html and new_text by URL conversion method and returns
        new_html, new_text, subject, email_campaign_send.
    :param campaign_id: EmailCampaign object id
    :param candidate_id: id of candidate
    :param candidate_address: Address of Candidate
    :param current_user: User object
    :param email_campaign_blast_id:  email campaign blast id
    :type campaign_id: int | long
    :type candidate_id: int | long
    :type candidate_address: basestring
    :type current_user: User
    :type email_campaign_blast_id: int | long | None
    """
    raise_if_not_positive_int_or_long(campaign_id)
    raise_if_not_positive_int_or_long(candidate_id)

    if email_campaign_blast_id:
        raise_if_not_positive_int_or_long(email_campaign_blast_id)

    # TODO: We should solve that detached instance issue more gracefully.
    candidate = Candidate.get_by_id(candidate_id)
    campaign = EmailCampaign.get_by_id(campaign_id)
    # Set the email campaign blast fields if they're not defined, like if this just a test
    if not email_campaign_blast_id:
        email_campaign_blast = EmailCampaignBlast.get_latest_blast_by_campaign_id(campaign.id)
        if not email_campaign_blast:
            logger.error("""send_campaign_emails_to_candidate:
            Must have a previous email_campaign_blast that belongs to this campaign
            if you don't pass in the email_campaign_blast_id param""")
            raise InternalServerError('No email campaign blast found for campaign(id:%s). '
                                      'User(id:%s).' % (campaign.id, campaign.user_id),
                                      error_code=CampaignException.NO_CAMPAIGN_BLAST_FOUND)
        email_campaign_blast_id = email_campaign_blast.id
    EmailCampaign.session.commit()
    email_campaign_send = EmailCampaignSend(campaign_id=campaign_id, candidate_id=candidate.id,
                                            blast_id=email_campaign_blast_id)
    EmailCampaignSend.save(email_campaign_send)
    # If the campaign is a subscription campaign, its body & subject are
    # candidate-specific and will be set here
    if campaign.is_subscription:
        pass
    # from TalentJobAlerts import get_email_campaign_fields TODO: Job Alerts?
    #             campaign_fields = get_email_campaign_fields(candidate.id,
    #             do_email_business=do_email_business)
    #             If candidate has no matching job openings, don't send the email
    #             if campaign_fields['total_openings'] < 1:
    #                 return 0
    #             for campaign_field_name, campaign_field_value in campaign_fields.items():
    #                 campaign[campaign_field_name] = campaign_field_value
    new_html, new_text = campaign.body_html or "", campaign.body_text or ""
    logger.info('get_new_text_html_subject_and_campaign_send: campaign_id:%s, candidate_id: %s'
                % (campaign_id, candidate.id))

    # Perform MERGETAG replacements
    [new_html, new_text, subject] = do_mergetag_replacements([new_html, new_text, campaign.subject],
                                                             current_user, requested_object=candidate,
                                                             candidate_address=candidate_address)
    # Perform URL conversions and add in the custom HTML
    logger.info('get_new_text_html_subject_and_campaign_send: campaign_id:%s, email_campaign_send_id: %s'
                % (campaign_id, email_campaign_send.id))
    new_text, new_html = create_email_campaign_url_conversions(new_html=new_html,
                                                               new_text=new_text,
                                                               is_track_text_clicks=campaign.is_track_text_clicks,
                                                               is_track_html_clicks=campaign.is_track_html_clicks,
                                                               custom_url_params_json=campaign.custom_url_params_json,
                                                               is_email_open_tracking=campaign.is_email_open_tracking,
                                                               custom_html=campaign.custom_html,
                                                               email_campaign_send_id=email_campaign_send.id)
    return new_text, new_html, subject, email_campaign_send


def _handle_email_sending_error(email_campaign_send, candidate_id, to_addresses, exception):
    """
        If failed to send email; set the ses-request-id extracted from SES exception in email-campaign-send.
    """
    # If failed to send email, still try to get request id from XML response.
    # Unfortunately XML response is malformed so must manually parse out request id
    try:
        request_id_search = re.search('<RequestId>(.*)</RequestId>', exception.__str__(), re.IGNORECASE)
        request_id = request_id_search.group(1) if request_id_search else None
        email_campaign_send.update(ses_request_id=request_id)
    except Exception:
        # Log thee exception message
        logger.exception("Failed to send marketing email to candidate_id=%s, to_addresses=%s"
                         % (candidate_id, to_addresses))


def update_hit_count(url_conversion):
    try:
        # Increment hit count for email marketing
        new_hit_count = (url_conversion.hit_count or 0) + 1
        url_conversion.hit_count = new_hit_count
        url_conversion.last_hit_time = datetime.utcnow()
        db.session.commit()
        email_campaign_send_url_conversion = EmailCampaignSendUrlConversion.query.filter_by(
            url_conversion_id=url_conversion.id).first()
        email_campaign_send = email_campaign_send_url_conversion.email_campaign_send
        candidate = Candidate.query.get(email_campaign_send.candidate_id)
        is_open = email_campaign_send_url_conversion.type == TRACKING_URL_TYPE
        # If candidate has been deleted, don't make the activity
        if not candidate or candidate.is_archived:
            logger.info("Tried performing URL redirect for nonexistent candidate: %s. "
                        "email_campaign_send: %s",
                        email_campaign_send.candidate_id, email_campaign_send.id)
        else:
            # Create activity in a celery task
            activity_open_message_id = CampaignUtils.get_campaign_activity_type_id(email_campaign_send.email_campaign,
                                                                                   'OPEN')
            activity_click_message_id = CampaignUtils.get_campaign_activity_type_id(email_campaign_send.email_campaign,
                                                                                    'CLICK')
            celery_create_activity.delay(candidate.user_id,
                                         activity_open_message_id if is_open
                                         else activity_click_message_id,
                                         email_campaign_send,
                                         dict(candidateId=candidate.id,
                                              campaign_name=email_campaign_send.email_campaign.name,
                                              candidate_name=candidate.formatted_name),
                                         'Error occurred while creating activity for email-campaign(id:%s) '
                                         'open/click.' % email_campaign_send.campaign_id
                                   )

            logger.info("Activity is being added for URL redirect for candidate(id:%s). "
                        "email_campaign_send(id:%s)",
                        email_campaign_send.candidate_id, email_campaign_send.id)

        # Update email_campaign_blast entry only if it's a new hit
        if new_hit_count == 1:
            email_campaign_blast = EmailCampaignBlast.query.filter_by(
                sent_datetime=email_campaign_send.sent_datetime,
                campaign_id=email_campaign_send.campaign_id).first()
            if email_campaign_blast:
                if is_open:
                    email_campaign_blast.opens += 1
                else:
                    email_campaign_blast.html_clicks += 1
                db.session.commit()
            else:
                logger.error("Email campaign URL redirect: No email_campaign_blast found matching "
                             "email_campaign_send.sent_datetime %s, campaign_id=%s"
                             % (email_campaign_send.sent_datetime,
                                email_campaign_send.campaign_id))
    except Exception:
        logger.exception("Received exception doing url_redirect (url_conversion_id=%s)",
                         url_conversion.id)


def get_subscription_preference(candidate_id):
    """
    If there are multiple subscription preferences (due to legacy reasons),
    if any one is 1-6, keep it and delete the rest.
    Otherwise, if any one is NULL, keep it and delete the rest.
    Otherwise, if any one is 7, delete all of them.
    :param candidate_id: id of candidate.
    :type candidate_id: bool
    :rtype int | None
    """
    raise_if_not_positive_int_or_long(candidate_id)
    # Not used but keeping it because same function was somewhere else in other service but using hardcoded ids.
    # So this one can be used to replace the old function.
    email_prefs = db.session.query(CandidateSubscriptionPreference).filter_by(
        candidate_id=candidate_id)
    non_custom_frequencies = db.session.query(Frequency.id).filter(
        Frequency.name.in_(Frequency.standard_frequencies().keys())).all()
    non_custom_frequency_ids = [non_custom_frequency[0] for non_custom_frequency in
                                non_custom_frequencies]
    non_custom_pref = email_prefs.filter(
        CandidateSubscriptionPreference.frequency_id.in_(
            non_custom_frequency_ids)).first()  # Other freqs.
    null_pref = email_prefs.filter(CandidateSubscriptionPreference.frequency_id == None).first()
    custom_frequency = Frequency.get_seconds_from_id(Frequency.CUSTOM)
    custom_pref = email_prefs.filter(
        CandidateSubscriptionPreference.frequency_id == custom_frequency.id).first()  # Custom freq.
    if non_custom_pref:
        all_other_prefs = email_prefs.filter(
            CandidateSubscriptionPreference.id != non_custom_pref.id)
        all_other_prefs_ids = [row.id for row in all_other_prefs]
        logger.info("get_subscription_preference: Deleting non-custom prefs for candidate %s: %s",
                    candidate_id, all_other_prefs_ids)
        db.session.query(CandidateSubscriptionPreference) \
            .filter(CandidateSubscriptionPreference.id.in_(all_other_prefs_ids)).delete(
            synchronize_session='fetch')
        return non_custom_pref
    elif null_pref:
        non_null_prefs = email_prefs.filter(CandidateSubscriptionPreference.id != null_pref.id)
        non_null_prefs_ids = [row.id for row in non_null_prefs]
        logger.info("get_subscription_preference: Deleting non-null prefs for candidate %s: %s",
                    candidate_id, non_null_prefs_ids)
        db.session.query(CandidateSubscriptionPreference).filter(
            CandidateSubscriptionPreference.id.in_(non_null_prefs_ids)).delete(
            synchronize_session='fetch')
        return null_pref
    elif custom_pref:
        email_prefs_ids = [row.id for row in email_prefs]
        logger.info("get_subscription_preference: Deleting all prefs for candidate %s: %s",
                    candidate_id,
                    email_prefs_ids)
        db.session.query(CandidateSubscriptionPreference).filter(
            CandidateSubscriptionPreference.id.in_(email_prefs_ids)).delete(
            synchronize_session='fetch')
        return None


def _update_blast_sends(blast_id, new_sends, campaign, new_candidates_only):
    """
    This updates the email campaign blast object with number of sends and logs that
    Marketing email batch completed.
    :param blast_id: Id of blast object.
    :param new_sends: Number of new sends.
    :param campaign: EMail Campaign.
    :param new_candidates_only: True if campaign is to be sent to new candidates only.
    :type blast_id: int | long
    :type new_sends: int
    :type campaign: EmailCampaign
    :type new_candidates_only: bool
    """
    raise_if_not_positive_int_or_long(blast_id)
    raise_if_not_instance_of(new_sends, int)
    raise_if_not_instance_of(new_candidates_only, bool)
    if not isinstance(campaign, EmailCampaign):
        raise InternalServerError(error_message='Valid campaign object must be provided')

    blast_obj = EmailCampaignBlast.get_by_id(blast_id)
    blast_obj.update(sends=blast_obj.sends + new_sends)
    # This will be needed later
    # update_candidate_document_on_cloud(user, candidate_ids_and_emails)
    logger.info("Marketing email batch completed, emails sent=%s, "
                "campaign_name=%s, campaign_id=%s, user=%s, new_candidates_only=%s",
                new_sends, campaign.name, campaign.id, campaign.user.email, new_candidates_only)
    # Create activity in a celery task
    campaign_type = CampaignUtils.get_campaign_type(campaign)
    # Converting campaign type string to Title case string
    campaign_type = campaign_type.title()
    celery_create_activity.delay(campaign.user.id, Activity.MessageIds.CAMPAIGN_SEND, campaign,
                                 dict(id=campaign.id, name=campaign.name,
                                      num_candidates=blast_obj.sends, campaign_type=campaign_type),
                                 'Error occurred while creating activity for email-campaign(id:%s) batch send.'
                                 % campaign.id)


def _update_blast_unsubscribed_candidates(blast_id, unsubscribed_candidate_count):
    """
    This updates the email campaign blast object with number of unsubscribed candidates.
    :param blast_id: Id of blast object.
    :param unsubscribed_candidate_count: Number of unsubscribed candidates.
    :type blast_id: int | long
    :type unsubscribed_candidate_count: int
    """
    raise_if_not_positive_int_or_long(blast_id)
    raise_if_not_instance_of(unsubscribed_candidate_count, int)

    blast_obj = EmailCampaignBlast.get_by_id(blast_id)
    blast_obj.update(unsubscribed_candidates=unsubscribed_candidate_count)


def handle_email_bounce(message_id, bounce, emails):
    """
    This function handles email bounces. When an email is bounced, email address is marked as bounced so
    no further emails will be sent to this email address.
    It also updates email campaign bounces in respective blast.
    :param str message_id: message id associated with email send
    :param dict bounce: JSON bounce message body
    :param list[str] emails: list of bounced emails
    """
    assert isinstance(message_id, basestring) and message_id, "message_id should not be empty"
    assert isinstance(bounce, dict) and bounce, "bounce param should be a valid dict"
    assert isinstance(emails, list) and all(emails), "emails param should be a non empty list of email addresses"
    logger.info('Bounce Detected: %s', bounce)

    send_obj = None
    # get the corresponding EmailCampaignSend object that is associated with given AWS message id
    for _ in retrier(sleeptime=2, sleepscale=1, attempts=15):
        EmailCampaignSend.session.commit()
        send_obj = EmailCampaignSend.get_by_amazon_ses_message_id(message_id)
        if send_obj:  # found email campaign send, no need to retry
            break

    if not send_obj:
        logger.info("""Unable to find email campaign send for this email bounce.
                       MessageId: %s
                       Emails: %s
                       Bounce: %s""", message_id, emails, bounce)

    # Mark the send object as bounced.
    else:
        send_obj.update(is_ses_bounce=True)
        blast = EmailCampaignBlast.get_by_send(send_obj)

        if not blast:
            logger.error('Unable to find email campaign blast associated with email campaign send (id:%s).'
                         '\nBounce Message: %s', send_obj.id, bounce)
        # increase number of bounces by one for associated campaign blast.
        else:
            blast.update(bounces=(blast.bounces + 1))

    """
    There are two types of Bounces:
        1. Permanent Bounces: Bounces that are caused by invalid email address or an email that is
        in suppressed list.
        2. Temporary Bounces: Bounces that can be retried, caused by:
            - MailboxFull
            - MessageTooLarge
            - ContentRejected
            - AttachmentRejected
    """
    if bounce['bounceType'] == aws.PERMANENT_BOUNCE:
        # Mark the matching emails as bounced in all domains because an email that is invalid
        # would be invalid in all domains.
        CandidateEmail.mark_emails_bounced(emails)
        logger.info('Marked %s email addresses as bounced' % emails)
    elif bounce['bounceType'] == aws.TEMPORARY_BOUNCE:
        logger.info('Email was bounced as Transient. '
                    'We will not mark it bounced because it is a temporary problem')


def get_candidates_from_smartlist_for_email_client_id(campaign, list_ids):
    """
    Get candidates from smartlist in case client id is provided. It is a separate function
    because in case client id is provided, the candidate retrieving process needs not to
    be sent on celery.
    :param campaign: Valid EmailCampaign object.
    :param list_ids: List of smartlist ids associated with campaign.
    :type campaign: EmailCampaign
    :type list_ids: list
    :return: List of candidate ids.
    :rtype list
    """
    if not isinstance(campaign, EmailCampaign):
        raise InternalServerError("Valid email campaign must be provided.")
    if not isinstance(list_ids, list) or len(list_ids) <= 0:
        raise InternalServerError("Please provide list of smartlist ids.")
    all_candidate_ids = []
    for list_id in list_ids:
        # Get candidates present in smartlist
        try:
            smartlist_candidate_ids = get_candidates_of_smartlist(list_id, candidate_ids_only=True)
            # gather all candidates from various smartlists
            all_candidate_ids.extend(smartlist_candidate_ids)
        except Exception as error:
            logger.exception('Error occurred while getting candidates of smartlist(id:%s).'
                             'EmailCampaign(id:%s) User(id:%s). Reason: %s'
                             % (list_id, campaign.id, campaign.user.id, error.message))
    all_candidate_ids = list(set(all_candidate_ids))  # Unique candidates
    all_candidate_ids = CampaignBase.filter_existing_candidate_ids(all_candidate_ids, campaign.user.id)
    return all_candidate_ids


def get_subscribed_and_unsubscribed_candidate_ids(campaign, all_candidate_ids, new_candidates_only=False):
    """
    Takes campaign and all candidate ids as arguments and process them to return
    the ids of subscribed and unsubscribed candidates.
    :param campaign: email campaign
    :param all_candidate_ids: ids of all candidates to whome we are going to send campaign
    :param new_candidates_only: if campaign is to be sent only to new candidates
    :type campaign: EmailCampaign
    :type all_candidate_ids: list
    :type new_candidates_only: bool
    :return ids of subscribed and unsubscribed candidates
    :rtype tuple
    """
    if not isinstance(campaign, EmailCampaign):
        raise InternalServerError(error_message='Valid EmailCampaign object must be provided.')
    if not isinstance(all_candidate_ids, list) or len(all_candidate_ids) < 0:
        raise InternalServerError(error_message='all_candidates_ids must be provided')
    if not isinstance(new_candidates_only, bool):
        raise InternalServerError(error_message='new_candidates_only must be bool')
    unsubscribed_candidate_ids = []
    if campaign.is_subscription:
        # A subscription campaign is a campaign which needs candidates
        # to be subscribed to it in order to receive notifications regarding the campaign.
        # If the campaign is a subscription campaign,
        # only get candidates subscribed to the campaign's frequency.
        subscribed_candidate_ids = CandidateSubscriptionPreference.get_subscribed_candidate_ids(campaign,
                                                                                                all_candidate_ids)
        unsubscribed_candidate_ids = list(set(all_candidate_ids) - set(subscribed_candidate_ids))
        if not subscribed_candidate_ids:
            logger.error("No candidates in subscription campaign %s", campaign)

    else:
        # Otherwise, just filter out unsubscribed candidates:
        # their subscription preference's frequencyId is NULL, which means 'Never'
        for candidate_id in all_candidate_ids:
            subscription_preference = {}
            try:
                # Call candidate API to get candidate's subscription preference.
                subscription_preference = get_candidate_subscription_preference(candidate_id, campaign.user.id, app=app)
                # campaign_subscription_preference = get_subscription_preference(candidate_id)
                logger.info("subscription_preference: %s, candidate_id:%s, email_campaign_id:%s"
                            % (subscription_preference, candidate_id, campaign.id))
            except Exception as error:
                logger.error('Could not get subscription preference for candidate(id:%s). '
                             'email_campaign(id:%s). Error:%s' % (candidate_id, campaign.id, error.message))
            if subscription_preference and not subscription_preference.get('frequency_id'):
                unsubscribed_candidate_ids.append(candidate_id)

        # Remove un-subscribed candidates
        subscribed_candidate_ids = list(set(all_candidate_ids) - set(unsubscribed_candidate_ids))
    # If only getting candidates that haven't been emailed before...
    if new_candidates_only:
        emailed_candidate_ids = EmailCampaignSend.get_already_emailed_candidates(campaign)

        # Filter out already emailed candidates from subscribed_candidate_ids, so we have new candidate_ids only
        new_candidate_ids = list(set(subscribed_candidate_ids) - set(emailed_candidate_ids))
        # assign it to subscribed_candidate_ids (doing it explicit just to make it clear)
        subscribed_candidate_ids = new_candidate_ids
    # Logging info of unsubscribed candidates.
    logger.info("Email campaign(id:%s). Subscribed candidates:%s, Unsubscribed candidates:%s. "
                "Unsubscribed candidate's ids are: %s" % (campaign.id, len(subscribed_candidate_ids),
                                                          len(unsubscribed_candidate_ids), unsubscribed_candidate_ids))
    return subscribed_candidate_ids, unsubscribed_candidate_ids


def get_smartlist_candidates_via_celery(user_id, campaign_id, smartlist_ids, new_candidates_only=False):
    """
    Get candidates of given smartlist by creating celery task for each smartlist.
    :param user_id: ID of user
    :param campaign_id: Email Campaign ID
    :param smartlist_ids: List of smartlist ids associated with given campaign
    :param new_candidates_only: True if only new candidates are to be returned.
    :type user_id: int | long
    :type campaign_id: int | long
    :type new_candidates_only: bool
    :type smartlist_ids: list
    :returns list of smartlist candidates
    :rtype list
    """
    raise_if_not_positive_int_or_long(user_id)
    raise_if_not_positive_int_or_long(campaign_id)
    raise_if_not_instance_of(new_candidates_only, bool)

    campaign = EmailCampaign.get_by_id(campaign_id)
    campaign_type = campaign.__tablename__

    # Get candidates present in each smartlist
    tasks = [get_candidates_from_smartlist.subtask((list_id, True, user_id),
                                                   link_error=celery_error_handler(campaign_type),
                                                   queue=campaign_type) for list_id in smartlist_ids]

    # Register function to be called after all candidates are fetched from smartlists
    callback = process_campaign_send.subtask((user_id, campaign_id, smartlist_ids, new_candidates_only,),
                                             queue=campaign_type)
    # This runs all tasks asynchronously and sets callback function to be hit once all
    # tasks in list finish running without raising any error. Otherwise callback
    # results in failure status.
    chord(tasks)(callback)


def notify_admins(campaign, new_candidates_only, candidate_ids_and_emails):
    """
    Notifies admins that email campaign is about to be sent shortly. Also returns blast params
    for the intended campaign.
    :param campaign: Email Campaign
    :param new_candidates_only: True if campaign needs to be sent to new candidates only.
    :param candidate_ids_and_emails: Ids and email addresses of candidates.
    :type campaign: EmailCampaign
    :type new_candidates_only: bool
    :type candidate_ids_and_emails: list
    :return:
    """
    if not isinstance(campaign, EmailCampaign):
        raise InternalServerError('Valid EmailCampaign object must be provided.')
    if not candidate_ids_and_emails:
        raise InternalServerError(error_message='Candidate data not provided')
    with app.app_context():
        email_notification_to_admins(
            subject='Marketing batch about to send',
            body="Marketing email batch about to send, campaign.name=%s, campaign.id=%s, user=%s, "
                 "new_candidates_only=%s, address list size=%s"
                 % (campaign.name, campaign.id, campaign.user.email, new_candidates_only,
                    len(candidate_ids_and_emails))
                )
        logger.info("Marketing email batch about to send, campaign.name=%s, campaign.id=%s, user=%s, "
                    "new_candidates_only=%s, address list size=%s"
                    % (campaign.name, campaign.id, campaign.user.email, new_candidates_only,
                        len(candidate_ids_and_emails)))


@celery_app.task(name='celery_error_handler')
def celery_error_handler(uuid):
    """
    This method is invoked whenever some error occurs.
    It rollbacks the transaction otherwise it will cause other transactions (if any) to fail.
    :param uuid:
    """
    db.session.rollback()


@celery_app.task(name='create_activity')
def celery_create_activity(user_id, _type, source, params, error_message="Error occurred while creating activity"):
    """
    This method creates activity for campaign create, delete, schedule etc. in a celery task.
    :param int | long user_id: id of user
    :param int _type: type of activity
    :param db.Model source: source object. Basically it will be Model object.
    :param dict params: activity params
    :param string error_message: error message to show in case of any exception
    """
    try:
        # Add activity
        CampaignBase.create_activity(user_id, _type, source, params)
    except Exception as e:
        logger.exception('%s\nError: %s' % (error_message, e.message))


def send_test_email(user, request):
    """
    This function sends a test email to given email addresses. Email sender depends on environment:
        - local-no-reply@gettalent.com for dev
        - staging-no-rely@gettalent.com for staging
        - no-reply@gettalent.com for Prod
    :param user: User model object (current user)
    :param request: Flask request object
    """
    # Get and validate request data
    data = get_json_data_if_validated(request, TEST_EMAIL_SCHEMA)
    body_text = data.get('body_text', '')
    [new_html, new_text, subject] = do_mergetag_replacements([data['body_html'], body_text, data['subject']],
                                                             request.user, requested_object=request.user)
    try:
        default_email = get_default_email_info()['email']
        send_email(source='"%s" <%s>' % (data['from'], default_email),
                   subject=subject,
                   html_body=new_html or None,
                   # Can't be '', otherwise, text_body will not show in email
                   text_body=new_text,
                   to_addresses=data['email_address_list'],
                   reply_address=user.email,
                   body=None,
                   email_format='html')
        logger.info('Test email has been sent to %s addresses. User(id:%s)'
                    % (data['email_address_list'], request.user.id))
    except Exception as e:
        logger.error('Error occurred while sending test email. Error: %s', e)
        raise InternalServerError('Unable to send emails to test email addresses:%s.' % data['email_address_list'])
<|MERGE_RESOLUTION|>--- conflicted
+++ resolved
@@ -222,18 +222,7 @@
             #                                    new_candidates_only, campaign,
             #                                    len(list_of_new_email_html_or_text))
             # Update campaign blast with number of sends
-<<<<<<< HEAD
             _update_blast_sends(email_campaign_blast.id, len(candidate_ids_and_emails), campaign, new_candidates_only)
-            # Create activity in a celery task
-            celery_create_activity.delay(campaign.user.id, Activity.MessageIds.CAMPAIGN_SEND, campaign,
-                                         dict(id=campaign.id, name=campaign.name,
-                                              num_candidates=len(candidate_ids_and_emails)),
-                                         'Error occurred while creating activity for email-campaign(id:%s) batch send.'
-                                         % campaign.id)
-=======
-            _update_blast_sends(email_campaign_blast_id, len(candidate_ids_and_emails),
-                                campaign, new_candidates_only)
->>>>>>> c1ab6f8a
             return list_of_new_email_html_or_text
     # For each candidate, create URL conversions and send the email via Celery task
     get_smartlist_candidates_via_celery(current_user.id, campaign_id, smartlist_ids, new_candidates_only)
