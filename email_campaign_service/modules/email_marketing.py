"""
 Author: Jitesh Karesia, New Vision Software, <jitesh.karesia@newvisionsoftware.in>
         Hafiz Muhammad Basit, QC-Technologies, <basit.gettalent@gmail.com>

This file contains function used by email-campaign-api.
"""
# Standard Imports
import re
import json
import datetime

# Third Party
from celery import chord
from sqlalchemy import and_
from sqlalchemy import desc

# Service Specific
from email_campaign_service.email_campaign_app import (logger, celery_app, app)
from email_campaign_service.modules.utils import (TRACKING_URL_TYPE,
                                                  do_mergetag_replacements,
                                                  get_candidates_of_smartlist,
                                                  create_email_campaign_url_conversions)

# Common Utils
from email_campaign_service.common.models.db import db
from email_campaign_service.common.models.user import User
from email_campaign_service.common.models.user import Domain
from email_campaign_service.common.models.misc import Frequency
from email_campaign_service.common.utils.amazon_ses import send_email
from email_campaign_service.common.utils.scheduler_utils import SchedulerUtils
from email_campaign_service.common.utils.activity_utils import ActivityMessageIds
from email_campaign_service.common.routes import SchedulerApiUrl, EmailCampaignUrl
from email_campaign_service.common.campaign_services.campaign_base import CampaignBase
from email_campaign_service.common.campaign_services.campaign_utils import CampaignUtils
from email_campaign_service.common.campaign_services.custom_errors import CampaignException
from email_campaign_service.common.models.email_campaign import (EmailCampaign,
                                                                 EmailCampaignSmartlist,
                                                                 EmailCampaignBlast,
                                                                 EmailCampaignSend,
                                                                 EmailCampaignSendUrlConversion)
from email_campaign_service.common.utils.handy_functions import (http_request,
                                                                 JSON_CONTENT_TYPE_HEADER)
from email_campaign_service.common.models.candidate import (Candidate, CandidateEmail,
                                                            CandidateSubscriptionPreference)
from email_campaign_service.common.error_handling import (InvalidUsage, InternalServerError)
from email_campaign_service.common.utils.talent_reporting import email_notification_to_admins
<<<<<<< HEAD
from email_campaign_service.common.utils.candidate_service_calls import \
    get_candidate_subscription_preference
from email_campaign_service.modules.validations import get_or_set_valid_value
=======
from email_campaign_service.common.utils.candidate_service_calls import get_candidate_subscription_preference
>>>>>>> 58b36164


def create_email_campaign_smartlists(smartlist_ids, email_campaign_id):
    """ Maps smart lists to email campaign
    :param smartlist_ids:
    :type smartlist_ids: list[int | long]
    :param email_campaign_id: id of email campaign to which smart lists will be associated.

    """
    if type(smartlist_ids) in (int, long):
        smartlist_ids = [smartlist_ids]
    for smartlist_id in smartlist_ids:
        email_campaign_smartlist = EmailCampaignSmartlist(smartlist_id=smartlist_id,
                                                          campaign_id=email_campaign_id)
        db.session.add(email_campaign_smartlist)
    db.session.commit()


def create_email_campaign(user_id, oauth_token, email_campaign_name, email_subject,
                          email_from, email_reply_to, email_body_html,
                          email_body_text, list_ids, email_client_id=None,
                          frequency_id=None,
                          send_datetime=None,
                          stop_datetime=None,
                          template_id=None):
    """
    Creates a new email campaign.
    Schedules email campaign.

    :return: newly created email_campaign's id
    """
    frequency = Frequency.get_seconds_from_id(frequency_id)
    email_campaign = EmailCampaign(name=email_campaign_name,
                                   user_id=user_id,
                                   is_hidden=0,
                                   email_subject=email_subject,
                                   email_from=get_or_set_valid_value(email_from, basestring, '').strip(),
                                   email_reply_to=get_or_set_valid_value(email_reply_to, basestring, '').strip(),
                                   email_body_html=email_body_html,
                                   email_body_text=email_body_text,
                                   send_datetime=send_datetime,
                                   stop_datetime=stop_datetime,
                                   frequency_id=frequency_id if frequency_id else None,
                                   email_client_id=email_client_id
                                   )

    db.session.add(email_campaign)
    db.session.commit()

    try:
        # Add activity
        CampaignBase.create_activity(user_id,
                                     ActivityMessageIds.CAMPAIGN_CREATE,
                                     email_campaign,
                                     dict(id=email_campaign.id,
                                          name=email_campaign_name))
    except Exception:
        logger.exception('Error occurred while creating activity for'
                         'email-campaign creation. User(id:%s)' % user_id)
    # create email_campaign_smartlist record
    create_email_campaign_smartlists(smartlist_ids=list_ids,
                                     email_campaign_id=email_campaign.id)

    # if it's a client from api, we don't schedule campaign sends, we create it on the fly.
    # also we enable tracking by default for the clients.
    if email_client_id:
        # If email is sent via email_client then enable tracking.
        email_campaign.isEmailOpenTracking = 1
        email_campaign.isTrackHtmlClicks = 1
        email_campaign.isTrackTextClicks = 1
        db.session.commit()  # Commit the changes
        # Actual emails are sent from the client. So no need to schedule it
        # TODO: Update campaign status to 'completed'
        return {'id': email_campaign.id}

    # Schedule the sending of emails & update email_campaign scheduler fields
    schedule_task_params = {"url": EmailCampaignUrl.SEND % email_campaign.id}
    schedule_task_params.update(JSON_CONTENT_TYPE_HEADER)
    if frequency:  # It means its a periodic job, because frequency is 0 in case of one time job.
        schedule_task_params["frequency"] = frequency
        schedule_task_params["task_type"] = SchedulerUtils.PERIODIC  # Change task_type to periodic
        schedule_task_params["start_datetime"] = send_datetime
        schedule_task_params["end_datetime"] = stop_datetime
    else:  # It means its a one time Job
        schedule_task_params["task_type"] = SchedulerUtils.ONE_TIME
        schedule_task_params["run_datetime"] = send_datetime if send_datetime else \
            (datetime.datetime.utcnow() + datetime.timedelta(seconds=10)).strftime("%Y-%m-%d %H:%M:%S")
    schedule_task_params['is_jwt_request'] = True
    # Schedule email campaign; call Scheduler API
    headers = {'Authorization': oauth_token}
    headers.update(JSON_CONTENT_TYPE_HEADER)
    try:
        scheduler_response = http_request('post', SchedulerApiUrl.TASKS,
                                          headers=headers,
                                          data=json.dumps(schedule_task_params),
                                          user_id=user_id)
    except Exception as ex:
        logger.exception('Exception occurred while calling scheduler. Exception: %s' % ex)
        raise
    if scheduler_response.status_code != 201:
        raise InternalServerError("Error occurred while scheduling email campaign. "
                                  "Status Code: %s, Response: %s"
                                  % (scheduler_response.status_code, scheduler_response.json()))
    scheduler_id = scheduler_response.json()['id']
    # add scheduler task id to email_campaign.
    email_campaign.scheduler_task_id = scheduler_id
    db.session.commit()

    return {'id': email_campaign.id}


def send_emails_to_campaign(campaign, list_ids=None, new_candidates_only=False):
    """
    new_candidates_only sends the emails only to candidates who haven't yet
    received any as part of this campaign.

    :param campaign:            email campaign object
    :param list_ids:            list associated with email campaign if given it will take the ids provided else extract
                                out from email campaign object
    :param new_candidates_only: If emails need to be sent to new candidates only i.e. to those candidates whom emails
                                were not sent previously If email is sent from client it will not send the actual emails
                                and returns the new html (with url conversions and other replacements)
    :return:                    number of emails sent
    """
    user = campaign.user
    candidate_ids_and_emails = get_email_campaign_candidate_ids_and_emails(campaign=campaign,
                                                                           list_ids=list_ids,
                                                                           new_candidates_only=new_candidates_only)

    # Check if the smart list has more than 0 candidates
    if candidate_ids_and_emails:
        email_notification_to_admins(
                subject='Marketing batch about to send',
                body="Marketing email batch about to send, campaign.name=%s, user=%s, "
                     "new_candidates_only=%s, address list size=%s"
                     % (campaign.name, user.email, new_candidates_only, len(candidate_ids_and_emails))
        )
        logger.info("Marketing email batch about to send, campaign.name=%s, user=%s, "
                    "new_candidates_only=%s, address list size=%s"
                    % (campaign.name, user.email, new_candidates_only,
                       len(candidate_ids_and_emails)))
        # Add activity
        try:
            CampaignBase.create_activity(user.id,
                                         ActivityMessageIds.CAMPAIGN_SEND,
                                         campaign,
                                         dict(id=campaign.id, name=campaign.name,
                                              num_candidates=len(candidate_ids_and_emails)))
        except Exception as error:
            logger.error('Error occurred while creating activity for '
                         'email-campaign(id:%s) batch send. Error is %s'
                         % (campaign.id, error.message))
        # Create the email_campaign_blast for this blast
        blast_datetime = datetime.datetime.now()
        email_campaign_blast = EmailCampaignBlast(campaign_id=campaign.id,
                                                  sent_datetime=blast_datetime)
        EmailCampaignBlast.save(email_campaign_blast)
        blast_params = dict(sends=0, bounces=0)
        logger.info('Email campaign record is %s. blast record is %s. User(id:%s).'
                    % (campaign.to_json(), email_campaign_blast.to_json(), user.id))
        list_of_new_email_html_or_text = []
        # Do not send mail if email_client_id is provided
        if campaign.email_client_id:
            # Loop through each candidate and get new_html and new_text
            for candidate_id, candidate_address in candidate_ids_and_emails:
                new_text, new_html = get_new_text_html_subject_and_campaign_send(
                        campaign, candidate_id, blast_params=blast_params,
                        email_campaign_blast_id=email_campaign_blast.id,
                        blast_datetime=blast_datetime)[:2]
                logger.info("Marketing email added through client %s", campaign.email_client_id)
                resp_dict = dict()
                resp_dict['new_html'] = new_html
                resp_dict['new_text'] = new_text
                resp_dict['email'] = candidate_address
                list_of_new_email_html_or_text.append(resp_dict)
            db.session.commit()

            # This will be needed later
            # update_candidate_document_on_cloud(user, candidate_ids_and_emails,
            #                                    new_candidates_only, campaign,
            #                                    len(list_of_new_email_html_or_text))
            # Update campaign blast with number of sends
            _update_blast_sends(email_campaign_blast, len(candidate_ids_and_emails),
                                campaign, user, new_candidates_only)
            return list_of_new_email_html_or_text
        logger.info('Emails are being sent using Celery.')
        # For each candidate, create URL conversions and send the email via Celery task
        send_campaign_to_candidates(candidate_ids_and_emails, blast_params, email_campaign_blast,
                                    blast_datetime, campaign,
                                    user, new_candidates_only)
    else:
        raise InvalidUsage('No candidates with emails found for email_campaign(id:%s).'
                           % campaign.id,
                           error_code=CampaignException.NO_VALID_CANDIDATE_FOUND)


def send_campaign_to_candidates(candidate_ids_and_emails, blast_params, email_campaign_blast,
                                blast_datetime, campaign,
                                user, new_candidates_only):
    """
    This creates one Celery task per candidate to send campaign emails asynchronously.
    :param candidate_ids_and_emails: list of tuples containing candidate_ids and email addresses
    :param blast_params: email blast params
    :param email_campaign_blast: email campaign blast object
    :param blast_datetime: email campaign blast datetime
    :param campaign: email campaign object
    :param user: user object
    :param new_candidates_only: Identifier if candidates are new
    :type candidate_ids_and_emails: list
    :type blast_params: dict
    :type email_campaign_blast: EmailCampaignBlast
    :type blast_datetime: datetime.datetime
    :type campaign: EmailCampaign
    :type user: User
    :type new_candidates_only: bool
    """
    campaign_type = campaign.__tablename__
    callback = post_processing_campaign_sent.subtask((candidate_ids_and_emails, campaign,
                                                      user, new_candidates_only,
                                                      email_campaign_blast,),
                                                     queue=campaign_type)
    # Here we create list of all tasks and assign a self.celery_error_handler() as a
    # callback function in case any of the tasks in the list encounter some error.
    tasks = [send_campaign_to_candidate.subtask(
            (user, campaign, Candidate.get_by_id(candidate_id), candidate_address,
             blast_params, email_campaign_blast, blast_datetime),
            queue=campaign_type) for candidate_id, candidate_address in candidate_ids_and_emails]
    # This runs all tasks asynchronously and sets callback function to be hit once all
    # tasks in list finish running without raising any error. Otherwise callback
    # results in failure status.
    chord(tasks)(callback)


@celery_app.task(name='post_processing_campaign_sent')
def post_processing_campaign_sent(celery_result, candidate_ids_and_emails, campaign,
                                  user, new_candidates_only,
                                  email_campaign_blast):
    logger.info('celery_result: %s' % celery_result)
    sends = celery_result.count(True)
    _update_blast_sends(email_campaign_blast, sends, campaign, user, new_candidates_only)


# This will be used in later version
# def update_candidate_document_on_cloud(user, candidate_ids_and_emails):
#     """
#     Once campaign has been sent to candidates, here we update their documents on cloud search.
#     :param user:
#     :param candidate_ids_and_emails:
#     :return:
#     """
#     try:
#         # Update Candidate Documents in Amazon Cloud Search
#         headers = CampaignBase.get_authorization_header(user.id)
#         headers.update(JSON_CONTENT_TYPE_HEADER)
#         with app.app_context():
#             response = requests.post(CandidateApiUrl.CANDIDATES_DOCUMENTS_URI, headers=headers,
#                                      data=json.dumps({'candidate_ids': map(itemgetter(0),
#                                                                            candidate_ids_and_emails)}))
#
#         if response.status_code != 204:
#             raise Exception("Status Code: %s Response: %s"
#                             % (response.status_code, response.json()))
#     except Exception as e:
#         error_message = "Couldn't update Candidate Documents in Amazon Cloud Search because: %s" \
#                         % e.message
#         logger.exception(error_message)
#         raise InvalidUsage(error_message)


def get_email_campaign_candidate_ids_and_emails(campaign, list_ids=None, new_candidates_only=False):
    """
    :param campaign:    email campaign row
    :param user:        user row
    :return:            Returns array of candidate IDs in the campaign's smartlists.
                        Is unique.
    """
    if list_ids is None:
        # Get smartlists of this campaign
        list_ids = EmailCampaignSmartlist.get_smartlists_of_campaign(campaign.id,
                                                                     smartlist_ids_only=True)
    # Get candidate ids
    all_candidate_ids = []
    if not list_ids:
        raise InvalidUsage('No smartlist is associated with email_campaign(id:%s)' % campaign.id,
                           error_code=CampaignException.NO_SMARTLIST_ASSOCIATED_WITH_CAMPAIGN)
    for list_id in list_ids:
        # Get candidates present in smartlist
        try:
            smartlist_candidate_ids = get_candidates_of_smartlist(list_id,
                                                                  candidate_ids_only=True)
            all_candidate_ids.extend(smartlist_candidate_ids)
        except Exception as error:
            logger.exception('Error occurred while getting candidates of smartlist(id:%s).'
                             ' User(id:%s). Reason: %s'
                             % (list_id, campaign.user.id, error.message))
            # gather all candidates from various smartlists
    all_candidate_ids = list(set(all_candidate_ids))  # Unique candidates
    if not all_candidate_ids:
        raise InvalidUsage('No candidates found for smartlist_ids %s.' % list_ids,
                           error_code=CampaignException.NO_CANDIDATE_ASSOCIATED_WITH_SMARTLIST)
    if campaign.is_subscription:
        # If the campaign is a subscription campaign,
        # only get candidates subscribed to the campaign's frequency
        subscribed_candidates_rows = CandidateSubscriptionPreference.with_entities(
                CandidateSubscriptionPreference.candidate_id).filter(
                and_(CandidateSubscriptionPreference.candidate_id.in_(all_candidate_ids),
                     CandidateSubscriptionPreference.frequency_id == campaign.frequency_id)).all()
        subscribed_candidate_ids = [row.candidate_id for row in
                                    subscribed_candidates_rows]  # Subscribed candidate ids
        if not subscribed_candidate_ids:
            logger.error("No candidates in subscription campaign %s", campaign)

    else:
        # Otherwise, just filter out unsubscribed candidates:
        # their subscription preference's frequencyId is NULL, which means 'Never'
        unsubscribed_candidate_ids = []
        for candidate_id in all_candidate_ids:
            # Call candidate API to get candidate's subscription preference.
            subscription_preference = get_candidate_subscription_preference(candidate_id)
            # campaign_subscription_preference = get_subscription_preference(candidate_id)
            logger.debug("subscription_preference: %s" % subscription_preference)
            if subscription_preference and not subscription_preference.get('frequency_id'):
                unsubscribed_candidate_ids.append(candidate_id)
        # Remove un-subscribed candidates
        subscribed_candidate_ids = list(set(all_candidate_ids) - set(unsubscribed_candidate_ids))

    # If only getting candidates that haven't been emailed before...
    if new_candidates_only:
        already_emailed_candidates = EmailCampaignSend.query.with_entities(
                EmailCampaignSend.candidate_id).filter_by(email_campaign_id=campaign.id).all()
        emailed_candidate_ids = [row.candidate_id for row in already_emailed_candidates]

        # Filter out already emailed candidates from subscribed_candidate_ids, so we have new candidate_ids only
        new_candidate_ids = list(set(subscribed_candidate_ids) - set(emailed_candidate_ids))
        # assign it to subscribed_candidate_ids (doing it explicit just to make it clear)
        subscribed_candidate_ids = new_candidate_ids
    # Get emails
    candidate_email_rows = CandidateEmail.query.with_entities(CandidateEmail.candidate_id,
                                                              CandidateEmail.address) \
        .filter(CandidateEmail.candidate_id.in_(subscribed_candidate_ids)) \
        .group_by(CandidateEmail.address)
    # list of tuples (candidate id, email address)
    ids_and_email = [(row.candidate_id, row.address) for row in candidate_email_rows]
    filtered_email_rows = []
    for _id, email in ids_and_email:
        search_result = CandidateEmail.search_email_in_user_domain(User, campaign.user, email)
        # If there is only one candidate for an email-address in user's domain, we are good to go,
        # otherwise log and raise the invalid error.
        if len(search_result) == 1:
            filtered_email_rows.append((_id, email))
        else:
            logger.error('%s candidates found for email address %s in user(id:%s)`s domain(id:%s). '
                         'Candidate ids are: %s'
                         % (len(search_result), email, campaign.user.id, campaign.user.domain_id,
                            [candidate_email.candidate_id for candidate_email in search_result]))
            raise InvalidUsage('There exist multiple candidates with same email address '
                               'in user`s domain')
    return filtered_email_rows


def send_campaign_emails_to_candidate(user, campaign, candidate, candidate_address,
                                      blast_params=None, email_campaign_blast_id=None,
                                      blast_datetime=None, do_email_business=None):
    """
    This function sends the email to candidate. If working environment is prod, it sends the
    email campaigns to candidates' email addresses, otherwise it sends the email campaign to
    'gettalentmailtest@gmail.com' or email id of user.
    :param user: user object
    :param campaign: email campaign object
    :param candidate: candidate object
    :param candidate_address: candidate email address
    :param blast_params: parameters of email campaign blast
    :param email_campaign_blast_id: id of email campaign blast object
    :param blast_datetime: email campaign blast datetime
    :type user: User
    :type campaign: EmailCampaign
    :type candidate: Candidate
    :type candidate_address: str
    :type blast_params: dict | None
    :type email_campaign_blast_id: int | long | None
    :type blast_datetime: datetime.datetime | None
    """
    new_text, new_html, subject, email_campaign_send, blast_params, _ = \
        get_new_text_html_subject_and_campaign_send(campaign, candidate.id,
                                                    blast_params=blast_params,
                                                    email_campaign_blast_id=email_campaign_blast_id,
                                                    blast_datetime=blast_datetime)
    logger.info('send_campaign_emails_to_candidate: Candidate id:%s ' % candidate.id)
    # Only in case of production we should send mails to candidate address else mails will
    # go to test account. To avoid spamming actual email addresses, while testing.
    if not CampaignUtils.IS_DEV:
        to_addresses = candidate_address
    else:
        # In dev/staging, only send emails to getTalent users, in case we're
        #  impersonating a customer.
        domain = Domain.get_by_id(user.domain_id)
        domain_name = domain.name.lower()
        if 'gettalent' in domain_name or 'bluth' in domain_name or 'dice' in domain_name:
            to_addresses = user.email
        else:
            to_addresses = ['gettalentmailtest@gmail.com']
    try:
        email_response = send_email(source='"%s" <no-reply@gettalent.com>' % campaign.email_from,
                                    # Emails will be sent from <no-reply@gettalent.com> (verified by Amazon SES)
                                    subject=subject,
                                    html_body=new_html or None,
                                    # Can't be '', otherwise, text_body will not show in email
                                    text_body=new_text,
                                    to_addresses=to_addresses,
                                    reply_address=campaign.email_reply_to.strip(),
                                    # BOTO doesn't seem to work with an array as to_addresses
                                    body=None,
                                    email_format='html' if campaign.email_body_html else 'text')
    except Exception as e:
        # Mark email as bounced
        _mark_email_bounced(email_campaign_send, candidate, to_addresses, blast_params,
                            email_campaign_blast_id, e)
        return False
    # Save SES message ID & request ID
    logger.info("Marketing email sent to %s. Email response=%s", to_addresses, email_response)
    request_id = email_response[u"SendEmailResponse"][u"ResponseMetadata"][u"RequestId"]
    message_id = email_response[u"SendEmailResponse"][u"SendEmailResult"][u"MessageId"]
    email_campaign_send.update(ses_message_id=message_id, ses_request_id=request_id)
    # Add activity
    try:
        CampaignBase.create_activity(user.id,
                                     ActivityMessageIds.CAMPAIGN_EMAIL_SEND,
                                     email_campaign_send,
                                     dict(campaign_name=campaign.name,
                                          candidate_name=candidate.name))
    except Exception as error:
        logger.exception('Could not add `campaign send activity` for '
                         'email-campaign(id:%s) and User(id:%s) because: '
                         '%s' % (campaign.id, user.id, error.message))
    return True


@celery_app.task(name='send_campaign_to_candidate')
def send_campaign_to_candidate(user, campaign, candidate, candidate_address,
                               blast_params, email_campaign_blast, blast_datetime):
    """
    For each candidate, this function is called to send email campaign to candidate.
    :param user: user object
    :param campaign: email campaign object
    :param candidate: candidate object
    :param candidate_address: candidate email address
    :param blast_params: parameters of email campaign blast
    :param email_campaign_blast: email campaign blast object
    :param blast_datetime: email campaign blast datetime
    :type user: User
    :type campaign: EmailCampaign
    :type candidate: Candidate
    :type candidate_address: str
    :type blast_params: dict
    :type email_campaign_blast: EmailCampaignBlast
    :type blast_datetime: datetime.datetime
    """
    with app.app_context():
        logger.info('sending campaign to candidate(id:%s).' % candidate.id)
        try:
            result_sent = send_campaign_emails_to_candidate(
                    user=user,
                    campaign=campaign,
                    candidate=candidate,
                    # candidates.find(lambda row: row.id == candidate_id).first(),
                    candidate_address=candidate_address,
                    blast_params=blast_params,
                    email_campaign_blast_id=email_campaign_blast.id,
                    blast_datetime=blast_datetime
            )
            return result_sent
        except Exception as error:
            logger.exception('Error while sending email campaign(id:%s) to '
                             'candidate(id:%s). Error is: %s'
                             % (campaign.id, candidate.id, error.message))
            db.session.rollback()
            return False


def get_new_text_html_subject_and_campaign_send(campaign, candidate_id,
                                                blast_params=None, email_campaign_blast_id=None,
                                                blast_datetime=None):
    """
    This gets new_html and new_text by URL conversion method and returns
    new_html, new_text, subject, email_campaign_send, blast_params, candidate.
    :param campaign: Email campaign object
    :param candidate_id: id of candidate
    :param blast_params: email_campaign blast params
    :param email_campaign_blast_id:  email campaign blast id
    :param blast_datetime: email campaign blast datetime
    :type campaign: EmailCampaign
    :type candidate_id: int | long
    :type blast_params: dict | None
    :type email_campaign_blast_id: int | long | None
    :type blast_datetime: datetime.datetime | None
    :return:
    """
    candidate = Candidate.get_by_id(candidate_id)
    # Set the email campaign blast fields if they're not defined, like if this just a test
    if not email_campaign_blast_id:
        email_campaign_blast = EmailCampaignBlast.get_latest_blast_by_campaign_id(campaign.id)
        if not email_campaign_blast:
            logger.error("""send_campaign_emails_to_candidate: Must have a previous email_campaign_blast
             that belongs to this campaign if you don't pass in the email_campaign_blast_id param""")
            raise InternalServerError('No email campaign blast found for campaign(id:%s) , user (id%s).'
                                      % (campaign.id, campaign.user_id),
                                      error_code=CampaignException.NO_CAMPAIGN_BLAST_FOUND)
        email_campaign_blast_id = email_campaign_blast.id
        blast_datetime = email_campaign_blast.sent_datetime
    if not blast_datetime:
        blast_datetime = datetime.datetime.now()
    if not blast_params:
        email_campaign_blast = EmailCampaignBlast.query.get(email_campaign_blast_id)
        blast_params = dict(sends=email_campaign_blast.sends, bounces=email_campaign_blast.bounces)
    email_campaign_send = EmailCampaignSend(email_campaign_id=campaign.id,
                                            candidate_id=candidate.id,
                                            sent_datetime=blast_datetime)
    EmailCampaignSend.save(email_campaign_send)
    # If the campaign is a subscription campaign, its body & subject are
    # candidate-specific and will be set here
    if campaign.is_subscription:
        pass
    # from TalentJobAlerts import get_email_campaign_fields TODO: Job Alerts?
    #             campaign_fields = get_email_campaign_fields(candidate.id,
    #             do_email_business=do_email_business)
    #             If candidate has no matching job openings, don't send the email
    #             if campaign_fields['total_openings'] < 1:
    #                 return 0
    #             for campaign_field_name, campaign_field_value in campaign_fields.items():
    #                 campaign[campaign_field_name] = campaign_field_value
    new_html, new_text = campaign.email_body_html or "", campaign.email_body_text or ""
    logger.info('get_new_text_html_subject_and_campaign_send: candidate_id: %s'
                % candidate.id)

    # Perform MERGETAG replacements
    [new_html, new_text, subject] = do_mergetag_replacements([new_html, new_text,
                                                              campaign.email_subject], candidate)
    # Perform URL conversions and add in the custom HTML
    logger.info('get_new_text_html_subject_and_campaign_send: email_campaign_send_id: %s'
                % email_campaign_send.id)
    new_text, new_html = create_email_campaign_url_conversions(new_html=new_html,
                                                               new_text=new_text,
                                                               is_track_text_clicks=campaign.is_track_text_clicks,
                                                               is_track_html_clicks=campaign.is_track_html_clicks,
                                                               custom_url_params_json=campaign.custom_url_params_json,
                                                               is_email_open_tracking=campaign.is_email_open_tracking,
                                                               custom_html=campaign.custom_html,
                                                               email_campaign_send_id=email_campaign_send.id)
    return new_text, new_html, subject, email_campaign_send, blast_params, candidate


def _mark_email_bounced(email_campaign_send, candidate, to_addresses, blast_params,
                        email_campaign_blast_id, exception):
    """ If failed to send email; Mark email bounced.
    """
    # If failed to send email, still try to get request id from XML response.
    # Unfortunately XML response is malformed so must manually parse out request id
    request_id_search = re.search('<RequestId>(.*)</RequestId>', exception.__str__(), re.IGNORECASE)
    request_id = request_id_search.group(1) if request_id_search else None
    # email_campaign_send = EmailCampaignSend.query.get(email_campaign_send_id)
    email_campaign_send.is_ses_bounce = 1
    email_campaign_send.ses_request_id = request_id
    db.session.commit()
    # Update blast
    blast_params['bounces'] += 1
    email_campaign_blast = EmailCampaignBlast.query.get(email_campaign_blast_id)
    email_campaign_blast.bounces = blast_params['bounces']
    db.session.commit()
    # Send failure message to email marketing admin, just to notify for verification
    logger.exception("Failed to send marketing email to candidate_id=%s, to_addresses=%s"
                     % (candidate.id, to_addresses))


def update_hit_count(url_conversion):
    try:
        # Increment hit count for email marketing
        new_hit_count = (url_conversion.hit_count or 0) + 1
        url_conversion.hit_count = new_hit_count
        url_conversion.last_hit_time = datetime.datetime.now()
        db.session.commit()
        email_campaign_send_url_conversion = EmailCampaignSendUrlConversion.query.filter_by(
                url_conversion_id=url_conversion.id).first()
        email_campaign_send = email_campaign_send_url_conversion.email_campaign_send
        candidate = Candidate.query.get(email_campaign_send.candidate_id)
        is_open = email_campaign_send_url_conversion.type == TRACKING_URL_TYPE
        # If candidate has been deleted, don't make the activity
        if not candidate or candidate.is_web_hidden:
            logger.info("Tried performing URL redirect for nonexistent candidate: %s. "
                        "email_campaign_send: %s",
                        email_campaign_send.candidate_id, email_campaign_send.id)
        else:
            # Add activity
            try:
                CampaignBase.create_activity(candidate.user_id,
                                             ActivityMessageIds.CAMPAIGN_EMAIL_OPEN if is_open
                                             else ActivityMessageIds.CAMPAIGN_EMAIL_CLICK,
                                             email_campaign_send,
                                             dict(candidateId=candidate.id,
                                                  campaign_name=email_campaign_send.email_campaign.name,
                                                  candidate_name=candidate.formatted_name))
            except Exception as error:
                logger.error('Error occurred while creating activity for '
                             'email-campaign(id:%s) open/click. '
                             'Error is %s' % (email_campaign_send.email_campaign_id,
                                              error.message))
            logger.info("Activity has been added for URL redirect for candidate(id:%s). "
                        "email_campaign_send(id:%s)",
                        email_campaign_send.candidate_id, email_campaign_send.id)

        # Update email_campaign_blast entry only if it's a new hit
        if new_hit_count == 1:
            email_campaign_blast = EmailCampaignBlast.query.filter_by(
                    sent_datetime=email_campaign_send.sent_datetime,
                    campaign_id=email_campaign_send.email_campaign_id).first()
            if email_campaign_blast:
                if is_open:
                    email_campaign_blast.opens += 1
                else:
                    email_campaign_blast.html_clicks += 1
                db.session.commit()
            else:
                logger.error("Email campaign URL redirect: No email_campaign_blast found matching "
<<<<<<< HEAD
                             "email_campaign_send.sent_datetime %s, campaign_id=%s"
                             % (email_campaign_send.sent_datetime,
                                email_campaign_send.email_campaign_id)
=======
                             "email_campaign_send.sentTime %s, campaign_id=%s" % (
                                 email_campaign_send.sent_datetime,
                                 email_campaign_send.email_campaign_id)
>>>>>>> 58b36164
                             )
    except Exception:
        logger.exception("Received exception doing url_redirect (url_conversion_id=%s)",
                         url_conversion.id)


def get_subscription_preference(candidate_id):
    """
    If there are multiple subscription preferences (due to legacy reasons),
    if any one is 1-6, keep it and delete the rest.
    Otherwise, if any one is NULL, keep it and delete the rest.
    Otherwise, if any one is 7, delete all of them.
    """
    # Not used but keeping it because same function was somewhere else in other service but using hardcoded ids.
    # So this one can be used to replace the old function.
    email_prefs = db.session.query(CandidateSubscriptionPreference).filter_by(
            candidate_id=candidate_id)
    non_custom_frequencies = db.session.query(Frequency.id).filter(
            Frequency.name.in_(Frequency.standard_frequencies().keys())).all()
    non_custom_frequency_ids = [non_custom_frequency[0] for non_custom_frequency in
                                non_custom_frequencies]
    non_custom_pref = email_prefs.filter(
            CandidateSubscriptionPreference.frequency_id.in_(
                    non_custom_frequency_ids)).first()  # Other frequencies.
    null_pref = email_prefs.filter(CandidateSubscriptionPreference.frequency_id is None).first()
    custom_frequency = Frequency.get_seconds_from_id(Frequency.CUSTOM)
    custom_pref = email_prefs.filter(
            CandidateSubscriptionPreference.frequency_id == custom_frequency.id).first()  # Custom freq.
    if non_custom_pref:
        all_other_prefs = email_prefs.filter(
                CandidateSubscriptionPreference.id != non_custom_pref.id)
        all_other_prefs_ids = [row.id for row in all_other_prefs]
        logger.info("get_subscription_preference: Deleting non-custom prefs for candidate %s: %s",
                    candidate_id, all_other_prefs_ids)
        db.session.query(CandidateSubscriptionPreference) \
            .filter(CandidateSubscriptionPreference.id.in_(all_other_prefs_ids)).delete(
                synchronize_session='fetch')
        return non_custom_pref
    elif null_pref:
        non_null_prefs = email_prefs.filter(CandidateSubscriptionPreference.id != null_pref.id)
        non_null_prefs_ids = [row.id for row in non_null_prefs]
        logger.info("get_subscription_preference: Deleting non-null prefs for candidate %s: %s",
                    candidate_id, non_null_prefs_ids)
        db.session.query(CandidateSubscriptionPreference).filter(
                CandidateSubscriptionPreference.id.in_(non_null_prefs_ids)).delete(
                synchronize_session='fetch')
        return null_pref
    elif custom_pref:
        email_prefs_ids = [row.id for row in email_prefs]
        logger.info("get_subscription_preference: Deleting all prefs for candidate %s: %s",
                    candidate_id,
                    email_prefs_ids)
        db.session.query(CandidateSubscriptionPreference).filter(
                CandidateSubscriptionPreference.id.in_(email_prefs_ids)).delete(
                synchronize_session='fetch')
        return None


def _update_blast_sends(blast_obj, new_sends, campaign, user, new_candidates_only):
    """
    This updates the email campaign blast object with number of sends and logs that
    Marketing email batch completed.
    :param blast_obj:
    :param new_sends:
    :param campaign:
    :param user:
    :param new_candidates_only:
    :return:
    """
    blast_obj.update(sends=blast_obj.sends + new_sends)
    # This will be needed later
    # update_candidate_document_on_cloud(user, candidate_ids_and_emails)
    logger.info("Marketing email batch completed, emails sent=%s, "
                "campaign=%s, user=%s, new_candidates_only=%s",
                new_sends, campaign.name, user.email, new_candidates_only)<|MERGE_RESOLUTION|>--- conflicted
+++ resolved
@@ -44,13 +44,8 @@
                                                             CandidateSubscriptionPreference)
 from email_campaign_service.common.error_handling import (InvalidUsage, InternalServerError)
 from email_campaign_service.common.utils.talent_reporting import email_notification_to_admins
-<<<<<<< HEAD
-from email_campaign_service.common.utils.candidate_service_calls import \
-    get_candidate_subscription_preference
+from email_campaign_service.common.utils.candidate_service_calls import get_candidate_subscription_preference
 from email_campaign_service.modules.validations import get_or_set_valid_value
-=======
-from email_campaign_service.common.utils.candidate_service_calls import get_candidate_subscription_preference
->>>>>>> 58b36164
 
 
 def create_email_campaign_smartlists(smartlist_ids, email_campaign_id):
@@ -673,15 +668,9 @@
                 db.session.commit()
             else:
                 logger.error("Email campaign URL redirect: No email_campaign_blast found matching "
-<<<<<<< HEAD
-                             "email_campaign_send.sent_datetime %s, campaign_id=%s"
-                             % (email_campaign_send.sent_datetime,
-                                email_campaign_send.email_campaign_id)
-=======
                              "email_campaign_send.sentTime %s, campaign_id=%s" % (
                                  email_campaign_send.sent_datetime,
                                  email_campaign_send.email_campaign_id)
->>>>>>> 58b36164
                              )
     except Exception:
         logger.exception("Received exception doing url_redirect (url_conversion_id=%s)",
