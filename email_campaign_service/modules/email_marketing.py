--- conflicted
+++ resolved
@@ -131,14 +131,9 @@
         schedule_task_params["end_datetime"] = end_datetime
     else:  # It means its a one time Job
         schedule_task_params["task_type"] = SchedulerUtils.ONE_TIME
-<<<<<<< HEAD
-        schedule_task_params["run_datetime"] = send_datetime if send_datetime else \
-            (datetime.datetime.utcnow() + datetime.timedelta(seconds=10)).strftime("%Y-%m-%d %H:%M:%S")
-=======
         schedule_task_params["run_datetime"] = start_datetime if start_datetime else \
             (datetime.datetime.utcnow()
              + datetime.timedelta(seconds=10)).strftime("%Y-%m-%d %H:%M:%S")
->>>>>>> 532dcbd0
     schedule_task_params['is_jwt_request'] = True
     # Schedule email campaign; call Scheduler API
     headers = {'Authorization': oauth_token}
@@ -375,17 +370,14 @@
             logger.debug("subscription_preference: %s" % subscription_preference)
             if subscription_preference and not subscription_preference.get('frequency_id'):
                 unsubscribed_candidate_ids.append(candidate_id)
+
         # Remove un-subscribed candidates
         subscribed_candidate_ids = list(set(all_candidate_ids) - set(unsubscribed_candidate_ids))
 
     # If only getting candidates that haven't been emailed before...
     if new_candidates_only:
         already_emailed_candidates = EmailCampaignSend.query.with_entities(
-<<<<<<< HEAD
                 EmailCampaignSend.candidate_id).filter_by(email_campaign_id=campaign.id).all()
-=======
-            EmailCampaignSend.candidate_id).filter_by(campaign_id=campaign.id).all()
->>>>>>> 532dcbd0
         emailed_candidate_ids = [row.candidate_id for row in already_emailed_candidates]
 
         # Filter out already emailed candidates from subscribed_candidate_ids, so we have new candidate_ids only
@@ -558,18 +550,11 @@
     if not email_campaign_blast_id:
         email_campaign_blast = EmailCampaignBlast.get_latest_blast_by_campaign_id(campaign.id)
         if not email_campaign_blast:
-<<<<<<< HEAD
-            logger.error("""send_campaign_emails_to_candidate: Must have a previous email_campaign_blast
-             that belongs to this campaign if you don't pass in the email_campaign_blast_id param""")
-            raise InternalServerError('No email campaign blast found for campaign(id:%s) , user (id%s).'
-                                      % (campaign.id, campaign.user_id),
-=======
             logger.error("""send_campaign_emails_to_candidate:
             Must have a previous email_campaign_blast that belongs to this campaign
             if you don't pass in the email_campaign_blast_id param""")
             raise InternalServerError('No email campaign blast found for campaign(id:%s). '
                                       'User(id:%s).' % (campaign.id, campaign.user_id),
->>>>>>> 532dcbd0
                                       error_code=CampaignException.NO_CAMPAIGN_BLAST_FOUND)
         email_campaign_blast_id = email_campaign_blast.id
         blast_datetime = email_campaign_blast.sent_datetime
@@ -678,13 +663,8 @@
         # Update email_campaign_blast entry only if it's a new hit
         if new_hit_count == 1:
             email_campaign_blast = EmailCampaignBlast.query.filter_by(
-<<<<<<< HEAD
-                    sent_datetime=email_campaign_send.sent_datetime,
-                    campaign_id=email_campaign_send.email_campaign_id).first()
-=======
                 sent_datetime=email_campaign_send.sent_datetime,
                 campaign_id=email_campaign_send.campaign_id).first()
->>>>>>> 532dcbd0
             if email_campaign_blast:
                 if is_open:
                     email_campaign_blast.opens += 1
@@ -693,16 +673,9 @@
                 db.session.commit()
             else:
                 logger.error("Email campaign URL redirect: No email_campaign_blast found matching "
-<<<<<<< HEAD
-                             "email_campaign_send.sentTime %s, campaign_id=%s" % (
-                                 email_campaign_send.sent_datetime,
-                                 email_campaign_send.email_campaign_id)
-                             )
-=======
                              "email_campaign_send.sent_datetime %s, campaign_id=%s"
                              % (email_campaign_send.sent_datetime,
                                 email_campaign_send.campaign_id))
->>>>>>> 532dcbd0
     except Exception:
         logger.exception("Received exception doing url_redirect (url_conversion_id=%s)",
                          url_conversion.id)
