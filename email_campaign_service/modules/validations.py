"""
 Author: Jitesh Karesia, New Vision Software, <jitesh.karesia@newvisionsoftware.in>
         Um-I-Hani, QC-Technologies, <haniqadri.qc@gmail.com>
         Hafiz Muhammad Basit, QC-Technologies, <basit.gettalent@gmail.com>

    Here are the validator functions used in email-campaign-service
"""

# Standard Library
import datetime

# Application Specific
from email_campaign_service.common.models.user import User
from email_campaign_service.common.models.misc import Frequency
from email_campaign_service.common.models.smartlist import Smartlist
from email_campaign_service.common.models.email_campaign import EmailClient, EmailClientCredentials
from email_campaign_service.common.utils.datetime_utils import DatetimeUtils
from email_campaign_service.common.error_handling import (InvalidUsage, UnprocessableEntity, ForbiddenError)
<<<<<<< HEAD
from email_campaign_service.modules.utils import EmailClients
=======
from email_campaign_service.modules.email_clients import EmailClientBase
>>>>>>> 714a22de


def validate_datetime(datetime_text, field_name=None):
    """
    Validates given datetime string in ISO format
    :param datetime_text: date time
    :type datetime_text: unicode | basestring
    """
    try:
        parsed_date = datetime.datetime.strptime(datetime_text, DatetimeUtils.ISO8601_FORMAT)
    except ValueError:
        raise InvalidUsage("%s should be in valid format `2016-03-05T04:30:00.000Z`"
                           % field_name if field_name else 'Datetime')
    if parsed_date < datetime.datetime.utcnow():
        raise UnprocessableEntity("The %s cannot be before today.")
    return parsed_date


def validate_and_format_request_data(data, user_id):
    """
    Validates the request form data and returns the formatted data with leading and trailing
    white spaces stripped.
    :param data:
    :return: Dictionary of formatted data
    :rtype: dict
    """
    name = data.get('name')  # required
    subject = data.get('subject')        # required
    description = data.get('description', '')        # required
    _from = data.get('from')
    reply_to = data.get('reply_to')
    body_html = data.get('body_html')    # required
    body_text = data.get('body_text')
    list_ids = data.get('list_ids')                  # required
    email_client_id = data.get('email_client_id')
    start_datetime = data.get('start_datetime')
    end_datetime = data.get('end_datetime')
    frequency_id = data.get('frequency_id')         # required
    template_id = data.get('template_id')
    email_client_credentials_id = data.get('email_client_credentials_id')

    # Raise errors if invalid input
    if name is None or name.strip() == '':
        raise InvalidUsage('name is required')  # 400 Bad request
    if subject is None or subject.strip() == '':
        raise InvalidUsage('subject is required')
    # if description is None or description.strip() == '':
    #     raise InvalidUsage('description is required')
    if body_html is None or body_html.strip() == '':
        raise InvalidUsage('body_html is required')
    if not list_ids:
        raise InvalidUsage('`list_ids` are required to send email campaign')
    if not isinstance(list_ids, list):
        raise InvalidUsage("`list_ids` must be in list format")
    if filter(lambda list_id: not isinstance(list_id, (int, long)), list_ids):
        raise InvalidUsage("`list_ids` should be a list of integers")
    if not frequency_id:
        raise InvalidUsage("`frequency_id` is required")
    # If frequency is there then there must be a send time
    frequency = Frequency.get_seconds_from_id(frequency_id)
    if frequency and not start_datetime:
        raise UnprocessableEntity("Frequency requires send time.")

    if start_datetime and end_datetime:
        job_send_datetime = validate_datetime(start_datetime, '`send_datetime`')
        job_stop_datetime = validate_datetime(end_datetime, '`stop_datetime`')
        if job_send_datetime > job_stop_datetime:
            raise UnprocessableEntity("`stop_datetime` cannot be before `send_datetime`")

    if email_client_id:
        # Check if email_client_id is valid
        email_client = EmailClient.query.get(email_client_id)
        if not email_client:
            raise InvalidUsage("`email_client_id` is not valid id.")

        # If email_client_id is there then set template_id to None. Why??
        template_id = None

    # In case user wants to send email-campaign with its own account
    if email_client_credentials_id:
        email_client_credentials = EmailClientCredentials.get_by_id(email_client_credentials_id)
<<<<<<< HEAD
        if not EmailClients.is_outgoing(email_client_credentials.host):
=======
        if not EmailClientBase.is_outgoing(email_client_credentials.host):
>>>>>>> 714a22de
            raise InvalidUsage("Selected email-client must be of type `outgoing`")

    # Validation for list ids belonging to same domain
    validate_lists_belongs_to_domain(list_ids, user_id)

    # strip whitespaces and return data
    return {
        'name': name.strip(),
        'subject': subject.strip(),
        'description': description.strip(),
        'from': get_or_set_valid_value(_from, basestring, '').strip(),
        'reply_to': get_or_set_valid_value(reply_to, basestring, '').strip(),
        'body_html': body_html.strip(),
        'body_text': get_or_set_valid_value(body_text, basestring, '').strip(),
        'list_ids': list_ids,
        'email_client_id': email_client_id,
        'start_datetime': start_datetime,
        'end_datetime': end_datetime,
        'frequency_id': frequency_id,
        'template_id': template_id,
        'email_client_credentials_id': email_client_credentials_id
    }


def validate_lists_belongs_to_domain(list_ids, user_id):
    """
    Validates if list ids belongs to user's domain
    :param list_ids:
    :param user_id:
    :return:False, if any of list given not belongs to current user domain else True
    """
    user = User.query.get(user_id)
    smartlists = Smartlist.query.with_entities(Smartlist.id).join(Smartlist.user).filter(
        User.domain_id == user.domain_id).all()

    smartlist_ids = [smartlist.id for smartlist in smartlists]
    list_ids_not_in_domain = set(list_ids) - set(smartlist_ids)
    if not len(list_ids_not_in_domain) == 0:
        raise ForbiddenError("list ids: %s does not belong to user's domain" % list_ids_not_in_domain)


def get_or_set_valid_value(required_value, required_instance, default):
    """
    This checks if `required_value` is an instance of `required_instance`. If it is, it returns the
    `required_value`, otherwise it sets the `default` value and returns it.
    :param required_value: value to be validated
    :param required_instance: expected instance of `required_value`
    :param default: default value to be set
    """
    if not isinstance(required_value, required_instance):
        required_value = default
    return required_value<|MERGE_RESOLUTION|>--- conflicted
+++ resolved
@@ -16,11 +16,7 @@
 from email_campaign_service.common.models.email_campaign import EmailClient, EmailClientCredentials
 from email_campaign_service.common.utils.datetime_utils import DatetimeUtils
 from email_campaign_service.common.error_handling import (InvalidUsage, UnprocessableEntity, ForbiddenError)
-<<<<<<< HEAD
-from email_campaign_service.modules.utils import EmailClients
-=======
 from email_campaign_service.modules.email_clients import EmailClientBase
->>>>>>> 714a22de
 
 
 def validate_datetime(datetime_text, field_name=None):
@@ -102,11 +98,7 @@
     # In case user wants to send email-campaign with its own account
     if email_client_credentials_id:
         email_client_credentials = EmailClientCredentials.get_by_id(email_client_credentials_id)
-<<<<<<< HEAD
-        if not EmailClients.is_outgoing(email_client_credentials.host):
-=======
         if not EmailClientBase.is_outgoing(email_client_credentials.host):
->>>>>>> 714a22de
             raise InvalidUsage("Selected email-client must be of type `outgoing`")
 
     # Validation for list ids belonging to same domain
