--- conflicted
+++ resolved
@@ -34,7 +34,6 @@
 HTML_CLICK_URL_TYPE = 2
 
 
-<<<<<<< HEAD
 class AWS_SNS_TERMS(object):
     """
     This class contains constants related to Amazon Simple Notification Service (SNS) terminologies.
@@ -46,60 +45,6 @@
     COMPLAINT = 'Complaint'
 
 
-def get_candidates_of_smartlist(list_id, campaign, candidate_ids_only=False):
-    """
-    Calls smartlist API and retrieves the candidates of a smart or dumb list.
-    :param list_id: smartlist id.
-    :param campaign: email campaign object
-    :param candidate_ids_only: Whether or not to get only ids of candidates
-    :return:
-    """
-    per_page = 1000  # Smartlists can have a large number of candidates, hence page size of 1000
-    params = {'fields': 'id'} if candidate_ids_only else {}
-    response = get_candidates_from_smartlist_with_page_params(list_id, per_page, DEFAULT_PAGE,
-                                                              params, campaign)
-    response_body = response.json()
-    candidates = response_body['candidates']
-    no_of_pages = response_body['max_pages']
-    if int(no_of_pages) > DEFAULT_PAGE:
-        for current_page in range(DEFAULT_PAGE, int(no_of_pages)):
-            next_page = current_page + DEFAULT_PAGE
-            response = get_candidates_from_smartlist_with_page_params(list_id, per_page,
-                                                                      next_page, params, campaign)
-            response_body = response.json()
-            candidates.extend(response_body['candidates'])
-    if candidate_ids_only:
-        return [long(candidate['id']) for candidate in candidates]
-    return candidates
-
-
-def get_candidates_from_smartlist_with_page_params(list_id, per_page, page, params, campaign):
-    """
-    Method to get candidates from smartlist based on smartlist id and pagination params.
-    :param list_id: Id of smartlist.
-    :param per_page: Number of results per page
-    :param page: Number of page to fetch in response
-    :param params: Specific params to include in request. e.g. candidates_ids_only etc
-    :param campaign: Email Campaign object
-    :return:
-    """
-    if not list_id:
-        raise InternalServerError("get_candidates_from_smartlist_with_page_params: Smartlist id not provided"
-                                  "for email-campaign (id:%d) & user(id:%d)" % (campaign.id, campaign.user_id))
-    if not per_page or not page:
-        raise InternalServerError("get_candidates_from_smartlist_with_page_params: Pagination params not provided"
-                                  "for email-campaign (id:%d) & user(id:%d)" % (campaign.id, campaign.user_id))
-    if not params:
-        params = {}
-    params.update({'page': page}) if page else None
-    params.update({'limit': per_page}) if per_page else None
-    response = http_request('get', CandidatePoolApiUrl.SMARTLIST_CANDIDATES % list_id,
-                            params=params, headers=create_oauth_headers())
-    return response
-
-
-=======
->>>>>>> eb067a66
 def do_mergetag_replacements(texts, candidate=None):
     """
     If no candidate, name is "John Doe"
