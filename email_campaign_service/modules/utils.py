# Standard Imports
import json
import HTMLParser
from urllib import urlencode
from datetime import datetime
from urlparse import (parse_qs, urlsplit, urlunsplit)

# Third Party
from bs4 import BeautifulSoup
from dateutil.relativedelta import relativedelta

# Service Specific
from email_campaign_service.email_campaign_app import (logger, celery_app)

# Common Utils
from email_campaign_service.common.models.user import User
from email_campaign_service.common.models.misc import UrlConversion
from email_campaign_service.common.error_handling import InternalServerError
from email_campaign_service.common.models.email_campaign import EmailCampaignSend
from email_campaign_service.common.utils.validators import raise_if_not_instance_of
from email_campaign_service.common.campaign_services.campaign_base import CampaignBase
from email_campaign_service.common.campaign_services.campaign_utils import CampaignUtils
from email_campaign_service.common.models.email_campaign import EmailCampaignSendUrlConversion
from email_campaign_service.common.routes import (CandidateApiUrl, EmailCampaignUrl)
from email_campaign_service.common.campaign_services.validators import \
    raise_if_dict_values_are_not_int_or_long
from email_campaign_service.common.inter_service_calls.candidate_pool_service_calls import get_candidates_of_smartlist

DEFAULT_FIRST_NAME_MERGETAG = "*|FIRSTNAME|*"
DEFAULT_LAST_NAME_MERGETAG = "*|LASTNAME|*"
DEFAULT_PREFERENCES_URL_MERGETAG = "*|PREFERENCES_URL|*"
TRACKING_PIXEL_URL = "https://s3-us-west-1.amazonaws.com/gettalent-static/pixel.png"
TRACKING_URL_TYPE = 0
TEXT_CLICK_URL_TYPE = 1
HTML_CLICK_URL_TYPE = 2


<<<<<<< HEAD
@celery_app.task(name='get_candidates_from_smartlist')
def get_candidates_from_smartlist(list_id, candidate_ids_only=False, user_id=None):
    """
    Calls inter services method and retrieves the candidates of a smart or dumb list.
    :param list_id: smartlist id.
    :param candidate_ids_only: Whether or not to get only ids of candidates
    :param user_id: Id of user.
    :return:
    """
    if not list_id:
        raise InternalServerError(error_message='list_id must be provided')
    candidates = get_candidates_of_smartlist(list_id=list_id, candidate_ids_only=candidate_ids_only,
                                             access_token=None,  user_id=user_id)
    return candidates


class AWS_SNS_TERMS(object):
    """
    This class contains constants related to Amazon Simple Notification Service (SNS) terminologies.
    """
    HEADER_KEY = 'X_AMZ_SNS_MESSAGE_TYPE'
    SUBSCRIBE = 'SubscriptionConfirmation'
    UNSUBSCRIBE = 'UnsubscribeConfirmation'
    NOTIFICATION = 'Notification'
    BOUNCE = 'Bounce'
    COMPLAINT = 'Complaint'
    PERMANENT_BOUNCE = 'Permanent'
    TEMPORARY_BOUNCE = 'Transient'


=======
>>>>>>> 816ffc61
def do_mergetag_replacements(texts, candidate=None):
    """
    If no candidate, name is "John Doe"
    Replace MergeTags with candidate's first name, last name
    Replace preferences url
    """
    first_name = "John"
    last_name = "Doe"
    if candidate:
        first_name = candidate.first_name if candidate.first_name else "John"
        last_name = candidate.last_name if candidate.last_name else "Doe"

    new_texts = []
    for text in texts:
        # Do first/last name replacements
        text = text.replace(DEFAULT_FIRST_NAME_MERGETAG, first_name) if text and (
            DEFAULT_FIRST_NAME_MERGETAG in text) else text
        text = text.replace(DEFAULT_LAST_NAME_MERGETAG, last_name) if text and (
            DEFAULT_LAST_NAME_MERGETAG in text) else text

        # Do 'Unsubscribe' link replacements
        if candidate and text and (DEFAULT_PREFERENCES_URL_MERGETAG in text):
            text = do_prefs_url_replacement(text, candidate.id)

        new_texts.append(text)

    return new_texts


def do_prefs_url_replacement(text, candidate_id):
    unsubscribe_url = CandidateApiUrl.CANDIDATE_PREFERENCE
    # unsubscribe_url = current.HOST_NAME + URL(scheme=False, host=False, a='web',
    #                                           c='candidate', f='prefs',
    #                                           args=[candidate_id],
    #                                           hmac_key=current.HMAC_KEY)

    # In case the user accidentally wrote http://*|PREFERENCES_URL|* or https://*|PREFERENCES_URL|*
    text = text.replace("http://" + DEFAULT_PREFERENCES_URL_MERGETAG, unsubscribe_url)
    text = text.replace("https://" + DEFAULT_PREFERENCES_URL_MERGETAG, unsubscribe_url)

    # The normal case
    text = text.replace(DEFAULT_PREFERENCES_URL_MERGETAG, unsubscribe_url)
    return text


def set_query_parameters(url, param_dict):
    """
    Given a URL, set or replace a query parameter and return the modified URL.
    Taken & modified from:
    http://stackoverflow.com/questions/4293460/how-to-add-custom-parameters-to-an-url-query-string-with-python

    :param url:
    :param param_dict:
    :return:
    """
    scheme, netloc, path, query_string, fragment = urlsplit(url)
    query_params = parse_qs(query_string)

    for param_name, param_value in param_dict.items():
        if not query_params.get(param_name):
            query_params[param_name] = []
        query_params[param_name].append(param_value)

    new_query_string = urlencode(query_params, doseq=True)
    return urlunsplit((scheme, netloc, path, new_query_string, fragment))


def create_email_campaign_url_conversion(destination_url, email_campaign_send_id,
                                         type_, destination_url_custom_params=None):
    """
    Creates url_conversion in DB and returns source url
    """

    # Insert url_conversion
    if destination_url_custom_params:
        destination_url = set_query_parameters(destination_url, destination_url_custom_params)

    url_conversion = UrlConversion(destination_url=destination_url, source_url='')
    UrlConversion.save(url_conversion)

    # source_url = current.HOST_NAME + str(URL(a='web', c='default', f='url_redirect',
    # args=url_conversion_id, hmac_key=current.HMAC_KEY))
    logger.info('create_email_campaign_url_conversion: url_conversion_id:%s' % url_conversion.id)
    signed_source_url = CampaignUtils.sign_redirect_url(EmailCampaignUrl.URL_REDIRECT % url_conversion.id,
                                           datetime.utcnow() + relativedelta(years=+1))

    # In case of prod, do not save source URL
    if CampaignUtils.IS_DEV:
        # Update source url
        url_conversion.update(source_url=signed_source_url)
    # Insert email_campaign_send_url_conversion
    email_campaign_send_url_conversion = EmailCampaignSendUrlConversion(email_campaign_send_id=email_campaign_send_id,
                                                                        url_conversion_id=url_conversion.id, type=type_)
    EmailCampaignSendUrlConversion.save(email_campaign_send_url_conversion)
    return signed_source_url


def create_email_campaign_url_conversions(new_html, new_text, is_track_text_clicks,
                                          is_track_html_clicks, custom_url_params_json,
                                          is_email_open_tracking, custom_html,
                                          email_campaign_send_id):
    soup = None

    # HTML open tracking
    logger.info('create_email_campaign_url_conversions: email_campaign_send_id: %s'
                % email_campaign_send_id)
    if new_html and is_email_open_tracking:
        soup = BeautifulSoup(new_html, "lxml")
        num_conversions = convert_html_tag_attributes(
            soup,
            lambda url: create_email_campaign_url_conversion(url, email_campaign_send_id,
                                                             TRACKING_URL_TYPE),
            tag="img",
            attribute="src",
            convert_first_only=True
        )

        # If no images found, add a tracking pixel
        if not num_conversions:
            image_url = TRACKING_PIXEL_URL
            new_image_url = create_email_campaign_url_conversion(image_url,
                                                                 email_campaign_send_id,
                                                                 TRACKING_URL_TYPE)
            new_image_tag = soup.new_tag("img", src=new_image_url)
            soup.insert(0, new_image_tag)

    # HTML click tracking
    if new_html and is_track_html_clicks:
        soup = soup or BeautifulSoup(new_html)

        # Fetch the custom URL params dict, if any
        if custom_url_params_json:

            destination_url_custom_params = json.loads(custom_url_params_json)
        else:
            destination_url_custom_params = dict()

        # Convert all of soup's <a href=> attributes

        convert_html_tag_attributes(
            soup,
            lambda url: create_email_campaign_url_conversion(url,
                                                             email_campaign_send_id,
                                                             HTML_CLICK_URL_TYPE,
                                                             destination_url_custom_params),
            tag="a",
            attribute="href"
        )

    # Add custom HTML. Doesn't technically belong in this function, but since we have access to the BeautifulSoup object, let's do it here.
    if new_html and custom_html:
        soup = soup or BeautifulSoup(new_html)
        body_tag = soup.find(name="body") or soup.find(name="html")
        """
        :type: Tag | None
        """
        if body_tag:
            custom_html_soup = BeautifulSoup(custom_html)
            body_tag.insert(0, custom_html_soup)
        else:
            logger.error("Email campaign HTML did not have a body or html tag, "
                         "so couldn't insert custom_html! email_campaign_send_id=%s",
                         email_campaign_send_id)

    # Convert soup object into new HTML
    if new_html and soup:
        new_html = soup.prettify()
        new_html = HTMLParser.HTMLParser().unescape(new_html)

    return new_text, new_html


def convert_html_tag_attributes(soup, conversion_function, tag="a",
                                attribute="href", convert_first_only=False):
    """
    Takes in BeautifulSoup object and calls conversion_function on every given
    attribute of given tag.

    :return:    Number of conversions done. (BeautifulSoup object is modified.)
    """
    items = soup.findAll(tag)
    replacements = 0
    for item in items:
        if item[attribute]:
            item[attribute] = conversion_function(item[attribute])
            replacements += 1
            if convert_first_only:
                break
    return replacements


def get_valid_send_obj(requested_campaign_id, send_id, current_user, campaign_type):
    """
    This gets the send object from EmailCampaignSend database table. If no object is found
    corresponding to given campaign_id, it raises ResourceNotFound.
    If campaign_id associated with send_obj is not same as the requested campaign id,
    it raises forbidden error.
    :param requested_campaign_id: Id of requested campaign object
    :param send_id: Id of send object of a particular campaign
    :param current_user: logged-in user's object
    :param campaign_type: Type of campaign. e.g. email_campaign etc
    :type requested_campaign_id: int | long
    :type send_id: int | long
    :type current_user: User
    :type campaign_type: str
    :exception: ResourceNotFound
    :exception: ForbiddenError
    :return: campaign blast object
    :rtype: EmailCampaignSend
    """
    raise_if_dict_values_are_not_int_or_long(dict(campaign_id=requested_campaign_id,
                                                  send_id=send_id))
    raise_if_not_instance_of(current_user, User)
    raise_if_not_instance_of(campaign_type, basestring)
    # Validate that campaign belongs to user's domain
    CampaignBase.get_campaign_if_domain_is_valid(requested_campaign_id,
                                                 current_user, campaign_type)
    return EmailCampaignSend.get_valid_send_object(send_id, requested_campaign_id)<|MERGE_RESOLUTION|>--- conflicted
+++ resolved
@@ -35,7 +35,6 @@
 HTML_CLICK_URL_TYPE = 2
 
 
-<<<<<<< HEAD
 @celery_app.task(name='get_candidates_from_smartlist')
 def get_candidates_from_smartlist(list_id, candidate_ids_only=False, user_id=None):
     """
@@ -52,22 +51,6 @@
     return candidates
 
 
-class AWS_SNS_TERMS(object):
-    """
-    This class contains constants related to Amazon Simple Notification Service (SNS) terminologies.
-    """
-    HEADER_KEY = 'X_AMZ_SNS_MESSAGE_TYPE'
-    SUBSCRIBE = 'SubscriptionConfirmation'
-    UNSUBSCRIBE = 'UnsubscribeConfirmation'
-    NOTIFICATION = 'Notification'
-    BOUNCE = 'Bounce'
-    COMPLAINT = 'Complaint'
-    PERMANENT_BOUNCE = 'Permanent'
-    TEMPORARY_BOUNCE = 'Transient'
-
-
-=======
->>>>>>> 816ffc61
 def do_mergetag_replacements(texts, candidate=None):
     """
     If no candidate, name is "John Doe"
