# Standard Imports
import json
import HTMLParser
from urllib import urlencode
from datetime import datetime
from urlparse import (parse_qs, urlsplit, urlunsplit)

# Third Party
from bs4 import BeautifulSoup
from dateutil.relativedelta import relativedelta

# Service Specific
from email_campaign_service.email_campaign_app import logger

# Common Utils
from email_campaign_service.common.models.user import User
from email_campaign_service.common.models.misc import UrlConversion
from email_campaign_service.common.error_handling import InvalidUsage
from email_campaign_service.common.models.email_campaign import EmailCampaignSend
from email_campaign_service.common.campaign_services.campaign_base import CampaignBase
from email_campaign_service.common.campaign_services.campaign_utils import CampaignUtils
<<<<<<< HEAD
from email_campaign_service.common.utils.handy_functions import raise_if_not_instance_of
=======
from email_campaign_service.common.utils.validators import raise_if_not_instance_of
>>>>>>> 44c7576e
from email_campaign_service.common.models.email_campaign import EmailCampaignSendUrlConversion
from email_campaign_service.common.utils.handy_functions import (create_oauth_headers,
                                                                 http_request)
from email_campaign_service.common.routes import (CandidatePoolApiUrl, CandidateApiUrl,
                                                  EmailCampaignUrl)
from email_campaign_service.common.campaign_services.validators import \
    raise_if_dict_values_are_not_int_or_long

DEFAULT_FIRST_NAME_MERGETAG = "*|FIRSTNAME|*"
DEFAULT_LAST_NAME_MERGETAG = "*|LASTNAME|*"
DEFAULT_PREFERENCES_URL_MERGETAG = "*|PREFERENCES_URL|*"
TRACKING_PIXEL_URL = "https://s3-us-west-1.amazonaws.com/gettalent-static/pixel.png"
TRACKING_URL_TYPE = 0
TEXT_CLICK_URL_TYPE = 1
HTML_CLICK_URL_TYPE = 2


def get_candidates_of_smartlist(list_id, candidate_ids_only=False):
    """
    Calls smartlist API and retrieves the candidates of a smart or dumb list.

    :param list_id: smartlist id.
    :return:
    """
    params = {'fields': 'id'} if candidate_ids_only else {}
    response = http_request('get', CandidatePoolApiUrl.SMARTLIST_CANDIDATES % list_id,
                            params=params, headers=create_oauth_headers())
    if response.status_code == InvalidUsage.http_status_code():
        raise InvalidUsage(response.content)
    response_body = json.loads(response.content)
    candidates = response_body['candidates']
    if candidate_ids_only:
        return [long(candidate['id']) for candidate in candidates]
    return candidates


def do_mergetag_replacements(texts, candidate=None):
    """
    If no candidate, name is "John Doe"
    Replace MergeTags with candidate's first name, last name
    Replace preferences url
    """
    first_name = "John"
    last_name = "Doe"
    if candidate:
        first_name = candidate.first_name if candidate.first_name else "John"
        last_name = candidate.last_name if candidate.last_name else "Doe"

    new_texts = []
    for text in texts:
        # Do first/last name replacements
        text = text.replace(DEFAULT_FIRST_NAME_MERGETAG, first_name) if text and (
            DEFAULT_FIRST_NAME_MERGETAG in text) else text
        text = text.replace(DEFAULT_LAST_NAME_MERGETAG, last_name) if text and (
            DEFAULT_LAST_NAME_MERGETAG in text) else text

        # Do 'Unsubscribe' link replacements
        if candidate and text and (DEFAULT_PREFERENCES_URL_MERGETAG in text):
            text = do_prefs_url_replacement(text, candidate.id)

        new_texts.append(text)

    return new_texts


def do_prefs_url_replacement(text, candidate_id):
    unsubscribe_url = CandidateApiUrl.CANDIDATE_PREFERENCE
    # unsubscribe_url = current.HOST_NAME + URL(scheme=False, host=False, a='web',
    #                                           c='candidate', f='prefs',
    #                                           args=[candidate_id],
    #                                           hmac_key=current.HMAC_KEY)

    # In case the user accidentally wrote http://*|PREFERENCES_URL|* or https://*|PREFERENCES_URL|*
    text = text.replace("http://" + DEFAULT_PREFERENCES_URL_MERGETAG, unsubscribe_url)
    text = text.replace("https://" + DEFAULT_PREFERENCES_URL_MERGETAG, unsubscribe_url)

    # The normal case
    text = text.replace(DEFAULT_PREFERENCES_URL_MERGETAG, unsubscribe_url)
    return text


def set_query_parameters(url, param_dict):
    """
    Given a URL, set or replace a query parameter and return the modified URL.
    Taken & modified from:
    http://stackoverflow.com/questions/4293460/how-to-add-custom-parameters-to-an-url-query-string-with-python

    :param url:
    :param param_dict:
    :return:
    """
    scheme, netloc, path, query_string, fragment = urlsplit(url)
    query_params = parse_qs(query_string)

    for param_name, param_value in param_dict.items():
        if not query_params.get(param_name):
            query_params[param_name] = []
        query_params[param_name].append(param_value)

    new_query_string = urlencode(query_params, doseq=True)
    return urlunsplit((scheme, netloc, path, new_query_string, fragment))


def create_email_campaign_url_conversion(destination_url, email_campaign_send_id,
                                         type_, destination_url_custom_params=None):
    """
    Creates url_conversion in DB and returns source url
    """

    # Insert url_conversion
    if destination_url_custom_params:
        destination_url = set_query_parameters(destination_url, destination_url_custom_params)

    url_conversion = UrlConversion(destination_url=destination_url, source_url='')
    UrlConversion.save(url_conversion)

    # source_url = current.HOST_NAME + str(URL(a='web', c='default', f='url_redirect',
    # args=url_conversion_id, hmac_key=current.HMAC_KEY))
    logger.info('create_email_campaign_url_conversion: url_conversion_id:%s' % url_conversion.id)
    signed_source_url = CampaignUtils.sign_redirect_url(EmailCampaignUrl.URL_REDIRECT % url_conversion.id,
                                           datetime.utcnow() + relativedelta(years=+1))

    # In case of prod, do not save source URL
    if CampaignUtils.IS_DEV:
        # Update source url
        url_conversion.update(source_url=signed_source_url)
    # Insert email_campaign_send_url_conversion
    email_campaign_send_url_conversion = EmailCampaignSendUrlConversion(email_campaign_send_id=email_campaign_send_id,
                                                                        url_conversion_id=url_conversion.id, type=type_)
    EmailCampaignSendUrlConversion.save(email_campaign_send_url_conversion)
    return signed_source_url


def create_email_campaign_url_conversions(new_html, new_text, is_track_text_clicks,
                                          is_track_html_clicks, custom_url_params_json,
                                          is_email_open_tracking, custom_html,
                                          email_campaign_send_id):
    soup = None

    # HTML open tracking
    logger.info('create_email_campaign_url_conversions: email_campaign_send_id: %s'
                % email_campaign_send_id)
    if new_html and is_email_open_tracking:
        soup = BeautifulSoup(new_html, "lxml")
        num_conversions = convert_html_tag_attributes(
            soup,
            lambda url: create_email_campaign_url_conversion(url, email_campaign_send_id,
                                                             TRACKING_URL_TYPE),
            tag="img",
            attribute="src",
            convert_first_only=True
        )

        # If no images found, add a tracking pixel
        if not num_conversions:
            image_url = TRACKING_PIXEL_URL
            new_image_url = create_email_campaign_url_conversion(image_url,
                                                                 email_campaign_send_id,
                                                                 TRACKING_URL_TYPE)
            new_image_tag = soup.new_tag("img", src=new_image_url)
            soup.insert(0, new_image_tag)

    # HTML click tracking
    if new_html and is_track_html_clicks:
        soup = soup or BeautifulSoup(new_html)

        # Fetch the custom URL params dict, if any
        if custom_url_params_json:

            destination_url_custom_params = json.loads(custom_url_params_json)
        else:
            destination_url_custom_params = dict()

        # Convert all of soup's <a href=> attributes

        convert_html_tag_attributes(
            soup,
            lambda url: create_email_campaign_url_conversion(url,
                                                             email_campaign_send_id,
                                                             HTML_CLICK_URL_TYPE,
                                                             destination_url_custom_params),
            tag="a",
            attribute="href"
        )

    # Add custom HTML. Doesn't technically belong in this function, but since we have access to the BeautifulSoup object, let's do it here.
    if new_html and custom_html:
        soup = soup or BeautifulSoup(new_html)
        body_tag = soup.find(name="body") or soup.find(name="html")
        """
        :type: Tag | None
        """
        if body_tag:
            custom_html_soup = BeautifulSoup(custom_html)
            body_tag.insert(0, custom_html_soup)
        else:
            logger.error("Email campaign HTML did not have a body or html tag, "
                         "so couldn't insert custom_html! email_campaign_send_id=%s",
                         email_campaign_send_id)

    # Convert soup object into new HTML
    if new_html and soup:
        new_html = soup.prettify()
        new_html = HTMLParser.HTMLParser().unescape(new_html)

    return new_text, new_html


def convert_html_tag_attributes(soup, conversion_function, tag="a",
                                attribute="href", convert_first_only=False):
    """
    Takes in BeautifulSoup object and calls conversion_function on every given
    attribute of given tag.

    :return:    Number of conversions done. (BeautifulSoup object is modified.)
    """
    items = soup.findAll(tag)
    replacements = 0
    for item in items:
        if item[attribute]:
            item[attribute] = conversion_function(item[attribute])
            replacements += 1
            if convert_first_only:
                break
    return replacements


def get_valid_send_obj(requested_campaign_id, send_id, current_user, campaign_type):
    """
    This gets the send object from EmailCampaignSend database table. If no object is found
    corresponding to given campaign_id, it raises ResourceNotFound.
    If campaign_id associated with send_obj is not same as the requested campaign id,
    it raises forbidden error.
    :param requested_campaign_id: Id of requested campaign object
    :param send_id: Id of send object of a particular campaign
    :param current_user: logged-in user's object
    :param campaign_type: Type of campaign. e.g. email_campaign etc
    :type requested_campaign_id: int | long
    :type send_id: int | long
    :type current_user: User
    :type campaign_type: str
    :exception: ResourceNotFound
    :exception: ForbiddenError
    :return: campaign blast object
    :rtype: EmailCampaignSend
    """
    raise_if_dict_values_are_not_int_or_long(dict(campaign_id=requested_campaign_id,
                                                  send_id=send_id))
    raise_if_not_instance_of(current_user, User)
    raise_if_not_instance_of(campaign_type, basestring)
    # Validate that campaign belongs to user's domain
    CampaignBase.get_campaign_if_domain_is_valid(requested_campaign_id,
                                                 current_user, campaign_type)
    return EmailCampaignSend.get_valid_send_object(send_id, requested_campaign_id)<|MERGE_RESOLUTION|>--- conflicted
+++ resolved
@@ -17,13 +17,9 @@
 from email_campaign_service.common.models.misc import UrlConversion
 from email_campaign_service.common.error_handling import InvalidUsage
 from email_campaign_service.common.models.email_campaign import EmailCampaignSend
+from email_campaign_service.common.utils.validators import raise_if_not_instance_of
 from email_campaign_service.common.campaign_services.campaign_base import CampaignBase
 from email_campaign_service.common.campaign_services.campaign_utils import CampaignUtils
-<<<<<<< HEAD
-from email_campaign_service.common.utils.handy_functions import raise_if_not_instance_of
-=======
-from email_campaign_service.common.utils.validators import raise_if_not_instance_of
->>>>>>> 44c7576e
 from email_campaign_service.common.models.email_campaign import EmailCampaignSendUrlConversion
 from email_campaign_service.common.utils.handy_functions import (create_oauth_headers,
                                                                  http_request)
