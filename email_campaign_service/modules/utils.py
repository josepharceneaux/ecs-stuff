--- conflicted
+++ resolved
@@ -38,7 +38,6 @@
 HTML_CLICK_URL_TYPE = 2
 
 
-<<<<<<< HEAD
 class AWS_SNS_TERMS():
     HEADER_KEY = 'X_AMZ_SNS_MESSAGE_TYPE'
     SUBSCRIPTION = 'SubscriptionConfirmation'
@@ -47,10 +46,7 @@
     COMPLAINT = 'Complaint'
 
 
-def get_candidates_of_smartlist(list_id, candidate_ids_only=False):
-=======
 def get_candidates_of_smartlist(list_id, campaign, candidate_ids_only=False):
->>>>>>> de49aec6
     """
     Calls smartlist API and retrieves the candidates of a smart or dumb list.
     :param list_id: smartlist id.
