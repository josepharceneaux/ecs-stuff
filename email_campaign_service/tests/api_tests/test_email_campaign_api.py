--- conflicted
+++ resolved
@@ -28,22 +28,15 @@
 from email_campaign_service.common.routes import (EmailCampaignUrl, EmailCampaignEndpoints,
                                                   HEALTH_CHECK)
 from email_campaign_service.common.campaign_services.tests_helpers import CampaignsTestsHelpers
-<<<<<<< HEAD
-from email_campaign_service.common.models.email_campaign import (EmailCampaign, EmailCampaignBlast)
-from email_campaign_service.tests.modules.handy_functions import (delete_campaign,
-                                                                  assert_valid_campaign_get,
-=======
-from email_campaign_service.tests.modules.handy_functions import (create_smartlist_with_candidate,
-                                                                  create_email_campaign_smartlists)
 from email_campaign_service.common.models.email_campaign import (EmailCampaign, EmailCampaignBlast,
                                                                  EmailClient)
 from email_campaign_service.tests.modules.handy_functions import (assert_valid_campaign_get,
->>>>>>> 519670c4
                                                                   get_campaign_or_campaigns,
                                                                   assert_talent_pipeline_response,
                                                                   assert_campaign_send,
                                                                   create_email_campaign_via_api,
-                                                                  create_data_for_campaign_creation)
+                                                                  create_data_for_campaign_creation,
+                                                                  create_email_campaign_smartlists)
 
 
 class TestGetCampaigns(object):
@@ -189,33 +182,6 @@
         It should get OK response.
         """
         subject = uuid.uuid4().__str__()[0:8] + '-test_create_email_campaign'
-<<<<<<< HEAD
-        email_from = fake.name()
-        reply_to = fake.safe_email()
-        body_text = fake.sentence()
-        body_html = "<html><body><h1>%s</h1></body></html>" % body_text
-        smartlist_id, candidate_ids = CampaignsTestsHelpers.create_smartlist_with_candidate(
-            access_token_first, talent_pipeline)
-        data = {
-            "name": name,
-            "subject": subject,
-            "from": email_from,
-            "reply_to": reply_to,
-            "body_html": body_html,
-            "body_text": body_text,
-            "list_ids": [smartlist_id],
-            # "email_client_id": 1
-        }
-
-        r = requests.post(
-            url=EmailCampaignUrl.CAMPAIGNS,
-            data=json.dumps(data),
-            headers={'Authorization': 'Bearer %s' % access_token_first,
-                     'content-type': 'application/json'}
-        )
-        assert r.status_code == 201
-        resp_object = r.json()
-=======
         campaign_data = create_data_for_campaign_creation(access_token_first, talent_pipeline,
                                                           subject)
         response = create_email_campaign_via_api(access_token_first, campaign_data)
@@ -237,7 +203,6 @@
         response = create_email_campaign_via_api(access_token_first, campaign_data)
         assert response.status_code == requests.codes.CREATED
         resp_object = response.json()
->>>>>>> 519670c4
         assert 'campaign' in resp_object
 
     def test_create_campaign_with_non_json_data(self, access_token_first):
@@ -259,35 +224,11 @@
         name = '       '
         subject = \
             uuid.uuid4().__str__()[0:8] + '-test_create_email_campaign_whitespace_campaign_name'
-<<<<<<< HEAD
-        email_from = 'no-reply@gettalent.com'
-        reply_to = fake.safe_email()
-        body_text = fake.sentence()
-        body_html = "<html><body><h1>%s</h1></body></html>" % body_text
-        smartlist_id, candidate_ids = CampaignsTestsHelpers.create_smartlist_with_candidate(
-            access_token_first, talent_pipeline)
-        data = {'name': name,
-                'subject': subject,
-                'from': email_from,
-                'reply_to': reply_to,
-                'body_html': body_html,
-                'body_text': body_text,
-                'list_ids': [smartlist_id]
-                }
-        r = requests.post(
-            url=EmailCampaignUrl.CAMPAIGNS,
-            data=json.dumps(data),
-            headers={'Authorization': 'Bearer %s' % access_token_first,
-                     'content-type': 'application/json'}
-        )
-        resp_object = r.json()
-=======
         campaign_data = create_data_for_campaign_creation(access_token_first, talent_pipeline,
                                                           subject, name, assert_candidates=False)
         response = create_email_campaign_via_api(access_token_first, campaign_data)
         resp_object = response.json()
         assert response.status_code == InvalidUsage.http_status_code()
->>>>>>> 519670c4
         assert 'error' in resp_object
         assert resp_object['error']['message'] == 'name is required'
 
@@ -592,14 +533,14 @@
         :param email_campaign_of_user_first: email campaign associated with user first
         :param assign_roles_to_user_first: Assign required roles to user of first domain.
         """
-        smartlist_id1, _ = create_smartlist_with_candidate(access_token_first,
-                                                           talent_pipeline,
-                                                           emails_list=True,
-                                                           count=20, timeout=60)
-        smartlist_id2, _ = create_smartlist_with_candidate(access_token_first,
-                                                           talent_pipeline,
-                                                           emails_list=True,
-                                                           count=20, timeout=60)
+        smartlist_id1, _ = CampaignsTestsHelpers.create_smartlist_with_candidate(access_token_first,
+                                                                                 talent_pipeline,
+                                                                                 emails_list=True,
+                                                                                 count=20, timeout=60)
+        smartlist_id2, _ = CampaignsTestsHelpers.create_smartlist_with_candidate(access_token_first,
+                                                                                 talent_pipeline,
+                                                                                 emails_list=True,
+                                                                                 count=20, timeout=60)
         campaign = email_campaign_of_user_first
         create_email_campaign_smartlists(smartlist_ids=[smartlist_id1, smartlist_id2],
                                          email_campaign_id=campaign.id)
