"""
 Author: Jitesh Karesia, New Vision Software, <jitesh.karesia@newvisionsoftware.in>
         Hafiz Muhammad Basit, QC-Technologies, <basit.gettalent@gmail.com>

In this module, we have tests for following endpoints

    1 - GET /v1/email-campaigns
    2 - GET /v1/email-campaigns/:id
    3 - POST /v1/email-campaigns
    4- POST /v1/email-campaigns/:id/send
    5- GET /v1/redirect

"""

# Packages
import re
import requests
from datetime import datetime, timedelta

# Application Specific
import sys
from email_campaign_service.common.models.db import db
from email_campaign_service.email_campaign_app import app
from email_campaign_service.tests.conftest import fake, uuid
from email_campaign_service.common.utils.datetime_utils import DatetimeUtils
from email_campaign_service.common.models.misc import (UrlConversion, Frequency)
from email_campaign_service.common.error_handling import (InvalidUsage, UnprocessableEntity,
                                                          ForbiddenError)
from email_campaign_service.common.routes import (EmailCampaignUrl, EmailCampaignEndpoints,
                                                  HEALTH_CHECK)
from email_campaign_service.common.campaign_services.tests_helpers import CampaignsTestsHelpers
from email_campaign_service.common.models.email_campaign import (EmailCampaign, EmailCampaignBlast,
                                                                 EmailClient)
from email_campaign_service.tests.modules.handy_functions import (assert_valid_campaign_get,
                                                                  get_campaign_or_campaigns,
                                                                  assert_talent_pipeline_response,
                                                                  assert_campaign_send,
                                                                  create_email_campaign_via_api,
<<<<<<< HEAD
                                                                  create_data_for_campaign_creation)
from email_campaign_service.tests.modules.handy_functions import (create_smartlist_with_candidate,
                                                                  create_email_campaign_smartlists,
                                                                  create_two_smartlists_with_same_candidate)
=======
                                                                  create_data_for_campaign_creation,
                                                                  create_email_campaign_smartlists)
>>>>>>> 8300904c


class TestGetCampaigns(object):
    """
    Here are the tests of /v1/email-campaigns
    """

    def test_get_with_invalid_token(self):
        """
         User auth token is invalid. It should get Unauthorized error.
        """
        CampaignsTestsHelpers.request_with_invalid_token('get', EmailCampaignUrl.CAMPAIGNS, None)

    def test_get_campaign_of_other_domain(self, email_campaign_in_other_domain, access_token_first):
        """
        Here we try to GET a campaign which is in some other domain. It should result-in
         ForbiddenError.
        """
        CampaignsTestsHelpers.request_for_forbidden_error(
            'get', EmailCampaignUrl.CAMPAIGN % email_campaign_in_other_domain.id,
            access_token_first)

    def test_get_by_campaign_id(self, campaign_with_candidate_having_no_email,
                                access_token_first,
                                talent_pipeline):
        """
        This is the test to GET the campaign by providing campaign_id. It should get OK response
        """
        email_campaign = get_campaign_or_campaigns(
            access_token_first, campaign_id=campaign_with_candidate_having_no_email.id)
        assert_valid_campaign_get(email_campaign, campaign_with_candidate_having_no_email)

        # Test GET api of talent-pipelines/:id/campaigns
        assert_talent_pipeline_response(talent_pipeline, access_token_first)

    def test_get_by_campaign_id_with_fields(self, campaign_with_candidate_having_no_email,
                                            access_token_first,
                                            talent_pipeline):
        """
        This is the test to GET the campaign by providing campaign_id & filters.
        It should get OK response
        """
        fields = ['id', 'subject', 'body_html', 'is_hidden']

        email_campaign = get_campaign_or_campaigns(
            access_token_first,
            campaign_id=campaign_with_candidate_having_no_email.id,
            fields=fields)
        assert_valid_campaign_get(email_campaign, campaign_with_candidate_having_no_email,
                                  fields=fields)

        # Test GET api of talent-pipelines/:id/campaigns
        assert_talent_pipeline_response(talent_pipeline, access_token_first, fields=fields)

    def test_get_all_campaigns_in_user_domain(self, email_campaign_of_user_first,
                                              email_campaign_of_user_second,
                                              email_campaign_in_other_domain,
                                              access_token_first,
                                              talent_pipeline):
        """
        Test GET API of email_campaigns for getting all campaigns in logged-in user's domain.
        Here two campaigns have been created by different users of same domain. Total count
        should be 2. Here we also create another campaign in some other domain but it shouldn't
        be there in GET response.
        """
        # Test GET api of email campaign
        email_campaigns = get_campaign_or_campaigns(access_token_first)
        assert len(email_campaigns) == 2
        assert_valid_campaign_get(email_campaigns[0], email_campaign_of_user_first)
        assert_valid_campaign_get(email_campaigns[1], email_campaign_of_user_second)

        # Test GET api of talent-pipelines/:id/campaigns
        assert_talent_pipeline_response(talent_pipeline, access_token_first)

    def test_get_campaigns_with_paginated_response(self, email_campaign_of_user_first,
                                                   email_campaign_of_user_second,
                                                   email_campaign_in_other_domain,
                                                   access_token_first,
                                                   talent_pipeline):
        """
        Test GET API of email_campaigns for getting all campaigns in logged-in user's domain using
        paginated response. Here two campaigns have been created by different users of same domain.
        """
        # Test GET api of email campaign using per_page=1 and default page=1.
        # It should return first campaign in response.
        email_campaigns = get_campaign_or_campaigns(access_token_first,
                                                    pagination_query='?per_page=1')
        assert len(email_campaigns) == 1
        assert_valid_campaign_get(email_campaigns[0], email_campaign_of_user_first)
        # Test GET api of talent-pipelines/:id/campaigns
        assert_talent_pipeline_response(talent_pipeline, access_token_first)

        # Test GET api of email campaign using per_page=1 for page=2. It should
        # return second campaign in response.
        email_campaigns = get_campaign_or_campaigns(access_token_first,
                                                    pagination_query='?per_page=1&page=2')
        assert len(email_campaigns) == 1
        assert_valid_campaign_get(email_campaigns[0], email_campaign_of_user_second)

        # Test GET api of email campaign with 2 results per_page
        email_campaigns = get_campaign_or_campaigns(access_token_first,
                                                    pagination_query='?per_page=2')
        assert len(email_campaigns) == 2
        assert_valid_campaign_get(email_campaigns[0], email_campaign_of_user_first)
        assert_valid_campaign_get(email_campaigns[1], email_campaign_of_user_second)
        # Test GET api of talent-pipelines/:id/campaigns
        assert_talent_pipeline_response(talent_pipeline, access_token_first)

        # Test GET api of email campaign with default per_page=10 and page =1.
        # It should get both campaigns in response.
        email_campaigns = get_campaign_or_campaigns(access_token_first,
                                                    pagination_query='?&page=1')
        assert len(email_campaigns) == 2
        assert_valid_campaign_get(email_campaigns[0], email_campaign_of_user_first)
        assert_valid_campaign_get(email_campaigns[1], email_campaign_of_user_second)

        # Test GET api of email campaign with page = 2. No campaign should be received in response
        # as we have created only two campaigns so far and default per_page is 10.
        email_campaigns = get_campaign_or_campaigns(access_token_first,
                                                    pagination_query='?page=2')
        assert len(email_campaigns) == 0


class TestCreateCampaign(object):
    """
    Here are the tests for creating a campaign from endpoint /v1/email-campaigns
    """
    HTTP_METHOD = 'post'
    URL = EmailCampaignUrl.CAMPAIGNS

    def test_create_campaign_with_invalid_token(self):
        """
        Here we try to create email campaign with invalid access token
        """
        CampaignsTestsHelpers.request_with_invalid_token(self.HTTP_METHOD,
                                                         self.URL,
                                                         None)

    def test_create_email_campaign_without_client_id(self, access_token_first, talent_pipeline,
                                                     assign_roles_to_user_first):
        """
        Here we provide valid data to create an email-campaign without email_client_id.
        It should get OK response.
        """
        subject = uuid.uuid4().__str__()[0:8] + '-test_create_email_campaign'
        campaign_data = create_data_for_campaign_creation(access_token_first, talent_pipeline,
                                                          subject)
        response = create_email_campaign_via_api(access_token_first, campaign_data)
        assert response.status_code == requests.codes.CREATED
        resp_object = response.json()
        assert 'campaign' in resp_object
        assert resp_object['campaign']['id']

    def test_create_email_campaign_with_client_id(self, access_token_first, talent_pipeline,
                                                  assign_roles_to_user_first):
        """
        Here we provide valid data to create an email-campaign without email_client_id.
        It should get OK response.
        """
        subject = uuid.uuid4().__str__()[0:8] + '-test_create_email_campaign_with_client_id'
        campaign_data = create_data_for_campaign_creation(access_token_first, talent_pipeline,
                                                          subject, assert_candidates=False)
        campaign_data['email_client_id'] = EmailClient.get_id_by_name('Browser')
        response = create_email_campaign_via_api(access_token_first, campaign_data)
        assert response.status_code == requests.codes.CREATED
        resp_object = response.json()
        assert 'campaign' in resp_object

    def test_create_campaign_with_non_json_data(self, access_token_first):
        """
        Here we try to create email campaign with non-JSON data. It should result in
        invalid usage error.
        """
        response = create_email_campaign_via_api(access_token_first,
                                                 {'campaign_data': 'data'}, is_json=False)
        assert response.status_code == InvalidUsage.http_status_code()

    def test_create_email_campaign_with_whitespace_campaign_name(self, assign_roles_to_user_first,
                                                                 access_token_first,
                                                                 talent_pipeline):
        """
        This tries to create an email campaign with whitespace as campaign name.
        It should result in invalid usage error as campaign_name is required field.
        """
        name = '       '
        subject = \
            uuid.uuid4().__str__()[0:8] + '-test_create_email_campaign_whitespace_campaign_name'
        campaign_data = create_data_for_campaign_creation(access_token_first, talent_pipeline,
                                                          subject, name, assert_candidates=False)
        response = create_email_campaign_via_api(access_token_first, campaign_data)
        resp_object = response.json()
        assert response.status_code == InvalidUsage.http_status_code()
        assert 'error' in resp_object
        assert resp_object['error']['message'] == 'name is required'

    def test_create_email_campaign_with_missing_required_fields(self, access_token_first,
                                                                invalid_data_for_campaign_creation):
        """
        Here we try to create an email-campaign with missing required fields. It should
        result in invalid usage error for each missing field.
        Required fields are 'name', 'subject', 'body_html', 'frequency_id', 'list_ids'.
        """
        campaign_data, missing_key = invalid_data_for_campaign_creation
        response = create_email_campaign_via_api(access_token_first, campaign_data)
        assert response.status_code == InvalidUsage.http_status_code()
        json_response = response.json()
        assert missing_key in json_response['error']['message']

    def test_create_email_campaign_with_invalid_format_of_smartlist_ids(self, access_token_first,
                                                                        talent_pipeline,
                                                                        assign_roles_to_user_first):
        """
        Here we try to create an email-campaign with list_ids not in list format. It should
        result in invalid usage error.
        """
        subject = \
            uuid.uuid4().__str__()[0:8] + '-test_with_non_list_smartlist_ids'
        campaign_data = create_data_for_campaign_creation(access_token_first, talent_pipeline,
                                                          subject, assert_candidates=False)
        campaign_data['list_ids'] = fake.random_number()  # 'list_ids' must be a list
        response = create_email_campaign_via_api(access_token_first, campaign_data)
        assert response.status_code == InvalidUsage.http_status_code()
        json_response = response.json()
        assert 'list_ids' in json_response['error']['message']

    def test_create_email_campaign_with_invalid_smartlist_ids(self, access_token_first,
                                                              talent_pipeline,
                                                              assign_roles_to_user_first):
        """
        Here we try to create an email-campaign with list_ids other than int or long. It should
        result in invalid usage error.
        """
        subject = \
            uuid.uuid4().__str__()[0:8] + '-test_with_invalid_smartlist_ids'
        campaign_data = create_data_for_campaign_creation(access_token_first, talent_pipeline,
                                                          subject, assert_candidates=False)
        campaign_data['list_ids'].extend(
            [fake.name(), None, {}])  # 'list_ids' can only have values of type int|long
        response = create_email_campaign_via_api(access_token_first, campaign_data)
        assert response.status_code == InvalidUsage.http_status_code()
        json_response = response.json()
        assert 'list_ids' in json_response['error']['message']

    def test_create_email_campaign_with_no_start_datetime(self, access_token_first,
                                                          talent_pipeline,
                                                          assign_roles_to_user_first):
        """
        Here we try to create an email-campaign with frequency DAILY for which start_datetime will be
        a required field. But we are not giving start_datetime. It should result in
        UnprocessableEntity error.
        """
        subject = \
            uuid.uuid4().__str__()[0:8] + '-test_with_no_start_datetime'
        campaign_data = create_data_for_campaign_creation(access_token_first, talent_pipeline,
                                                          subject, assert_candidates=False)
        campaign_data['frequency_id'] = Frequency.DAILY
        response = create_email_campaign_via_api(access_token_first, campaign_data)
        assert response.status_code == UnprocessableEntity.http_status_code()

    def test_create_email_campaign_with_invalid_start_and_end_datetime(self, access_token_first,
                                                                       talent_pipeline,
                                                                       assign_roles_to_user_first):
        """
        Here we try to create an email-campaign with frequency DAILY. Here we provide start_datetime
        to be ahead of end_datetime. It should result in UnprocessableEntity error.
        """
        subject = \
            uuid.uuid4().__str__()[0:8] + '-test_with_invalid_start_and_end_datetime'
        campaign_data = create_data_for_campaign_creation(access_token_first, talent_pipeline,
                                                          subject, assert_candidates=False)
        campaign_data['frequency_id'] = Frequency.DAILY
        campaign_data['start_datetime'] = DatetimeUtils.to_utc_str(datetime.utcnow())
        campaign_data['end_datetime'] = DatetimeUtils.to_utc_str(
            datetime.utcnow() - timedelta(minutes=2))
        response = create_email_campaign_via_api(access_token_first, campaign_data)
        assert response.status_code == UnprocessableEntity.http_status_code()

    def test_create_email_campaign_with_invalid_email_client_id(self, access_token_first,
                                                                talent_pipeline,
                                                                assign_roles_to_user_first):
        """
        Here we try to create an email-campaign with invalid email-client-id. It should
        result in invalid usage error.
        """
        subject = \
            uuid.uuid4().__str__()[0:8] + '-test_with_invalid_email_client_id'
        campaign_data = create_data_for_campaign_creation(access_token_first, talent_pipeline,
                                                          subject, assert_candidates=False)
        campaign_data['email_client_id'] = CampaignsTestsHelpers.get_non_existing_id(EmailClient)
        response = create_email_campaign_via_api(access_token_first, campaign_data)
        assert response.status_code == InvalidUsage.http_status_code()
        json_response = response.json()
        assert 'email_client_id' in json_response['error']['message']

    def test_create_email_campaign_with_smartlist_id_of_other_domain(self,
                                                                     talent_pipeline_other,
                                                                     access_token_first,
                                                                     access_token_other,
                                                                     assign_roles_to_user_of_other_domain):
        """
        Here we try to create an email-campaign with smartlist_ids belonging to some other domain.
        It should result in ForbiddenError.
        """
        subject = uuid.uuid4().__str__()[0:8] + '-test_email_campaign_with_list_id_of_other_domain'
        campaign_data = create_data_for_campaign_creation(access_token_other, talent_pipeline_other,
                                                          subject, assert_candidates=False)
        response = create_email_campaign_via_api(access_token_first, campaign_data)
        assert response.status_code == ForbiddenError.http_status_code()


class TestSendCampaign(object):
    """
    Here are the tests for sending a campaign from endpoint /v1/email-campaigns/send
    """
    HTTP_METHOD = 'post'
    URL = EmailCampaignUrl.SEND

    def test_campaign_send_with_invalid_token(self, email_campaign_of_user_first):
        """
        Here we try to send email campaign with invalid access token
        """
        CampaignsTestsHelpers.request_with_invalid_token(self.HTTP_METHOD,
                                                         self.URL % email_campaign_of_user_first.id,
                                                         None)

    def test_post_with_no_smartlist_associated(self, access_token_first,
                                               email_campaign_of_user_first):
        """
        User auth token is valid but given email campaign has no associated smartlist with it. So
        up til this point we only have created a user and email campaign of that user
        (using fixtures passed in as params).
        It should get Invalid usage error.
        Custom error should be NoSmartlistAssociatedWithCampaign.
        """
        CampaignsTestsHelpers.campaign_send_with_no_smartlist(
            self.URL % email_campaign_of_user_first.id, access_token_first)

    def test_post_with_no_smartlist_candidate(self, access_token_first,
                                              email_campaign_of_user_first,
                                              assign_roles_to_user_first, talent_pipeline):
        """
        User auth token is valid, campaign has one smart list associated. But smartlist has
        no candidate associated with it. Campaign sending should fail and no blasts should be
        created.
        """
        with app.app_context():
            response = CampaignsTestsHelpers.campaign_send_with_no_smartlist_candidate(
                self.URL % email_campaign_of_user_first.id, access_token_first,
                email_campaign_of_user_first, talent_pipeline.id)
            CampaignsTestsHelpers.assert_campaign_failure(response, email_campaign_of_user_first,
                                                          expected_status=200)
            if not email_campaign_of_user_first.email_client_id:
                json_resp = response.json()
                assert str(email_campaign_of_user_first.id) in json_resp['message']


    def test_post_with_campaign_in_some_other_domain(self, access_token_first,
                                                     email_campaign_in_other_domain):
        """
        User auth token is valid but given campaign does not belong to domain
        of logged-in user. It should get Forbidden error.
        """
        CampaignsTestsHelpers.request_for_forbidden_error(
            self.HTTP_METHOD, self.URL % email_campaign_in_other_domain.id, access_token_first)

    def test_post_with_invalid_campaign_id(self, access_token_first):
        """
        This is a test to update a campaign which does not exists in database.
        """
        CampaignsTestsHelpers.request_with_invalid_resource_id(EmailCampaign,
                                                               self.HTTP_METHOD,
                                                               self.URL,
                                                               access_token_first,
                                                               None)

    def test_post_with_one_smartlist_one_candidate_with_no_email(
            self, access_token_first, campaign_with_candidate_having_no_email):
        """
        User auth token is valid, campaign has one smart list associated. Smartlist has one
        candidate having no email associated. So, sending email campaign should fail.
        """
        response = requests.post(
            self.URL % campaign_with_candidate_having_no_email.id,
            headers=dict(Authorization='Bearer %s' % access_token_first))
        CampaignsTestsHelpers.assert_campaign_failure(response, campaign_with_candidate_having_no_email,
                                                      requests.codes.OK)
        if not campaign_with_candidate_having_no_email.email_client_id:
            json_resp = response.json()
            assert str(campaign_with_candidate_having_no_email.id) in json_resp['message']


    def test_campaign_send_to_two_candidates_with_unique_email_addresses(
            self, access_token_first, user_first, campaign_with_valid_candidate):
        """
        Tests sending a campaign with one smartlist. That smartlist has, in turn,
        two candidates associated with it. Those candidates have unique email addresses.
        Campaign emails should be sent to 2 candidates so number of sends should be 2.
        """

        no_of_sends = 2
        campaign = campaign_with_valid_candidate
        response = requests.post(
            self.URL % campaign.id, headers=dict(Authorization='Bearer %s' % access_token_first))
        assert_campaign_send(response, campaign, user_first, no_of_sends, abort_time_for_sends=150)

    def test_campaign_send_to_two_candidates_with_same_email_address_in_same_domain(
            self, access_token_first, user_first, campaign_with_valid_candidate):
        """
        User auth token is valid, campaign has one smart list associated. Smartlist has two
        candidates associated (with same email addresses). Email Campaign should not be sent to
        any candidate.
        """
        same_email = fake.email()
        for candidate in user_first.candidates:
            candidate.emails[0].update(address=same_email)
        response = requests.post(
            self.URL % campaign_with_valid_candidate.id,
            headers=dict(Authorization='Bearer %s' % access_token_first))
        CampaignsTestsHelpers.assert_campaign_failure(response, campaign_with_valid_candidate, requests.codes.OK)
        if not campaign_with_valid_candidate.email_client_id:
            json_resp = response.json()
            assert str(campaign_with_valid_candidate.id) in json_resp['message']

    def test_campaign_send_to_two_candidates_with_same_email_address_in_diff_domain(
            self, access_token_first, user_first,
            campaign_with_candidates_having_same_email_in_diff_domain):
        """
        User auth token is valid, campaign has one smart list associated. Smartlist has two
        candidates associated. One more candidate exists in some other domain with same email
        address. Email Campaign should be sent to 2 candidates only.
        """
        campaign = campaign_with_candidates_having_same_email_in_diff_domain
        response = requests.post(
            self.URL % campaign.id, headers=dict(Authorization='Bearer %s' % access_token_first))
        assert_campaign_send(response, campaign, user_first, 2, abort_time_for_sends=150)

    def test_campaign_send_with_email_client_id(
            self, send_email_campaign_by_client_id_response, user_first):
        """
        Email client can be Outlook Plugin, Browser etc.
        User auth token is valid, campaign has one smart list associated. Smartlist has two
        candidates with email address. Email Campaign should be not be sent to candidate as
        we are providing client_id. Response should be something like
            {
                  "email_campaign_sends": [
                {
                  "candidate_email_address": "basit.qc@gmail.com",
                  "email_campaign_id": 1,
                  "new_html": "email body text",
                  "new_text": "<img src=\"http://127.0.0.1:8014/v1/redirect/10082954\" />\n
                  <html>\n <body>\n  <h1>\n   Welcome to email campaign service\n
                  </h1>\n </body>\n</html>"
                }
                  ]
            }
        """
        response = send_email_campaign_by_client_id_response['response']
        campaign = send_email_campaign_by_client_id_response['campaign']
        assert_campaign_send(response, campaign, user_first, 2, email_client=True)

    def test_redirect_url(self, send_email_campaign_by_client_id_response):
        """
        Test the url which is sent to candidates in email to be valid.
        This is the url which included in email to candidate in order to be
        redirected to the get talent campaign page. After checking that the url is valid,
        this test sends a get request to the url and checks the response to be ok (200).
        After that it checks the database if the hit count in UrlConversion table
        has been updated. It also checks that the relevant fields in
        EmailCampaignBlast table have been updated after getting ok response
        from get request.
        :param send_email_campaign_by_client_id_response:
        """
        response = send_email_campaign_by_client_id_response['response']
        campaign = send_email_campaign_by_client_id_response['campaign']
        json_response = response.json()
        email_campaign_sends = json_response['email_campaign_sends'][0]
        new_html = email_campaign_sends['new_html']
        redirect_url = re.findall('"([^"]*)"', new_html)  # get the redirect URL from html
        assert len(redirect_url) > 0
        redirect_url = redirect_url[0]

        # get the url conversion id from the redirect url
        url_conversion_id = re.findall('[\n\r]*redirect\/\s*([^?\n\r]*)', redirect_url)
        assert len(url_conversion_id) > 0
        url_conversion_id = int(url_conversion_id[0])
        db.session.commit()
        url_conversion = UrlConversion.get(url_conversion_id)
        assert url_conversion
        email_campaign_blast = EmailCampaignBlast.get_latest_blast_by_campaign_id(campaign.id)
        assert email_campaign_blast
        opens_count_before = email_campaign_blast.opens
        hit_count_before = url_conversion.hit_count
        response = requests.get(redirect_url)
        assert response.status_code == 200
        db.session.commit()
        opens_count_after = email_campaign_blast.opens
        hit_count_after = url_conversion.hit_count
        assert opens_count_after == opens_count_before + 1
        assert hit_count_after == hit_count_before + 1
        UrlConversion.delete(url_conversion)

    def test_send_campaign_with_two_smartlists(
            self, access_token_first, user_first, talent_pipeline, email_campaign_of_user_first,
            assign_roles_to_user_first):
        """
        This function creates two smartlists with 20 candidates each and associates them
        with a campaign. Sends that campaign and tests if emails are sent to all 40 candidates.
        :param access_token_first: Access token of user_first
        :param user_first: Valid user from fist domain
        :param talent_pipeline: valid talent pipeline
        :param email_campaign_of_user_first: email campaign associated with user first
        :param assign_roles_to_user_first: Assign required roles to user of first domain.
        """
<<<<<<< HEAD
        smartlist_id1, _ = create_smartlist_with_candidate(access_token_first,
                                                           talent_pipeline,
                                                           emails_list=True,
                                                           count=20, timeout=100)
        smartlist_id2, _ = create_smartlist_with_candidate(access_token_first,
                                                           talent_pipeline,
                                                           emails_list=True,
                                                           count=20, timeout=100)
=======
        smartlist_id1, _ = CampaignsTestsHelpers.create_smartlist_with_candidate(access_token_first,
                                                                                 talent_pipeline,
                                                                                 count=20,
                                                                                 emails_list=True)
        smartlist_id2, _ = CampaignsTestsHelpers.create_smartlist_with_candidate(access_token_first,
                                                                                 talent_pipeline,
                                                                                 count=20,
                                                                                 emails_list=True)
>>>>>>> 8300904c
        campaign = email_campaign_of_user_first
        create_email_campaign_smartlists(smartlist_ids=[smartlist_id1, smartlist_id2],
                                         email_campaign_id=campaign.id)
        response = requests.post(
            self.URL % campaign.id, headers=dict(Authorization='Bearer %s' % access_token_first))
        assert_campaign_send(response, campaign, user_first, 40, abort_time_for_sends=300)

    def test_send_campaign_with_two_smartlists_having_same_candidate(
            self, access_token_first, user_first, talent_pipeline, email_campaign_of_user_first,
            assign_roles_to_user_first):
        """
        This function creates two smartlists with 1 candidate each, candidate
        is same in both smartlists and associates them with a campaign.
        Sends that campaign and tests if email is sent to the candidate only once.
        :param access_token_first: Access token of user_first
        :param user_first: Valid user from fist domain
        :param talent_pipeline: valid talent pipeline
        :param email_campaign_of_user_first: email campaign associated with user first
        :param assign_roles_to_user_first: Assign required roles to user of first domain.
        """
        smartlist_ids = create_two_smartlists_with_same_candidate(access_token_first,
                                                                  talent_pipeline,
                                                                  emails_list=True,
                                                                  timeout=300)
        campaign = email_campaign_of_user_first
        create_email_campaign_smartlists(smartlist_ids=smartlist_ids,
                                         email_campaign_id=campaign.id)
        response = requests.post(
            self.URL % campaign.id, headers=dict(Authorization='Bearer %s' % access_token_first))
        assert_campaign_send(response, campaign, user_first, 1, abort_time_for_sends=100)


# Test for healthcheck
def test_health_check():
    response = requests.get(EmailCampaignEndpoints.HOST_NAME % HEALTH_CHECK)
    assert response.status_code == 200

    # Testing Health Check URL with trailing slash
    response = requests.get(EmailCampaignEndpoints.HOST_NAME % HEALTH_CHECK + '/')
    assert response.status_code == 200<|MERGE_RESOLUTION|>--- conflicted
+++ resolved
@@ -36,15 +36,8 @@
                                                                   assert_talent_pipeline_response,
                                                                   assert_campaign_send,
                                                                   create_email_campaign_via_api,
-<<<<<<< HEAD
-                                                                  create_data_for_campaign_creation)
-from email_campaign_service.tests.modules.handy_functions import (create_smartlist_with_candidate,
-                                                                  create_email_campaign_smartlists,
-                                                                  create_two_smartlists_with_same_candidate)
-=======
                                                                   create_data_for_campaign_creation,
                                                                   create_email_campaign_smartlists)
->>>>>>> 8300904c
 
 
 class TestGetCampaigns(object):
@@ -558,16 +551,6 @@
         :param email_campaign_of_user_first: email campaign associated with user first
         :param assign_roles_to_user_first: Assign required roles to user of first domain.
         """
-<<<<<<< HEAD
-        smartlist_id1, _ = create_smartlist_with_candidate(access_token_first,
-                                                           talent_pipeline,
-                                                           emails_list=True,
-                                                           count=20, timeout=100)
-        smartlist_id2, _ = create_smartlist_with_candidate(access_token_first,
-                                                           talent_pipeline,
-                                                           emails_list=True,
-                                                           count=20, timeout=100)
-=======
         smartlist_id1, _ = CampaignsTestsHelpers.create_smartlist_with_candidate(access_token_first,
                                                                                  talent_pipeline,
                                                                                  count=20,
@@ -576,7 +559,6 @@
                                                                                  talent_pipeline,
                                                                                  count=20,
                                                                                  emails_list=True)
->>>>>>> 8300904c
         campaign = email_campaign_of_user_first
         create_email_campaign_smartlists(smartlist_ids=[smartlist_id1, smartlist_id2],
                                          email_campaign_id=campaign.id)
@@ -597,7 +579,7 @@
         :param email_campaign_of_user_first: email campaign associated with user first
         :param assign_roles_to_user_first: Assign required roles to user of first domain.
         """
-        smartlist_ids = create_two_smartlists_with_same_candidate(access_token_first,
+        smartlist_ids = CampaignsTestsHelpers.create_two_smartlists_with_same_candidate(access_token_first,
                                                                   talent_pipeline,
                                                                   emails_list=True,
                                                                   timeout=300)
