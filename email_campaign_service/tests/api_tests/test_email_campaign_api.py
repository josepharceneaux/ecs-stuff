--- conflicted
+++ resolved
@@ -167,7 +167,6 @@
     HTTP_METHOD = 'post'
     URL = EmailCampaignUrl.CAMPAIGNS
 
-<<<<<<< HEAD
     def test_create_campaign_with_invalid_token(self):
         """
         Here we try to create email campaign with invalid access token
@@ -194,7 +193,7 @@
         # Check for email received.
         assert_mail(subject)
         delete_campaign(resp_object['campaign'])
-=======
+
     # TODO Commenting out this randomly failing test for now so that build passes. -OM
     # def test_create_email_campaign(self, access_token_first, talent_pipeline,
     #                                assign_roles_to_user_first):
@@ -231,7 +230,6 @@
     #     # Check for email received.
     #     assert_mail(subject)
     #     delete_campaign(resp_object['campaign'])
->>>>>>> 73f74704
 
     def test_create_email_campaign_with_client_id(self, access_token_first, talent_pipeline,
                                                   assign_roles_to_user_first):
