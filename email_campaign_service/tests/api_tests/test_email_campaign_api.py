--- conflicted
+++ resolved
@@ -536,21 +536,11 @@
         smartlist_id1, _ = CampaignsTestsHelpers.create_smartlist_with_candidate(access_token_first,
                                                                                  talent_pipeline,
                                                                                  count=20,
-<<<<<<< HEAD
-                                                                                 emails_list=True,
-                                                                                 timeout=60)
-        smartlist_id2, _ = CampaignsTestsHelpers.create_smartlist_with_candidate(access_token_first,
-                                                                                 talent_pipeline,
-                                                                                 count=20,
-                                                                                 emails_list=True,
-                                                                                 timeout=60)
-=======
                                                                                  emails_list=True)
         smartlist_id2, _ = CampaignsTestsHelpers.create_smartlist_with_candidate(access_token_first,
                                                                                  talent_pipeline,
                                                                                  count=20,
                                                                                  emails_list=True)
->>>>>>> 6e792d3b
         campaign = email_campaign_of_user_first
         create_email_campaign_smartlists(smartlist_ids=[smartlist_id1, smartlist_id2],
                                          email_campaign_id=campaign.id)
