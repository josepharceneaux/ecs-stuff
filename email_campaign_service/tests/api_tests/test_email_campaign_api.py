"""
 Author: Jitesh Karesia, New Vision Software, <jitesh.karesia@newvisionsoftware.in>
         Hafiz Muhammad Basit, QC-Technologies, <basit.gettalent@gmail.com>

In this module, we have tests for following endpoints

    1 - GET /v1/email-campaigns
    2 - GET /v1/email-campaigns/:id
    3 - POST /v1/email-campaigns

"""
# Packages
import time
import pytest
from random import randint
from datetime import datetime, timedelta

# Third Party
import requests
from requests import codes

# Application Specific
from email_campaign_service.common.custom_errors.campaign import EMAIL_CAMPAIGN_FORBIDDEN
from email_campaign_service.tests.conftest import fake
from email_campaign_service.common.models.user import Role
from email_campaign_service.common.models.misc import Frequency
from email_campaign_service.common.models.email_campaign import EmailClient
from email_campaign_service.common.utils.datetime_utils import DatetimeUtils
from email_campaign_service.tests.modules.__init__ import CAMPAIGN_OPTIONAL_FIELDS
from email_campaign_service.common.utils.api_utils import MAX_PAGE_SIZE, SORT_TYPES
from email_campaign_service.common.routes import (EmailCampaignApiUrl, HEALTH_CHECK)
from email_campaign_service.common.utils.test_utils import (PAGINATION_INVALID_FIELDS,
                                                            PAGINATION_EXCEPT_SINGLE_FIELD)
from email_campaign_service.common.campaign_services.tests_helpers import CampaignsTestsHelpers
from email_campaign_service.common.error_handling import (InvalidUsage, UnprocessableEntity, ForbiddenError)
from email_campaign_service.tests.modules.handy_functions import (assert_valid_campaign_get,
                                                                  get_campaign_or_campaigns,
                                                                  assert_talent_pipeline_response,
                                                                  create_email_campaign_in_db,
                                                                  EMAIL_CAMPAIGN_OPTIONAL_PARAMETERS,
                                                                  create_data_for_campaign_creation_with_all_parameters)
from email_campaign_service.common.campaign_services.tests.modules.email_campaign_helper_functions import \
    create_email_campaign_via_api, create_data_for_campaign_creation, create_scheduled_email_campaign_data


class TestGetCampaigns(object):
    """
    Here are the tests of /v1/email-campaigns
    """
    URL = EmailCampaignApiUrl.CAMPAIGNS

    def test_get_with_invalid_token(self):
        """
         User auth token is invalid. It should get Unauthorized error.
        """
        CampaignsTestsHelpers.request_with_invalid_token('get', EmailCampaignApiUrl.CAMPAIGNS, None)

    def test_get_campaign_of_other_domain(self, email_campaign_user1_domain1_in_db, access_token_other):
        """
        Here we try to GET a campaign which is in some other domain. It should result-in
         ForbiddenError.
        """
        CampaignsTestsHelpers.request_for_forbidden_error(
<<<<<<< HEAD
            'get', EmailCampaignApiUrl.CAMPAIGN % email_campaign_in_other_domain.id,
            access_token_first, expected_error_code=EMAIL_CAMPAIGN_FORBIDDEN[1])
=======
            'get', EmailCampaignApiUrl.CAMPAIGN % email_campaign_user1_domain1_in_db.id,
            access_token_other)
>>>>>>> 82796296

    def test_get_by_campaign_id(self, email_campaign_user1_domain1_in_db, access_token_first, talent_pipeline):
        """
        This is the test to GET the campaign by providing campaign_id. It should get OK response
        """
        email_campaign = get_campaign_or_campaigns(
            access_token_first, campaign_id=email_campaign_user1_domain1_in_db.id)
        assert_valid_campaign_get(email_campaign, [email_campaign_user1_domain1_in_db])

        # Test GET api of talent-pipelines/:id/campaigns
        assert_talent_pipeline_response(talent_pipeline, access_token_first)

    def test_get_by_campaign_id_with_fields(self, email_campaign_user1_domain1_in_db, access_token_first,
                                            talent_pipeline):
        """
        This is the test to GET the campaign by providing campaign_id & filters. It should get OK response
        """
        fields = ['id', 'subject', 'body_html', 'body_text', 'is_hidden']

        email_campaign = get_campaign_or_campaigns(
            access_token_first,
            campaign_id=email_campaign_user1_domain1_in_db.id,
            fields=fields)
        assert_valid_campaign_get(email_campaign, [email_campaign_user1_domain1_in_db],
                                  fields=fields)

        # Test GET api of talent-pipelines/:id/campaigns
        assert_talent_pipeline_response(talent_pipeline, access_token_first, fields=fields)

    def test_get_all_campaigns_in_user_domain(self, email_campaign_user1_domain1_in_db,
                                              email_campaign_user2_domain1_in_db, access_token_first, talent_pipeline):
        """
        Test GET API of email_campaigns for getting all campaigns in logged-in user's domain.
        Here two campaigns have been created by different users of same domain. Total count
        should be 2. Here we also create another campaign in some other domain but it shouldn't
        be there in GET response.
        """
        # Test GET api of email campaign
        email_campaigns = get_campaign_or_campaigns(access_token_first)
        assert len(email_campaigns) == 2
        reference_campaigns = [email_campaign_user1_domain1_in_db, email_campaign_user2_domain1_in_db]
        assert_valid_campaign_get(email_campaigns[0], reference_campaigns)
        assert_valid_campaign_get(email_campaigns[1], reference_campaigns)

        # Test GET api of talent-pipelines/:id/campaigns
        assert_talent_pipeline_response(talent_pipeline, access_token_first)

    def test_get_campaign_with_email_client(self, email_campaign_with_outgoing_email_client, access_token_first):
        """
        Here we try to GET a campaign which is created by email-client. It should not get any error.
        """
        campaign = email_campaign_with_outgoing_email_client
        fields = ['email_client_credentials_id']
        email_campaign = get_campaign_or_campaigns(access_token_first,
                                                   campaign_id=campaign['id'],
                                                   fields=fields)
        assert_valid_campaign_get(email_campaign, [campaign], fields=fields)

    def test_get_campaigns_with_paginated_response(self, email_campaign_user1_domain1_in_db,
                                                   email_campaign_user2_domain1_in_db,
                                                   access_token_first, talent_pipeline):
        """
        Test GET API of email_campaigns for getting all campaigns in logged-in user's domain using
        paginated response. Here two campaigns have been created by different users of same domain.
        """
        # Test GET api of email campaign using per_page=1 and default page=1.
        # It should return first campaign in response.
        email_campaigns = get_campaign_or_campaigns(access_token_first, query_params='?per_page=1')
        assert len(email_campaigns) == 1
        reference_campaigns = [email_campaign_user1_domain1_in_db, email_campaign_user2_domain1_in_db]
        assert_valid_campaign_get(email_campaigns[0], reference_campaigns)
        # Test GET api of talent-pipelines/:id/campaigns
        assert_talent_pipeline_response(talent_pipeline, access_token_first)

        # Test GET api of email campaign using per_page=1 for page=2. It should
        # return second campaign in response.
        email_campaigns = get_campaign_or_campaigns(access_token_first, query_params='?per_page=1&page=2')
        assert len(email_campaigns) == 1
        assert_valid_campaign_get(email_campaigns[0], reference_campaigns)

        # Test GET api of email campaign with 2 results per_page
        email_campaigns = get_campaign_or_campaigns(access_token_first, query_params='?per_page=2')
        assert len(email_campaigns) == 2
        assert_valid_campaign_get(email_campaigns[0], reference_campaigns)
        assert_valid_campaign_get(email_campaigns[1], reference_campaigns)
        # Test GET api of talent-pipelines/:id/campaigns
        assert_talent_pipeline_response(talent_pipeline, access_token_first)

        # Test GET api of email campaign with default per_page=10 and page =1.
        # It should get both campaigns in response.
        email_campaigns = get_campaign_or_campaigns(access_token_first, query_params='?&page=1')
        assert len(email_campaigns) == 2
        assert_valid_campaign_get(email_campaigns[0], reference_campaigns)
        assert_valid_campaign_get(email_campaigns[1], reference_campaigns)

        # Test GET api of email campaign with page = 2. No campaign should be received in response
        # as we have created only two campaigns so far and default per_page is 10.
        email_campaigns = get_campaign_or_campaigns(access_token_first, query_params='?page=2')
        assert len(email_campaigns) == 0

    def test_get_campaigns_with_invalid_user_id(self, headers):
        """
        Test GET API of email_campaigns for getting all campaigns for particular user_id where user_id
        is not in valid format. i.e. we are passing string rather that integer value. It should result in Bad Request
        Error.
        """
        url = EmailCampaignApiUrl.CAMPAIGNS + '?user_id={}'.format(fake.word())
        response = requests.get(url, headers=headers)
        assert response.status_code == requests.codes.BAD, response.text

    def test_get_campaigns_with_user_id_of_same_domain(self, email_campaign_user1_domain1_in_db, access_token_first,
                                                       email_campaign_user2_domain1_in_db, user_same_domain):
        """
        Test GET API of email_campaigns for getting all campaigns for a particular user_id of same domain.
        It should return one campaign.
        """
        email_campaigns = get_campaign_or_campaigns(access_token_first,
                                                    query_params='?user_id={}'.format(user_same_domain.id))
        assert len(email_campaigns) == 1  # As we have only 1 campaign created by other user of same domain
        assert email_campaigns[0]['id'] == email_campaign_user2_domain1_in_db.id
        assert email_campaigns[0]['user_id'] == user_same_domain.id

    def test_get_campaigns_with_user_id_of_other_domain(self, headers, user_from_diff_domain):
        """
        Test GET API of email_campaigns for getting all campaigns for a particular user_id of some other domain.
        It should result in Forbidden Error.
        """
        url = EmailCampaignApiUrl.CAMPAIGNS + '?user_id={}'.format(user_from_diff_domain.id)
        response = requests.get(url, headers=headers)
        assert response.status_code == ForbiddenError.http_status_code()

    def test_get_campaigns_with_user_id_of_other_domain_with_talent_admin_role(self, user_first, access_token_first,
                                                                               user_from_diff_domain,
                                                                               email_campaign_user1_domain2_in_db):
        """
        Test GET API of email_campaigns for getting all campaigns for a particular user_id of some other domain.
        It should return the campaign created by that user as requested user has appropriate role.
        """
        user_first.update(role_id=Role.get_by_name(Role.TALENT_ADMIN).id)
        email_campaigns = get_campaign_or_campaigns(access_token_first,
                                                    query_params='?user_id={}'.format(user_from_diff_domain.id))
        assert len(email_campaigns) == 1  # As we have only 1 campaign created by the user of other domain
        assert email_campaigns[0]['id'] == email_campaign_user1_domain2_in_db.id
        assert email_campaigns[0]['user_id'] == user_from_diff_domain.id

    def test_get_campaigns_with_invalid_sort_type(self, headers):
        """
        Test GET API of email_campaigns for getting all campaigns in logged-in user's domain with invalid value
        of parameter sort_type. Valid values are "ASC" or "DESC"
        This should result in invalid usage error.
        """
        url = EmailCampaignApiUrl.CAMPAIGNS + '?sort_type=%s' % fake.word()
        response = requests.get(url, headers=headers)
        assert response.status_code == requests.codes.BAD
        for sort_type in SORT_TYPES:
            assert sort_type in response.json()['error']['message']

    def test_get_campaigns_with_invalid_value_of_sort_by(self, headers):
        """
        Test GET API of email_campaigns for getting all campaigns in logged-in user's domain with invalid value
        of parameter sort_by. Valid values are "name" and "added_datetime".
        This should result in invalid usage error.
        """
        url = EmailCampaignApiUrl.CAMPAIGNS + '?sort_by=%s' % fake.sentence()
        response = requests.get(url, headers=headers)
        assert response.status_code == requests.codes.BAD

    def test_get_campaigns_with_invalid_value_of_is_hidden(self, headers):
        """
        Test GET API of email_campaigns for getting all campaigns in logged-in user's domain with invalid value
        of parameter is_hidden. Valid values are 0 or 1.
        This should result in invalid usage error.
        """
        url = EmailCampaignApiUrl.CAMPAIGNS + '?is_hidden=%d' % randint(2, 10)
        response = requests.get(url, headers=headers)
        assert response.status_code == requests.codes.BAD

    def test_get_campaigns_with_paginated_response_using_invalid_per_page(self, headers):
        """
        Test GET API of email_campaigns for getting all campaigns in logged-in user's domain using
        paginated response. Here we use per_page to be greater than maximum allowed value. It should
        result in invalid usage error.
        """
        url = EmailCampaignApiUrl.CAMPAIGNS + '?per_page=%d' % randint(MAX_PAGE_SIZE + 1, 2 * MAX_PAGE_SIZE)
        response = requests.get(url, headers=headers)
        assert response.status_code == requests.codes.BAD
        assert str(MAX_PAGE_SIZE) in response.json()['error']['message']

    @pytest.mark.qa
    def test_get_campaign_with_invalid_field_one_by_one(self, headers):
        """
         This test make sure that data is not retrieved with invalid fields and also
         assure us of all possible checks are handled for every field. That's why the
         test is executed with one by one invalid field.
        """
        for param in PAGINATION_INVALID_FIELDS:
            response = requests.get(url=self.URL + param, headers=headers)
            assert response.status_code == requests.codes.BAD_REQUEST

    @pytest.mark.qa
    def test_get_all_campaigns_in_desc(self, user_first, user_same_domain, access_token_first):

        """
        This test is to make sure the GET endpoint get_all_email_campaigns
        is retrieving all campaigns in descending order according of added_datetime'
        """
        # Test GET api of email campaign
        create_email_campaign_in_db(user_first.id)
        time.sleep(2)
        create_email_campaign_in_db(user_same_domain.id)
        email_campaigns = get_campaign_or_campaigns(access_token_first, query_params='?sort_type=DESC')
        assert email_campaigns[0]['added_datetime'] > email_campaigns[1]['added_datetime']

    @pytest.mark.qa
    def test_get_all_campaigns_in_asc(self, user_first, user_same_domain, access_token_first):
        """
        This test is to make sure the GET endpoint get_all_email_campaigns
        is retrieving all campaigns in ascending order according of added_datetime'
        """
        # Test GET api of email campaign
        create_email_campaign_in_db(user_first.id)
        time.sleep(2)
        create_email_campaign_in_db(user_same_domain.id)
        email_campaigns = get_campaign_or_campaigns(access_token_first, query_params='?sort_type=ASC')
        assert email_campaigns[0]['added_datetime'] < email_campaigns[1]['added_datetime']

    @pytest.mark.qa
    def test_get_campaign_except_single_field(self, headers):
        """
        This test certify that data of campaign is retrieved with url having all fields except single field.
        Should return 200 ok status.
        """
        for param in PAGINATION_EXCEPT_SINGLE_FIELD:
            # sort_by name is for email campaign pagination
            response = requests.get(url=EmailCampaignApiUrl.CAMPAIGNS + param % 'name', headers=headers)
            assert response.status_code == requests.codes.OK


class TestCreateCampaign(object):
    """
    Here are the tests for creating a campaign from endpoint /v1/email-campaigns
    """
    HTTP_METHOD = 'post'
    URL = EmailCampaignApiUrl.CAMPAIGNS
    BLASTS_URL = EmailCampaignApiUrl.BLASTS

    def test_create_campaign_with_invalid_token(self):
        """
        Here we try to create email campaign with invalid access token
        """
        CampaignsTestsHelpers.request_with_invalid_token(self.HTTP_METHOD, self.URL)

    def test_create_email_campaign_without_client_id(self, access_token_first, smartlist_user1_domain1_in_db):
        """
        Here we provide valid data to create an email-campaign without email_client_id.
        It should get OK response.
        """
        campaign_data = create_scheduled_email_campaign_data(smartlist_user1_domain1_in_db['id'])
        response = create_email_campaign_via_api(access_token_first, campaign_data)
        assert response.status_code == requests.codes.CREATED
        resp_object = response.json()
        assert 'campaign' in resp_object
        assert resp_object['campaign']['id']

    def test_create_email_campaign_with_client_id(self, access_token_first, smartlist_user1_domain1_in_db):
        """
        Here we provide valid data to create an email-campaign with email_client_id.
        It should get OK response.
        """
        campaign_data = create_scheduled_email_campaign_data(smartlist_user1_domain1_in_db['id'])
        campaign_data['email_client_id'] = EmailClient.get_id_by_name('Browser')
        response = create_email_campaign_via_api(access_token_first, campaign_data)
        assert response.status_code == requests.codes.CREATED
        resp_object = response.json()
        assert 'campaign' in resp_object

    def test_create_email_campaign_with_outgoing_email_client(self, access_token_first, smartlist_user1_domain1_in_db,
                                                              outgoing_email_client, headers):
        """
        Here we provide valid data to create an email-campaign with email_client_credentials_id.
        It should get OK response.
        """
        campaign_data = create_scheduled_email_campaign_data(smartlist_user1_domain1_in_db['id'])
        # GET email-client-id
        response = requests.get(EmailCampaignApiUrl.EMAIL_CLIENTS + '?type=outgoing', headers=headers)
        assert response.ok
        assert response.json()
        email_client_response = response.json()['email_client_credentials']
        assert len(email_client_response) == 1
        campaign_data['email_client_credentials_id'] = email_client_response[0]['id']
        response = create_email_campaign_via_api(access_token_first, campaign_data)
        assert response.status_code == requests.codes.CREATED
        resp_object = response.json()
        assert 'campaign' in resp_object and resp_object['campaign']

    def test_create_email_campaign_with_incoming_email_client(self, access_token_first, smartlist_user1_domain1_in_db,
                                                              email_clients, headers):
        """
        Here we provide email-client of type "incoming". email-campaign should not be created.
        """
        campaign_data = create_scheduled_email_campaign_data(smartlist_user1_domain1_in_db['id'])
        # GET email-client-id
        response = requests.get(EmailCampaignApiUrl.EMAIL_CLIENTS + '?type=incoming', headers=headers)
        assert response.ok
        assert response.json()
        email_client_response = response.json()['email_client_credentials']
        assert len(email_client_response) == 2
        campaign_data['email_client_credentials_id'] = email_client_response[0]['id']
        response = create_email_campaign_via_api(access_token_first, campaign_data)
        assert response.status_code == requests.codes.BAD

    def test_create_campaign_with_non_json_data(self, access_token_first):
        """
        Here we try to create email campaign with non-JSON data. It should result in
        invalid usage error.
        """
        response = create_email_campaign_via_api(access_token_first,
                                                 {'campaign_data': 'data'}, is_json=False)
        assert response.status_code == InvalidUsage.http_status_code()

    def test_create_email_campaign_with_whitespace_campaign_name(self, access_token_first):
        """
        This tries to create an email campaign with whitespace as campaign name.
        It should result in invalid usage error as campaign_name is required field.
        """
        name = '       '
        campaign_data = create_scheduled_email_campaign_data(campaign_name=name)
        response = create_email_campaign_via_api(access_token_first, campaign_data)
        resp_object = response.json()
        assert response.status_code == InvalidUsage.http_status_code()
        assert 'error' in resp_object
        assert resp_object['error']['message'] == 'name is required'

    def test_create_email_campaign_with_missing_required_fields(self, access_token_first,
                                                                invalid_data_for_campaign_creation):
        """
        Here we try to create an email-campaign with missing required fields. It should
        result in invalid usage error for each missing field.
        Required fields are 'name', 'subject', 'body_html', 'frequency_id', 'list_ids'.
        """
        campaign_data, missing_key = invalid_data_for_campaign_creation
        response = create_email_campaign_via_api(access_token_first, campaign_data)
        assert response.status_code == InvalidUsage.http_status_code()
        json_response = response.json()
        assert missing_key in json_response['error']['message']

    def test_create_email_campaign_with_invalid_format_of_smartlist_ids(self, access_token_first):
        """
        Here we try to create an email-campaign with list_ids not in list format. It should
        result in invalid usage error.
        """
        campaign_data = create_scheduled_email_campaign_data()
        campaign_data['list_ids'] = fake.random_number()  # 'list_ids' must be a list
        response = create_email_campaign_via_api(access_token_first, campaign_data)
        assert response.status_code == InvalidUsage.http_status_code()
        json_response = response.json()
        assert 'list_ids' in json_response['error']['message']

    def test_create_email_campaign_with_invalid_smartlist_ids(self, access_token_first):
        """
        This is a test to create email-campaign with invalid smartlist_ids.
        Invalid smartlist ids include Non-existing id, non-integer id, empty list, duplicate items in list etc.
        Status code should be 400 and campaign should not be created.
        """
        campaign_data = create_scheduled_email_campaign_data()
        CampaignsTestsHelpers.campaign_create_or_update_with_invalid_smartlist(self.HTTP_METHOD, self.URL,
                                                                               access_token_first,
                                                                               campaign_data, key='list_ids')

    def test_create_email_campaign_with_deleted_smartlist_id(self, access_token_first, smartlist_user1_domain1_in_db):
        """
        This is a test to create email-campaign with deleted smartlist id. It should result in
        Resource not found error.
        """
        campaign_data = create_scheduled_email_campaign_data(smartlist_user1_domain1_in_db['id'])
        CampaignsTestsHelpers.send_request_with_deleted_smartlist(self.HTTP_METHOD, self.URL, access_token_first,
                                                                  campaign_data['list_ids'][0], campaign_data)

    def test_create_email_campaign_with_no_start_datetime(self, access_token_first, smartlist_user1_domain1_in_db):
        """
        Here we try to create an email-campaign with frequency DAILY for which start_datetime will be
        a required field. But we are not giving start_datetime. It should result in
        UnprocessableEntity error.
        """
        campaign_data = create_data_for_campaign_creation(smartlist_user1_domain1_in_db['id'])
        campaign_data['frequency_id'] = Frequency.DAILY
        response = create_email_campaign_via_api(access_token_first, campaign_data)
        assert response.status_code == UnprocessableEntity.http_status_code()

    def test_create_email_campaign_with_invalid_start_and_end_datetime(self, access_token_first, smartlist_user1_domain1_in_db):
        """
        Here we try to create an email-campaign with frequency DAILY. Here we provide start_datetime
        to be ahead of end_datetime. It should result in UnprocessableEntity error.
        """
        campaign_data = create_data_for_campaign_creation(smartlist_user1_domain1_in_db['id'])
        campaign_data['frequency_id'] = Frequency.DAILY
        campaign_data['start_datetime'] = DatetimeUtils.to_utc_str(datetime.utcnow())
        campaign_data['end_datetime'] = DatetimeUtils.to_utc_str(datetime.utcnow() - timedelta(minutes=2))
        response = create_email_campaign_via_api(access_token_first, campaign_data)
        assert response.status_code == UnprocessableEntity.http_status_code()

    def test_create_email_campaign_with_invalid_email_client_id(self, access_token_first, smartlist_user1_domain1_in_db):
        """
        Here we try to create an email-campaign with invalid email-client-id. It should
        result in invalid usage error.
        """
        campaign_data = create_data_for_campaign_creation(smartlist_user1_domain1_in_db['id'])
        campaign_data['email_client_id'] = CampaignsTestsHelpers.get_non_existing_id(EmailClient)
        response = create_email_campaign_via_api(access_token_first, campaign_data)
        assert response.status_code == InvalidUsage.http_status_code()
        json_response = response.json()
        assert 'email_client_id' in json_response['error']['message']

    def test_create_email_campaign_with_smartlist_id_of_other_domain(self, smartlist_other_in_db, access_token_first):
        """
        Here we try to create an email-campaign with smartlist_ids belonging to some other domain.
        It should result in ForbiddenError.
        """
        campaign_data = create_data_for_campaign_creation(smartlist_other_in_db['id'])
        response = create_email_campaign_via_api(access_token_first, campaign_data)
        assert response.status_code == ForbiddenError.http_status_code()

    def test_create_campaign_and_send_now(self, access_token_first, headers, smartlist_user1_domain1):
        """
        Here we assume user has clicked the button "Send Now" from UI, it should send campaign immediately.
        """
        expected_sends = 2
        subject = '{}-send_campaign_now'.format(fake.uuid4())
        campaign_data = create_data_for_campaign_creation(smartlist_user1_domain1['id'], subject=subject)
        response = create_email_campaign_via_api(access_token_first, campaign_data)
        assert response.status_code == codes.CREATED
        resp_object = response.json()
        assert 'campaign' in resp_object
        assert resp_object['campaign']['id']
        url = EmailCampaignApiUrl.CAMPAIGN % resp_object['campaign']['id']
        response = requests.get(url, headers=headers)
        assert response.status_code == codes.OK
        assert response.json()['email_campaign']
        email_campaign = response.json()['email_campaign']
        campaign_blast = CampaignsTestsHelpers.get_blasts_with_polling(email_campaign, access_token_first,
                                                                       self.BLASTS_URL % email_campaign['id'])
        CampaignsTestsHelpers.assert_blast_sends(email_campaign, expected_sends,
                                                 blast_url=EmailCampaignApiUrl.BLAST % (email_campaign['id'],
                                                                                        campaign_blast[0]['id']),
                                                 access_token=access_token_first)

    @pytest.mark.qa
    def test_create_email_campaign_with_optional_parameters(self, access_token_first, smartlist_user1_domain1_in_db):
        """
        The test is to examine that the email-campaign is created with optional parameter or not.
        It should get OK response.
        """
        subject = '%s-test_create_email_campaign_with_optional_parameters' % fake.uuid4()
        campaign_data = create_data_for_campaign_creation(smartlist_user1_domain1_in_db['id'], subject=subject)
        for param in EMAIL_CAMPAIGN_OPTIONAL_PARAMETERS:
            campaign_data.update(param)
            response = create_email_campaign_via_api(access_token_first, campaign_data)
            assert response.status_code == requests.codes.CREATED
            resp_object = response.json()
            assert 'campaign' in resp_object
            assert resp_object['campaign']['id']

    @pytest.mark.qa
    def test_create_email_campaign_except_single_parameter(self, access_token_first, smartlist_user1_domain1_in_db):
        """
        Here we provide valid data to create an email-campaign with all parameter except single parameter.
        It should get OK response.
        """
        subject = '%s-test_create_email_campaign_except_single_parameter' % fake.uuid4()
        campaign_data = create_data_for_campaign_creation_with_all_parameters(smartlist_user1_domain1_in_db['id'],
                                                                              subject=subject)
        for param in CAMPAIGN_OPTIONAL_FIELDS:
            campaign_test_data = campaign_data.copy()
            del campaign_test_data[param]
            response = create_email_campaign_via_api(access_token_first, campaign_test_data)
            assert response.status_code == requests.codes.CREATED
            resp_object = response.json()
            assert 'campaign' in resp_object
            assert resp_object['campaign']['id']


# Test for healthcheck
def test_health_check():
    response = requests.get(EmailCampaignApiUrl.HOST_NAME % HEALTH_CHECK)
    assert response.status_code == requests.codes.OK

    # Testing Health Check URL with trailing slash
    response = requests.get(EmailCampaignApiUrl.HOST_NAME % HEALTH_CHECK + '/')
    assert response.status_code == requests.codes.OK<|MERGE_RESOLUTION|>--- conflicted
+++ resolved
@@ -61,13 +61,8 @@
          ForbiddenError.
         """
         CampaignsTestsHelpers.request_for_forbidden_error(
-<<<<<<< HEAD
-            'get', EmailCampaignApiUrl.CAMPAIGN % email_campaign_in_other_domain.id,
-            access_token_first, expected_error_code=EMAIL_CAMPAIGN_FORBIDDEN[1])
-=======
             'get', EmailCampaignApiUrl.CAMPAIGN % email_campaign_user1_domain1_in_db.id,
-            access_token_other)
->>>>>>> 82796296
+            access_token_other, expected_error_code=EMAIL_CAMPAIGN_FORBIDDEN[1])
 
     def test_get_by_campaign_id(self, email_campaign_user1_domain1_in_db, access_token_first, talent_pipeline):
         """
