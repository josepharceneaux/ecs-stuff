--- conflicted
+++ resolved
@@ -36,11 +36,7 @@
 from email_campaign_service.tests.modules.handy_functions import (assert_valid_campaign_get,
                                                                   get_campaign_or_campaigns,
                                                                   assert_talent_pipeline_response,
-<<<<<<< HEAD
                                                                   assert_campaign_send,
-=======
-                                                                  assert_and_delete_email, assert_campaign_send,
->>>>>>> de49aec6
                                                                   create_email_campaign_via_api,
                                                                   create_data_for_campaign_creation)
 
@@ -194,11 +190,8 @@
         resp_object = response.json()
         assert 'campaign' in resp_object
         assert resp_object['campaign']['id']
-<<<<<<< HEAD
-=======
         time.sleep(30)
         assert_and_delete_email(subject)
->>>>>>> de49aec6
 
     def test_create_email_campaign_with_client_id(self, access_token_first, talent_pipeline,
                                                   assign_roles_to_user_first):
@@ -437,10 +430,6 @@
         response = requests.post(
             self.URL % campaign.id, headers=dict(Authorization='Bearer %s' % access_token_first))
         assert_campaign_send(response, campaign, user_first, 2)
-<<<<<<< HEAD
-=======
-        assert_and_delete_email(campaign.subject)
->>>>>>> de49aec6
 
     def test_campaign_send_to_two_candidates_with_same_email_address_in_same_domain(
             self, access_token_first, user_first, campaign_with_valid_candidate):
@@ -469,10 +458,6 @@
         response = requests.post(
             self.URL % campaign.id, headers=dict(Authorization='Bearer %s' % access_token_first))
         assert_campaign_send(response, campaign, user_first, 2)
-<<<<<<< HEAD
-=======
-        assert_and_delete_email(campaign.subject)
->>>>>>> de49aec6
 
     def test_campaign_send_with_email_client_id(
             self, send_email_campaign_by_client_id_response, user_first):
@@ -564,13 +549,7 @@
                                          email_campaign_id=campaign.id)
         response = requests.post(
             self.URL % campaign.id, headers=dict(Authorization='Bearer %s' % access_token_first))
-<<<<<<< HEAD
         assert_campaign_send(response, campaign, user_first, 40, abort_time_for_sends=40)
-=======
-        time.sleep(40)  # for sending campaign
-        assert_campaign_send(response, campaign, user_first, 40)
-        assert_and_delete_email(campaign.subject)
->>>>>>> de49aec6
 
 
 # Test for healthcheck
