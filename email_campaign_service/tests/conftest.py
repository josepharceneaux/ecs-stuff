"""
 Author: Jitesh Karesia, New Vision Software, <jitesh.karesia@newvisionsoftware.in>
         Um-I-Hani, QC-Technologies, <haniqadri.qc@gmail.com>
         Hafiz Muhammad Basit, QC-Technologies, <basit.gettalent@gmail.com>

This file contains fixtures for tests of email-campaign-service
"""

__author__ = 'basit'

# Standard Library
import re

# Application Specific
from email_campaign_service.common.tests.conftest import *
from email_campaign_service.common.models.misc import Frequency
from email_campaign_service.common.routes import EmailCampaignApiUrl
from email_campaign_service.common.models.candidate import CandidateEmail
from email_campaign_service.common.models.email_campaign import (EmailClient, UserEmailTemplate,
                                                                 EmailTemplateFolder)
from email_campaign_service.tests.modules.handy_functions import (create_email_campaign,
                                                                  create_email_campaign_smartlist,
                                                                  send_campaign_helper,
                                                                  create_smartlist_with_given_email_candidate,
<<<<<<< HEAD
                                                                  add_email_template,
                                                                  get_template_folder, assert_valid_template_folder)
=======
                                                                  EmailCampaignTypes)
>>>>>>> c977378f
from email_campaign_service.modules.email_marketing import create_email_campaign_smartlists
from email_campaign_service.common.campaign_services.tests_helpers import CampaignsTestsHelpers

EMAIL_CAMPAIGN_TYPES = [EmailCampaignTypes.WITHOUT_CLIENT, EmailCampaignTypes.WITH_CLIENT]


@pytest.fixture()
<<<<<<< HEAD
def email_campaign_of_user_first(request, user_first):
=======
def headers(access_token_first):
    """
    Returns the header containing access token and content-type to make POST/DELETE requests.
    :param access_token_first: fixture to get access token of user
    """
    return get_auth_header(access_token_first)


@pytest.fixture()
def email_campaign_of_user_first(user_first):
>>>>>>> c977378f
    """
    This fixture creates an email campaign in database table 'email_campaign'
    """
    campaign = create_email_campaign(user_first)
    return campaign


@pytest.fixture()
def email_campaign_of_user_second(user_same_domain):
    """
    This fixture creates an email campaign in database table 'email_campaign'
    """
    campaign = create_email_campaign(user_same_domain)
    return campaign


@pytest.fixture()
def email_campaign_in_other_domain(access_token_other, user_from_diff_domain, talent_pipeline_other):
    """
    This fixture creates an email campaign in database table 'email_campaign'
    for user in different domain
    """
    campaign = create_email_campaign(user_from_diff_domain)
    create_email_campaign_smartlist(access_token_other, talent_pipeline_other, campaign)
    return campaign


@pytest.fixture()
def campaign_with_candidate_having_no_email(email_campaign_of_user_first, access_token_first, talent_pipeline):
    """
    This creates a campaign which has candidates associated having no email
    """
    campaign = create_email_campaign_smartlist(access_token_first, talent_pipeline,
                                               email_campaign_of_user_first, emails_list=False)
    return campaign


@pytest.fixture()
def campaign_with_valid_candidate(email_campaign_of_user_first,
                                  access_token_first, talent_pipeline):
    """
    This returns a campaign which has two candidates associated having email address.
    """
    campaign = create_email_campaign_smartlist(access_token_first, talent_pipeline,
                                               email_campaign_of_user_first, count=2)
    return campaign


@pytest.fixture()
def campaign_with_multiple_candidates_email(email_campaign_of_user_first, access_token_first, talent_pipeline):
    """
    This returns a campaign which has 2 candidates associated and have 2 email address.
    Email should be send to only one address of both candidates
    """
    _emails = [
        # Primary and work label
        [{'label': 'work', 'address': 'work' + fake.safe_email()},
         {'label': 'primary', 'address': 'primary' + fake.safe_email()}],
        # Work and home label
        [{'label': 'work', 'address': 'work' + fake.safe_email()},
         {'label': 'home', 'address': 'home' + fake.safe_email()}],
    ]

    campaign = create_smartlist_with_given_email_candidate(access_token_first, campaign=email_campaign_of_user_first,
                                                           talent_pipeline=talent_pipeline, emails=_emails, count=2)
    return campaign


@pytest.fixture()
def campaign_to_ten_candidates_not_sent(email_campaign_of_user_first, access_token_first, talent_pipeline):
    """
    This returns a campaign which has ten candidates associated having email addresses.
    """
    campaign = create_email_campaign_smartlist(access_token_first, talent_pipeline,
                                               email_campaign_of_user_first, count=10)
    return campaign


@pytest.fixture()
def campaign_with_candidates_having_same_email_in_diff_domain(campaign_with_valid_candidate,
                                                              candidate_in_other_domain):
    """
    This returns a campaign which has one candidate associated having email address.
    One more candidate exist in some other domain having same email address.
    """
    same_email = fake.email()
    campaign_with_valid_candidate.user.candidates[0].emails[0].update(address=same_email)
    candidate_in_other_domain.emails[0].update(address=same_email)
    return campaign_with_valid_candidate


@pytest.fixture()
def campaign_with_same_candidate_in_multiple_smartlists(email_campaign_of_user_first, talent_pipeline,
                                                        access_token_first):
    """
    This fixture creates an email campaign with two smartlists.
    Smartlist 1 will have two candidates and smartlist 2 will have one candidate (which will be
    same as one of the two candidates of smartlist 1).
    """
    smartlist_ids = CampaignsTestsHelpers.get_two_smartlists_with_same_candidate(talent_pipeline, access_token_first,
                                                                                 email_list=True)
    create_email_campaign_smartlists(smartlist_ids=smartlist_ids, email_campaign_id=email_campaign_of_user_first.id)

    return email_campaign_of_user_first


@pytest.fixture()
def candidate_in_other_domain(user_from_diff_domain):
    """
    Here we create a candidate for `user_from_diff_domain`
    """
    candidate = Candidate(last_name=gen_salt(20), first_name=gen_salt(20),
                          user_id=user_from_diff_domain.id)
    Candidate.save(candidate)
    candidate_email = CandidateEmail(candidate_id=candidate.id,
                                     address=gen_salt(20), email_label_id=1)
    CandidateEmail.save(candidate_email)
    return candidate


@pytest.fixture(params=EMAIL_CAMPAIGN_TYPES)
def sent_campaign(request, campaign_with_valid_candidate, access_token_first):
    """
    This fixture sends the campaign 1) with client_id and 2) without client id
    via /v1/email-campaigns/:id/send and returns the email-campaign obj.
    """
    return send_campaign_helper(request, campaign_with_valid_candidate, access_token_first)


@pytest.fixture(params=EMAIL_CAMPAIGN_TYPES)
def sent_campaign_in_other_domain(request, email_campaign_in_other_domain, access_token_other):
    """
    This fixture sends the campaign_in_other_domain 1) with client_id and 2) without client id
    via /v1/email-campaigns/:id/send and returns the email-campaign obj.
    """
    return send_campaign_helper(request, email_campaign_in_other_domain, access_token_other)


@pytest.fixture(params=EMAIL_CAMPAIGN_TYPES)
def sent_campaign_multiple_email(request, campaign_with_multiple_candidates_email,
                                 access_token_first):
    """
    This fixture sends the campaign via /v1/email-campaigns/:id/send and returns the
    email-campaign obj.
    """
    return send_campaign_helper(request, campaign_with_multiple_candidates_email,
                                access_token_first)


@pytest.fixture(params=EMAIL_CAMPAIGN_TYPES)
def sent_campaign_to_ten_candidates(request, campaign_to_ten_candidates_not_sent,
                                    access_token_first):
    """
    This fixture sends the given campaign 1) with client_id and 2) without client id
    via /v1/email-campaigns/:id/send and returns the email-campaign obj.
    """
    return send_campaign_helper(request, campaign_to_ten_candidates_not_sent, access_token_first)


@pytest.fixture()
def send_email_campaign_by_client_id_response(access_token_first, campaign_with_valid_candidate):
    """
    This fixture is used to get the response of sending campaign emails with client id
    for a particular campaign. It also ensures that response is in proper format. Used in
    multiple tests.
    :param access_token_first: Bearer token for authorization.
    :param campaign_with_valid_candidate: EmailCampaign object with a valid candidate associated.
    """
    campaign = campaign_with_valid_candidate
    campaign.update(email_client_id=EmailClient.get_id_by_name('Browser'))
    response = CampaignsTestsHelpers.send_campaign(EmailCampaignApiUrl.SEND,
                                                   campaign_with_valid_candidate,
                                                   access_token_first)
    json_response = response.json()
    assert 'email_campaign_sends' in json_response
    email_campaign_sends = json_response['email_campaign_sends'][0]
    assert 'new_html' in email_campaign_sends
    new_html = email_campaign_sends['new_html']
    matched = re.search(r'&\w+;',
                        new_html)  # check the new_html for escaped HTML characters using regex
    assert not matched  # Fail if HTML escaped characters found, as they render the URL useless
    assert 'new_text' in email_campaign_sends  # Check if there is email text which candidate would see in email
    assert 'email_campaign_id' in email_campaign_sends  # Check if there is email campaign id in response
    assert campaign.id == email_campaign_sends['email_campaign_id']  # Check if both IDs are same
    return_value = dict()
    return_value['response'] = response
    return_value['campaign'] = campaign

    return return_value


@pytest.fixture()
def template_id(domain_id):
    """
    Retrieves email template for the test email campaign
    :return:    Id of template retrieved
    """
    # Retrieve campaign template from 'Sample Templates' folder
    template_folder = EmailTemplateFolder.get_by_name_and_domain_id('Sample Templates', domain_id)
    template_folder_id = template_folder.id
    template = db.session.query(UserEmailTemplate).filter_by(template_folder_id=template_folder_id)

    return template['id']


@pytest.fixture(params=['name', 'subject', 'body_html', 'frequency_id', 'list_ids'])
def invalid_data_for_campaign_creation(request):
    """
    This function returns the data to create an email campaign. It also removes a required
    field from data to make it invalid.
    Required fields are 'name', 'subject', 'body_html', 'frequency_id', 'list_ids'
    """
    email_from = 'no-reply@gettalent.com'
    reply_to = fake.safe_email()
    body_text = fake.sentence()
    body_html = "<html><body><h1>%s</h1></body></html>" % body_text
    campaign_data = {'name': fake.name(),
                     'subject': fake.sentence(),
                     'from': email_from,
                     'reply_to': reply_to,
                     'body_html': body_html,
                     'body_text': body_text,
                     'frequency_id': Frequency.ONCE,
                     'list_ids': [fake.random_number()]
                     }
    del campaign_data[request.param]
    return campaign_data, request.param


@pytest.fixture()
def create_email_template_folder(headers, user_first):
    """
    Here we create email-template-folder
    """
    template_folder_id, template_folder_name = get_template_folder(headers)
    # Assert that folder is created with correct name
    response = requests.get(EmailCampaignApiUrl.TEMPLATE_FOLDER % template_folder_id,
                            headers=headers)
    assert response.ok
    assert response.json()
    json_response = response.json()
    assert_valid_template_folder(json_response['email_template_folder'], user_first.domain.id,
                                 template_folder_name)
    return template_folder_id, template_folder_name


@pytest.fixture()
def email_template(headers, user_first):
    """
    Here we create email-template-folder
    """
    return add_email_template(headers, user_first)


@pytest.fixture()
def email_templates_bulk(headers, user_first):
    """
    Here we create 10 email-templates to test pagination.
    """
    email_template_ids = []
    for _ in xrange(1, 11):
        template = add_email_template(headers, user_first)
        email_template_ids.append(template['id'])
    return email_template_ids<|MERGE_RESOLUTION|>--- conflicted
+++ resolved
@@ -22,12 +22,9 @@
                                                                   create_email_campaign_smartlist,
                                                                   send_campaign_helper,
                                                                   create_smartlist_with_given_email_candidate,
-<<<<<<< HEAD
                                                                   add_email_template,
-                                                                  get_template_folder, assert_valid_template_folder)
-=======
+                                                                  get_template_folder, assert_valid_template_folder,
                                                                   EmailCampaignTypes)
->>>>>>> c977378f
 from email_campaign_service.modules.email_marketing import create_email_campaign_smartlists
 from email_campaign_service.common.campaign_services.tests_helpers import CampaignsTestsHelpers
 
@@ -35,20 +32,7 @@
 
 
 @pytest.fixture()
-<<<<<<< HEAD
-def email_campaign_of_user_first(request, user_first):
-=======
-def headers(access_token_first):
-    """
-    Returns the header containing access token and content-type to make POST/DELETE requests.
-    :param access_token_first: fixture to get access token of user
-    """
-    return get_auth_header(access_token_first)
-
-
-@pytest.fixture()
 def email_campaign_of_user_first(user_first):
->>>>>>> c977378f
     """
     This fixture creates an email campaign in database table 'email_campaign'
     """
