__author__ = 'basit'

import re

from email_campaign_service.email_campaign_app import app
from email_campaign_service.common.tests.conftest import *
from email_campaign_service.common.models.candidate import CandidateEmail
from email_campaign_service.tests.modules.handy_functions import (create_email_campaign,
                                                                  assign_roles,
                                                                  create_email_campaign_smartlist,
<<<<<<< HEAD
                                                                  delete_campaign)
from email_campaign_service.common.models.email_campaign import EmailClient
from email_campaign_service.common.routes import EmailCampaignUrl
=======
                                                                  delete_campaign, send_campaign)
>>>>>>> 3f90099d


@pytest.fixture()
def email_campaign_of_user_first(request, user_first):
    """
    This fixture creates an email campaign in database table 'email_campaign'
    :param user_first:
    :return:
    """
    campaign = create_email_campaign(user_first)

    def fin():
        delete_campaign(campaign)

    request.addfinalizer(fin)
    return campaign


@pytest.fixture()
def email_campaign_in_other_domain(request,
                                   access_token_other,
                                   user_from_diff_domain,
                                   assign_roles_to_user_of_other_domain,
                                   talent_pool_other):
    """
    This fixture creates an email campaign in database table 'email_campaign'
    for user in different domain
    :return:
    """

    campaign = create_email_campaign(user_from_diff_domain)
    create_email_campaign_smartlist(access_token_other, talent_pool_other,
                                    campaign)

    def fin():
        delete_campaign(campaign)

    request.addfinalizer(fin)
    return campaign


@pytest.fixture()
def campaign_with_candidate_having_no_email(request, email_campaign_of_user_first,
                                            assign_roles_to_user_first,
                                            access_token_first, talent_pool):
    """
    This creates a campaign which has candidates associated having no email
    :param email_campaign_of_user_first:
    :return:
    """
    campaign = create_email_campaign_smartlist(access_token_first, talent_pool,
                                               email_campaign_of_user_first,
                                               emails_list=False)

    def fin():
        delete_campaign(campaign)

    request.addfinalizer(fin)
    return campaign


@pytest.fixture()
def campaign_with_valid_candidate(request, email_campaign_of_user_first,
                                  assign_roles_to_user_first,
                                  access_token_first, talent_pool):
    """
    This returns a campaign which has one candidate associated having email address.
    :param email_campaign_of_user_first:
    :return:
    """
    campaign = create_email_campaign_smartlist(access_token_first, talent_pool,
                                               email_campaign_of_user_first, count=2)

    def fin():
        delete_campaign(campaign)

    request.addfinalizer(fin)
    return campaign


@pytest.fixture()
def campaign_with_candidates_having_same_email_in_diff_domain(request,
                                                              campaign_with_valid_candidate,
                                                              candidate_in_other_domain,
                                                              assign_roles_to_user_first):
    """
    This returns a campaign which has one candidate associated having email address.
    One more candidate exist in some other domain having same email address.
    :return:
    """
    same_email = fake.email()
    campaign_with_valid_candidate.user.candidates[0].emails[0].update(address=same_email)
    candidate_in_other_domain.emails[0].update(address=same_email)

    def fin():
        delete_campaign(campaign_with_valid_candidate)

    request.addfinalizer(fin)
    return campaign_with_valid_candidate


@pytest.fixture()
def assign_roles_to_user_first(user_first):
    """
    This assign required roles to user_first
    :param user_first:
    :return:
    """
    assign_roles(user_first)


@pytest.fixture()
def assign_roles_to_user_of_other_domain(user_from_diff_domain):
    """
    This assigns required roles to user_from_diff_domain
    :param user_from_diff_domain:
    :return:
    """
    assign_roles(user_from_diff_domain)


@pytest.fixture()
def candidate_in_other_domain(request, user_from_diff_domain):
    candidate = Candidate(last_name=gen_salt(20), first_name=gen_salt(20),
                          user_id=user_from_diff_domain.id)
    Candidate.save(candidate)
    candidate_email = CandidateEmail(candidate_id=candidate.id,
                                     address=gen_salt(20), email_label_id=1)
    CandidateEmail.save(candidate_email)

    def tear_down():
        try:
            Candidate.delete(candidate)
        except Exception:
            db.session.rollback()

    request.addfinalizer(tear_down)
    return candidate


@pytest.fixture()
<<<<<<< HEAD
def send_email_campaign_by_client_id_response(access_token_first, campaign_with_valid_candidate):
    """
    This fixture is used to get the response of sending campaign emails with client id
    for a particular campaign. It also ensures that response is in proper format. Used in
    multiple tests.
    :param access_token_first:
    :param campaign_with_valid_candidate:
    :return:
    """
    url = EmailCampaignUrl.SEND
    campaign = campaign_with_valid_candidate
    campaign.update(email_client_id=EmailClient.get_id_by_name('Browser'))
    response = requests.post(
            url % campaign.id, headers=dict(Authorization='Bearer %s' % access_token_first))
    assert response.status_code == 200
    json_response = response.json()
    assert 'email_campaign_sends' in json_response
    email_campaign_sends = json_response['email_campaign_sends'][0]
    assert 'new_html' in email_campaign_sends
    new_html = email_campaign_sends['new_html']
    matched = re.search(r'&\w+;', new_html)  # check the new_html for escaped HTML characters using regex
    assert not matched  # Fail if HTML escaped characters found, as they render the URL useless
    assert 'new_text' in email_campaign_sends # Check if there is email text which candidate would see in email
    assert 'email_campaign_id' in email_campaign_sends # Check if there is email campaign id in response
    assert campaign.id == email_campaign_sends['email_campaign_id'] # Check if both IDs are same
    return_value = dict()
    return_value['response'] = response
    return_value['campaign'] = campaign
    return return_value
=======
def sent_campaign_with_client_id(campaign_with_valid_candidate, access_token_first):
    """
    This fixture sends the campaign via /v1/email-campaigns/:id/send and returns the
    email-campaign obj.
    """
    # send campaign
    send_campaign(campaign_with_valid_candidate, access_token_first)
    return campaign_with_valid_candidate
>>>>>>> 3f90099d
<|MERGE_RESOLUTION|>--- conflicted
+++ resolved
@@ -8,13 +8,9 @@
 from email_campaign_service.tests.modules.handy_functions import (create_email_campaign,
                                                                   assign_roles,
                                                                   create_email_campaign_smartlist,
-<<<<<<< HEAD
-                                                                  delete_campaign)
+                                                                  delete_campaign, send_campaign)
 from email_campaign_service.common.models.email_campaign import EmailClient
 from email_campaign_service.common.routes import EmailCampaignUrl
-=======
-                                                                  delete_campaign, send_campaign)
->>>>>>> 3f90099d
 
 
 @pytest.fixture()
@@ -156,7 +152,6 @@
 
 
 @pytest.fixture()
-<<<<<<< HEAD
 def send_email_campaign_by_client_id_response(access_token_first, campaign_with_valid_candidate):
     """
     This fixture is used to get the response of sending campaign emails with client id
@@ -186,7 +181,10 @@
     return_value['response'] = response
     return_value['campaign'] = campaign
     return return_value
-=======
+
+
+
+@pytest.fixture()
 def sent_campaign_with_client_id(campaign_with_valid_candidate, access_token_first):
     """
     This fixture sends the campaign via /v1/email-campaigns/:id/send and returns the
@@ -194,5 +192,4 @@
     """
     # send campaign
     send_campaign(campaign_with_valid_candidate, access_token_first)
-    return campaign_with_valid_candidate
->>>>>>> 3f90099d
+    return campaign_with_valid_candidate