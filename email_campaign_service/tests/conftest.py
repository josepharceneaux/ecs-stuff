--- conflicted
+++ resolved
@@ -195,19 +195,4 @@
     return_value = dict()
     return_value['response'] = response
     return_value['campaign'] = campaign
-<<<<<<< HEAD
-    return return_value
-
-
-@pytest.fixture()
-def sent_campaign_with_client_id(campaign_with_valid_candidate, access_token_first):
-    """
-    This fixture sends the campaign via /v1/email-campaigns/:id/send and returns the
-    email-campaign obj.
-    """
-    # send campaign
-    send_campaign(campaign_with_valid_candidate, access_token_first)
-    return campaign_with_valid_candidate
-=======
-    return return_value
->>>>>>> 532dcbd0
+    return return_value