--- conflicted
+++ resolved
@@ -20,15 +20,10 @@
 from email_campaign_service.common.routes import EmailCampaignApiUrl
 from email_campaign_service.common.models.candidate import CandidateEmail
 from email_campaign_service.common.utils.datetime_utils import DatetimeUtils
-<<<<<<< HEAD
-from email_campaign_service.common.models.email_campaign import (EmailClient, UserEmailTemplate,
-                                                                 EmailTemplateFolder, EmailCampaign)
-=======
 from email_campaign_service.common.talent_config_manager import TalentConfigKeys
 from email_campaign_service.common.models.email_campaign import (EmailClient, UserEmailTemplate,
                                                                  EmailTemplateFolder, EmailCampaign,
                                                                  EmailClientCredentials)
->>>>>>> 714a22de
 from email_campaign_service.tests.modules.handy_functions import (create_email_campaign,
                                                                   create_email_campaign_smartlist,
                                                                   send_campaign_helper,
@@ -314,23 +309,13 @@
 
 
 @pytest.fixture()
-<<<<<<< HEAD
-def create_email_clients(headers):
-=======
 def email_clients(request, headers):
->>>>>>> 714a22de
     """
     This add 3 email clients for user_first.
     :rtype: list
     """
     email_client_ids = []
     for email_client_data in data_for_creating_email_clients():
-<<<<<<< HEAD
-        response = requests.post(EmailCampaignApiUrl.CLIENTS, headers=headers, data=json.dumps(email_client_data))
-        assert response.ok
-        assert 'id' in response.json()
-        email_client_ids.append(response.json()['id'])
-=======
         print 'connecting with host:%s' % email_client_data['host']
         response = requests.post(EmailCampaignApiUrl.EMAIL_CLIENTS, headers=headers, data=json.dumps(email_client_data))
         assert response.ok
@@ -343,27 +328,18 @@
         except Exception:
             pass
     request.addfinalizer(fin)
->>>>>>> 714a22de
     return email_client_ids
 
 
 @pytest.fixture()
-<<<<<<< HEAD
-def create_outgoing_email_client(headers):
-=======
 def outgoing_email_client(headers):
->>>>>>> 714a22de
     """
     This add 3 outgoing(SMTP) email-clients for user_first.
     :rtype: list
     """
     email_clients_data = data_for_creating_email_clients(key='outgoing')
     for email_client_data in email_clients_data:
-<<<<<<< HEAD
-        response = requests.post(EmailCampaignApiUrl.CLIENTS, headers=headers, data=json.dumps(email_client_data))
-=======
         response = requests.post(EmailCampaignApiUrl.EMAIL_CLIENTS, headers=headers, data=json.dumps(email_client_data))
->>>>>>> 714a22de
         assert response.ok
         assert 'id' in response.json()
         return response.json()['id']
@@ -371,11 +347,7 @@
 
 @pytest.fixture()
 def email_campaign_with_outgoing_email_client(access_token_first, talent_pipeline, headers,
-<<<<<<< HEAD
-                                              create_outgoing_email_client):
-=======
                                               outgoing_email_client):
->>>>>>> 714a22de
     """
     This creates an email-campaign which will be sent via an SMTP server added by user.
     """
@@ -387,11 +359,7 @@
                                                              + timedelta(weeks=1) + timedelta(days=4))
 
     # GET email-client-id
-<<<<<<< HEAD
-    response = requests.get(EmailCampaignApiUrl.CLIENTS + '?type=outgoing', headers=headers)
-=======
     response = requests.get(EmailCampaignApiUrl.EMAIL_CLIENTS + '?type=outgoing', headers=headers)
->>>>>>> 714a22de
     assert response.ok
     assert response.json()
     email_client_response = response.json()['email_client_credentials']
@@ -405,9 +373,6 @@
     db.session.commit()
     email_campaign = EmailCampaign.get_by_id(resp_object['campaign']['id'])
     assert email_campaign
-<<<<<<< HEAD
-    return email_campaign
-=======
     return email_campaign
 
 
@@ -434,5 +399,4 @@
     client = SMTP(email_client_response['host'], email_client_response['port'],
                   email_client_response['email'], app.config[TalentConfigKeys.GT_GMAIL_PASSWORD])
     client.send_email(app.config[TalentConfigKeys.GT_GMAIL_ID], subject, body)
-    return subject, body
->>>>>>> 714a22de
+    return subject, body