__author__ = 'basit'

import re
from email_campaign_service.common.tests.conftest import *
from email_campaign_service.common.models.misc import Frequency
from email_campaign_service.common.models.candidate import CandidateEmail
from email_campaign_service.common.models.email_campaign import (EmailClient, UserEmailTemplate,
                                                                 EmailTemplateFolder)
from email_campaign_service.tests.modules.handy_functions import (create_email_campaign,
                                                                  assign_roles,
                                                                  create_email_campaign_smartlist,
                                                                  delete_campaign, send_campaign,
<<<<<<< HEAD
                                                                  send_campaign_helper)
=======
                                                                  create_smartlist_with_given_email_candidate)
>>>>>>> de49aec6


@pytest.fixture()
def email_campaign_of_user_first(request, user_first):
    """
    This fixture creates an email campaign in database table 'email_campaign'
    """
    campaign = create_email_campaign(user_first)

    def fin():
        delete_campaign(campaign)

    request.addfinalizer(fin)
    return campaign


@pytest.fixture()
def email_campaign_of_user_second(request, user_same_domain):
    """
    This fixture creates an email campaign in database table 'email_campaign'
    """
    campaign = create_email_campaign(user_same_domain)

    def fin():
        delete_campaign(campaign)

    request.addfinalizer(fin)
    return campaign


@pytest.fixture()
def email_campaign_in_other_domain(request,
                                   access_token_other,
                                   user_from_diff_domain,
                                   assign_roles_to_user_of_other_domain,
                                   talent_pipeline_other):
    """
    This fixture creates an email campaign in database table 'email_campaign'
    for user in different domain
    """

    campaign = create_email_campaign(user_from_diff_domain)
    create_email_campaign_smartlist(access_token_other, talent_pipeline_other, campaign)

    def fin():
        delete_campaign(campaign)

    request.addfinalizer(fin)
    return campaign


@pytest.fixture()
def campaign_with_candidate_having_no_email(request, email_campaign_of_user_first,
                                            assign_roles_to_user_first,
                                            access_token_first, talent_pipeline):
    """
    This creates a campaign which has candidates associated having no email
    """
    campaign = create_email_campaign_smartlist(access_token_first, talent_pipeline,
                                               email_campaign_of_user_first,
                                               emails_list=False)

    def fin():
        delete_campaign(campaign)

    request.addfinalizer(fin)
    return campaign


@pytest.fixture()
def campaign_with_valid_candidate(request, email_campaign_of_user_first,
                                  assign_roles_to_user_first,
                                  access_token_first, talent_pipeline):
    """
    This returns a campaign which has two candidates associated having email address.
    """
    campaign = create_email_campaign_smartlist(access_token_first, talent_pipeline,
                                               email_campaign_of_user_first, count=2)

    def fin():
        delete_campaign(campaign)

    request.addfinalizer(fin)
    return campaign


@pytest.fixture()
<<<<<<< HEAD
def campaign_to_ten_candidates_not_sent(request, email_campaign_of_user_first,
                                        assign_roles_to_user_first,
                                        access_token_first, talent_pipeline):
=======
def campaign_with_multiple_candidates_email(request, email_campaign_of_user_first,
                                            assign_roles_to_user_first,
                                            access_token_first, talent_pipeline):
    """
    This returns a campaign which has 2 candidates associated and have 2 email address.
    Email should be send to only one address of both candidates
    """

    _emails = [
               # Primary and work label
               [{'label': 'work', 'address': 'work' + fake.safe_email()},
               {'label': 'primary', 'address': 'primary' + fake.safe_email()}],
               # Work and home label
               [{'label': 'work', 'address': 'work' + fake.safe_email()},
               {'label': 'home', 'address': 'home' + fake.safe_email()}],
               ]

    campaign = create_smartlist_with_given_email_candidate(access_token_first, campaign=email_campaign_of_user_first,
                                                           talent_pipeline=talent_pipeline,
                                                           emails=_emails,
                                                           count=2)

    def fin():
        delete_campaign(campaign)

    request.addfinalizer(fin)
    return campaign


@pytest.fixture()
def campaign_with_ten_candidates(request, email_campaign_of_user_first,
                                 assign_roles_to_user_first,
                                 access_token_first, talent_pipeline):
>>>>>>> de49aec6
    """
    This returns a campaign which has ten candidates associated having email addresses.
    """
    campaign = create_email_campaign_smartlist(access_token_first, talent_pipeline,
                                               email_campaign_of_user_first, count=10)

    def fin():
        delete_campaign(campaign)

    request.addfinalizer(fin)
    return campaign


@pytest.fixture()
def campaign_with_candidates_having_same_email_in_diff_domain(request,
                                                              campaign_with_valid_candidate,
                                                              candidate_in_other_domain,
                                                              assign_roles_to_user_first):
    """
    This returns a campaign which has one candidate associated having email address.
    One more candidate exist in some other domain having same email address.
    """
    same_email = fake.email()
    campaign_with_valid_candidate.user.candidates[0].emails[0].update(address=same_email)
    candidate_in_other_domain.emails[0].update(address=same_email)

    def fin():
        delete_campaign(campaign_with_valid_candidate)

    request.addfinalizer(fin)
    return campaign_with_valid_candidate


@pytest.fixture()
def assign_roles_to_user_first(user_first):
    """
    This assign required roles to user_first
    """
    assign_roles(user_first)


@pytest.fixture()
def assign_roles_to_user_of_other_domain(user_from_diff_domain):
    """
    This assigns required roles to user_from_diff_domain
    """
    assign_roles(user_from_diff_domain)


@pytest.fixture()
def candidate_in_other_domain(request, user_from_diff_domain):
    """
    Here we create a candidate for `user_from_diff_domain`
    """
    candidate = Candidate(last_name=gen_salt(20), first_name=gen_salt(20),
                          user_id=user_from_diff_domain.id)
    Candidate.save(candidate)
    candidate_email = CandidateEmail(candidate_id=candidate.id,
                                     address=gen_salt(20), email_label_id=1)
    CandidateEmail.save(candidate_email)

    def tear_down():
        try:
            Candidate.delete(candidate)
        except Exception:
            db.session.rollback()

    request.addfinalizer(tear_down)
    return candidate


@pytest.fixture(params=['with_client', 'without_client'])
def sent_campaign(request, campaign_with_valid_candidate, access_token_first):
    """
    This fixture sends the campaign 1) with client_id and 2) without client id
    via /v1/email-campaigns/:id/send and returns the email-campaign obj.
    """
<<<<<<< HEAD
    return send_campaign_helper(request, campaign_with_valid_candidate, access_token_first)
=======
    if request.param == 'with_client':
        campaign_with_valid_candidate.update(email_client_id=EmailClient.get_id_by_name('Browser'))
        sleep_time = 15
    else:
        sleep_time = 30

    # send campaign
    send_campaign(campaign_with_valid_candidate, access_token_first, sleep_time=sleep_time)

    return campaign_with_valid_candidate
>>>>>>> de49aec6


@pytest.fixture()
def sent_campaign_multiple_email(campaign_with_multiple_candidates_email,
                                 access_token_first):
    """
    This fixture sends the campaign via /v1/email-campaigns/:id/send and returns the
    email-campaign obj.
    """
    # send campaign
    send_campaign(campaign_with_multiple_candidates_email, access_token_first, sleep_time=30)
    return campaign_with_multiple_candidates_email


@pytest.fixture(params=['with_client', 'without_client'])
<<<<<<< HEAD
def sent_campaign_in_other_domain(request, email_campaign_in_other_domain, access_token_other):
=======
def sent_campaign_bulk(request, campaign_with_ten_candidates, access_token_first):
>>>>>>> de49aec6
    """
    This fixture sends the campaign_in_other_domain 1) with client_id and 2) without client id
    via /v1/email-campaigns/:id/send and returns the email-campaign obj.
    """
    return send_campaign_helper(request, email_campaign_in_other_domain, access_token_other)


@pytest.fixture(params=['with_client', 'without_client'])
def sent_campaign_multiple_email(request, campaign_with_multiple_candidates_email,
                                 access_token_first):
    """
    This fixture sends the campaign via /v1/email-campaigns/:id/send and returns the
    email-campaign obj.
    """
    return send_campaign_helper(request, campaign_with_multiple_candidates_email,
                                access_token_first)


@pytest.fixture(params=['with_client', 'without_client'])
def sent_campaign_to_ten_candidates(request, campaign_to_ten_candidates_not_sent, access_token_first):
    """
    This fixture sends the given campaign 1) with client_id and 2) without client id
    via /v1/email-campaigns/:id/send and returns the email-campaign obj.
    """
    return send_campaign_helper(request, campaign_to_ten_candidates_not_sent, access_token_first)


@pytest.fixture()
def send_email_campaign_by_client_id_response(access_token_first, campaign_with_valid_candidate):
    """
    This fixture is used to get the response of sending campaign emails with client id
    for a particular campaign. It also ensures that response is in proper format. Used in
    multiple tests.
    :param access_token_first: Bearer token for authorization.
    :param campaign_with_valid_candidate: Email campaign object with a valid candidate associated.
    """
    campaign = campaign_with_valid_candidate
    campaign.update(email_client_id=EmailClient.get_id_by_name('Browser'))
    response = send_campaign(campaign_with_valid_candidate, access_token_first)
    json_response = response.json()
    assert 'email_campaign_sends' in json_response
    email_campaign_sends = json_response['email_campaign_sends'][0]
    assert 'new_html' in email_campaign_sends
    new_html = email_campaign_sends['new_html']
    matched = re.search(r'&\w+;',
                        new_html)  # check the new_html for escaped HTML characters using regex
    assert not matched  # Fail if HTML escaped characters found, as they render the URL useless
    assert 'new_text' in email_campaign_sends  # Check if there is email text which candidate would see in email
    assert 'email_campaign_id' in email_campaign_sends  # Check if there is email campaign id in response
    assert campaign.id == email_campaign_sends['email_campaign_id']  # Check if both IDs are same
    return_value = dict()
    return_value['response'] = response
    return_value['campaign'] = campaign

    return return_value


@pytest.fixture()
def template_id(domain_id):
    """
    Retrieves email template for the test email campaign
    :return:    Id of template retrieved
    """
    # Retrieve campaign template from 'Sample Templates' folder
    template_folder = EmailTemplateFolder.get_by_name_and_domain_id('Sample Templates', domain_id)
    template_folder_id = template_folder.id
    template = db.session.query(UserEmailTemplate).filter_by(template_folder_id=template_folder_id)

    return template['id']


@pytest.fixture(params=['name', 'subject', 'body_html', 'frequency_id', 'list_ids'])
def invalid_data_for_campaign_creation(request):
    """
    This function returns the data to create an email campaign. It also removes a required
    field from data to make it invalid.
    Required fields are 'name', 'subject', 'body_html', 'frequency_id', 'list_ids'
    """
    email_from = 'no-reply@gettalent.com'
    reply_to = fake.safe_email()
    body_text = fake.sentence()
    body_html = "<html><body><h1>%s</h1></body></html>" % body_text
    campaign_data = {'name': fake.name(),
                     'subject': fake.sentence(),
                     'from': email_from,
                     'reply_to': reply_to,
                     'body_html': body_html,
                     'body_text': body_text,
                     'frequency_id': Frequency.ONCE,
                     'list_ids': [fake.random_number()]
                     }
    del campaign_data[request.param]
    return campaign_data, request.param<|MERGE_RESOLUTION|>--- conflicted
+++ resolved
@@ -10,11 +10,8 @@
                                                                   assign_roles,
                                                                   create_email_campaign_smartlist,
                                                                   delete_campaign, send_campaign,
-<<<<<<< HEAD
-                                                                  send_campaign_helper)
-=======
+                                                                  send_campaign_helper,
                                                                   create_smartlist_with_given_email_candidate)
->>>>>>> de49aec6
 
 
 @pytest.fixture()
@@ -101,12 +98,6 @@
     return campaign
 
 
-@pytest.fixture()
-<<<<<<< HEAD
-def campaign_to_ten_candidates_not_sent(request, email_campaign_of_user_first,
-                                        assign_roles_to_user_first,
-                                        access_token_first, talent_pipeline):
-=======
 def campaign_with_multiple_candidates_email(request, email_campaign_of_user_first,
                                             assign_roles_to_user_first,
                                             access_token_first, talent_pipeline):
@@ -137,10 +128,9 @@
 
 
 @pytest.fixture()
-def campaign_with_ten_candidates(request, email_campaign_of_user_first,
-                                 assign_roles_to_user_first,
-                                 access_token_first, talent_pipeline):
->>>>>>> de49aec6
+def campaign_to_ten_candidates_not_sent(request, email_campaign_of_user_first,
+                                        assign_roles_to_user_first,
+                                        access_token_first, talent_pipeline):
     """
     This returns a campaign which has ten candidates associated having email addresses.
     """
@@ -218,40 +208,11 @@
     This fixture sends the campaign 1) with client_id and 2) without client id
     via /v1/email-campaigns/:id/send and returns the email-campaign obj.
     """
-<<<<<<< HEAD
     return send_campaign_helper(request, campaign_with_valid_candidate, access_token_first)
-=======
-    if request.param == 'with_client':
-        campaign_with_valid_candidate.update(email_client_id=EmailClient.get_id_by_name('Browser'))
-        sleep_time = 15
-    else:
-        sleep_time = 30
-
-    # send campaign
-    send_campaign(campaign_with_valid_candidate, access_token_first, sleep_time=sleep_time)
-
-    return campaign_with_valid_candidate
->>>>>>> de49aec6
-
-
-@pytest.fixture()
-def sent_campaign_multiple_email(campaign_with_multiple_candidates_email,
-                                 access_token_first):
-    """
-    This fixture sends the campaign via /v1/email-campaigns/:id/send and returns the
-    email-campaign obj.
-    """
-    # send campaign
-    send_campaign(campaign_with_multiple_candidates_email, access_token_first, sleep_time=30)
-    return campaign_with_multiple_candidates_email
 
 
 @pytest.fixture(params=['with_client', 'without_client'])
-<<<<<<< HEAD
 def sent_campaign_in_other_domain(request, email_campaign_in_other_domain, access_token_other):
-=======
-def sent_campaign_bulk(request, campaign_with_ten_candidates, access_token_first):
->>>>>>> de49aec6
     """
     This fixture sends the campaign_in_other_domain 1) with client_id and 2) without client id
     via /v1/email-campaigns/:id/send and returns the email-campaign obj.
