
__author__ = 'basit'

import re
from email_campaign_service.common.tests.conftest import *
<<<<<<< HEAD
from email_campaign_service.common.routes import EmailCampaignUrl
=======
from email_campaign_service.common.models.misc import Frequency
>>>>>>> 519670c4
from email_campaign_service.common.models.candidate import CandidateEmail
from email_campaign_service.common.models.email_campaign import (EmailClient, UserEmailTemplate,
                                                                 EmailTemplateFolder)
from email_campaign_service.tests.modules.handy_functions import (create_email_campaign,
                                                                  create_email_campaign_smartlist,
<<<<<<< HEAD
                                                                  delete_campaign)
from email_campaign_service.common.campaign_services.tests_helpers import CampaignsTestsHelpers
=======
                                                                  delete_campaign, send_campaign,
                                                                  send_campaign_helper,
                                                                  create_smartlist_with_given_email_candidate)
>>>>>>> 519670c4


@pytest.fixture()
def email_campaign_of_user_first(request, user_first):
    """
    This fixture creates an email campaign in database table 'email_campaign'
    """
    campaign = create_email_campaign(user_first)

    def fin():
        delete_campaign(campaign)

    request.addfinalizer(fin)
    return campaign


@pytest.fixture()
def email_campaign_of_user_second(request, user_same_domain):
    """
    This fixture creates an email campaign in database table 'email_campaign'
    """
    campaign = create_email_campaign(user_same_domain)

    def fin():
        delete_campaign(campaign)

    request.addfinalizer(fin)
    return campaign


@pytest.fixture()
def email_campaign_in_other_domain(request,
                                   access_token_other,
                                   user_from_diff_domain,
                                   assign_roles_to_user_of_other_domain,
                                   talent_pipeline_other):
    """
    This fixture creates an email campaign in database table 'email_campaign'
    for user in different domain
    """

    campaign = create_email_campaign(user_from_diff_domain)
    create_email_campaign_smartlist(access_token_other, talent_pipeline_other, campaign)

    def fin():
        delete_campaign(campaign)

    request.addfinalizer(fin)
    return campaign


@pytest.fixture()
def campaign_with_candidate_having_no_email(request, email_campaign_of_user_first,
                                            assign_roles_to_user_first,
                                            access_token_first, talent_pipeline):
    """
    This creates a campaign which has candidates associated having no email
    """
    campaign = create_email_campaign_smartlist(access_token_first, talent_pipeline,
                                               email_campaign_of_user_first,
                                               emails_list=False)

    def fin():
        delete_campaign(campaign)

    request.addfinalizer(fin)
    return campaign


@pytest.fixture()
def campaign_with_valid_candidate(request, email_campaign_of_user_first,
                                  assign_roles_to_user_first,
                                  access_token_first, talent_pipeline):
    """
    This returns a campaign which has two candidates associated having email address.
    """
    campaign = create_email_campaign_smartlist(access_token_first, talent_pipeline,
                                               email_campaign_of_user_first, count=2)

    def fin():
        delete_campaign(campaign)

    request.addfinalizer(fin)
    return campaign


@pytest.fixture()
def campaign_with_multiple_candidates_email(request, email_campaign_of_user_first,
                                            assign_roles_to_user_first,
                                            access_token_first, talent_pipeline):
    """
    This returns a campaign which has 2 candidates associated and have 2 email address.
    Email should be send to only one address of both candidates
    """

    _emails = [
        # Primary and work label
        [{'label': 'work', 'address': 'work' + fake.safe_email()},
         {'label': 'primary', 'address': 'primary' + fake.safe_email()}],
        # Work and home label
        [{'label': 'work', 'address': 'work' + fake.safe_email()},
         {'label': 'home', 'address': 'home' + fake.safe_email()}],
    ]

    campaign = create_smartlist_with_given_email_candidate(access_token_first,
                                                           campaign=email_campaign_of_user_first,
                                                           talent_pipeline=talent_pipeline,
                                                           emails=_emails,
                                                           count=2)

    def fin():
        delete_campaign(campaign)

    request.addfinalizer(fin)
    return campaign


@pytest.fixture()
def campaign_to_ten_candidates_not_sent(request, email_campaign_of_user_first,
                                        assign_roles_to_user_first,
                                        access_token_first, talent_pipeline):
    """
    This returns a campaign which has ten candidates associated having email addresses.
    """
    campaign = create_email_campaign_smartlist(access_token_first, talent_pipeline,
                                               email_campaign_of_user_first, count=10)

    def fin():
        delete_campaign(campaign)

    request.addfinalizer(fin)
    return campaign


@pytest.fixture()
def campaign_with_candidates_having_same_email_in_diff_domain(request,
                                                              campaign_with_valid_candidate,
                                                              candidate_in_other_domain,
                                                              assign_roles_to_user_first):
    """
    This returns a campaign which has one candidate associated having email address.
    One more candidate exist in some other domain having same email address.
    """
    same_email = fake.email()
    campaign_with_valid_candidate.user.candidates[0].emails[0].update(address=same_email)
    candidate_in_other_domain.emails[0].update(address=same_email)

    def fin():
        delete_campaign(campaign_with_valid_candidate)

    request.addfinalizer(fin)
    return campaign_with_valid_candidate


@pytest.fixture()
def assign_roles_to_user_first(user_first):
    """
    This assign required roles to user_first
    """
    CampaignsTestsHelpers.assign_roles(user_first)


@pytest.fixture()
def assign_roles_to_user_of_other_domain(user_from_diff_domain):
    """
    This assigns required roles to user_from_diff_domain
    """
    CampaignsTestsHelpers.assign_roles(user_from_diff_domain)


@pytest.fixture()
def candidate_in_other_domain(request, user_from_diff_domain):
    """
    Here we create a candidate for `user_from_diff_domain`
    """
    candidate = Candidate(last_name=gen_salt(20), first_name=gen_salt(20),
                          user_id=user_from_diff_domain.id)
    Candidate.save(candidate)
    candidate_email = CandidateEmail(candidate_id=candidate.id,
                                     address=gen_salt(20), email_label_id=1)
    CandidateEmail.save(candidate_email)

    def tear_down():
        try:
            Candidate.delete(candidate)
        except Exception:
            db.session.rollback()

    request.addfinalizer(tear_down)
    return candidate


@pytest.fixture(params=['with_client', 'without_client'])
def sent_campaign(request, campaign_with_valid_candidate, access_token_first):
    """
    This fixture sends the campaign 1) with client_id and 2) without client id
    via /v1/email-campaigns/:id/send and returns the email-campaign obj.
    """
<<<<<<< HEAD
    if request.param == 'with_client':
        campaign_with_valid_candidate.update(email_client_id=EmailClient.get_id_by_name('Browser'))
        sleep_time = 15
    else:
        sleep_time = 30
    # send campaign
    CampaignsTestsHelpers.send_campaign(EmailCampaignUrl.SEND,
                                        campaign_with_valid_candidate,
                                        access_token_first, sleep_time=sleep_time)
    return campaign_with_valid_candidate
=======
    return send_campaign_helper(request, campaign_with_valid_candidate, access_token_first)
>>>>>>> 519670c4


@pytest.fixture(params=['with_client', 'without_client'])
def sent_campaign_in_other_domain(request, email_campaign_in_other_domain, access_token_other):
    """
    This fixture sends the campaign_in_other_domain 1) with client_id and 2) without client id
    via /v1/email-campaigns/:id/send and returns the email-campaign obj.
    """
<<<<<<< HEAD
    if request.param == 'with_client':
        campaign_with_ten_candidates.update(email_client_id=EmailClient.get_id_by_name('Browser'))
        sleep_time = 5
    else:
        sleep_time = 15
    # send campaign
    CampaignsTestsHelpers.send_campaign(EmailCampaignUrl.SEND, campaign_with_ten_candidates,
                                        access_token_first, sleep_time=sleep_time)
    return campaign_with_ten_candidates
=======
    return send_campaign_helper(request, email_campaign_in_other_domain, access_token_other)


@pytest.fixture(params=['with_client', 'without_client'])
def sent_campaign_multiple_email(request, campaign_with_multiple_candidates_email,
                                 access_token_first):
    """
    This fixture sends the campaign via /v1/email-campaigns/:id/send and returns the
    email-campaign obj.
    """
    return send_campaign_helper(request, campaign_with_multiple_candidates_email,
                                access_token_first)


@pytest.fixture(params=['with_client', 'without_client'])
def sent_campaign_to_ten_candidates(request, campaign_to_ten_candidates_not_sent,
                                    access_token_first):
    """
    This fixture sends the given campaign 1) with client_id and 2) without client id
    via /v1/email-campaigns/:id/send and returns the email-campaign obj.
    """
    return send_campaign_helper(request, campaign_to_ten_candidates_not_sent, access_token_first)
>>>>>>> 519670c4


@pytest.fixture()
def send_email_campaign_by_client_id_response(access_token_first, campaign_with_valid_candidate):
    """
    This fixture is used to get the response of sending campaign emails with client id
    for a particular campaign. It also ensures that response is in proper format. Used in
    multiple tests.
    :param access_token_first: Bearer token for authorization.
    :param campaign_with_valid_candidate: Email campaign object with a valid candidate associated.
    """
    campaign = campaign_with_valid_candidate
    campaign.update(email_client_id=EmailClient.get_id_by_name('Browser'))
    response = CampaignsTestsHelpers.send_campaign(EmailCampaignUrl.SEND, campaign_with_valid_candidate,
                                                   access_token_first)
    json_response = response.json()
    assert 'email_campaign_sends' in json_response
    email_campaign_sends = json_response['email_campaign_sends'][0]
    assert 'new_html' in email_campaign_sends
    new_html = email_campaign_sends['new_html']
    matched = re.search(r'&\w+;',
                        new_html)  # check the new_html for escaped HTML characters using regex
    assert not matched  # Fail if HTML escaped characters found, as they render the URL useless
    assert 'new_text' in email_campaign_sends  # Check if there is email text which candidate would see in email
    assert 'email_campaign_id' in email_campaign_sends  # Check if there is email campaign id in response
    assert campaign.id == email_campaign_sends['email_campaign_id']  # Check if both IDs are same
    return_value = dict()
    return_value['response'] = response
    return_value['campaign'] = campaign

    return return_value


@pytest.fixture()
def template_id(domain_id):
    """
    Retrieves email template for the test email campaign
    :return:    Id of template retrieved
    """
    # Retrieve campaign template from 'Sample Templates' folder
    template_folder = EmailTemplateFolder.get_by_name_and_domain_id('Sample Templates', domain_id)
    template_folder_id = template_folder.id
    template = db.session.query(UserEmailTemplate).filter_by(template_folder_id=template_folder_id)

    return template['id']


@pytest.fixture(params=['name', 'subject', 'body_html', 'frequency_id', 'list_ids'])
def invalid_data_for_campaign_creation(request):
    """
    This function returns the data to create an email campaign. It also removes a required
    field from data to make it invalid.
    Required fields are 'name', 'subject', 'body_html', 'frequency_id', 'list_ids'
    """
    email_from = 'no-reply@gettalent.com'
    reply_to = fake.safe_email()
    body_text = fake.sentence()
    body_html = "<html><body><h1>%s</h1></body></html>" % body_text
    campaign_data = {'name': fake.name(),
                     'subject': fake.sentence(),
                     'from': email_from,
                     'reply_to': reply_to,
                     'body_html': body_html,
                     'body_text': body_text,
                     'frequency_id': Frequency.ONCE,
                     'list_ids': [fake.random_number()]
                     }
    del campaign_data[request.param]
    return campaign_data, request.param<|MERGE_RESOLUTION|>--- conflicted
+++ resolved
@@ -1,26 +1,18 @@
-
 __author__ = 'basit'
 
 import re
 from email_campaign_service.common.tests.conftest import *
-<<<<<<< HEAD
+from email_campaign_service.common.models.misc import Frequency
 from email_campaign_service.common.routes import EmailCampaignUrl
-=======
-from email_campaign_service.common.models.misc import Frequency
->>>>>>> 519670c4
 from email_campaign_service.common.models.candidate import CandidateEmail
 from email_campaign_service.common.models.email_campaign import (EmailClient, UserEmailTemplate,
                                                                  EmailTemplateFolder)
 from email_campaign_service.tests.modules.handy_functions import (create_email_campaign,
                                                                   create_email_campaign_smartlist,
-<<<<<<< HEAD
-                                                                  delete_campaign)
-from email_campaign_service.common.campaign_services.tests_helpers import CampaignsTestsHelpers
-=======
-                                                                  delete_campaign, send_campaign,
+                                                                  delete_campaign,
                                                                   send_campaign_helper,
                                                                   create_smartlist_with_given_email_candidate)
->>>>>>> 519670c4
+from email_campaign_service.common.campaign_services.tests_helpers import CampaignsTestsHelpers
 
 
 @pytest.fixture()
@@ -219,20 +211,7 @@
     This fixture sends the campaign 1) with client_id and 2) without client id
     via /v1/email-campaigns/:id/send and returns the email-campaign obj.
     """
-<<<<<<< HEAD
-    if request.param == 'with_client':
-        campaign_with_valid_candidate.update(email_client_id=EmailClient.get_id_by_name('Browser'))
-        sleep_time = 15
-    else:
-        sleep_time = 30
-    # send campaign
-    CampaignsTestsHelpers.send_campaign(EmailCampaignUrl.SEND,
-                                        campaign_with_valid_candidate,
-                                        access_token_first, sleep_time=sleep_time)
-    return campaign_with_valid_candidate
-=======
     return send_campaign_helper(request, campaign_with_valid_candidate, access_token_first)
->>>>>>> 519670c4
 
 
 @pytest.fixture(params=['with_client', 'without_client'])
@@ -241,17 +220,6 @@
     This fixture sends the campaign_in_other_domain 1) with client_id and 2) without client id
     via /v1/email-campaigns/:id/send and returns the email-campaign obj.
     """
-<<<<<<< HEAD
-    if request.param == 'with_client':
-        campaign_with_ten_candidates.update(email_client_id=EmailClient.get_id_by_name('Browser'))
-        sleep_time = 5
-    else:
-        sleep_time = 15
-    # send campaign
-    CampaignsTestsHelpers.send_campaign(EmailCampaignUrl.SEND, campaign_with_ten_candidates,
-                                        access_token_first, sleep_time=sleep_time)
-    return campaign_with_ten_candidates
-=======
     return send_campaign_helper(request, email_campaign_in_other_domain, access_token_other)
 
 
@@ -274,7 +242,6 @@
     via /v1/email-campaigns/:id/send and returns the email-campaign obj.
     """
     return send_campaign_helper(request, campaign_to_ten_candidates_not_sent, access_token_first)
->>>>>>> 519670c4
 
 
 @pytest.fixture()
