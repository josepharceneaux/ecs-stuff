"""
Author: Zohaib Ijaz, QC-Technologies, <mzohaib.qc@gmail.com>

    This module contains pyTests for send an email campaign to invalid emails and
    then expecting bounce messages from Amazon SNS which will mark invalid email as bounced.
"""

from redo import retry

from email_campaign_service.common.models.candidate import CandidateEmail
from email_campaign_service.common.tests.conftest import *

from email_campaign_service.email_campaign_app import app
<<<<<<< HEAD
from email_campaign_service.common.routes import EmailCampaignUrl
=======
from email_campaign_service.common.routes import EmailCampaignApiUrl
>>>>>>> 01fb1fa4
from email_campaign_service.common.models.email_campaign import EmailCampaignBlast
from email_campaign_service.modules.email_marketing import create_email_campaign_smartlists
from email_campaign_service.common.campaign_services.custom_errors import CampaignException
from email_campaign_service.tests.modules.handy_functions import send_campaign_email_to_candidate
from email_campaign_service.common.campaign_services.tests_helpers import CampaignsTestsHelpers


@pytest.mark.parametrize("blast_foreign_key", [True, False])
def test_send_campaign_to_invalid_email_address(access_token_first, assign_roles_to_user_first, email_campaign_of_user_first,
                                                candidate_first, user_first, talent_pipeline, blast_foreign_key):
    """
    In this test, we will send an email campaign to one candidate with invalid email address.
    After bounce, this email will be marked as bounced and when we will try to send this campaign
    through API, it will raise InvalidUsage because no valid candidate is associated with this campaign.
    """
    with app.app_context():
        campaign = email_campaign_of_user_first
        # create candidate
        email_campaign_blast, smartlist_id, candidate_ids = create_campaign_data(access_token_first, campaign.id,
                                                                                 talent_pipeline, candidate_count=1)

        invalid_email = 'invalid_' + fake.uuid4() + '@gmail.com'
        email = CandidateEmail.get_email_by_candidate_id(candidate_ids[0])
        email.update(address=invalid_email)
        db.session.commit()
        send_campaign_email_to_candidate(campaign, email, candidate_ids[0], email_campaign_blast.id)
        attempts = 100 / 3 + 1
        retry(check_is_bounced, sleeptime=3, attempts=attempts, sleepscale=1,
              args=(email,), retry_exceptions=(AssertionError,))
        campaign_blasts = CampaignsTestsHelpers.get_blasts_with_polling(campaign, timeout=20)
        campaign_blast = campaign_blasts[0]
        assert campaign_blast.bounces == 1

        # Since there is no candidate associated with campaign with valid email, so we will get 400 status while
        # sending this campaign
        response = requests.post(
            EmailCampaignApiUrl.SEND % campaign.id, headers=dict(Authorization='Bearer %s' % access_token_first))
        assert response.status_code == 400
        response = response.json()
        assert response['error']['code'] == CampaignException.NO_VALID_CANDIDATE_FOUND


def check_is_bounced(email):
    """
    Checks if a candidate
    :param email: candidate email
    :return: value of is_bounced (0 or 1)
    """
    db.session.commit()
    assert email.is_bounced
    return email.is_bounced


def test_send_campaign_to_valid_and_invalid_email_address(access_token_first, assign_roles_to_user_first,
                                                          email_campaign_of_user_first,candidate_first,
                                                          user_first, talent_pipeline):
    """
    In this test we are sending emails to two candidate, one with valid email and one with invalid email.
    After sending emails, we will confirm that invalid email has been marked `bounced` and will assert
    email campaign blasts and send accordingly.

    We will then send this campaign through API and we will confirm that email was sent to only one candidate
    with valid candidate, so there will be only one campaign send while there are two candidates are
    associated with this campaign.
    """
    with app.app_context():
        count = 2
        campaign = email_campaign_of_user_first

        # create candidate, smartlist and campaign blast
        email_campaign_blast, smartlist_id, candidate_ids = create_campaign_data(access_token_first, campaign.id,
                                                                                 talent_pipeline, candidate_count=count)

        # Update first candidate's email to a valid email, i.e. testing email.
        valid_email = 'gettalentmailtest@gmail.com'
        email = CandidateEmail.get_email_by_candidate_id(candidate_id=candidate_ids[0])
        email.update(address=valid_email)

        # Update second candidate's email to an invalid email, so we can test email bounce
        invalid_email = 'invalid_' + fake.uuid4() + '@gmail.com'
        email = CandidateEmail.get_email_by_candidate_id(candidate_id=candidate_ids[1])
        email.update(address=invalid_email)
        db.session.commit()

        for index in range(count):
            email = CandidateEmail.get_email_by_candidate_id(candidate_id=candidate_ids[index])
            send_campaign_email_to_candidate(campaign, email, candidate_ids[index], email_campaign_blast.id)
        attempts = 100 / 3 + 1
        retry(check_is_bounced, sleeptime=3, attempts=attempts, sleepscale=1,
              args=(email,), retry_exceptions=(AssertionError,))

        campaign_blasts = campaign.blasts.all()
        assert len(campaign_blasts) == 1
        campaign_blast = campaign_blasts[0]

        # There should be one bounce for this campaign blast.
        assert campaign_blast.bounces == 1

        blast_sends = campaign_blast.blast_sends.all()
        assert len(blast_sends) == 2
        assert blast_sends[0].is_ses_bounce is False
        assert blast_sends[1].is_ses_bounce is True
        # Now send this campaign through API, and there should be two blasts and Only one send associated with
        # this campaign because email has been marked as bounced.
        response = requests.post(
            EmailCampaignApiUrl.SEND % campaign.id, headers=dict(Authorization='Bearer %s' % access_token_first))
        assert response.status_code == 200
        attempts = 200 / 3 + 1
        retry(CampaignsTestsHelpers.verify_blasts, sleeptime=3, attempts=attempts, sleepscale=1,
              args=(campaign, access_token_first, None, 2), retry_exceptions=(AssertionError,))

        CampaignsTestsHelpers.assert_blast_sends(campaign, 1, blast_index=1, abort_time_for_sends=200)
        # Get second blast
        campaign_blast = campaign_blasts[1]

        # There is no bounces next time, because email was not sent to invalid (bounced) email.
        assert campaign_blast.bounces == 0

        # Email was sent to only one candidate
        assert campaign_blast.sends == 1

        blast_sends = campaign_blast.blast_sends.all()
        assert len(blast_sends) == 1
        assert blast_sends[0].is_ses_bounce is False


def create_campaign_data(access_token, campaign_id, talent_pipeline, candidate_count=1):
    """
    This functions creates initial data to send a campaign.
        - It creates candidate and associates this candidate to a new smartlist
        - It then creates campaign blast
        - It returns a tuple with campaign blast, smartlist_id, candidate_ids
    """
    smartlist_id, candidate_ids = CampaignsTestsHelpers.create_smartlist_with_candidate(access_token,
                                                                                        talent_pipeline,
                                                                                        emails_list=True,
                                                                                        count=candidate_count)

    create_email_campaign_smartlists(smartlist_ids=[smartlist_id],
                                     email_campaign_id=campaign_id)
    email_campaign_blast = EmailCampaignBlast(campaign_id=campaign_id,
                                              sent_datetime=datetime.now())
    EmailCampaignBlast.save(email_campaign_blast)
    return email_campaign_blast, smartlist_id, candidate_ids<|MERGE_RESOLUTION|>--- conflicted
+++ resolved
@@ -11,11 +11,7 @@
 from email_campaign_service.common.tests.conftest import *
 
 from email_campaign_service.email_campaign_app import app
-<<<<<<< HEAD
-from email_campaign_service.common.routes import EmailCampaignUrl
-=======
 from email_campaign_service.common.routes import EmailCampaignApiUrl
->>>>>>> 01fb1fa4
 from email_campaign_service.common.models.email_campaign import EmailCampaignBlast
 from email_campaign_service.modules.email_marketing import create_email_campaign_smartlists
 from email_campaign_service.common.campaign_services.custom_errors import CampaignException
@@ -41,11 +37,16 @@
         email = CandidateEmail.get_email_by_candidate_id(candidate_ids[0])
         email.update(address=invalid_email)
         db.session.commit()
-        send_campaign_email_to_candidate(campaign, email, candidate_ids[0], email_campaign_blast.id)
+        if blast_foreign_key:
+            send_campaign_email_to_candidate(campaign, email, candidate_ids[0], blast_id=email_campaign_blast.id)
+        else:
+            send_campaign_email_to_candidate(campaign, email, candidate_ids[0], blast_id=None)
+
         attempts = 100 / 3 + 1
         retry(check_is_bounced, sleeptime=3, attempts=attempts, sleepscale=1,
               args=(email,), retry_exceptions=(AssertionError,))
         campaign_blasts = CampaignsTestsHelpers.get_blasts_with_polling(campaign, timeout=20)
+
         campaign_blast = campaign_blasts[0]
         assert campaign_blast.bounces == 1
 
