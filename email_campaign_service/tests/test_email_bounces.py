"""
Author: Zohaib Ijaz, QC-Technologies, <mzohaib.qc@gmail.com>

    This module contains pyTests for send an email campaign to invalid emails and
    then expecting bounce messages from Amazon SNS which will mark invalid email as bounced.
"""
import time

<<<<<<< HEAD
from polling import poll

=======
from email_campaign_service.common.campaign_services.custom_errors import CampaignException
from email_campaign_service.common.campaign_services.tests_helpers import CampaignsTestsHelpers
>>>>>>> 8300904c
from email_campaign_service.common.models.candidate import CandidateEmail
from email_campaign_service.common.tests.conftest import *

from email_campaign_service.email_campaign_app import app
from email_campaign_service.common.routes import EmailCampaignUrl
from email_campaign_service.common.models.email_campaign import EmailCampaignSend, EmailCampaignBlast
from email_campaign_service.tests.modules.handy_functions import get_blasts_with_polling
from email_campaign_service.modules.email_marketing import create_email_campaign_smartlists
<<<<<<< HEAD
from email_campaign_service.tests.modules.handy_functions import (create_smartlist_with_candidate,
                                                                  send_campaign_email_to_candidate)
=======
from email_campaign_service.tests.modules.handy_functions import send_campaign_email_to_candidate
>>>>>>> 8300904c


def test_send_campaign_to_invalid_email_address(access_token_first, assign_roles_to_user_first, email_campaign_of_user_first,
                                                candidate_first, user_first, talent_pipeline):
    """
    In this test, we will send an email campaign to one candidate with invalid email address.
    After bounce, this email will be marked as bounced and when we will try to send this campaign
    through API, it will raise InvalidUsage because no valid candidate is associated with this campaign.
    """
    with app.app_context():
        campaign = email_campaign_of_user_first
        # create candidate
        email_campaign_blast, smartlist_id, candidate_ids = create_campaign_data(access_token_first, campaign.id,
                                                                                 talent_pipeline, candidate_count=1)

        email_campaign_send = EmailCampaignSend(campaign_id=campaign.id,
                                                candidate_id=candidate_ids[0],
                                                sent_datetime=datetime.now(),
                                                blast_id=email_campaign_blast.id)
        EmailCampaignSend.save(email_campaign_send)
        invalid_email = 'invalid_' + fake.uuid4() + '@gmail.com'
        email = CandidateEmail.get_email_by_candidate_id(candidate_ids[0])
        email.update(address=invalid_email)
        db.session.commit()
        send_campaign_email_to_candidate(campaign, email, candidate_ids[0], email_campaign_blast.id)
        poll(check_is_bounced, step=3, args=(email,), timeout=100)
        campaign_blasts = get_blasts_with_polling(campaign, 1, 20)
        campaign_blast = campaign_blasts[0]
        assert campaign_blast.bounces == 1


def check_is_bounced(email):
    """
    Checks if a candidate
    :param email: candidate email
    :return: value of is_bounced (0 or 1)
    """
    db.session.commit()
    return email.is_bounced


def test_send_campaign_to_valid_and_invalid_email_address(access_token_first, assign_roles_to_user_first,
                                                          email_campaign_of_user_first,candidate_first,
                                                          user_first, talent_pipeline):
    """
    In this test we are sending emails to two candidate, one with valid email and one with invalid email.
    After sending emails, we will confirm that invalid email has been marked `bounced` and will assert
    email campaign blasts and send accordingly.

    We will then send this campaign through API and we will confirm that email was sent to only one candidate
    with valid candidate, so there will be only one campaign send while there are two candidates are
    associated with this campaign.
    """
    with app.app_context():
        count = 2
        campaign = email_campaign_of_user_first

        # create candidate, smartlist and campaign blast
        email_campaign_blast, smartlist_id, candidate_ids = create_campaign_data(access_token_first, campaign.id,
                                                                                 talent_pipeline, candidate_count=count)

        # Update first candidate's email to a valid email, i.e. testing email.
        valid_email = 'gettalentmailtest@gmail.com'
        email = CandidateEmail.get_email_by_candidate_id(candidate_id=candidate_ids[0])
        email.update(address=valid_email)

        # Update second candidate's email to an invalid email, so we can test email bounce
        invalid_email = 'invalid_' + fake.uuid4() + '@gmail.com'
        email = CandidateEmail.get_email_by_candidate_id(candidate_id=candidate_ids[1])
        email.update(address=invalid_email)
        db.session.commit()

        for index in range(count):
            email = CandidateEmail.get_email_by_candidate_id(candidate_id=candidate_ids[index])
            send_campaign_email_to_candidate(campaign, email, candidate_ids[index], email_campaign_blast.id)

        poll(check_is_bounced, step=3, args=(email,), timeout=100)

        campaign_blasts = campaign.blasts.all()
        assert len(campaign_blasts) == 1
        campaign_blast = campaign_blasts[0]

        # There should be one bounce for this campaign blast.
        assert campaign_blast.bounces == 1

        blast_sends = campaign_blast.blast_sends.all()
        assert len(blast_sends) == 2
        assert blast_sends[0].is_ses_bounce is False
        assert blast_sends[1].is_ses_bounce is True
        # Now send this campaign through API, and there should be two blasts and Only one send associated with
        # this campaign because email has been marked as bounced.
        response = requests.post(
            EmailCampaignUrl.SEND % campaign.id, headers=dict(Authorization='Bearer %s' % access_token_first))
        assert response.status_code == 200

        campaign_blasts = get_blasts_with_polling(campaign, 2, 100)

        # Get second blast
        campaign_blast = campaign_blasts[1]

        # There is no bounces next time, because email was not sent to invalid (bounced) email.
        assert campaign_blast.bounces == 0

        # Email was sent to only one candidate
        assert campaign_blast.sends == 1

        blast_sends = campaign_blast.blast_sends.all()
        assert len(blast_sends) == 1
        assert blast_sends[0].is_ses_bounce is False


def create_campaign_data(access_token, campaign_id, talent_pipeline, candidate_count=1):
    """
    This functions creates initial data to send a campaign.
        - It creates candidate and associates this candidate to a new smartlist
        - It then creates campaign blast
        - It returns a tuple with campaign blast, smartlist_id, candidate_ids
    """
    smartlist_id, candidate_ids = CampaignsTestsHelpers.create_smartlist_with_candidate(access_token,
                                                                                        talent_pipeline,
                                                                                        emails_list=True,
                                                                                        count=candidate_count)

    create_email_campaign_smartlists(smartlist_ids=[smartlist_id],
                                     email_campaign_id=campaign_id)
    email_campaign_blast = EmailCampaignBlast(campaign_id=campaign_id,
                                              sent_datetime=datetime.now())
    EmailCampaignBlast.save(email_campaign_blast)
    return email_campaign_blast, smartlist_id, candidate_ids<|MERGE_RESOLUTION|>--- conflicted
+++ resolved
@@ -4,29 +4,18 @@
     This module contains pyTests for send an email campaign to invalid emails and
     then expecting bounce messages from Amazon SNS which will mark invalid email as bounced.
 """
-import time
 
-<<<<<<< HEAD
 from polling import poll
 
-=======
-from email_campaign_service.common.campaign_services.custom_errors import CampaignException
-from email_campaign_service.common.campaign_services.tests_helpers import CampaignsTestsHelpers
->>>>>>> 8300904c
 from email_campaign_service.common.models.candidate import CandidateEmail
 from email_campaign_service.common.tests.conftest import *
 
 from email_campaign_service.email_campaign_app import app
 from email_campaign_service.common.routes import EmailCampaignUrl
+from email_campaign_service.common.campaign_services.tests_helpers import CampaignsTestsHelpers
 from email_campaign_service.common.models.email_campaign import EmailCampaignSend, EmailCampaignBlast
-from email_campaign_service.tests.modules.handy_functions import get_blasts_with_polling
 from email_campaign_service.modules.email_marketing import create_email_campaign_smartlists
-<<<<<<< HEAD
-from email_campaign_service.tests.modules.handy_functions import (create_smartlist_with_candidate,
-                                                                  send_campaign_email_to_candidate)
-=======
 from email_campaign_service.tests.modules.handy_functions import send_campaign_email_to_candidate
->>>>>>> 8300904c
 
 
 def test_send_campaign_to_invalid_email_address(access_token_first, assign_roles_to_user_first, email_campaign_of_user_first,
@@ -53,7 +42,7 @@
         db.session.commit()
         send_campaign_email_to_candidate(campaign, email, candidate_ids[0], email_campaign_blast.id)
         poll(check_is_bounced, step=3, args=(email,), timeout=100)
-        campaign_blasts = get_blasts_with_polling(campaign, 1, 20)
+        campaign_blasts = CampaignsTestsHelpers.get_blasts_with_polling(campaign, timeout=20)
         campaign_blast = campaign_blasts[0]
         assert campaign_blast.bounces == 1
 
@@ -122,7 +111,7 @@
             EmailCampaignUrl.SEND % campaign.id, headers=dict(Authorization='Bearer %s' % access_token_first))
         assert response.status_code == 200
 
-        campaign_blasts = get_blasts_with_polling(campaign, 2, 100)
+        campaign_blasts = CampaignsTestsHelpers.get_blasts_with_polling(campaign, timeout=100)
 
         # Get second blast
         campaign_blast = campaign_blasts[1]
