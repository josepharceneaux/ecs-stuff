--- conflicted
+++ resolved
@@ -1,42 +1,24 @@
-<<<<<<< HEAD
+# Packages
 import re
-=======
-# Packages
->>>>>>> 9a2d877e
 import json
 import time
 import email
 import imaplib
 import requests
-<<<<<<< HEAD
-
-from email_campaign_service.common.error_handling import InvalidUsage
-=======
->>>>>>> 9a2d877e
 
 # Application Specific
 from email_campaign_service.common.models.db import db
-<<<<<<< HEAD
-from email_campaign_service.tests.conftest import fake, uuid
-from email_campaign_service.common.models.misc import UrlConversion
-from email_campaign_service.email_campaign_app import app
-from email_campaign_service.common.utils.activity_utils import ActivityMessageIds
-from email_campaign_service.common.models.email_campaign import (EmailCampaign,
-                                                                 EmailCampaignBlast)
-=======
 from email_campaign_service.email_campaign_app import app
 from email_campaign_service.tests.conftest import fake, uuid
 from email_campaign_service.common.models.misc import UrlConversion
 from email_campaign_service.common.error_handling import InvalidUsage
 from email_campaign_service.common.utils.activity_utils import ActivityMessageIds
-from email_campaign_service.common.models.email_campaign import (EmailCampaign, EmailClient)
->>>>>>> 9a2d877e
 from email_campaign_service.common.routes import (EmailCampaignUrl, CandidatePoolApiUrl,
                                                   EmailCampaignEndpoints, HEALTH_CHECK)
 from email_campaign_service.common.campaign_services.tests_helpers import CampaignsTestsHelpers
+from email_campaign_service.common.models.email_campaign import (EmailCampaign, EmailCampaignBlast)
 from email_campaign_service.tests.modules.handy_functions import (create_smartlist_with_candidate,
                                                                   delete_campaign)
-
 
 __author__ = 'jitesh'
 
@@ -280,7 +262,6 @@
                   ]
             }
         """
-<<<<<<< HEAD
         response = send_email_campaign_by_client_id_response['response']
         campaign = send_email_campaign_by_client_id_response['campaign']
         assert_campaign_send(response, campaign, user_first, 2, email_client=True)
@@ -326,22 +307,6 @@
         assert hit_count_after == hit_count_before + 1
         UrlConversion.delete(url_conversion)
 
-=======
-        campaign = campaign_with_valid_candidate
-        campaign.update(email_client_id=EmailClient.get_id_by_name('Browser'))
-        response = requests.post(
-            self.URL % campaign.id, headers=dict(Authorization='Bearer %s' % access_token_first))
-        assert response.status_code == 200
-        json_response = response.json()
-        assert 'email_campaign_sends' in json_response
-        email_campaign_sends = json_response['email_campaign_sends'][0]
-        assert 'new_html' in email_campaign_sends
-        assert 'new_text' in email_campaign_sends
-        assert 'email_campaign_id' in email_campaign_sends
-        assert campaign.id == email_campaign_sends['email_campaign_id']
-        assert_campaign_send(response, campaign, user_first, 2, email_client=True)
-
->>>>>>> 9a2d877e
 
 def assert_mail(email_subject):
     """
