# Standard Imports
import json
import uuid
import imaplib
import datetime

# Third Party
import requests

# Application Specific
from __init__ import ALL_EMAIL_CAMPAIGN_FIELDS
from email_campaign_service.common.models.db import db
from email_campaign_service.email_campaign_app import app
from email_campaign_service.common.tests.conftest import fake
from email_campaign_service.common.models.user import DomainRole
from email_campaign_service.common.models.misc import (Activity,
                                                       UrlConversion,
                                                       Frequency)
from email_campaign_service.common.routes import (EmailCampaignUrl,
                                                  CandidatePoolApiUrl)
<<<<<<< HEAD
from email_campaign_service.common.error_handling import InternalServerError
=======
>>>>>>> 8300904c
from email_campaign_service.common.utils.amazon_ses import (send_email,
                                                            get_default_email_info)
from email_campaign_service.common.models.email_campaign import (EmailCampaign,
                                                                 EmailClient, EmailCampaignSend)
from email_campaign_service.common.talent_config_manager import TalentConfigKeys
from email_campaign_service.common.utils.handy_functions import (add_role_to_test_user,
                                                                 define_and_send_request)
from email_campaign_service.modules.email_marketing import create_email_campaign_smartlists
from email_campaign_service.common.tests.fake_testing_data_generator import FakeCandidatesData
<<<<<<< HEAD
from email_campaign_service.common.inter_service_calls.candidate_pool_service_calls import \
    create_smartlist_from_api
from email_campaign_service.common.inter_service_calls.candidate_service_calls import \
    create_candidates_from_candidate_api
from email_campaign_service.common.campaign_services.tests_helpers import (CampaignsTestsHelpers,
                                                                           get_blasts)
from email_campaign_service.common.inter_service_calls.candidate_pool_service_calls import \
    assert_smartlist_candidates
=======
from email_campaign_service.common.campaign_services.tests_helpers import CampaignsTestsHelpers
>>>>>>> 8300904c

__author__ = 'basit'


def create_email_campaign(user):
    """
    This creates an email campaign for given user
    """
    email_campaign = EmailCampaign(name=fake.name(),
                                   user_id=user.id,
                                   is_hidden=0,
                                   subject=uuid.uuid4().__str__()[0:8] + ' It is a test campaign',
                                   _from=fake.safe_email(),
                                   reply_to=fake.safe_email(),
                                   body_html="<html><body>Email campaign test</body></html>",
                                   body_text="Email campaign test"
                                   )
    EmailCampaign.save(email_campaign)
    return email_campaign


def create_email_campaign_smartlist(access_token, talent_pipeline, campaign,
                                    emails_list=True, count=1, assert_candidates=True):
    """
    This associates smartlist ids with given campaign
    """
    # create candidate
    smartlist_id, _ = CampaignsTestsHelpers.create_smartlist_with_candidate(
        access_token, talent_pipeline, count=count, emails_list=emails_list,
        assert_candidates=assert_candidates)

    create_email_campaign_smartlists(smartlist_ids=[smartlist_id],
                                     email_campaign_id=campaign.id)
    return campaign


<<<<<<< HEAD
def create_smartlist_with_candidate(access_token, talent_pipeline, emails_list=True, count=1,
                                    assert_candidates=True, timeout=120, data=None):
    """
    This creates candidate(s) as specified by the count and assign it to a smartlist.
    Finally it returns smartlist_id and candidate_ids.
    """
    if not data:
        # create candidate
        data = FakeCandidatesData.create(talent_pool=talent_pipeline.talent_pool,
                                         emails_list=emails_list, count=count)

    candidate_ids = create_candidates_from_candidate_api(oauth_token=access_token, data=data,
                                                         return_candidate_ids_only=True)
    if assert_candidates:
        time.sleep(10)
    smartlist_data = {'name': fake.word(),
                      'candidate_ids': candidate_ids,
                      'talent_pipeline_id': talent_pipeline.id}

    smartlists = create_smartlist_from_api(data=smartlist_data, access_token=access_token)
    smartlist_id = smartlists['smartlist']['id']
    if assert_candidates:
        assert poll(assert_smartlist_candidates, step=3,
                    args=(smartlist_id, len(candidate_ids), access_token), timeout=timeout), \
            'Candidates not found for smartlist(id:%s)' % smartlist_id
        logger.info('%s candidate(s) found for smartlist(id:%s)' % (len(candidate_ids), smartlist_id))
    return smartlist_id, candidate_ids


def create_two_smartlists_with_same_candidate(access_token, talent_pipeline, emails_list=True,
                                    assert_candidates=True, timeout=120, data=None):
    """
    Create two smartlists with same candidate in both of them.
    """
    if not data:
        # create candidate
        data = FakeCandidatesData.create(talent_pool=talent_pipeline.talent_pool,
                                         emails_list=emails_list, count=1)

    candidate_id = create_candidates_from_candidate_api(oauth_token=access_token, data=data,
                                                        return_candidate_ids_only=True)
    if assert_candidates:
        time.sleep(10)
    smartlist_data1 = {'name': fake.word(),
                       'candidate_ids': candidate_id,
                       'talent_pipeline_id': talent_pipeline.id}
    smartlist_data2 = {'name': fake.word(),
                       'candidate_ids': candidate_id,
                       'talent_pipeline_id': talent_pipeline.id}

    smartlist_ids = [create_smartlist_from_api(data=smartlist_data1, access_token=access_token)['smartlist']['id'],
                     create_smartlist_from_api(data=smartlist_data2, access_token=access_token)['smartlist']['id']]
    if assert_candidates:
        for smartlist_id in smartlist_ids:
            assert poll(assert_smartlist_candidates, step=3,
                        args=(smartlist_id, len(candidate_id), access_token), timeout=timeout), \
                        'Candidates not found for smartlist(id:%s)' % smartlist_id
    return smartlist_ids


=======
>>>>>>> 8300904c
def create_smartlist_with_given_email_candidate(access_token, campaign,
                                                talent_pipeline, emails_list=True,
                                                count=1, emails=None):
    """
    This creates candidate(s) as specified by the count, using the email list provided by the user
    and assign it to a smartlist.
    Finally it returns campaign object
    """
    # create candidates data
    data = FakeCandidatesData.create(talent_pool=talent_pipeline.talent_pool,
                                     emails_list=emails_list, count=count)

    if emails and emails_list:
        for index, candidate in enumerate(data['candidates']):
            candidate['emails'] = emails[index]

    smartlist_id, _ = CampaignsTestsHelpers.create_smartlist_with_candidate(access_token,
                                                                            talent_pipeline,
                                                                            data=data)
    create_email_campaign_smartlists(smartlist_ids=[smartlist_id],
                                     email_campaign_id=campaign.id)

    return campaign


def delete_campaign(campaign):
    """
    This deletes the campaign created during tests from database
    :param campaign: Email campaign object
    """
    try:
        with app.app_context():
            if isinstance(campaign, dict):
                EmailCampaign.delete(campaign['id'])
            else:
                EmailCampaign.delete(campaign.id)
    except Exception:
        pass


<<<<<<< HEAD
def send_campaign(campaign, access_token, expected_blast_count=1):
    """
    This function sends the campaign via /v1/email-campaigns/:id/send
    timeout is set to be 20s here. One can modify this by passing required value.
    :param (EmailCampaign) campaign: Email campaign obj
    :param (str) access_token: Auth token to make HTTP request
    :param (int) expected_blast_count:
    """
    raise_if_not_instance_of(campaign, EmailCampaign)
    raise_if_not_instance_of(access_token, basestring)
    raise_if_not_instance_of(expected_blast_count, int)
    # send campaign
    response = requests.post(EmailCampaignUrl.SEND % campaign.id,
                             headers=dict(Authorization='Bearer %s' % access_token))
    assert response.ok
    try:
        get_blasts_with_polling(campaign, expected_blast_count, 100)
    except Exception as e:
        e.message += '\n Blasts not found in specified time'
        raise
    return response


=======
>>>>>>> 8300904c
def assert_valid_campaign_get(email_campaign_dict, referenced_campaign, fields=None):
    """
    This asserts that the campaign we get from GET call has valid values as we have for
    referenced email-campaign.
    :param dict email_campaign_dict: EmailCampaign object as received by GET call
    :param referenced_campaign: EmailCampaign object by which we compare the campaign
            we GET in response
    :param list[str] fields: List of fields that the campaign should have, or all of them if None
    """

    # Assert the fields are correct
    expected_email_campaign_fields_set = set(fields or ALL_EMAIL_CAMPAIGN_FIELDS)
    actual_email_campaign_fields_set = set(email_campaign_dict.keys())
    assert expected_email_campaign_fields_set == actual_email_campaign_fields_set, \
        "Response's email campaign fields (%s) should match the expected email campaign fields (%s)" % (
            actual_email_campaign_fields_set, expected_email_campaign_fields_set
        )

    # Assert id is correct, if returned by API
    if 'id' in expected_email_campaign_fields_set:
        assert email_campaign_dict['id'] == referenced_campaign.id


def get_campaign_or_campaigns(access_token, campaign_id=None, fields=None, pagination_query=None):
    """
    This makes HTTP GET call on /v1/email-campaigns with given access_token to get
    1) all the campaigns of logged-in user if campaign_id is None
    2) Get campaign object for given campaign_id
    :param list[str] fields: List of EmailCampaign fields to retrieve
    """
    if campaign_id:
        url = EmailCampaignUrl.CAMPAIGN % campaign_id
        entity = 'email_campaign'
    else:
        url = EmailCampaignUrl.CAMPAIGNS
        entity = 'email_campaigns'
    if pagination_query:
        url = url + pagination_query

    params = {'fields': ','.join(fields)} if fields else {}
    response = requests.get(url=url,
                            params=params,
                            headers={'Authorization': 'Bearer %s' % access_token})
    assert response.status_code == requests.codes.OK
    resp = response.json()
    assert entity in resp
    return resp[entity]


def assert_talent_pipeline_response(talent_pipeline, access_token, fields=None):
    """
    This makes HTTP GET call on candidate_pool_service to get response for given
    talent_pipeline and then asserts if we get an OK response.
    :param list[str] fields:  List of fields each EmailCampaign should have.  If None, will assert on all fields.
    """
    params = {'fields': ','.join(fields)} if fields else {}
    response = requests.get(
        url=CandidatePoolApiUrl.TALENT_PIPELINE_CAMPAIGN % talent_pipeline.id,
        params=params,
        headers={'Authorization': 'Bearer %s' % access_token})
    assert response.status_code == requests.codes.OK
    resp = response.json()
    print "Response JSON: %s" % json.dumps(resp)
    assert 'email_campaigns' in resp, "Response dict should have email_campaigns key"

    # Assert on the existence of email campaign fields
    for email_campaign_dict in resp['email_campaigns']:
        expected_email_campaign_fields_set = set(fields or ALL_EMAIL_CAMPAIGN_FIELDS)
        actual_email_campaign_fields_set = set(email_campaign_dict.keys())
        assert expected_email_campaign_fields_set == actual_email_campaign_fields_set, \
            "Response's email campaign fields should match the expected email campaign fields"


def assert_and_delete_email(subject):
    """
    Asserts that the user received the email in his inbox which has the given subject.
    It then deletes the email from the inbox.
    :param subject:       Email subject
    """
    mail_connection = imaplib.IMAP4_SSL('imap.gmail.com')
    try:
        mail_connection.login(app.config[TalentConfigKeys.GT_GMAIL_ID],
                              app.config[TalentConfigKeys.GT_GMAIL_PASSWORD])
    except Exception as error:
        print error.message
        pass  # Maybe already login when running on Jenkins on multiple cores
    print "Checking for Email with subject: %s" % subject
    mail_connection.select("inbox")  # connect to inbox.
    # search the inbox for given email-subject
    result, [msg_ids] = mail_connection.search(None, '(SUBJECT "%s")' % subject)
    if msg_ids:
        print "Email(s) found with subject: %s" % subject
        msg_ids = ','.join(msg_ids.split(' '))
        # Change the Deleted flag to delete the email from Inbox
        mail_connection.store(msg_ids, '+FLAGS', r'(\Deleted)')
        status, response = mail_connection.expunge()
        assert status == 'OK'
        print "Email(s) deleted with subject: %s" % subject
        mail_connection.close()
        mail_connection.logout()
    return msg_ids


def assert_campaign_send(response, campaign, user, expected_count=1, email_client=False,
                         expected_status=200, abort_time_for_sends=40):
    """
    This asserts that campaign has successfully been sent to candidates and campaign blasts and
    sends have been updated as expected. It then checks the source URL is correctly formed or
    in database table "url_conversion".
    """
    assert response.status_code == expected_status
    assert response.json()
    if not email_client:
        json_resp = response.json()
        assert str(campaign.id) in json_resp['message']
    # Need to add this as processing of POST request runs on Celery
<<<<<<< HEAD
    blasts = get_blasts_with_polling(campaign, 1, 100)
=======
    blasts = CampaignsTestsHelpers.get_blasts_with_polling(campaign)
>>>>>>> 8300904c

    assert blasts, 'Email campaign blasts not found'
    # assert on sends
    CampaignsTestsHelpers.assert_blast_sends(campaign, expected_count,
                                             abort_time_for_sends=abort_time_for_sends)
    campaign_sends = campaign.sends.all()
    assert len(campaign_sends) == expected_count
    sends_url_conversions = []
    # assert on activity of individual campaign sends
    for campaign_send in campaign_sends:
        # Get "email_campaign_send_url_conversion" records
        sends_url_conversions.extend(campaign_send.url_conversions)
        if not email_client:
            CampaignsTestsHelpers.assert_for_activity(user.id,
                                                      Activity.MessageIds.CAMPAIGN_EMAIL_SEND,
                                                      campaign_send.id)
    if campaign_sends:
        # assert on activity for whole campaign send
<<<<<<< HEAD
        CampaignsTestsHelpers.assert_for_activity(user.id,
                                                  Activity.MessageIds.CAMPAIGN_SEND,
                                                  campaign.id)
        # TODO: commenting till find exact reason of failing
=======
        CampaignsTestsHelpers.assert_for_activity(user.id, Activity.MessageIds.CAMPAIGN_SEND,
                                                  campaign.id)
        # TODO: commented after discussing with osman -- basit
>>>>>>> 8300904c
        # if not email_client:
        #     assert poll(assert_and_delete_email, step=3, args=(campaign.subject,), timeout=60), \
        #         "Email with subject %s was not found." % campaign.subject

    # For each url_conversion record we assert that source_url is saved correctly
    for send_url_conversion in sends_url_conversions:
        # get URL conversion record from database table 'url_conversion' and delete it
        # delete url_conversion record
        assert str(
            send_url_conversion.url_conversion.id) in send_url_conversion.url_conversion.source_url
        UrlConversion.delete(send_url_conversion.url_conversion)


<<<<<<< HEAD
def get_sends(campaign, blast_index, expected_count):
    """
    This returns all number of sends associated with given blast index of a campaign
    :param (EmailCampaign) campaign: Valid campaign object.
    :param (int) blast_index: Index of blast to be retrieved.
    :param (int) expected_count: Number of sends to be expected.
    """
    if not isinstance(campaign, EmailCampaign):
        raise InternalServerError(error_message='Valid email campaign object must be provided')
    if not isinstance(blast_index, int):
        raise InternalServerError(error_message='blast_index must be positive integer')
    if not isinstance(expected_count, int):
        raise InternalServerError(error_message='expected_count must be positive integer')
    db.session.commit()
    try:
        if campaign.blasts[blast_index].sends >= expected_count:
            return campaign.blasts[blast_index].sends
        else:
            return False
    except IndexError:
        return False


def get_blasts_with_polling(campaign, expected_count, timeout):
    """
    This polls the result of blasts of a campaign for 150s.
    :param campaign: Valid campaign object.
    :param expected_count: Number of blasts to be expected.
    :param timeout: Time period after which to quit trying.
    """
    assert campaign, 'Please provide valid campaign object.'
    assert expected_count, 'expected_count must be provided.'
    assert timeout, 'timeout must be provided'
    return poll(get_blasts, step=3, args=(campaign, expected_count), timeout=timeout)


def assert_blast_sends(campaign, expected_count, blast_index=0, abort_time_for_sends=100):
    """
    This function asserts the particular blast of given campaign has expected number of sends
    """
    assert campaign, 'Please provide valid campaign object.'
    assert expected_count, 'expected_count must be provided'
    sends = poll(get_sends, step=3, args=(campaign, blast_index, expected_count), timeout=abort_time_for_sends)
    assert sends >= expected_count


=======
>>>>>>> 8300904c
def post_to_email_template_resource(access_token, data):
    """
    Function sends a post request to email-templates,
    i.e. EmailTemplate/post()
    """
    response = requests.post(url=EmailCampaignUrl.TEMPLATES,
                             data=json.dumps(data),
                             headers={'Authorization': 'Bearer %s' % access_token,
                                      'Content-type': 'application/json'}
                             )
    return response


def request_to_email_template_resource(access_token, request, email_template_id, data=None):
    """
    Function sends a request to email template resource
    :param access_token: Token for user authorization
    :param request: get, post, patch, delete
    :param email_template_id: Id of email template
    :param data: data in form of dictionary
    """
    url = EmailCampaignUrl.TEMPLATES + '/' + str(email_template_id)
    return define_and_send_request(access_token, request, url, data)


def get_template_folder(token):
    """
    Function will create and retrieve template folder
    :param token:
    :return: template_folder_id, template_folder_name
    """
    template_folder_name = 'test_template_folder_%i' % datetime.datetime.now().microsecond

    data = {'name': template_folder_name}
    response = requests.post(url=EmailCampaignUrl.TEMPLATES_FOLDER, data=json.dumps(data),
                             headers={'Authorization': 'Bearer %s' % token,
                                      'Content-type': 'application/json'})
    assert response.status_code == requests.codes.CREATED
    response_obj = response.json()
    template_folder_id = response_obj["template_folder_id"][0]
    return template_folder_id['id'], template_folder_name


def create_email_template(token, user_id, template_name, body_html, body_text, is_immutable=1,
                          folder_id=None):
    """
    Creates a email campaign template with params provided

    :param token
    :param user_id:                 User id
    :param template_name:           Template name
    :param body_html:               Body html
    :param body_text:               Body text
    :param is_immutable:            1 if immutable, otherwise 0
    :param folder_id:               folder id
    """
    data = dict(
        name=template_name,
        template_folder_id=folder_id,
        user_id=user_id,
        type=0,
        body_html=body_html,
        body_text=body_text,
        is_immutable=is_immutable
    )

    create_resp = post_to_email_template_resource(token, data=data)
    return create_resp


def update_email_template(email_template_id, request, token, user_id, template_name, body_html,
                          body_text='',
                          folder_id=None, is_immutable=1):
    """
        Update existing email template fields using values provided by user.
        :param email_template_id: id of email template
        :param request: request object
        :param token: token for authentication
        :param user_id: user's id
        :param template_name: Name of template
        :param body_html: HTML body for email template
        :param body_text: HTML text for email template
        :param folder_id: ID of email template folder
        :param is_immutable: Specify whether the email template is mutable or not
    """
    data = dict(
        name=template_name,
        template_folder_id=folder_id,
        user_id=user_id,
        type=0,
        body_html=body_html,
        body_text=body_text,
        is_immutable=is_immutable
    )

    create_resp = request_to_email_template_resource(token, request, email_template_id, data)
    return create_resp


def add_email_template(token, template_owner, template_body):
    """
    This function will create email template
    """
    domain_id = template_owner.domain_id

    # Add 'CAN_CREATE_EMAIL_TEMPLATE' to template_owner
    add_role_to_test_user(template_owner, [DomainRole.Roles.CAN_CREATE_EMAIL_TEMPLATE,
                                           DomainRole.Roles.CAN_CREATE_EMAIL_TEMPLATE_FOLDER])

    # Get Template Folder Id
    template_folder_id, template_folder_name = get_template_folder(token)

    template_name = 'test_email_template%i' % datetime.datetime.now().microsecond
    is_immutable = 1
    resp = create_email_template(token, template_owner.id, template_name, template_body, '',
                                 is_immutable,
                                 folder_id=template_folder_id)
    db.session.commit()
    resp_obj = resp.json()
    resp_dict = resp_obj['template_id'][0]

    return {"template_id": resp_dict['id'],
            "template_folder_id": template_folder_id,
            "template_folder_name": template_folder_name,
            "template_name": template_name,
            "is_immutable": is_immutable,
            "domain_id": domain_id}


def template_body():
    return '<!DOCTYPE html PUBLIC "-//W3C//DTD XHTML 1.0 Transitional//EN" ' \
           '"http://www.w3.org/TR/xhtml1/DTD/xhtml1-transitional.dtd">\r\n<html>\r\n<head>' \
           '\r\n\t<title></title>\r\n</head>\r\n<body>\r\n<p>test campaign mail testing through script</p>' \
           '\r\n</body>\r\n</html>\r\n'


def create_email_campaign_via_api(access_token, data, is_json=True):
    """
    This function makes HTTP POST call on /v1/email-campaigns to create
    an email-campaign. It then returns the response from email-campaigns API.
    :param access_token: access token of user
    :param data: data required for creation of campaign
    :param is_json: If True, it will take dumps of data to be sent in POST call. Otherwise it
                    will send data as it is.
    :return: response of API call
    """
    if is_json:
        data = json.dumps(data)
    response = requests.post(
        url=EmailCampaignUrl.CAMPAIGNS,
        data=data,
        headers={'Authorization': 'Bearer %s' % access_token,
                 'content-type': 'application/json'}
    )
    return response


def create_data_for_campaign_creation(access_token, talent_pipeline, subject,
                                      campaign_name=fake.name(), assert_candidates=True):
    """
    This function returns the required data to create an email campaign
    :param access_token: access token of user
    :param talent_pipeline: talent_pipeline of user
    :param subject: Subject of campaign
    :param campaign_name: Name of campaign
    """
    email_from = 'no-reply@gettalent.com'
    reply_to = fake.safe_email()
    body_text = fake.sentence()
    body_html = "<html><body><h1>%s</h1></body></html>" % body_text
    smartlist_id, _ = CampaignsTestsHelpers.create_smartlist_with_candidate(access_token,
                                                                            talent_pipeline,
                                                                            emails_list=True,
                                                                            assert_candidates=assert_candidates,
                                                                            )
    return {'name': campaign_name,
            'subject': subject,
            'from': email_from,
            'reply_to': reply_to,
            'body_html': body_html,
            'body_text': body_text,
            'frequency_id': Frequency.ONCE,
            'list_ids': [smartlist_id]
            }


def send_campaign_email_to_candidate(campaign, email, candidate_id, blast_id):
    """
    This function will create a campaign send object and then it will send the email to given email address.
    :param (EmailCampiagn) campaign: EmailCampaign object
    :param (dict, CandidateEmail) email: CandidateEmail object
    :param (int, long) candidate_id: candidate unique id
    :param (int, long) blast_id: campaign blast id
    """
    # Create an campaign send object
    email_campaign_send = EmailCampaignSend(campaign_id=campaign.id,
                                            candidate_id=candidate_id,
                                            sent_datetime=datetime.datetime.now(),
                                            blast_id=blast_id)
    EmailCampaignSend.save(email_campaign_send)
    default_email = get_default_email_info()['email']
    # Send email to given email address with some random text as body.
    email_response = send_email(source='"%s" <%s>' % (campaign._from, default_email),
                                # Emails will be sent from verified email by Amazon SES for respective environment.
                                subject=fake.sentence(),
                                html_body="<html><body>Email campaign test</body></html>",
                                text_body=fake.paragraph(),
                                to_addresses=email.address,
                                reply_address=campaign.reply_to.strip(),
                                body=None,
                                email_format='html' if campaign.body_html else 'text')

    # Get unique request id and message id from response and update campaign send object.
    request_id = email_response[u"SendEmailResponse"][u"ResponseMetadata"][u"RequestId"]
    message_id = email_response[u"SendEmailResponse"][u"SendEmailResult"][u"MessageId"]
    email_campaign_send.update(ses_message_id=message_id, ses_request_id=request_id)
    db.session.commit()


def send_campaign_helper(request, email_campaign, access_token):
    """
    This is a helper function to send campaign with and without email_client_id
    """
    if request.param == 'with_client':
        email_campaign.update(email_client_id=EmailClient.get_id_by_name('Browser'))
    # send campaign
    CampaignsTestsHelpers.send_campaign(EmailCampaignUrl.SEND,
                                        email_campaign, access_token)
    return email_campaign<|MERGE_RESOLUTION|>--- conflicted
+++ resolved
@@ -18,10 +18,6 @@
                                                        Frequency)
 from email_campaign_service.common.routes import (EmailCampaignUrl,
                                                   CandidatePoolApiUrl)
-<<<<<<< HEAD
-from email_campaign_service.common.error_handling import InternalServerError
-=======
->>>>>>> 8300904c
 from email_campaign_service.common.utils.amazon_ses import (send_email,
                                                             get_default_email_info)
 from email_campaign_service.common.models.email_campaign import (EmailCampaign,
@@ -31,18 +27,7 @@
                                                                  define_and_send_request)
 from email_campaign_service.modules.email_marketing import create_email_campaign_smartlists
 from email_campaign_service.common.tests.fake_testing_data_generator import FakeCandidatesData
-<<<<<<< HEAD
-from email_campaign_service.common.inter_service_calls.candidate_pool_service_calls import \
-    create_smartlist_from_api
-from email_campaign_service.common.inter_service_calls.candidate_service_calls import \
-    create_candidates_from_candidate_api
-from email_campaign_service.common.campaign_services.tests_helpers import (CampaignsTestsHelpers,
-                                                                           get_blasts)
-from email_campaign_service.common.inter_service_calls.candidate_pool_service_calls import \
-    assert_smartlist_candidates
-=======
 from email_campaign_service.common.campaign_services.tests_helpers import CampaignsTestsHelpers
->>>>>>> 8300904c
 
 __author__ = 'basit'
 
@@ -79,69 +64,6 @@
     return campaign
 
 
-<<<<<<< HEAD
-def create_smartlist_with_candidate(access_token, talent_pipeline, emails_list=True, count=1,
-                                    assert_candidates=True, timeout=120, data=None):
-    """
-    This creates candidate(s) as specified by the count and assign it to a smartlist.
-    Finally it returns smartlist_id and candidate_ids.
-    """
-    if not data:
-        # create candidate
-        data = FakeCandidatesData.create(talent_pool=talent_pipeline.talent_pool,
-                                         emails_list=emails_list, count=count)
-
-    candidate_ids = create_candidates_from_candidate_api(oauth_token=access_token, data=data,
-                                                         return_candidate_ids_only=True)
-    if assert_candidates:
-        time.sleep(10)
-    smartlist_data = {'name': fake.word(),
-                      'candidate_ids': candidate_ids,
-                      'talent_pipeline_id': talent_pipeline.id}
-
-    smartlists = create_smartlist_from_api(data=smartlist_data, access_token=access_token)
-    smartlist_id = smartlists['smartlist']['id']
-    if assert_candidates:
-        assert poll(assert_smartlist_candidates, step=3,
-                    args=(smartlist_id, len(candidate_ids), access_token), timeout=timeout), \
-            'Candidates not found for smartlist(id:%s)' % smartlist_id
-        logger.info('%s candidate(s) found for smartlist(id:%s)' % (len(candidate_ids), smartlist_id))
-    return smartlist_id, candidate_ids
-
-
-def create_two_smartlists_with_same_candidate(access_token, talent_pipeline, emails_list=True,
-                                    assert_candidates=True, timeout=120, data=None):
-    """
-    Create two smartlists with same candidate in both of them.
-    """
-    if not data:
-        # create candidate
-        data = FakeCandidatesData.create(talent_pool=talent_pipeline.talent_pool,
-                                         emails_list=emails_list, count=1)
-
-    candidate_id = create_candidates_from_candidate_api(oauth_token=access_token, data=data,
-                                                        return_candidate_ids_only=True)
-    if assert_candidates:
-        time.sleep(10)
-    smartlist_data1 = {'name': fake.word(),
-                       'candidate_ids': candidate_id,
-                       'talent_pipeline_id': talent_pipeline.id}
-    smartlist_data2 = {'name': fake.word(),
-                       'candidate_ids': candidate_id,
-                       'talent_pipeline_id': talent_pipeline.id}
-
-    smartlist_ids = [create_smartlist_from_api(data=smartlist_data1, access_token=access_token)['smartlist']['id'],
-                     create_smartlist_from_api(data=smartlist_data2, access_token=access_token)['smartlist']['id']]
-    if assert_candidates:
-        for smartlist_id in smartlist_ids:
-            assert poll(assert_smartlist_candidates, step=3,
-                        args=(smartlist_id, len(candidate_id), access_token), timeout=timeout), \
-                        'Candidates not found for smartlist(id:%s)' % smartlist_id
-    return smartlist_ids
-
-
-=======
->>>>>>> 8300904c
 def create_smartlist_with_given_email_candidate(access_token, campaign,
                                                 talent_pipeline, emails_list=True,
                                                 count=1, emails=None):
@@ -182,32 +104,6 @@
         pass
 
 
-<<<<<<< HEAD
-def send_campaign(campaign, access_token, expected_blast_count=1):
-    """
-    This function sends the campaign via /v1/email-campaigns/:id/send
-    timeout is set to be 20s here. One can modify this by passing required value.
-    :param (EmailCampaign) campaign: Email campaign obj
-    :param (str) access_token: Auth token to make HTTP request
-    :param (int) expected_blast_count:
-    """
-    raise_if_not_instance_of(campaign, EmailCampaign)
-    raise_if_not_instance_of(access_token, basestring)
-    raise_if_not_instance_of(expected_blast_count, int)
-    # send campaign
-    response = requests.post(EmailCampaignUrl.SEND % campaign.id,
-                             headers=dict(Authorization='Bearer %s' % access_token))
-    assert response.ok
-    try:
-        get_blasts_with_polling(campaign, expected_blast_count, 100)
-    except Exception as e:
-        e.message += '\n Blasts not found in specified time'
-        raise
-    return response
-
-
-=======
->>>>>>> 8300904c
 def assert_valid_campaign_get(email_campaign_dict, referenced_campaign, fields=None):
     """
     This asserts that the campaign we get from GET call has valid values as we have for
@@ -312,9 +208,9 @@
 
 
 def assert_campaign_send(response, campaign, user, expected_count=1, email_client=False,
-                         expected_status=200, abort_time_for_sends=40):
-    """
-    This asserts that campaign has successfully been sent to candidates and campaign blasts and
+                         expected_status=200, abort_time_for_sends=20):
+    """
+    This assert that campaign has successfully been sent to candidates and campaign blasts and
     sends have been updated as expected. It then checks the source URL is correctly formed or
     in database table "url_conversion".
     """
@@ -324,13 +220,8 @@
         json_resp = response.json()
         assert str(campaign.id) in json_resp['message']
     # Need to add this as processing of POST request runs on Celery
-<<<<<<< HEAD
-    blasts = get_blasts_with_polling(campaign, 1, 100)
-=======
-    blasts = CampaignsTestsHelpers.get_blasts_with_polling(campaign)
->>>>>>> 8300904c
-
-    assert blasts, 'Email campaign blasts not found'
+    CampaignsTestsHelpers.assert_campaign_blasts(campaign, 1, timeout=abort_time_for_sends)
+
     # assert on sends
     CampaignsTestsHelpers.assert_blast_sends(campaign, expected_count,
                                              abort_time_for_sends=abort_time_for_sends)
@@ -347,16 +238,9 @@
                                                       campaign_send.id)
     if campaign_sends:
         # assert on activity for whole campaign send
-<<<<<<< HEAD
-        CampaignsTestsHelpers.assert_for_activity(user.id,
-                                                  Activity.MessageIds.CAMPAIGN_SEND,
-                                                  campaign.id)
-        # TODO: commenting till find exact reason of failing
-=======
         CampaignsTestsHelpers.assert_for_activity(user.id, Activity.MessageIds.CAMPAIGN_SEND,
                                                   campaign.id)
         # TODO: commented after discussing with osman -- basit
->>>>>>> 8300904c
         # if not email_client:
         #     assert poll(assert_and_delete_email, step=3, args=(campaign.subject,), timeout=60), \
         #         "Email with subject %s was not found." % campaign.subject
@@ -370,55 +254,6 @@
         UrlConversion.delete(send_url_conversion.url_conversion)
 
 
-<<<<<<< HEAD
-def get_sends(campaign, blast_index, expected_count):
-    """
-    This returns all number of sends associated with given blast index of a campaign
-    :param (EmailCampaign) campaign: Valid campaign object.
-    :param (int) blast_index: Index of blast to be retrieved.
-    :param (int) expected_count: Number of sends to be expected.
-    """
-    if not isinstance(campaign, EmailCampaign):
-        raise InternalServerError(error_message='Valid email campaign object must be provided')
-    if not isinstance(blast_index, int):
-        raise InternalServerError(error_message='blast_index must be positive integer')
-    if not isinstance(expected_count, int):
-        raise InternalServerError(error_message='expected_count must be positive integer')
-    db.session.commit()
-    try:
-        if campaign.blasts[blast_index].sends >= expected_count:
-            return campaign.blasts[blast_index].sends
-        else:
-            return False
-    except IndexError:
-        return False
-
-
-def get_blasts_with_polling(campaign, expected_count, timeout):
-    """
-    This polls the result of blasts of a campaign for 150s.
-    :param campaign: Valid campaign object.
-    :param expected_count: Number of blasts to be expected.
-    :param timeout: Time period after which to quit trying.
-    """
-    assert campaign, 'Please provide valid campaign object.'
-    assert expected_count, 'expected_count must be provided.'
-    assert timeout, 'timeout must be provided'
-    return poll(get_blasts, step=3, args=(campaign, expected_count), timeout=timeout)
-
-
-def assert_blast_sends(campaign, expected_count, blast_index=0, abort_time_for_sends=100):
-    """
-    This function asserts the particular blast of given campaign has expected number of sends
-    """
-    assert campaign, 'Please provide valid campaign object.'
-    assert expected_count, 'expected_count must be provided'
-    sends = poll(get_sends, step=3, args=(campaign, blast_index, expected_count), timeout=abort_time_for_sends)
-    assert sends >= expected_count
-
-
-=======
->>>>>>> 8300904c
 def post_to_email_template_resource(access_token, data):
     """
     Function sends a post request to email-templates,
@@ -608,10 +443,10 @@
 def send_campaign_email_to_candidate(campaign, email, candidate_id, blast_id):
     """
     This function will create a campaign send object and then it will send the email to given email address.
-    :param (EmailCampiagn) campaign: EmailCampaign object
-    :param (dict, CandidateEmail) email: CandidateEmail object
-    :param (int, long) candidate_id: candidate unique id
-    :param (int, long) blast_id: campaign blast id
+    :param campaign: EmailCampaign object
+    :param email: CandidateEmail object
+    :param candidate_id: candidate unique id
+    :param blast_id: campaign blast id
     """
     # Create an campaign send object
     email_campaign_send = EmailCampaignSend(campaign_id=campaign.id,
