--- conflicted
+++ resolved
@@ -17,14 +17,9 @@
 from email_campaign_service.common.routes import (EmailCampaignUrl,
                                                   CandidatePoolApiUrl)
 from email_campaign_service.common.models.email_campaign import EmailCampaign
-<<<<<<< HEAD
-from email_campaign_service.common.utils.handy_functions import add_role_to_test_user
 from email_campaign_service.common.utils.validators import raise_if_not_instance_of
-=======
 from email_campaign_service.common.utils.handy_functions import (add_role_to_test_user,
-                                                                 raise_if_not_instance_of,
                                                                  define_and_send_request)
->>>>>>> 77f46101
 from email_campaign_service.modules.email_marketing import create_email_campaign_smartlists
 from email_campaign_service.common.tests.fake_testing_data_generator import FakeCandidatesData
 from email_campaign_service.common.inter_service_calls.candidate_pool_service_calls import \
@@ -207,7 +202,6 @@
             "Response's email campaign fields should match the expected email campaign fields"
 
 
-<<<<<<< HEAD
 def assert_mail(subject):
     """
     Asserts that the user received the email in his inbox which has the subject as subject,
@@ -295,7 +289,7 @@
         assert str(
             send_url_conversion.url_conversion.id) in send_url_conversion.url_conversion.source_url
         UrlConversion.delete(send_url_conversion.url_conversion)
-=======
+
 def post_to_email_template_resource(access_token, data):
     """
     Function sends a post request to email-templates,
@@ -427,5 +421,4 @@
     return '<!DOCTYPE html PUBLIC "-//W3C//DTD XHTML 1.0 Transitional//EN" ' \
            '"http://www.w3.org/TR/xhtml1/DTD/xhtml1-transitional.dtd">\r\n<html>\r\n<head>' \
            '\r\n\t<title></title>\r\n</head>\r\n<body>\r\n<p>test campaign mail testing through script</p>' \
-           '\r\n</body>\r\n</html>\r\n'
->>>>>>> 77f46101
+           '\r\n</body>\r\n</html>\r\n'