"""
 Author: Jitesh Karesia, New Vision Software, <jitesh.karesia@newvisionsoftware.in>
         Um-I-Hani, QC-Technologies, <haniqadri.qc@gmail.com>
         Hafiz Muhammad Basit, QC-Technologies, <basit.gettalent@gmail.com>

    Here are the helper functions used in tests of email-campaign-service
"""

# Standard Imports
import re
import json
import uuid
import email
import imaplib
import datetime

# Third Party
import requests
from redo import retry
from requests import codes

# Application Specific
from __init__ import ALL_EMAIL_CAMPAIGN_FIELDS
from email_campaign_service.common.models.db import db
from email_campaign_service.email_campaign_app import app, logger
from email_campaign_service.common.tests.conftest import fake
from email_campaign_service.common.models.misc import (Activity,
                                                       UrlConversion,
                                                       Frequency)
from email_campaign_service.common.routes import (EmailCampaignApiUrl,
                                                  CandidatePoolApiUrl)
from email_campaign_service.common.utils.amazon_ses import (send_email,
                                                            get_default_email_info)
from email_campaign_service.common.models.email_campaign import (EmailCampaign,
                                                                 EmailClient, EmailCampaignSend,
                                                                 EmailClientCredentials)
from email_campaign_service.common.talent_config_manager import TalentConfigKeys
from email_campaign_service.common.utils.handy_functions import define_and_send_request
from email_campaign_service.modules.email_marketing import create_email_campaign_smartlists
from email_campaign_service.common.tests.fake_testing_data_generator import FakeCandidatesData
from email_campaign_service.common.campaign_services.tests_helpers import CampaignsTestsHelpers

__author__ = 'basit'

TEST_EMAIL_ID = 'test.gettalent@gmail.com'
ON = 1  # Global variable for comparing value of is_immutable in the functions to avoid hard-coding 1
EMAIL_TEMPLATE_BODY = '<!DOCTYPE html PUBLIC "-//W3C//DTD XHTML 1.0 Transitional//EN" ' \
                      '"http://www.w3.org/TR/xhtml1/DTD/xhtml1-transitional.dtd">\r\n<html>\r\n<head>' \
                      '\r\n\t<title></title>\r\n</head>\r\n<body>\r\n<p>test campaign mail testing through ' \
                      'script</p>\r\n</body>\r\n</html>\r\n'


class EmailCampaignTypes(object):
    """
    This defines 2 types of email-campaigns
    """
    WITH_CLIENT = 'with_client'
    WITHOUT_CLIENT = 'without_client'


def create_email_campaign(user):
    """
    This creates an email campaign for given user
    """
    email_campaign = EmailCampaign(name=fake.name(),
                                   user_id=user.id,
                                   is_hidden=0,
                                   subject=uuid.uuid4().__str__()[0:8] + ' It is a test campaign',
                                   description=fake.paragraph(),
                                   _from=TEST_EMAIL_ID,
                                   reply_to=TEST_EMAIL_ID,
                                   body_html="<html><body>Email campaign test</body></html>",
                                   body_text="Email campaign test"
                                   )
    EmailCampaign.save(email_campaign)
    return email_campaign


def create_email_campaign_smartlist(access_token, talent_pipeline, campaign, emails_list=True, count=1,
                                    assert_candidates=True):
    """
    This associates smartlist ids with given campaign
    """
    # create candidate
    smartlist_id, _ = CampaignsTestsHelpers.create_smartlist_with_candidate(access_token, talent_pipeline,
                                                                            count=count, emails_list=emails_list,
                                                                            assert_candidates=assert_candidates)
    create_email_campaign_smartlists(smartlist_ids=[smartlist_id], email_campaign_id=campaign.id)
    return campaign


def create_smartlist_with_given_email_candidate(access_token, campaign,
                                                talent_pipeline, emails_list=True,
                                                count=1, emails=None):
    """
    This creates candidate(s) as specified by the count, using the email list provided by the user
    and assign it to a smartlist.
    Finally it returns campaign object
    """
    # create candidates data
    data = FakeCandidatesData.create(talent_pool=talent_pipeline.talent_pool,
                                     emails_list=emails_list, count=count)

    if emails and emails_list:
        for index, candidate in enumerate(data['candidates']):
            candidate['emails'] = emails[index]

    smartlist_id, _ = CampaignsTestsHelpers.create_smartlist_with_candidate(access_token,
                                                                            talent_pipeline,
                                                                            data=data)
    create_email_campaign_smartlists(smartlist_ids=[smartlist_id],
                                     email_campaign_id=campaign.id)

    return campaign


def assert_valid_campaign_get(email_campaign_dict, referenced_campaigns, fields=None):
    """
    This asserts that the campaign we get from GET call has valid values as we have for
    referenced email-campaign.
    :param dict email_campaign_dict: EmailCampaign object as received by GET call
    :param referenced_campaigns: EmailCampaign objects with which we compare the campaign
            we GET in response
    :param list[str] fields: List of fields that the campaign should have, or all of them if None
    """

    # Assert the fields are correct
    expected_email_campaign_fields_set = set(fields or ALL_EMAIL_CAMPAIGN_FIELDS)
    actual_email_campaign_fields_set = set(email_campaign_dict.keys())
    assert expected_email_campaign_fields_set == actual_email_campaign_fields_set, \
        "Response's email campaign fields (%s) should match the expected email campaign fields (%s)" % (
            actual_email_campaign_fields_set, expected_email_campaign_fields_set
        )
    found = False
    # Assert id is correct, if returned by API
    if 'id' in expected_email_campaign_fields_set:
        for referenced_campaign in referenced_campaigns:
            if email_campaign_dict['id'] == referenced_campaign.id:
                found = True
        assert found


def get_campaign_or_campaigns(access_token, campaign_id=None, fields=None, pagination_query=None):
    """
    This makes HTTP GET call on /v1/email-campaigns with given access_token to get
    1) all the campaigns of logged-in user if campaign_id is None
    2) Get campaign object for given campaign_id
    :param list[str] fields: List of EmailCampaign fields to retrieve
    """
    if campaign_id:
        url = EmailCampaignApiUrl.CAMPAIGN % campaign_id
        entity = 'email_campaign'
    else:
        url = EmailCampaignApiUrl.CAMPAIGNS
        entity = 'email_campaigns'
    if pagination_query:
        url = url + pagination_query

    params = {'fields': ','.join(fields)} if fields else {}
    response = requests.get(url=url,
                            params=params,
                            headers={'Authorization': 'Bearer %s' % access_token})
    assert response.status_code == requests.codes.OK
    resp = response.json()
    assert entity in resp
    return resp[entity]


def assert_talent_pipeline_response(talent_pipeline, access_token, fields=None):
    """
    This makes HTTP GET call on candidate_pool_service to get response for given
    talent_pipeline and then asserts if we get an OK response.
    :param list[str] fields:  List of fields each EmailCampaign should have.  If None, will assert on all fields.
    """
    params = {'fields': ','.join(fields)} if fields else {}
    response = requests.get(
        url=CandidatePoolApiUrl.TALENT_PIPELINE_CAMPAIGN % talent_pipeline.id,
        params=params,
        headers={'Authorization': 'Bearer %s' % access_token})
    assert response.status_code == requests.codes.OK
    resp = response.json()
    print "Response JSON: %s" % json.dumps(resp)
    assert 'email_campaigns' in resp, "Response dict should have email_campaigns key"

    # Assert on the existence of email campaign fields
    for email_campaign_dict in resp['email_campaigns']:
        expected_email_campaign_fields_set = set(fields or ALL_EMAIL_CAMPAIGN_FIELDS)
        actual_email_campaign_fields_set = set(email_campaign_dict.keys())
        assert expected_email_campaign_fields_set == actual_email_campaign_fields_set, \
            "Response's email campaign fields should match the expected email campaign fields"


def assert_and_delete_email(subject, username=app.config[TalentConfigKeys.GT_GMAIL_ID],
                            password=app.config[TalentConfigKeys.GT_GMAIL_PASSWORD], delete_email=True):
    """
    Asserts that the user received the email in his inbox which has the given subject.
    It then deletes the email from the inbox.
    :param string subject:       Email subject
    :param string username: Username for login
    :param string password: Password to login to given account
    :param bool delete_email: If True, emails with given subject will be delete from given account
    """
    mail_connection = get_mail_connection(username, password)
    print "Checking for Email with subject: %s" % subject
    mail_connection.select("inbox")  # connect to inbox.
    # search the inbox for given email-subject
    search_criteria = '(SUBJECT "%s")' % subject
    result, [msg_ids] = mail_connection.search(None, search_criteria)
    assert msg_ids, "Email with subject %s was not found at time: %s." % (subject, str(datetime.datetime.utcnow()))
    print "Email(s) found with subject: %s" % subject
    if delete_email:
        # This is kind of finalizer which removes email from inbox. It shouldn't affect our test. So we are not
        # raising it.
        try:
            msg_ids = ','.join(msg_ids.split(' '))
            # Change the Deleted flag to delete the email from Inbox
            mail_connection.store(msg_ids, '+FLAGS', r'(\Deleted)')
            status, response = mail_connection.expunge()
            assert status == 'OK'
            print "Email(s) deleted with subject: %s" % subject
            mail_connection.close()
            mail_connection.logout()
        except imaplib.IMAP4_SSL.error as error:
            logger.exception(error.message)
    return msg_ids


def get_mail_connection(username, password):
    """
    This connects with IMAP server and authenticates to email-account.
    """
    try:
        mail_connection = imaplib.IMAP4_SSL('imap.gmail.com')
        if mail_connection.state == 'NONAUTH':  # Makes sure not we are not logged-in already
            mail_connection.login(username, password)
    except imaplib.IMAP4_SSL.error as error:
        print error.message
        raise  # Raise any error raised by IMAP server
    return mail_connection


def fetch_emails(mail_connection, msg_ids):
    """
    This fetches emails with given msg_ids
    """
    mail_connection.select("inbox")  # connect to inbox.
    msg_ids = [msg_id for msg_id in msg_ids.split()]
    body = []
    for num in msg_ids:
        typ, data = mail_connection.fetch(num, '(RFC822)')
        raw_email = data[0][1]
        raw_email_string = raw_email.decode('utf-8')
        # converts byte literal to string removing b''
        email_message = email.message_from_string(raw_email_string)
        # this will loop through all the available multiparts in mail
        for part in email_message.walk():
            if part.get_content_type() == "text/plain":  # ignore attachments/html
                body.append(part.get_payload(decode=True))
    return body


def assert_campaign_send(response, campaign, user, expected_count=1, email_client=False, expected_status=codes.OK,
<<<<<<< HEAD
                         abort_time_for_sends=300, via_amazon_ses=True):
=======
                         abort_time_for_sends=300, delete_email=True):
>>>>>>> 87db7b78
    """
    This assert that campaign has successfully been sent to candidates and campaign blasts and
    sends have been updated as expected. It then checks the source URL is correctly formed or
    in database table "url_conversion".
    """
    msg_ids = ''
    assert response.status_code == expected_status
    assert response.json()
    if not email_client:
        json_resp = response.json()
        assert str(campaign.id) in json_resp['message']
    # Need to add this as processing of POST request runs on Celery
    CampaignsTestsHelpers.assert_campaign_blasts(campaign, 1, timeout=abort_time_for_sends)

    # assert on sends
    CampaignsTestsHelpers.assert_blast_sends(campaign, expected_count,
                                             abort_time_for_sends=abort_time_for_sends)
    campaign_sends = campaign.sends.all()
    assert len(campaign_sends) == expected_count
    sends_url_conversions = []
    # assert on activity of individual campaign sends
    for campaign_send in campaign_sends:
        # Get "email_campaign_send_url_conversion" records
        sends_url_conversions.extend(campaign_send.url_conversions)
        if not email_client:
            if via_amazon_ses:  # If email-campaign is sent via Amazon SES, we should have message_id and request_id
                                # saved in database table "email_campaign_sends"
                assert campaign_send.ses_message_id
                assert campaign_send.ses_request_id
            CampaignsTestsHelpers.assert_for_activity(user.id, Activity.MessageIds.CAMPAIGN_EMAIL_SEND,
                                                      campaign_send.id)
    if campaign_sends:
        # assert on activity for whole campaign send
        CampaignsTestsHelpers.assert_for_activity(user.id, Activity.MessageIds.CAMPAIGN_SEND, campaign.id)
        if not email_client:
            msg_ids = retry(assert_and_delete_email, sleeptime=5, attempts=80, sleepscale=1,
                            args=(campaign.subject,), kwargs=dict(delete_email=delete_email),
                            retry_exceptions=(AssertionError, imaplib.IMAP4_SSL.error))

            assert msg_ids, "Email with subject %s was not found at time: %s." % (campaign.subject,
                                                                      str(datetime.datetime.utcnow()))
    # For each url_conversion record we assert that source_url is saved correctly
    for send_url_conversion in sends_url_conversions:
        # get URL conversion record from database table 'url_conversion' and delete it
        # delete url_conversion record
        assert str(send_url_conversion.url_conversion.id) in send_url_conversion.url_conversion.source_url
        UrlConversion.delete(send_url_conversion.url_conversion)
    return msg_ids


def post_to_email_template_resource(headers, data):
    """
    Function sends a post request to email-templates,
    i.e. EmailTemplate/post()
    It then returns Id of created EmailTemplate
    """
    response = requests.post(url=EmailCampaignApiUrl.TEMPLATES, data=json.dumps(data), headers=headers)
    print response.json()
    return response


def request_to_email_template_resource(access_token, request, email_template_id, data=None):
    """
    Function sends a request to email template resource
    :param access_token: Token for user authorization
    :param request: get, post, patch, delete
    :param email_template_id: Id of email template
    :param data: data in form of dictionary
    """
    url = EmailCampaignApiUrl.TEMPLATE % email_template_id
    return define_and_send_request(access_token, request, url, data)


def get_template_folder(headers):
    """
    Function will create and retrieve template folder
    :type headers: dict
    :return: template_folder_id, template_folder_name
    :rtype: tuple[int, str]
    """
    template_folder_name = 'test_template_folder_%i' % datetime.datetime.now().microsecond

    data = {'name': template_folder_name,
            'is_immutable': ON}
    response = requests.post(url=EmailCampaignApiUrl.TEMPLATE_FOLDERS, data=json.dumps(data),
                             headers=headers)
    assert response.status_code == requests.codes.CREATED
    response_obj = response.json()
    template_folder_id = response_obj["id"]
    return template_folder_id, template_folder_name


def data_to_create_email_template(headers, template_owner, body_html='', body_text=''):
    """
    This returns data to create an email-template with params provided
    :rtype: dict
    """
    # Get Template Folder Id
    template_folder_id, template_folder_name = get_template_folder(headers)
    template_name = 'test_email_template_%i' % datetime.datetime.utcnow().microsecond
    is_immutable = ON
    data = dict(
        name=template_name,
        template_folder_id=template_folder_id,
        user_id=template_owner.id,
        type=0,
        body_html=body_html,
        body_text=body_text,
        is_immutable=is_immutable
    )
    return data


def update_email_template(email_template_id, request, token, user_id, template_name, body_html,
                          body_text='', folder_id=None, is_immutable=ON):
    """
        Update existing email template fields using values provided by user.
        :param email_template_id: id of email template
        :param request: request object
        :param token: token for authentication
        :param user_id: user's id
        :param template_name: Name of template
        :param body_html: HTML body for email template
        :param body_text: HTML text for email template
        :param folder_id: ID of email template folder
        :param is_immutable: Specify whether the email template is mutable or not
    """
    data = dict(
        name=template_name,
        template_folder_id=folder_id,
        user_id=user_id,
        type=0,
        body_html=body_html,
        body_text=body_text,
        is_immutable=is_immutable
    )

    create_resp = request_to_email_template_resource(token, request, email_template_id, data)
    return create_resp


def add_email_template(headers, template_owner):
    """
    This function will create email template with valid data.
    :rtype: dict
    """
    data = data_to_create_email_template(headers, template_owner, EMAIL_TEMPLATE_BODY)
    response = post_to_email_template_resource(headers, data=data)
    json_response = response.json()
    assert response.status_code == codes.CREATED, response.text
    assert response.json()
    assert 'id' in json_response
    return {"id": json_response['id'],
            "name": data['name'],
            "template_folder_id": data['template_folder_id'],
            "is_immutable": data['is_immutable'],
            "domain_id": template_owner.domain_id}


def create_email_campaign_via_api(access_token, data, is_json=True):
    """
    This function makes HTTP POST call on /v1/email-campaigns to create
    an email-campaign. It then returns the response from email-campaigns API.
    :param access_token: access token of user
    :param data: data required for creation of campaign
    :param is_json: If True, it will take dumps of data to be sent in POST call. Otherwise it
                    will send data as it is.
    :return: response of API call
    """
    if is_json:
        data = json.dumps(data)
    response = requests.post(
        url=EmailCampaignApiUrl.CAMPAIGNS,
        data=data,
        headers={'Authorization': 'Bearer %s' % access_token,
                 'content-type': 'application/json'}
    )
    return response


def create_data_for_campaign_creation(access_token, talent_pipeline, subject,
                                      campaign_name=fake.name(), assert_candidates=True, create_smartlist=True):
    """
    This function returns the required data to create an email campaign
    """
    smartlist_id = ''
    email_from = 'no-reply@gettalent.com'
    reply_to = fake.safe_email()
    body_text = fake.sentence()
    description = fake.paragraph()
    body_html = "<html><body><h1>%s</h1></body></html>" % body_text
    if create_smartlist:
        smartlist_id, _ = CampaignsTestsHelpers.create_smartlist_with_candidate(access_token,
                                                                                talent_pipeline,
                                                                                emails_list=True,
                                                                                assert_candidates=assert_candidates)
    return {'name': campaign_name,
            'subject': subject,
            'description': description,
            'from': email_from,
            'reply_to': reply_to,
            'body_html': body_html,
            'body_text': body_text,
            'frequency_id': Frequency.ONCE,
            'list_ids': [smartlist_id] if smartlist_id else []
            }


def send_campaign_email_to_candidate(campaign, email, candidate_id, sent_datetime=None, blast_id=None):
    """
    This function will create a campaign send object and then it will send the email to given email address.
    :param EmailCampaign campaign: EmailCampaign object
    :param CandidateEmail email: CandidateEmail object
    :param (int | long) candidate_id: candidate unique id
    :param (datetime.datetime | None) sent_datetime: Campaign send time to be set in campaign send object.
    :param (None| int | long) blast_id: campaign blast id
    """
    # Create an campaign send object
    email_campaign_send = EmailCampaignSend(campaign_id=campaign.id,
                                            candidate_id=candidate_id,
                                            sent_datetime=sent_datetime if sent_datetime
                                            else datetime.datetime.utcnow(),
                                            blast_id=blast_id)
    EmailCampaignSend.save(email_campaign_send)
    default_email = get_default_email_info()['email']
    # Send email to given email address with some random text as body.
    email_response = send_email(source='"%s" <%s>' % (campaign._from, default_email),
                                # Emails will be sent from verified email by Amazon SES for respective environment.
                                subject=fake.sentence(),
                                html_body="<html><body>Email campaign test</body></html>",
                                text_body=fake.paragraph(),
                                to_addresses=email.address,
                                reply_address=campaign.reply_to.strip(),
                                body=None,
                                email_format='html' if campaign.body_html else 'text')

    # Get unique request id and message id from response and update campaign send object.
    request_id = email_response[u"SendEmailResponse"][u"ResponseMetadata"][u"RequestId"]
    message_id = email_response[u"SendEmailResponse"][u"SendEmailResult"][u"MessageId"]
    email_campaign_send.update(ses_message_id=message_id, ses_request_id=request_id)
    db.session.commit()


def send_campaign_helper(request, email_campaign, access_token):
    """
    This is a helper function to send campaign with and without email_client_id
    """
    if request.param == EmailCampaignTypes.WITH_CLIENT:
        email_campaign.update(email_client_id=EmailClient.get_id_by_name('Browser'))
    # send campaign
    CampaignsTestsHelpers.send_campaign(EmailCampaignApiUrl.SEND, email_campaign, access_token)
    return email_campaign


def assert_valid_template_object(template_dict, user_id, expected_template_ids, expected_name='', expected_html=''):
    """
    Here we are asserting that response from API /v1/email-templates/:id
    :param dict template_dict: object received from above API endpoints
    :param int|long user_id: Id of user
    :param list[int|long] expected_template_ids: List of email-template ids
    :param string|None expected_name: Expected name of email-template
    :param string|None expected_html: Expected body_html of email-template
    """
    assert template_dict['id'] in expected_template_ids
    if expected_name:
        assert template_dict['name'] == expected_name
    else:
        assert template_dict['name']
    if expected_html:
        assert template_dict['body_html'] == expected_html
    else:
        assert template_dict['body_html']
    assert template_dict['user_id'] == user_id
    assert template_dict['template_folder_id']
    assert template_dict['updated_datetime']
    assert template_dict['is_immutable'] == ON

    # Following fields may have empty values
    assert 'type' in template_dict
    assert 'body_text' in template_dict


def assert_valid_template_folder(template_folder_dict, domain_id, expected_name):
    """
    Here we are asserting that response from API /v1/email-template-folders/:id
    :param dict template_folder_dict: object received from above API endpoints
    :param int|long domain_id: Id of user's domain
    :param string expected_name: Expected name of email-template-folder
    """
    assert template_folder_dict['id']
    assert template_folder_dict['name'] == expected_name
    assert template_folder_dict['domain_id'] == domain_id
    assert template_folder_dict['updated_datetime']
    assert template_folder_dict['is_immutable'] == ON
    # Following fields may have empty values
    assert 'parent_id' in template_folder_dict


<<<<<<< HEAD
def data_for_creating_email_clients(key=None):
    """
    This returns data to create email-clients.
    :rtype: list[dict]
    """
    data = {
        EmailClientCredentials.CLIENT_TYPES['outgoing']: [{
            "host": "smtp.gmail.com",
            "port": "587",
            "name": "Gmail",
            "email": app.config[TalentConfigKeys.GT_GMAIL_ID],
            "password": app.config[TalentConfigKeys.GT_GMAIL_PASSWORD],
        }],
        EmailClientCredentials.CLIENT_TYPES['incoming']: [{
            "host": "imap.gmail.com",
            "port": "",
            "name": "Gmail",
            "email": app.config[TalentConfigKeys.GT_GMAIL_ID],
            "password": app.config[TalentConfigKeys.GT_GMAIL_PASSWORD]
        },
            {
                "host": "pop.gmail.com",
                "port": "",
                "name": "Gmail",
                "email": app.config[TalentConfigKeys.GT_GMAIL_ID],
                "password": app.config[TalentConfigKeys.GT_GMAIL_PASSWORD],
            }
        ]
    }
    if key:
        return data[key]
    email_clients_data = []
    for client_type in EmailClientCredentials.CLIENT_TYPES:
        for email_client_data in data_for_creating_email_clients(key=client_type):
            email_clients_data.append(email_client_data)
    return email_clients_data


def assert_email_client_fields(email_client_data, user_id):
    """
    Here we are asserting that response from API GET /v1/email-clients
    :param dict email_client_data: object received from above API endpoint
    :param int|long user_id: Id of user's domain
    """
    assert email_client_data['id']
    assert email_client_data['user_id'] == user_id
    assert email_client_data['host']
    assert 'port' in email_client_data
    assert email_client_data['name']
    assert email_client_data['email']
    assert email_client_data['password']
    assert email_client_data['updated_datetime']
=======
def send_campaign_with_client_id(email_campaign, access_token):
    """
    This make given campaign a client-campaign, sends it and asserts valid response.
    """
    email_campaign.update(email_client_id=EmailClient.get_id_by_name('Browser'))
    response = CampaignsTestsHelpers.send_campaign(EmailCampaignApiUrl.SEND, email_campaign, access_token)
    json_response = response.json()
    assert 'email_campaign_sends' in json_response
    email_campaign_sends = json_response['email_campaign_sends'][0]
    assert 'new_html' in email_campaign_sends
    new_html = email_campaign_sends['new_html']
    matched = re.search(r'&\w+;', new_html)  # check the new_html for escaped HTML characters using regex
    assert not matched  # Fail if HTML escaped characters found, as they render the URL useless
    assert 'new_text' in email_campaign_sends  # Check if there is email text which candidate would see in email
    assert 'email_campaign_id' in email_campaign_sends  # Check if there is email campaign id in response
    assert email_campaign.id == email_campaign_sends['email_campaign_id']  # Check if both IDs are same
    return_value = dict()
    return_value['response'] = response
    return_value['campaign'] = email_campaign
    return return_value
>>>>>>> 87db7b78
<|MERGE_RESOLUTION|>--- conflicted
+++ resolved
@@ -260,11 +260,7 @@
 
 
 def assert_campaign_send(response, campaign, user, expected_count=1, email_client=False, expected_status=codes.OK,
-<<<<<<< HEAD
-                         abort_time_for_sends=300, via_amazon_ses=True):
-=======
-                         abort_time_for_sends=300, delete_email=True):
->>>>>>> 87db7b78
+                         abort_time_for_sends=300, via_amazon_ses=True, delete_email=True):
     """
     This assert that campaign has successfully been sent to candidates and campaign blasts and
     sends have been updated as expected. It then checks the source URL is correctly formed or
@@ -563,7 +559,6 @@
     assert 'parent_id' in template_folder_dict
 
 
-<<<<<<< HEAD
 def data_for_creating_email_clients(key=None):
     """
     This returns data to create email-clients.
@@ -616,7 +611,8 @@
     assert email_client_data['email']
     assert email_client_data['password']
     assert email_client_data['updated_datetime']
-=======
+
+
 def send_campaign_with_client_id(email_campaign, access_token):
     """
     This make given campaign a client-campaign, sends it and asserts valid response.
@@ -636,5 +632,4 @@
     return_value = dict()
     return_value['response'] = response
     return_value['campaign'] = email_campaign
-    return return_value
->>>>>>> 87db7b78
+    return return_value