--- conflicted
+++ resolved
@@ -35,16 +35,14 @@
                                                                  EmailClient, EmailCampaignSend,
                                                                  EmailClientCredentials)
 from email_campaign_service.common.talent_config_manager import TalentConfigKeys
-from email_campaign_service.common.utils.handy_functions import define_and_send_request
+from email_campaign_service.common.utils.handy_functions import define_and_send_request, send_request
 from email_campaign_service.modules.email_marketing import create_email_campaign_smartlists
 from email_campaign_service.common.tests.fake_testing_data_generator import FakeCandidatesData
 from email_campaign_service.common.campaign_services.tests_helpers import CampaignsTestsHelpers
-<<<<<<< HEAD
 from email_campaign_service.common.utils.datetime_utils import DatetimeUtils
-=======
 from email_campaign_service.modules.utils import (DEFAULT_FIRST_NAME_MERGETAG, DEFAULT_PREFERENCES_URL_MERGETAG,
                                                   DEFAULT_LAST_NAME_MERGETAG)
->>>>>>> 09c3a7e4
+
 
 __author__ = 'basit'
 
