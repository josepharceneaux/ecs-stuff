# Standard Imports
import json
<<<<<<< HEAD

=======
import time
import datetime
>>>>>>> 8e7f300a
import requests


# Application Specific
from email_campaign_service.email_campaign_app import app
from email_campaign_service.common.tests.conftest import fake
from email_campaign_service.common.models.user import DomainRole
from email_campaign_service.common.routes import (EmailCampaignUrl,
                                                  CandidatePoolApiUrl)
from email_campaign_service.common.models.email_campaign import EmailCampaign
<<<<<<< HEAD
from email_campaign_service.common.utils.handy_functions import (add_role_to_test_user)
=======
from email_campaign_service.common.utils.handy_functions import (add_role_to_test_user,
                                                                 raise_if_not_instance_of,
                                                                 define_and_send_request)
>>>>>>> 8e7f300a
from email_campaign_service.modules.email_marketing import create_email_campaign_smartlists
from email_campaign_service.common.tests.fake_testing_data_generator import FakeCandidatesData
from email_campaign_service.common.inter_service_calls.candidate_pool_service_calls import \
    create_smartlist_from_api
from email_campaign_service.common.utils.candidate_service_calls import \
    create_candidates_from_candidate_api
from __init__ import ALL_EMAIL_CAMPAIGN_FIELDS

__author__ = 'basit'


def create_email_campaign(user):
    """
    This creates an email campaign for given user
    """
    email_campaign_name = fake.name()
    email_campaign_subject = fake.sentence()
    campaign_body_html = "<html><body>Email campaign test</body></html>"
    email_campaign = EmailCampaign(name=email_campaign_name,
                                   user_id=user.id,
                                   is_hidden=0,
                                   subject=email_campaign_subject,
                                   _from=fake.safe_email(),
                                   reply_to=fake.email(),
                                   body_html=campaign_body_html,
                                   body_text="Email campaign test"
                                   )
    EmailCampaign.save(email_campaign)
    return email_campaign


def assign_roles(user):
    """
    This assign required permission to given user
    :param user:
    :return:
    """
    add_role_to_test_user(user, [DomainRole.Roles.CAN_ADD_CANDIDATES,
                                 DomainRole.Roles.CAN_GET_CANDIDATES])


def create_email_campaign_smartlist(access_token, talent_pipeline, campaign,
                                    emails_list=True, count=1):
    """
    This associates smartlist ids with given campaign
    """
    # create candidate
    smartlist_id, candidate_ids = create_smartlist_with_candidate(access_token,
                                                                  talent_pipeline,
                                                                  emails_list=emails_list,
                                                                  count=count)

    create_email_campaign_smartlists(smartlist_ids=[smartlist_id],
                                     email_campaign_id=campaign.id)
    return campaign


def create_smartlist_with_candidate(access_token, talent_pipeline, emails_list=True, count=1):
    """
    This creates candidate(s) as specified by the count,  and assign it to a smartlist.
    Finally it returns smartlist_id and candidate_ids.
    """
    # create candidate
    data = FakeCandidatesData.create(talent_pool=talent_pipeline.talent_pool,
                                     emails_list=emails_list, count=count)
    candidate_ids = create_candidates_from_candidate_api(access_token, data,
                                                         return_candidate_ids_only=True)
    smartlist_data = {'name': fake.word(),
                      'candidate_ids': candidate_ids,
                      'talent_pipeline_id': talent_pipeline.id}
    smartlists = create_smartlist_from_api(data=smartlist_data, access_token=access_token)
    smartlist_id = smartlists['smartlist']['id']
    return smartlist_id, candidate_ids


def delete_campaign(campaign):
    """
    This deletes the campaign created during tests from database
    :param campaign: Email campaign object
    """
    try:
        with app.app_context():
            if isinstance(campaign, dict):
                EmailCampaign.delete(campaign['id'])
            else:
                EmailCampaign.delete(campaign.id)
    except Exception:
        pass


def assert_valid_campaign_get(email_campaign_dict, referenced_campaign, fields=None):
    """
    This asserts that the campaign we get from GET call has valid values as we have for
    referenced email-campaign.
    :param dict email_campaign_dict: EmailCampaign object as received by GET call
    :param referenced_campaign: EmailCampaign object by which we compare the campaign
            we GET in response
    :param list[str] fields: List of fields that the campaign should have, or all of them if None
    """

    # Assert the fields are correct
    expected_email_campaign_fields_set = set(fields or ALL_EMAIL_CAMPAIGN_FIELDS)
    actual_email_campaign_fields_set = set(email_campaign_dict.keys())
    assert expected_email_campaign_fields_set == actual_email_campaign_fields_set, \
        "Response's email campaign fields (%s) should match the expected email campaign fields (%s)" % (
            actual_email_campaign_fields_set, expected_email_campaign_fields_set
        )

    # Assert id is correct, if returned by API
    if 'id' in expected_email_campaign_fields_set:
        assert email_campaign_dict['id'] == referenced_campaign.id


def get_campaign_or_campaigns(access_token, campaign_id=None, fields=None, pagination_query=None):
    """
    This makes HTTP GET call on /v1/email-campaigns with given access_token to get
    1) all the campaigns of logged-in user if campaign_id is None
    2) Get campaign object for given campaign_id
    :param list[str] fields: List of EmailCampaign fields to retrieve
    """
    if campaign_id:
        url = EmailCampaignUrl.CAMPAIGN % campaign_id
        entity = 'email_campaign'
    else:
        url = EmailCampaignUrl.CAMPAIGNS
        entity = 'email_campaigns'
    if pagination_query:
        url = url + pagination_query

    params = {'fields': ','.join(fields)} if fields else {}
    response = requests.get(url=url,
                            params=params,
                            headers={'Authorization': 'Bearer %s' % access_token})
    assert response.status_code == requests.codes.OK
    resp = response.json()
    assert entity in resp
    return resp[entity]


def assert_talent_pipeline_response(talent_pipeline, access_token, fields=None):
    """
    This makes HTTP GET call on candidate_pool_service to get response for given
    talent_pipeline and then asserts if we get an OK response.
    :param list[str] fields:  List of fields each EmailCampaign should have.  If None, will assert on all fields.
    """
    params = {'fields': ','.join(fields)} if fields else {}
    response = requests.get(
        url=CandidatePoolApiUrl.TALENT_PIPELINE_CAMPAIGN % talent_pipeline.id,
        params=params,
        headers={'Authorization': 'Bearer %s' % access_token})
    assert response.status_code == requests.codes.OK
    resp = response.json()
    print "Response JSON: %s" % json.dumps(resp)
    assert 'email_campaigns' in resp, "Response dict should have email_campaigns key"

    # Assert on the existence of email campaign fields
    for email_campaign_dict in resp['email_campaigns']:
        expected_email_campaign_fields_set = set(fields or ALL_EMAIL_CAMPAIGN_FIELDS)
        actual_email_campaign_fields_set = set(email_campaign_dict.keys())
        assert expected_email_campaign_fields_set == actual_email_campaign_fields_set, \
            "Response's email campaign fields should match the expected email campaign fields"


def post_to_email_template_resource(access_token, data):
    """
    Function sends a post request to email-templates,
    i.e. EmailTemplate/post()
    """
    response = requests.post(
            url=EmailCampaignUrl.TEMPLATES, data=json.dumps(data),
            headers={'Authorization': 'Bearer %s' % access_token,
                     'Content-type': 'application/json'}
    )
    return response


def request_to_email_template_resource(access_token, request, email_template_id, data=None):
    """
    Function sends a request to email template resource
    :param access_token: Token for user authorization
    :param request: get, post, patch, delete
    :param email_template_id: Id of email template
    :param data: data in form of dictionary
    """
    url = EmailCampaignUrl.TEMPLATES + '/' + str(email_template_id)
    return define_and_send_request(access_token, request, url, data)


def get_template_folder(token):
    """
    Function will create and retrieve template folder
    :param token:
    :return: template_folder_id, template_folder_name
    """
    template_folder_name = 'test_template_folder_%i' % datetime.datetime.now().microsecond

    data = {'name': template_folder_name}
    response = requests.post(url=EmailCampaignUrl.TEMPLATES_FOLDER, data=json.dumps(data),
                             headers={'Authorization': 'Bearer %s' % token,
                             'Content-type': 'application/json'})
    assert response.status_code == requests.codes.CREATED
    response_obj = response.json()
    template_folder_id = response_obj["template_folder_id"][0]
    return template_folder_id['id'], template_folder_name


def create_email_template(token, user_id, template_name, body_html, body_text, is_immutable=1,
                          folder_id=None):
    """
    Creates a email campaign template with params provided

    :param token
    :param user_id:                 User id
    :param template_name:           Template name
    :param body_html:               Body html
    :param body_text:               Body text
    :param is_immutable:            1 if immutable, otherwise 0
    :param folder_id:               folder id
    """
    data = dict(
            name=template_name,
            template_folder_id=folder_id,
            user_id=user_id,
            type=0,
            body_html=body_html,
            body_text=body_text,
            is_immutable=is_immutable
    )

    create_resp = post_to_email_template_resource(token, data=data)
    return create_resp


def update_email_template(email_template_id, request, token, user_id, template_name, body_html, body_text='',
                          folder_id=None, is_immutable=1):
    """
        Update existing email template fields using values provided by user.
        :param email_template_id: id of email template
        :param request: request object
        :param token: token for authentication
        :param user_id: user's id
        :param template_name: Name of template
        :param body_html: HTML body for email template
        :param body_text: HTML text for email template
        :param folder_id: ID of email template folder
        :param is_immutable: Specify whether the email template is mutable or not
    """
    data = dict(
            name=template_name,
            template_folder_id=folder_id,
            user_id=user_id,
            type=0,
            body_html=body_html,
            body_text=body_text,
            is_immutable=is_immutable
    )

    create_resp = request_to_email_template_resource(token, request, email_template_id, data)
    return create_resp


def add_email_template(token, template_owner, template_body):
    """
    This function will create email template
    """
    domain_id = template_owner.domain_id

    # Add 'CAN_CREATE_EMAIL_TEMPLATE' to template_owner
    add_role_to_test_user(template_owner, [DomainRole.Roles.CAN_CREATE_EMAIL_TEMPLATE,
                                           DomainRole.Roles.CAN_CREATE_EMAIL_TEMPLATE_FOLDER])

    # Get Template Folder Id
    template_folder_id, template_folder_name = get_template_folder(token)

    template_name = 'test_email_template%i' % datetime.datetime.now().microsecond
    is_immutable = 1
    resp = create_email_template(token, template_owner.id, template_name, template_body, '', is_immutable,
                                 folder_id=template_folder_id)
    db.session.commit()
    resp_obj = resp.json()
    resp_dict = resp_obj['template_id'][0]

    return {"template_id": resp_dict['id'],
            "template_folder_id": template_folder_id,
            "template_folder_name": template_folder_name,
            "template_name": template_name,
            "is_immutable": is_immutable,
            "domain_id": domain_id}


def template_body():
    return '<!DOCTYPE html PUBLIC "-//W3C//DTD XHTML 1.0 Transitional//EN" ' \
           '"http://www.w3.org/TR/xhtml1/DTD/xhtml1-transitional.dtd">\r\n<html>\r\n<head>' \
           '\r\n\t<title></title>\r\n</head>\r\n<body>\r\n<p>test campaign mail testing through script</p>' \
           '\r\n</body>\r\n</html>\r\n'<|MERGE_RESOLUTION|>--- conflicted
+++ resolved
@@ -1,28 +1,19 @@
 # Standard Imports
 import json
-<<<<<<< HEAD
-
-=======
-import time
 import datetime
->>>>>>> 8e7f300a
 import requests
 
 
 # Application Specific
+from email_campaign_service.common.models.db import db
 from email_campaign_service.email_campaign_app import app
 from email_campaign_service.common.tests.conftest import fake
 from email_campaign_service.common.models.user import DomainRole
 from email_campaign_service.common.routes import (EmailCampaignUrl,
                                                   CandidatePoolApiUrl)
 from email_campaign_service.common.models.email_campaign import EmailCampaign
-<<<<<<< HEAD
-from email_campaign_service.common.utils.handy_functions import (add_role_to_test_user)
-=======
 from email_campaign_service.common.utils.handy_functions import (add_role_to_test_user,
-                                                                 raise_if_not_instance_of,
                                                                  define_and_send_request)
->>>>>>> 8e7f300a
 from email_campaign_service.modules.email_marketing import create_email_campaign_smartlists
 from email_campaign_service.common.tests.fake_testing_data_generator import FakeCandidatesData
 from email_campaign_service.common.inter_service_calls.candidate_pool_service_calls import \
