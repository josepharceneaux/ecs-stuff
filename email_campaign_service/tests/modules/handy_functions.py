--- conflicted
+++ resolved
@@ -7,15 +7,9 @@
 from email_campaign_service.email_campaign_app import app
 from email_campaign_service.common.tests.conftest import fake
 from email_campaign_service.common.models.user import DomainRole
-<<<<<<< HEAD
 from email_campaign_service.common.routes import (EmailCampaignUrl,
                                                   CandidatePoolApiUrl)
-from email_campaign_service.common.models.email_campaign import (EmailCampaign,
-                                                                 EmailClient)
-=======
-from email_campaign_service.common.routes import EmailCampaignUrl
 from email_campaign_service.common.models.email_campaign import EmailCampaign
->>>>>>> d2727496
 from email_campaign_service.common.utils.handy_functions import (add_role_to_test_user,
                                                                  raise_if_not_instance_of)
 from email_campaign_service.modules.email_marketing import create_email_campaign_smartlists
@@ -121,7 +115,7 @@
     assert response.ok
     time.sleep(sleep_time)
     db.session.commit()
-<<<<<<< HEAD
+    return response
 
 
 def assert_valid_campaign_get(campaign, referenced_campaign):
@@ -167,7 +161,4 @@
         headers={'Authorization': 'Bearer %s' % access_token})
     assert response.status_code == 200
     resp = response.json()
-    assert 'email_campaigns' in resp
-=======
-    return response
->>>>>>> d2727496
+    assert 'email_campaigns' in resp