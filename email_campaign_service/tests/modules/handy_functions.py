--- conflicted
+++ resolved
@@ -537,22 +537,14 @@
     :rtype: list[dict]
     """
     data = {
-<<<<<<< HEAD
-        'outgoing': [{
-=======
         EmailClientCredentials.CLIENT_TYPES['outgoing']: [{
->>>>>>> 714a22de
             "host": "smtp.gmail.com",
             "port": "587",
             "name": "Gmail",
             "email": app.config[TalentConfigKeys.GT_GMAIL_ID],
             "password": app.config[TalentConfigKeys.GT_GMAIL_PASSWORD],
         }],
-<<<<<<< HEAD
-        'incoming': [{
-=======
         EmailClientCredentials.CLIENT_TYPES['incoming']: [{
->>>>>>> 714a22de
             "host": "imap.gmail.com",
             "port": "",
             "name": "Gmail",
@@ -571,13 +563,8 @@
     if key:
         return data[key]
     email_clients_data = []
-<<<<<<< HEAD
-    for key in ('incoming', 'outgoing'):
-        for email_client_data in data_for_creating_email_clients(key=key):
-=======
     for client_type in EmailClientCredentials.CLIENT_TYPES:
         for email_client_data in data_for_creating_email_clients(key=client_type):
->>>>>>> 714a22de
             email_clients_data.append(email_client_data)
     return email_clients_data
 
