--- conflicted
+++ resolved
@@ -582,7 +582,7 @@
     assert 'parent_id' in template_folder_dict
 
 
-<<<<<<< HEAD
+
 def create_data_for_campaign_creation_with_all_parameters(access_token, talent_pipeline, subject,
                                                           campaign_name=fake.name(), assert_candidates=True):
     """
@@ -632,7 +632,8 @@
     response = requests.delete(url=EmailCampaignApiUrl.TEMPLATE_FOLDER % template_folder_id,
                                data=json.dumps(data), headers=headers)
     assert response.status_code == requests.codes.NO_CONTENT
-=======
+
+
 def send_campaign_with_client_id(email_campaign, access_token):
     """
     This make given campaign a client-campaign, sends it and asserts valid response.
@@ -653,4 +654,3 @@
     return_value['response'] = response
     return_value['campaign'] = email_campaign
     return return_value
->>>>>>> 581a00d0
