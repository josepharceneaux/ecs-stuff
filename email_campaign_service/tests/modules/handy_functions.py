# Standard Imports
import json
import uuid
import time
import imaplib
import datetime

# Third Party
import requests

# Application Specific
from __init__ import ALL_EMAIL_CAMPAIGN_FIELDS
from email_campaign_service.common.models.db import db
from email_campaign_service.email_campaign_app import (app,
                                                       logger)
from email_campaign_service.common.tests.conftest import fake
from email_campaign_service.common.models.user import DomainRole
from email_campaign_service.common.models.misc import (Activity,
                                                       UrlConversion,
                                                       Frequency)
from email_campaign_service.common.utils.handy_functions import poll
from email_campaign_service.common.routes import (EmailCampaignUrl,
                                                  CandidatePoolApiUrl)
<<<<<<< HEAD
from email_campaign_service.common.models.email_campaign import EmailCampaign, EmailCampaignSend
from email_campaign_service.common.utils.amazon_ses import send_email
=======
from email_campaign_service.common.error_handling import UnprocessableEntity
from email_campaign_service.common.models.email_campaign import (EmailCampaign,
                                                                 EmailClient)
from email_campaign_service.common.talent_config_manager import TalentConfigKeys
>>>>>>> eb067a66
from email_campaign_service.common.utils.validators import raise_if_not_instance_of
from email_campaign_service.common.utils.handy_functions import (add_role_to_test_user,
                                                                 define_and_send_request)
from email_campaign_service.modules.email_marketing import create_email_campaign_smartlists
from email_campaign_service.common.tests.fake_testing_data_generator import FakeCandidatesData
from email_campaign_service.common.inter_service_calls.candidate_pool_service_calls import \
    create_smartlist_from_api
from email_campaign_service.common.inter_service_calls.candidate_service_calls import \
    create_candidates_from_candidate_api
from email_campaign_service.common.campaign_services.tests_helpers import CampaignsTestsHelpers
from email_campaign_service.common.inter_service_calls.candidate_pool_service_calls import \
    assert_smartlist_candidates

__author__ = 'basit'


def create_email_campaign(user):
    """
    This creates an email campaign for given user
    """
    email_campaign = EmailCampaign(name=fake.name(),
                                   user_id=user.id,
                                   is_hidden=0,
                                   subject=uuid.uuid4().__str__()[0:8] + ' It is a test campaign',
                                   _from=fake.safe_email(),
                                   reply_to=fake.safe_email(),
                                   body_html="<html><body>Email campaign test</body></html>",
                                   body_text="Email campaign test"
                                   )
    EmailCampaign.save(email_campaign)
    return email_campaign


def assign_roles(user):
    """
    This assign required permission to given user
    :param user:
    """
    add_role_to_test_user(user, [DomainRole.Roles.CAN_ADD_CANDIDATES,
                                 DomainRole.Roles.CAN_GET_CANDIDATES])


def create_email_campaign_smartlist(access_token, talent_pipeline, campaign,
                                    emails_list=True, count=1, assert_candidates=True):
    """
    This associates smartlist ids with given campaign
    """
    # create candidate
    smartlist_id, _ = create_smartlist_with_candidate(access_token, talent_pipeline,
                                                      emails_list=emails_list,
                                                      count=count,
                                                      assert_candidates=assert_candidates)

    create_email_campaign_smartlists(smartlist_ids=[smartlist_id],
                                     email_campaign_id=campaign.id)
    return campaign


def create_smartlist_with_candidate(access_token, talent_pipeline, emails_list=True, count=1,
                                    assert_candidates=True, timeout=40, data=None):
    """
    This creates candidate(s) as specified by the count and assign it to a smartlist.
    Finally it returns smartlist_id and candidate_ids.
    """
    if not data:
        # create candidate
        data = FakeCandidatesData.create(talent_pool=talent_pipeline.talent_pool,
                                         emails_list=emails_list, count=count)

    candidate_ids = create_candidates_from_candidate_api(access_token, data,
                                                         return_candidate_ids_only=True)
    if assert_candidates:
        time.sleep(10)
    smartlist_data = {'name': fake.word(),
                      'candidate_ids': candidate_ids,
                      'talent_pipeline_id': talent_pipeline.id}

    smartlists = create_smartlist_from_api(data=smartlist_data, access_token=access_token)
    smartlist_id = smartlists['smartlist']['id']
    if assert_candidates:
        assert poll(assert_smartlist_candidates, [smartlist_id, len(candidate_ids),
                                                  access_token],
                    timeout=timeout, default_result=False), \
            'Candidates not found for smartlist(id:%s)' % smartlist_id
        logger.info('%s candidate(s) not found for smartlist(id:%s)'
                    % (len(candidate_ids), smartlist_id))
    return smartlist_id, candidate_ids


def create_smartlist_with_given_email_candidate(access_token, campaign,
                                                talent_pipeline, emails_list=True,
                                                count=1, emails=None):
    """
    This creates candidate(s) as specified by the count, using the email list provided by the user
    and assign it to a smartlist.
    Finally it returns campaign object
    """
    # create candidates data
    data = FakeCandidatesData.create(talent_pool=talent_pipeline.talent_pool,
                                     emails_list=emails_list, count=count)

    if emails and emails_list:
        for index, candidate in enumerate(data['candidates']):
            candidate['emails'] = emails[index]

    smartlist_id, _ = create_smartlist_with_candidate(access_token, talent_pipeline, data=data)
    create_email_campaign_smartlists(smartlist_ids=[smartlist_id],
                                     email_campaign_id=campaign.id)

    return campaign


def delete_campaign(campaign):
    """
    This deletes the campaign created during tests from database
    :param campaign: Email campaign object
    """
    try:
        with app.app_context():
            if isinstance(campaign, dict):
                EmailCampaign.delete(campaign['id'])
            else:
                EmailCampaign.delete(campaign.id)
    except Exception:
        pass


def send_campaign(campaign, access_token, timeout=20):
    """
    This function sends the campaign via /v1/email-campaigns/:id/send
    timeout is set to be 20s here. One can modify this by passing required value.
    :param (EmailCampaign) campaign: Email campaign obj
    :param (str) access_token: Auth token to make HTTP request
    :param (int) timeout: time in seconds to poll the server before aborting
    """
    raise_if_not_instance_of(campaign, EmailCampaign)
    raise_if_not_instance_of(access_token, basestring)
    # send campaign
    response = requests.post(EmailCampaignUrl.SEND % campaign.id,
                             headers=dict(Authorization='Bearer %s' % access_token))
    assert response.ok
    blasts = poll(lambda email_campaign: email_campaign.blasts.all(), [campaign],
                  default_result=[], timeout=timeout)
    if not blasts:
        raise UnprocessableEntity('blasts not found in given time range.')
    return response


def assert_valid_campaign_get(email_campaign_dict, referenced_campaign, fields=None):
    """
    This asserts that the campaign we get from GET call has valid values as we have for
    referenced email-campaign.
    :param dict email_campaign_dict: EmailCampaign object as received by GET call
    :param referenced_campaign: EmailCampaign object by which we compare the campaign
            we GET in response
    :param list[str] fields: List of fields that the campaign should have, or all of them if None
    """

    # Assert the fields are correct
    expected_email_campaign_fields_set = set(fields or ALL_EMAIL_CAMPAIGN_FIELDS)
    actual_email_campaign_fields_set = set(email_campaign_dict.keys())
    assert expected_email_campaign_fields_set == actual_email_campaign_fields_set, \
        "Response's email campaign fields (%s) should match the expected email campaign fields (%s)" % (
            actual_email_campaign_fields_set, expected_email_campaign_fields_set
        )

    # Assert id is correct, if returned by API
    if 'id' in expected_email_campaign_fields_set:
        assert email_campaign_dict['id'] == referenced_campaign.id


def get_campaign_or_campaigns(access_token, campaign_id=None, fields=None, pagination_query=None):
    """
    This makes HTTP GET call on /v1/email-campaigns with given access_token to get
    1) all the campaigns of logged-in user if campaign_id is None
    2) Get campaign object for given campaign_id
    :param list[str] fields: List of EmailCampaign fields to retrieve
    """
    if campaign_id:
        url = EmailCampaignUrl.CAMPAIGN % campaign_id
        entity = 'email_campaign'
    else:
        url = EmailCampaignUrl.CAMPAIGNS
        entity = 'email_campaigns'
    if pagination_query:
        url = url + pagination_query

    params = {'fields': ','.join(fields)} if fields else {}
    response = requests.get(url=url,
                            params=params,
                            headers={'Authorization': 'Bearer %s' % access_token})
    assert response.status_code == requests.codes.OK
    resp = response.json()
    assert entity in resp
    return resp[entity]


def assert_talent_pipeline_response(talent_pipeline, access_token, fields=None):
    """
    This makes HTTP GET call on candidate_pool_service to get response for given
    talent_pipeline and then asserts if we get an OK response.
    :param list[str] fields:  List of fields each EmailCampaign should have.  If None, will assert on all fields.
    """
    params = {'fields': ','.join(fields)} if fields else {}
    response = requests.get(
        url=CandidatePoolApiUrl.TALENT_PIPELINE_CAMPAIGN % talent_pipeline.id,
        params=params,
        headers={'Authorization': 'Bearer %s' % access_token})
    assert response.status_code == requests.codes.OK
    resp = response.json()
    print "Response JSON: %s" % json.dumps(resp)
    assert 'email_campaigns' in resp, "Response dict should have email_campaigns key"

    # Assert on the existence of email campaign fields
    for email_campaign_dict in resp['email_campaigns']:
        expected_email_campaign_fields_set = set(fields or ALL_EMAIL_CAMPAIGN_FIELDS)
        actual_email_campaign_fields_set = set(email_campaign_dict.keys())
        assert expected_email_campaign_fields_set == actual_email_campaign_fields_set, \
            "Response's email campaign fields should match the expected email campaign fields"


def assert_and_delete_email(subject):
    """
    Asserts that the user received the email in his inbox which has the given subject.
    It then deletes the email from the inbox.
    :param subject:       Email subject
    """
    mail_connection = imaplib.IMAP4_SSL('imap.gmail.com')
    try:
        mail_connection.login(app.config[TalentConfigKeys.GT_GMAIL_ID],
                              app.config[TalentConfigKeys.GT_GMAIL_PASSWORD])
    except Exception as error:
        print error.message
        pass  # Maybe already login when running on Jenkins on multiple cores
    print "Checking for Email with subject: %s" % subject
    mail_connection.select("inbox")  # connect to inbox.
    # search the inbox for given email-subject
    result, [msg_ids] = mail_connection.search(None, '(SUBJECT "%s")' % subject)
    if msg_ids:
        print "Email(s) found with subject: %s" % subject
        msg_ids = ','.join(msg_ids.split(' '))
        # Change the Deleted flag to delete the email from Inbox
        mail_connection.store(msg_ids, '+FLAGS', r'(\Deleted)')
        status, response = mail_connection.expunge()
        assert status == 'OK'
        print "Email(s) deleted with subject: %s" % subject
        mail_connection.close()
        mail_connection.logout()
    return msg_ids


def assert_campaign_send(response, campaign, user, expected_count=1, email_client=False,
                         expected_status=200, abort_time_for_sends=20):
    """
    This assert that campaign has successfully been sent to candidates and campaign blasts and
    sends have been updated as expected. It then checks the source URL is correctly formed or
    in database table "url_conversion".
    """
    assert response.status_code == expected_status
    assert response.json()
    if not email_client:
        json_resp = response.json()
        assert str(campaign.id) in json_resp['message']
    # Need to add this as processing of POST request runs on Celery

    blasts = poll(lambda email_campaign: (email_campaign.blasts.all()),
                  [campaign],
                  default_result=[], timeout=10, commit_session=True)
    assert blasts, 'Email campaign blasts not found'
    assert len(blasts) == 1
    # assert on sends
    assert_blast_sends(campaign, expected_count, abort_time_for_sends=abort_time_for_sends)
    campaign_sends = campaign.sends.all()
    assert len(campaign_sends) == expected_count
    sends_url_conversions = []
    # assert on activity of individual campaign sends
    for campaign_send in campaign_sends:
        # Get "email_campaign_send_url_conversion" records
        sends_url_conversions.extend(campaign_send.url_conversions)
        if not email_client:
            CampaignsTestsHelpers.assert_for_activity(user.id,
                                                      Activity.MessageIds.CAMPAIGN_EMAIL_SEND,
                                                      campaign_send.id)
    if campaign_sends:
        # assert on activity for whole campaign send
        CampaignsTestsHelpers.assert_for_activity(user.id,
                                                  Activity.MessageIds.CAMPAIGN_SEND,
                                                          campaign.id)
        # TODO: commenting till find exact reason of failing
        # if not email_client:
        #     assert poll(assert_and_delete_email, [campaign.subject], timeout=60), \
        #         "Email with subject %s was not found." % campaign.subject

    # For each url_conversion record we assert that source_url is saved correctly
    for send_url_conversion in sends_url_conversions:
        # get URL conversion record from database table 'url_conversion' and delete it
        # delete url_conversion record
        assert str(
            send_url_conversion.url_conversion.id) in send_url_conversion.url_conversion.source_url
        UrlConversion.delete(send_url_conversion.url_conversion)


def assert_blast_sends(campaign, expected_count, blast_index=0, abort_time_for_sends=20):
    """
    This function asserts the particular blast of given campaign has expected number of sends
    """
    sends = poll(lambda email_campaign: email_campaign.blasts[blast_index].sends,
                 [campaign],
                 default_result=0, timeout=abort_time_for_sends)
    assert sends >= expected_count


def post_to_email_template_resource(access_token, data):
    """
    Function sends a post request to email-templates,
    i.e. EmailTemplate/post()
    """
    response = requests.post(url=EmailCampaignUrl.TEMPLATES,
                             data=json.dumps(data),
                             headers={'Authorization': 'Bearer %s' % access_token,
                                      'Content-type': 'application/json'}
                             )
    return response


def request_to_email_template_resource(access_token, request, email_template_id, data=None):
    """
    Function sends a request to email template resource
    :param access_token: Token for user authorization
    :param request: get, post, patch, delete
    :param email_template_id: Id of email template
    :param data: data in form of dictionary
    """
    url = EmailCampaignUrl.TEMPLATES + '/' + str(email_template_id)
    return define_and_send_request(access_token, request, url, data)


def get_template_folder(token):
    """
    Function will create and retrieve template folder
    :param token:
    :return: template_folder_id, template_folder_name
    """
    template_folder_name = 'test_template_folder_%i' % datetime.datetime.now().microsecond

    data = {'name': template_folder_name}
    response = requests.post(url=EmailCampaignUrl.TEMPLATES_FOLDER, data=json.dumps(data),
                             headers={'Authorization': 'Bearer %s' % token,
                                      'Content-type': 'application/json'})
    assert response.status_code == requests.codes.CREATED
    response_obj = response.json()
    template_folder_id = response_obj["template_folder_id"][0]
    return template_folder_id['id'], template_folder_name


def create_email_template(token, user_id, template_name, body_html, body_text, is_immutable=1,
                          folder_id=None):
    """
    Creates a email campaign template with params provided

    :param token
    :param user_id:                 User id
    :param template_name:           Template name
    :param body_html:               Body html
    :param body_text:               Body text
    :param is_immutable:            1 if immutable, otherwise 0
    :param folder_id:               folder id
    """
    data = dict(
        name=template_name,
        template_folder_id=folder_id,
        user_id=user_id,
        type=0,
        body_html=body_html,
        body_text=body_text,
        is_immutable=is_immutable
    )

    create_resp = post_to_email_template_resource(token, data=data)
    return create_resp


def update_email_template(email_template_id, request, token, user_id, template_name, body_html,
                          body_text='',
                          folder_id=None, is_immutable=1):
    """
        Update existing email template fields using values provided by user.
        :param email_template_id: id of email template
        :param request: request object
        :param token: token for authentication
        :param user_id: user's id
        :param template_name: Name of template
        :param body_html: HTML body for email template
        :param body_text: HTML text for email template
        :param folder_id: ID of email template folder
        :param is_immutable: Specify whether the email template is mutable or not
    """
    data = dict(
        name=template_name,
        template_folder_id=folder_id,
        user_id=user_id,
        type=0,
        body_html=body_html,
        body_text=body_text,
        is_immutable=is_immutable
    )

    create_resp = request_to_email_template_resource(token, request, email_template_id, data)
    return create_resp


def add_email_template(token, template_owner, template_body):
    """
    This function will create email template
    """
    domain_id = template_owner.domain_id

    # Add 'CAN_CREATE_EMAIL_TEMPLATE' to template_owner
    add_role_to_test_user(template_owner, [DomainRole.Roles.CAN_CREATE_EMAIL_TEMPLATE,
                                           DomainRole.Roles.CAN_CREATE_EMAIL_TEMPLATE_FOLDER])

    # Get Template Folder Id
    template_folder_id, template_folder_name = get_template_folder(token)

    template_name = 'test_email_template%i' % datetime.datetime.now().microsecond
    is_immutable = 1
    resp = create_email_template(token, template_owner.id, template_name, template_body, '',
                                 is_immutable,
                                 folder_id=template_folder_id)
    db.session.commit()
    resp_obj = resp.json()
    resp_dict = resp_obj['template_id'][0]

    return {"template_id": resp_dict['id'],
            "template_folder_id": template_folder_id,
            "template_folder_name": template_folder_name,
            "template_name": template_name,
            "is_immutable": is_immutable,
            "domain_id": domain_id}


def template_body():
    return '<!DOCTYPE html PUBLIC "-//W3C//DTD XHTML 1.0 Transitional//EN" ' \
           '"http://www.w3.org/TR/xhtml1/DTD/xhtml1-transitional.dtd">\r\n<html>\r\n<head>' \
           '\r\n\t<title></title>\r\n</head>\r\n<body>\r\n<p>test campaign mail testing through script</p>' \
           '\r\n</body>\r\n</html>\r\n'


def create_email_campaign_via_api(access_token, data, is_json=True):
    """
    This function makes HTTP POST call on /v1/email-campaigns to create
    an email-campaign. It then returns the response from email-campaigns API.
    :param access_token: access token of user
    :param data: data required for creation of campaign
    :param is_json: If True, it will take dumps of data to be sent in POST call. Otherwise it
                    will send data as it is.
    :return: response of API call
    """
    if is_json:
        data = json.dumps(data)
    response = requests.post(
        url=EmailCampaignUrl.CAMPAIGNS,
        data=data,
        headers={'Authorization': 'Bearer %s' % access_token,
                 'content-type': 'application/json'}
    )
    return response


def create_data_for_campaign_creation(access_token, talent_pipeline, subject,
                                      campaign_name=fake.name(), assert_candidates=True):
    """
    This function returns the required data to create an email campaign
    :param access_token: access token of user
    :param talent_pipeline: talent_pipeline of user
    :param subject: Subject of campaign
    :param campaign_name: Name of campaign
    """
    email_from = 'no-reply@gettalent.com'
    reply_to = fake.safe_email()
    body_text = fake.sentence()
    body_html = "<html><body><h1>%s</h1></body></html>" % body_text
    smartlist_id, _ = create_smartlist_with_candidate(access_token,
                                                      talent_pipeline,
                                                      assert_candidates=assert_candidates)
    return {'name': campaign_name,
            'subject': subject,
            'from': email_from,
            'reply_to': reply_to,
            'body_html': body_html,
            'body_text': body_text,
            'frequency_id': Frequency.ONCE,
            'list_ids': [smartlist_id]
            }


<<<<<<< HEAD
def send_email_using_amazon_ses(campaign, email, candidate_id, blast_id):
    """
    This function will create a campaign send object and then it will send the email to given email address.
    :param campaign: EmailCampaign object
    :param email: CandidateEmail object
    :param candidate_id: candidate unique id
    :param blast_id: campaign blast id
    """
    email_campaign_send = EmailCampaignSend(campaign_id=campaign.id,
                                            candidate_id=candidate_id,
                                            sent_datetime=datetime.datetime.now(),
                                            blast_id=blast_id)
    EmailCampaignSend.save(email_campaign_send)
    email_response = send_email(source='"%s" <no-reply@gettalent.com>' % campaign._from,
                                # Emails will be sent from <no-reply@gettalent.com> (verified by Amazon SES)
                                subject=fake.sentence(),
                                html_body="<html><body>Email campaign test</body></html>",
                                text_body=fake.paragraph(),
                                to_addresses=email.address,
                                reply_address=campaign.reply_to.strip(),
                                body=None,
                                email_format='html' if campaign.body_html else 'text')
    request_id = email_response[u"SendEmailResponse"][u"ResponseMetadata"][u"RequestId"]
    message_id = email_response[u"SendEmailResponse"][u"SendEmailResult"][u"MessageId"]
    email_campaign_send.update(ses_message_id=message_id, ses_request_id=request_id)
    db.session.commit()
=======
def send_campaign_helper(request, email_campaign, access_token):
    """
    This is a helper function to send campaign with and without email_client_id
    """
    if request.param == 'with_client':
        email_campaign.update(email_client_id=EmailClient.get_id_by_name('Browser'))
        timeout = 15
    else:
        timeout = 30
    # send campaign
    send_campaign(email_campaign, access_token, timeout=timeout)
    return email_campaign
>>>>>>> eb067a66
<|MERGE_RESOLUTION|>--- conflicted
+++ resolved
@@ -21,15 +21,11 @@
 from email_campaign_service.common.utils.handy_functions import poll
 from email_campaign_service.common.routes import (EmailCampaignUrl,
                                                   CandidatePoolApiUrl)
-<<<<<<< HEAD
-from email_campaign_service.common.models.email_campaign import EmailCampaign, EmailCampaignSend
 from email_campaign_service.common.utils.amazon_ses import send_email
-=======
 from email_campaign_service.common.error_handling import UnprocessableEntity
 from email_campaign_service.common.models.email_campaign import (EmailCampaign,
-                                                                 EmailClient)
+                                                                 EmailClient, EmailCampaignSend)
 from email_campaign_service.common.talent_config_manager import TalentConfigKeys
->>>>>>> eb067a66
 from email_campaign_service.common.utils.validators import raise_if_not_instance_of
 from email_campaign_service.common.utils.handy_functions import (add_role_to_test_user,
                                                                  define_and_send_request)
@@ -526,7 +522,6 @@
             }
 
 
-<<<<<<< HEAD
 def send_email_using_amazon_ses(campaign, email, candidate_id, blast_id):
     """
     This function will create a campaign send object and then it will send the email to given email address.
@@ -553,7 +548,8 @@
     message_id = email_response[u"SendEmailResponse"][u"SendEmailResult"][u"MessageId"]
     email_campaign_send.update(ses_message_id=message_id, ses_request_id=request_id)
     db.session.commit()
-=======
+
+
 def send_campaign_helper(request, email_campaign, access_token):
     """
     This is a helper function to send campaign with and without email_client_id
@@ -565,5 +561,4 @@
         timeout = 30
     # send campaign
     send_campaign(email_campaign, access_token, timeout=timeout)
-    return email_campaign
->>>>>>> eb067a66
+    return email_campaign