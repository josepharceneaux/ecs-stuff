"""
 Author: Jitesh Karesia, New Vision Software, <jitesh.karesia@newvisionsoftware.in>
         Um-I-Hani, QC-Technologies, <haniqadri.qc@gmail.com>
         Hafiz Muhammad Basit, QC-Technologies, <basit.gettalent@gmail.com>

    Here are the helper functions used in tests of email-campaign-service
"""

# Standard Imports
import re
import json
import uuid
import email
import imaplib
import datetime

# Third Party
import requests
from redo import retry
from requests import codes

# Application Specific
from __init__ import ALL_EMAIL_CAMPAIGN_FIELDS
from email_campaign_service.common.models.db import db
from email_campaign_service.email_campaign_app import app, logger
from email_campaign_service.common.tests.conftest import fake
from email_campaign_service.common.models.misc import (Activity,
                                                       UrlConversion,
                                                       Frequency)
from email_campaign_service.common.routes import (EmailCampaignApiUrl,
                                                  CandidatePoolApiUrl)
from email_campaign_service.common.utils.amazon_ses import (send_email,
                                                            get_default_email_info)
from email_campaign_service.common.models.email_campaign import (EmailCampaign,
                                                                 EmailClient, EmailCampaignSend,
                                                                 EmailClientCredentials)
from email_campaign_service.common.talent_config_manager import TalentConfigKeys
from email_campaign_service.common.utils.handy_functions import define_and_send_request
from email_campaign_service.modules.email_marketing import create_email_campaign_smartlists
from email_campaign_service.common.tests.fake_testing_data_generator import FakeCandidatesData
from email_campaign_service.common.campaign_services.tests_helpers import CampaignsTestsHelpers
from email_campaign_service.common.utils.datetime_utils import DatetimeUtils

__author__ = 'basit'

TEST_EMAIL_ID = 'test.gettalent@gmail.com'
ON = 1  # Global variable for comparing value of is_immutable in the functions to avoid hard-coding 1
EMAIL_TEMPLATE_BODY = '<!DOCTYPE html PUBLIC "-//W3C//DTD XHTML 1.0 Transitional//EN" ' \
                      '"http://www.w3.org/TR/xhtml1/DTD/xhtml1-transitional.dtd">\r\n<html>\r\n<head>' \
                      '\r\n\t<title></title>\r\n</head>\r\n<body>\r\n<p>test campaign mail testing through ' \
                      'script</p>\r\n</body>\r\n</html>\r\n'
EMAIL_CAMPAIGN_OPTIONAL_PARAMETERS = [{'from': fake.safe_email()}, {'from': fake.safe_email(),
                                      'reply_to': fake.safe_email()}, {'from': fake.safe_email(),
                                      'reply_to': fake.safe_email(), 'body_text': fake.sentence()},
                                      {'from': fake.safe_email(), 'reply_to': fake.safe_email(),
                                       'description': fake.sentence(), 'body_text': fake.sentence(),
                                       'start_datetime': DatetimeUtils.to_utc_str(datetime.datetime.utcnow()
                                                                                  + datetime.timedelta(minutes=20))},
                                      {'from': fake.safe_email(), 'reply_to': fake.safe_email(),
                                       'body_text': fake.sentence(), 'start_datetime': DatetimeUtils.to_utc_str(
                                         datetime.datetime.utcnow() + datetime.timedelta(minutes=20)),
                                       'end_datetime': DatetimeUtils.to_utc_str(datetime.datetime.utcnow()
                                                                                + datetime.timedelta(minutes=40))}]
EMAIL_TEMPLATE_INVALID_DATA_TYPES = [{'name': fake.random_number(), 'is_immutable': 1},
                                     {'name': fake.word(), 'is_immutable': fake.random_int(2,)},
                                     {'name': fake.word(), 'is_immutable': fake.word()}, {'name': fake.word(),
                                     'is_immutable': ON, 'parent_id': fake.word()}]


class EmailCampaignTypes(object):
    """
    This defines 2 types of email-campaigns
    """
    WITH_CLIENT = 'with_client'
    WITHOUT_CLIENT = 'without_client'


def create_email_campaign(user):
    """
    This creates an email campaign for given user
    """
    email_campaign = EmailCampaign(name=fake.name(),
                                   user_id=user.id,
                                   is_hidden=0,
                                   subject=uuid.uuid4().__str__()[0:8] + ' It is a test campaign',
                                   description=fake.paragraph(),
                                   _from=TEST_EMAIL_ID,
                                   reply_to=TEST_EMAIL_ID,
                                   body_html="<html><body>Email campaign test</body></html>",
                                   body_text="Email campaign test"
                                   )
    EmailCampaign.save(email_campaign)
    return email_campaign


def create_email_campaign_smartlist(access_token, talent_pipeline, campaign, emails_list=True, count=1,
                                    assert_candidates=True):
    """
    This associates smartlist ids with given campaign
    """
    # create candidate
    smartlist_id, _ = CampaignsTestsHelpers.create_smartlist_with_candidate(access_token, talent_pipeline,
                                                                            count=count, emails_list=emails_list,
                                                                            assert_candidates=assert_candidates)
    create_email_campaign_smartlists(smartlist_ids=[smartlist_id], email_campaign_id=campaign.id)
    return campaign


def create_smartlist_with_given_email_candidate(access_token, campaign,
                                                talent_pipeline, emails_list=True,
                                                count=1, emails=None):
    """
    This creates candidate(s) as specified by the count, using the email list provided by the user
    and assign it to a smartlist.
    Finally it returns campaign object
    """
    # create candidates data
    data = FakeCandidatesData.create(talent_pool=talent_pipeline.talent_pool,
                                     emails_list=emails_list, count=count)

    if emails and emails_list:
        for index, candidate in enumerate(data['candidates']):
            candidate['emails'] = emails[index]

    smartlist_id, _ = CampaignsTestsHelpers.create_smartlist_with_candidate(access_token,
                                                                            talent_pipeline,
                                                                            data=data)
    create_email_campaign_smartlists(smartlist_ids=[smartlist_id],
                                     email_campaign_id=campaign.id)

    return campaign


def assert_valid_campaign_get(email_campaign_dict, referenced_campaigns, fields=None):
    """
    This asserts that the campaign we get from GET call has valid values as we have for
    referenced email-campaign.
    :param dict email_campaign_dict: EmailCampaign object as received by GET call
    :param referenced_campaigns: EmailCampaign objects with which we compare the campaign
            we GET in response
    :param list[str] fields: List of fields that the campaign should have, or all of them if None
    """

    # Assert the fields are correct
    expected_email_campaign_fields_set = set(fields or ALL_EMAIL_CAMPAIGN_FIELDS)
    actual_email_campaign_fields_set = set(email_campaign_dict.keys())
    assert expected_email_campaign_fields_set == actual_email_campaign_fields_set, \
        "Response's email campaign fields (%s) should match the expected email campaign fields (%s)" % (
            actual_email_campaign_fields_set, expected_email_campaign_fields_set
        )
    found = False
    # Assert id is correct, if returned by API
    if 'id' in expected_email_campaign_fields_set:
        for referenced_campaign in referenced_campaigns:
            if email_campaign_dict['id'] == referenced_campaign.id:
                found = True
        assert found


def get_campaign_or_campaigns(access_token, campaign_id=None, fields=None, pagination_query=None):
    """
    This makes HTTP GET call on /v1/email-campaigns with given access_token to get
    1) all the campaigns of logged-in user if campaign_id is None
    2) Get campaign object for given campaign_id
    :param list[str] fields: List of EmailCampaign fields to retrieve
    """
    if campaign_id:
        url = EmailCampaignApiUrl.CAMPAIGN % campaign_id
        entity = 'email_campaign'
    else:
        url = EmailCampaignApiUrl.CAMPAIGNS
        entity = 'email_campaigns'
    if pagination_query:
        url = url + pagination_query

    params = {'fields': ','.join(fields)} if fields else {}
    response = requests.get(url=url,
                            params=params,
                            headers={'Authorization': 'Bearer %s' % access_token})
    assert response.status_code == requests.codes.OK
    resp = response.json()
    assert entity in resp
    return resp[entity]


def assert_talent_pipeline_response(talent_pipeline, access_token, fields=None):
    """
    This makes HTTP GET call on candidate_pool_service to get response for given
    talent_pipeline and then asserts if we get an OK response.
    :param list[str] fields:  List of fields each EmailCampaign should have.  If None, will assert on all fields.
    """
    params = {'fields': ','.join(fields)} if fields else {}
    response = requests.get(
        url=CandidatePoolApiUrl.TALENT_PIPELINE_CAMPAIGN % talent_pipeline.id,
        params=params,
        headers={'Authorization': 'Bearer %s' % access_token})
    assert response.status_code == requests.codes.OK
    resp = response.json()
    print "Response JSON: %s" % json.dumps(resp)
    assert 'email_campaigns' in resp, "Response dict should have email_campaigns key"

    # Assert on the existence of email campaign fields
    for email_campaign_dict in resp['email_campaigns']:
        expected_email_campaign_fields_set = set(fields or ALL_EMAIL_CAMPAIGN_FIELDS)
        actual_email_campaign_fields_set = set(email_campaign_dict.keys())
        assert expected_email_campaign_fields_set == actual_email_campaign_fields_set, \
            "Response's email campaign fields should match the expected email campaign fields"


def assert_and_delete_email(subject, username=app.config[TalentConfigKeys.GT_GMAIL_ID],
                            password=app.config[TalentConfigKeys.GT_GMAIL_PASSWORD], delete_email=True):
    """
    Asserts that the user received the email in his inbox which has the given subject.
    It then deletes the email from the inbox.
    :param string subject:       Email subject
    :param string username: Username for login
    :param string password: Password to login to given account
    :param bool delete_email: If True, emails with given subject will be delete from given account
    """
    mail_connection = get_mail_connection(username, password)
    print "Checking for Email with subject: %s" % subject
    mail_connection.select("inbox")  # connect to inbox.
    # search the inbox for given email-subject
    search_criteria = '(SUBJECT "%s")' % subject
    result, [msg_ids] = mail_connection.search(None, search_criteria)
    assert msg_ids, "Email with subject %s was not found at time: %s." % (subject, str(datetime.datetime.utcnow()))
    print "Email(s) found with subject: %s" % subject
    if delete_email:
        # This is kind of finalizer which removes email from inbox. It shouldn't affect our test. So we are not
        # raising it.
        try:
            msg_ids = ','.join(msg_ids.split(' '))
            # Change the Deleted flag to delete the email from Inbox
            mail_connection.store(msg_ids, '+FLAGS', r'(\Deleted)')
            status, response = mail_connection.expunge()
            assert status == 'OK'
            print "Email(s) deleted with subject: %s" % subject
            mail_connection.close()
            mail_connection.logout()
        except imaplib.IMAP4_SSL.error as error:
            logger.exception(error.message)
    return msg_ids


def get_mail_connection(username, password):
    """
    This connects with IMAP server and authenticates to email-account.
    """
    try:
        mail_connection = imaplib.IMAP4_SSL('imap.gmail.com')
        if mail_connection.state == 'NONAUTH':  # Makes sure not we are not logged-in already
            mail_connection.login(username, password)
    except imaplib.IMAP4_SSL.error as error:
        print error.message
        raise  # Raise any error raised by IMAP server
    return mail_connection


def fetch_emails(mail_connection, msg_ids):
    """
    This fetches emails with given msg_ids
    """
    mail_connection.select("inbox")  # connect to inbox.
    msg_ids = [msg_id for msg_id in msg_ids.split()]
    body = []
    for num in msg_ids:
        typ, data = mail_connection.fetch(num, '(RFC822)')
        raw_email = data[0][1]
        raw_email_string = raw_email.decode('utf-8')
        # converts byte literal to string removing b''
        email_message = email.message_from_string(raw_email_string)
        # this will loop through all the available multiparts in mail
        for part in email_message.walk():
            if part.get_content_type() == "text/plain":  # ignore attachments/html
                body.append(part.get_payload(decode=True))
    return body


def assert_campaign_send(response, campaign, user, expected_count=1, email_client=False, expected_status=codes.OK,
                         abort_time_for_sends=300, via_amazon_ses=True, delete_email=True):
    """
    This assert that campaign has successfully been sent to candidates and campaign blasts and
    sends have been updated as expected. It then checks the source URL is correctly formed or
    in database table "url_conversion".
    """
    msg_ids = ''
    assert response.status_code == expected_status
    assert response.json()
    if not email_client:
        json_resp = response.json()
        assert str(campaign.id) in json_resp['message']
    # Need to add this as processing of POST request runs on Celery
    CampaignsTestsHelpers.assert_campaign_blasts(campaign, 1, timeout=abort_time_for_sends)

    # assert on sends
    CampaignsTestsHelpers.assert_blast_sends(campaign, expected_count,
                                             abort_time_for_sends=abort_time_for_sends)
    campaign_sends = campaign.sends.all()
    assert len(campaign_sends) == expected_count
    sends_url_conversions = []
    # assert on activity of individual campaign sends
    for campaign_send in campaign_sends:
        # Get "email_campaign_send_url_conversion" records
        sends_url_conversions.extend(campaign_send.url_conversions)
        if not email_client:
            if via_amazon_ses:  # If email-campaign is sent via Amazon SES, we should have message_id and request_id
                                # saved in database table "email_campaign_sends"
                assert campaign_send.ses_message_id
                assert campaign_send.ses_request_id
            CampaignsTestsHelpers.assert_for_activity(user.id, Activity.MessageIds.CAMPAIGN_EMAIL_SEND,
                                                      campaign_send.id)
    if campaign_sends:
        # assert on activity for whole campaign send
        CampaignsTestsHelpers.assert_for_activity(user.id, Activity.MessageIds.CAMPAIGN_SEND, campaign.id)
        if not email_client:
            msg_ids = retry(assert_and_delete_email, sleeptime=5, attempts=80, sleepscale=1,
                            args=(campaign.subject,), kwargs=dict(delete_email=delete_email),
                            retry_exceptions=(AssertionError, imaplib.IMAP4_SSL.error))

            assert msg_ids, "Email with subject %s was not found at time: %s." % (campaign.subject,
                                                                      str(datetime.datetime.utcnow()))
    # For each url_conversion record we assert that source_url is saved correctly
    for send_url_conversion in sends_url_conversions:
        # get URL conversion record from database table 'url_conversion' and delete it
        # delete url_conversion record
        assert str(send_url_conversion.url_conversion.id) in send_url_conversion.url_conversion.source_url
        UrlConversion.delete(send_url_conversion.url_conversion)
    return msg_ids


def post_to_email_template_resource(headers, data):
    """
    Function sends a post request to email-templates,
    i.e. EmailTemplate/post()
    It then returns Id of created EmailTemplate
    """
    response = requests.post(url=EmailCampaignApiUrl.TEMPLATES, data=json.dumps(data), headers=headers)
    print response.json()
    return response


def request_to_email_template_resource(access_token, request, email_template_id, data=None):
    """
    Function sends a request to email template resource
    :param access_token: Token for user authorization
    :param request: get, post, patch, delete
    :param email_template_id: Id of email template
    :param data: data in form of dictionary
    """
    url = EmailCampaignApiUrl.TEMPLATE % email_template_id
    return define_and_send_request(access_token, request, url, data)


def get_template_folder(headers):
    """
    Function will create and retrieve template folder
    :type headers: dict
    :return: template_folder_id, template_folder_name
    :rtype: tuple[int, str]
    """
    template_folder_name = 'test_template_folder_%i' % datetime.datetime.now().microsecond

    data = {'name': template_folder_name,
            'is_immutable': ON}
    response = requests.post(url=EmailCampaignApiUrl.TEMPLATE_FOLDERS, data=json.dumps(data),
                             headers=headers)
    assert response.status_code == requests.codes.CREATED
    response_obj = response.json()
    template_folder_id = response_obj["id"]
    return template_folder_id, template_folder_name


def data_to_create_email_template(headers, template_owner, body_html='', body_text=''):
    """
    This returns data to create an email-template with params provided
    :rtype: dict
    """
    # Get Template Folder Id
    template_folder_id, template_folder_name = get_template_folder(headers)
    template_name = 'test_email_template_%i' % datetime.datetime.utcnow().microsecond
    is_immutable = ON
    data = dict(
        name=template_name,
        template_folder_id=template_folder_id,
        user_id=template_owner.id,
        type=0,
        body_html=body_html,
        body_text=body_text,
        is_immutable=is_immutable
    )
    return data


def update_email_template(email_template_id, request, token, user_id, template_name, body_html,
                          body_text='', folder_id=None, is_immutable=ON):
    """
        Update existing email template fields using values provided by user.
        :param email_template_id: id of email template
        :param request: request object
        :param token: token for authentication
        :param user_id: user's id
        :param template_name: Name of template
        :param body_html: HTML body for email template
        :param body_text: HTML text for email template
        :param folder_id: ID of email template folder
        :param is_immutable: Specify whether the email template is mutable or not
    """
    data = dict(
        name=template_name,
        template_folder_id=folder_id,
        user_id=user_id,
        type=0,
        body_html=body_html,
        body_text=body_text,
        is_immutable=is_immutable
    )

    create_resp = request_to_email_template_resource(token, request, email_template_id, data)
    return create_resp


def add_email_template(headers, template_owner):
    """
    This function will create email template with valid data.
    :rtype: dict
    """
    data = data_to_create_email_template(headers, template_owner, EMAIL_TEMPLATE_BODY)
    response = post_to_email_template_resource(headers, data=data)
    json_response = response.json()
    assert response.status_code == codes.CREATED, response.text
    assert response.json()
    assert 'id' in json_response
    return {"id": json_response['id'],
            "name": data['name'],
            "template_folder_id": data['template_folder_id'],
            "is_immutable": data['is_immutable'],
            "domain_id": template_owner.domain_id}


def create_email_campaign_via_api(access_token, data, is_json=True):
    """
    This function makes HTTP POST call on /v1/email-campaigns to create
    an email-campaign. It then returns the response from email-campaigns API.
    :param access_token: access token of user
    :param data: data required for creation of campaign
    :param is_json: If True, it will take dumps of data to be sent in POST call. Otherwise it
                    will send data as it is.
    :return: response of API call
    """
    if is_json:
        data = json.dumps(data)
    response = requests.post(
        url=EmailCampaignApiUrl.CAMPAIGNS,
        data=data,
        headers={'Authorization': 'Bearer %s' % access_token,
                 'content-type': 'application/json'}
    )
    return response


def create_data_for_campaign_creation(access_token, talent_pipeline, subject,
                                      campaign_name=fake.name(), assert_candidates=True, create_smartlist=True):
    """
    This function returns the required data to create an email campaign
    """
    smartlist_id = ''
    email_from = 'no-reply@gettalent.com'
    reply_to = fake.safe_email()
    body_text = fake.sentence()
    description = fake.paragraph()
    body_html = "<html><body><h1>%s</h1></body></html>" % body_text
    if create_smartlist:
        smartlist_id, _ = CampaignsTestsHelpers.create_smartlist_with_candidate(access_token,
                                                                                talent_pipeline,
                                                                                emails_list=True,
                                                                                assert_candidates=assert_candidates)
    return {'name': campaign_name,
            'subject': subject,
            'body_html': body_html,
            'frequency_id': Frequency.ONCE,
            'list_ids': [smartlist_id] if smartlist_id else []
            }


def send_campaign_email_to_candidate(campaign, email, candidate_id, sent_datetime=None, blast_id=None):
    """
    This function will create a campaign send object and then it will send the email to given email address.
    :param EmailCampaign campaign: EmailCampaign object
    :param CandidateEmail email: CandidateEmail object
    :param (int | long) candidate_id: candidate unique id
    :param (datetime.datetime | None) sent_datetime: Campaign send time to be set in campaign send object.
    :param (None| int | long) blast_id: campaign blast id
    """
    # Create an campaign send object
    email_campaign_send = EmailCampaignSend(campaign_id=campaign.id,
                                            candidate_id=candidate_id,
                                            sent_datetime=sent_datetime if sent_datetime
                                            else datetime.datetime.utcnow(),
                                            blast_id=blast_id)
    EmailCampaignSend.save(email_campaign_send)
    default_email = get_default_email_info()['email']
    # Send email to given email address with some random text as body.
    email_response = send_email(source='"%s" <%s>' % (campaign._from, default_email),
                                # Emails will be sent from verified email by Amazon SES for respective environment.
                                subject=fake.sentence(),
                                html_body="<html><body>Email campaign test</body></html>",
                                text_body=fake.paragraph(),
                                to_addresses=email.address,
                                reply_address=campaign.reply_to.strip(),
                                body=None,
                                email_format='html' if campaign.body_html else 'text')

    # Get unique request id and message id from response and update campaign send object.
    request_id = email_response[u"SendEmailResponse"][u"ResponseMetadata"][u"RequestId"]
    message_id = email_response[u"SendEmailResponse"][u"SendEmailResult"][u"MessageId"]
    email_campaign_send.update(ses_message_id=message_id, ses_request_id=request_id)
    db.session.commit()


def send_campaign_helper(request, email_campaign, access_token):
    """
    This is a helper function to send campaign with and without email_client_id
    """
    if request.param == EmailCampaignTypes.WITH_CLIENT:
        email_campaign.update(email_client_id=EmailClient.get_id_by_name('Browser'))
    # send campaign
    CampaignsTestsHelpers.send_campaign(EmailCampaignApiUrl.SEND, email_campaign, access_token)
    return email_campaign


def assert_valid_template_object(template_dict, user_id, expected_template_ids, expected_name='', expected_html=''):
    """
    Here we are asserting that response from API /v1/email-templates/:id
    :param dict template_dict: object received from above API endpoints
    :param int|long user_id: Id of user
    :param list[int|long] expected_template_ids: List of email-template ids
    :param string|None expected_name: Expected name of email-template
    :param string|None expected_html: Expected body_html of email-template
    """
    assert template_dict['id'] in expected_template_ids
    if expected_name:
        assert template_dict['name'] == expected_name
    else:
        assert template_dict['name']
    if expected_html:
        assert template_dict['body_html'] == expected_html
    else:
        assert template_dict['body_html']
    assert template_dict['user_id'] == user_id
    assert template_dict['template_folder_id']
    assert template_dict['updated_datetime']
    assert template_dict['is_immutable'] == ON

    # Following fields may have empty values
    assert 'type' in template_dict
    assert 'body_text' in template_dict


def assert_valid_template_folder(template_folder_dict, domain_id, expected_name):
    """
    Here we are asserting that response from API /v1/email-template-folders/:id
    :param dict template_folder_dict: object received from above API endpoints
    :param int|long domain_id: Id of user's domain
    :param string expected_name: Expected name of email-template-folder
    """
    assert template_folder_dict['id']
    assert template_folder_dict['name'] == expected_name
    assert template_folder_dict['domain_id'] == domain_id
    assert template_folder_dict['updated_datetime']
    assert template_folder_dict['is_immutable'] == ON
    # Following fields may have empty values
    assert 'parent_id' in template_folder_dict


<<<<<<< HEAD
def create_data_for_campaign_creation_with_all_parameters(access_token, talent_pipeline, subject,
                                                          campaign_name=fake.name(), assert_candidates=True):
    """
    This function returns the all data to create an email campaign
    :param access_token: access token of user
    :param talent_pipeline: talent_pipeline of user
    :param subject: Subject of campaign
    :param campaign_name: Name of campaign
    :param assert_candidates: allow to assert candidate
    """
    email_from = 'no-reply@gettalent.com'
    reply_to = fake.safe_email()
    body_text = fake.sentence()
    description = fake.paragraph()
    body_html = "<html><body><h1>%s</h1></body></html>" % body_text
    smartlist_id, _ = CampaignsTestsHelpers.create_smartlist_with_candidate(access_token,
                                                                            talent_pipeline,
                                                                            emails_list=True,
                                                                            assert_candidates=assert_candidates,
                                                                            )
    start_datetime = DatetimeUtils.to_utc_str(datetime.datetime.utcnow() + datetime.timedelta(minutes=20))
    end_datetime = DatetimeUtils.to_utc_str(datetime.datetime.utcnow() + datetime.timedelta(minutes=40))

    return {'name': campaign_name,
            'from': email_from,
            'reply_to': reply_to,
            'description': description,
            'body_text': body_text,
            'subject': subject,
            'body_html': body_html,
            'frequency_id': Frequency.ONCE,
            'list_ids': [smartlist_id],
            'start_datetime': start_datetime,
            'end_datetime': end_datetime
            }


def assert_and_delete_template_folder(template_folder_id, headers, data=None):
    """

    :param template_folder_id: Contain id of folder which you want to delete.
    :param data: Contain multiple folder id's to delete more than one folder.
    :param headers: Contain access token and authentication.
    :return:
    """

    response = requests.delete(url=EmailCampaignApiUrl.TEMPLATE_FOLDER % template_folder_id,
                               data=json.dumps(data), headers=headers)
    assert response.status_code == requests.codes.NO_CONTENT
=======
def data_for_creating_email_clients(key=None):
    """
    This returns data to create email-clients.
    :rtype: list[dict]
    """
    data = {
        EmailClientCredentials.CLIENT_TYPES['outgoing']: [{
            "host": "smtp.gmail.com",
            "port": "587",
            "name": "Gmail",
            "email": app.config[TalentConfigKeys.GT_GMAIL_ID],
            "password": app.config[TalentConfigKeys.GT_GMAIL_PASSWORD],
        }],
        EmailClientCredentials.CLIENT_TYPES['incoming']: [{
            "host": "imap.gmail.com",
            "port": "",
            "name": "Gmail",
            "email": app.config[TalentConfigKeys.GT_GMAIL_ID],
            "password": app.config[TalentConfigKeys.GT_GMAIL_PASSWORD]
        },
            {
                "host": "pop.gmail.com",
                "port": "",
                "name": "Gmail",
                "email": app.config[TalentConfigKeys.GT_GMAIL_ID],
                "password": app.config[TalentConfigKeys.GT_GMAIL_PASSWORD],
            }
        ]
    }
    if key:
        return data[key]
    email_clients_data = []
    for client_type in EmailClientCredentials.CLIENT_TYPES:
        for email_client_data in data_for_creating_email_clients(key=client_type):
            email_clients_data.append(email_client_data)
    return email_clients_data


def assert_email_client_fields(email_client_data, user_id):
    """
    Here we are asserting that response from API GET /v1/email-clients
    :param dict email_client_data: object received from above API endpoint
    :param int|long user_id: Id of user's domain
    """
    assert email_client_data['id']
    assert email_client_data['user_id'] == user_id
    assert email_client_data['host']
    assert 'port' in email_client_data
    assert email_client_data['name']
    assert email_client_data['email']
    assert email_client_data['password']
    assert email_client_data['updated_datetime']
>>>>>>> 67c8dc61


def send_campaign_with_client_id(email_campaign, access_token):
    """
    This make given campaign a client-campaign, sends it and asserts valid response.
    """
    email_campaign.update(email_client_id=EmailClient.get_id_by_name('Browser'))
    response = CampaignsTestsHelpers.send_campaign(EmailCampaignApiUrl.SEND, email_campaign, access_token)
    json_response = response.json()
    assert 'email_campaign_sends' in json_response
    email_campaign_sends = json_response['email_campaign_sends'][0]
    assert 'new_html' in email_campaign_sends
    new_html = email_campaign_sends['new_html']
    matched = re.search(r'&\w+;', new_html)  # check the new_html for escaped HTML characters using regex
    assert not matched  # Fail if HTML escaped characters found, as they render the URL useless
    assert 'new_text' in email_campaign_sends  # Check if there is email text which candidate would see in email
    assert 'email_campaign_id' in email_campaign_sends  # Check if there is email campaign id in response
    assert email_campaign.id == email_campaign_sends['email_campaign_id']  # Check if both IDs are same
    return_value = dict()
    return_value['response'] = response
    return_value['campaign'] = email_campaign
    return return_value
<|MERGE_RESOLUTION|>--- conflicted
+++ resolved
@@ -572,7 +572,6 @@
     assert 'parent_id' in template_folder_dict
 
 
-<<<<<<< HEAD
 def create_data_for_campaign_creation_with_all_parameters(access_token, talent_pipeline, subject,
                                                           campaign_name=fake.name(), assert_candidates=True):
     """
@@ -612,7 +611,7 @@
 
 def assert_and_delete_template_folder(template_folder_id, headers, data=None):
     """
-
+    Here we are asserting the  response code that folder is deleted not.
     :param template_folder_id: Contain id of folder which you want to delete.
     :param data: Contain multiple folder id's to delete more than one folder.
     :param headers: Contain access token and authentication.
@@ -622,7 +621,8 @@
     response = requests.delete(url=EmailCampaignApiUrl.TEMPLATE_FOLDER % template_folder_id,
                                data=json.dumps(data), headers=headers)
     assert response.status_code == requests.codes.NO_CONTENT
-=======
+
+
 def data_for_creating_email_clients(key=None):
     """
     This returns data to create email-clients.
@@ -675,7 +675,6 @@
     assert email_client_data['email']
     assert email_client_data['password']
     assert email_client_data['updated_datetime']
->>>>>>> 67c8dc61
 
 
 def send_campaign_with_client_id(email_campaign, access_token):
