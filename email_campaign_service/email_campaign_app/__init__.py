--- conflicted
+++ resolved
@@ -13,9 +13,5 @@
 # Celery app
 celery_app = init_celery_app(app, CampaignUtils.EMAIL,
                              ['email_campaign_service.modules.email_marketing',
-<<<<<<< HEAD
-                              'email_campaign_service.modules.utils'])
-=======
                               'email_campaign_service.modules.utils',
-                              'email_campaign_service.modules.email_clients'])
->>>>>>> 714a22de
+                              'email_campaign_service.modules.email_clients'])