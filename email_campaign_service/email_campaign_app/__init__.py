"""Initialize Email campaign service app, register error handlers and register blueprint"""

<<<<<<< HEAD
from flask import Flask
from celery import Celery
from healthcheck import HealthCheck
from email_campaign_service.common.models.db import db
from email_campaign_service.common.routes import HEALTH_CHECK
from email_campaign_service.common.utils.models_utils import init_talent_app
from email_campaign_service.common.talent_config_manager import TalentConfigKeys

app, logger = init_talent_app(Flask(__name__))
=======
from flask.ext.cors import CORS
from email_campaign_service.common.talent_config_manager import load_gettalent_config, TalentConfigKeys
from email_campaign_service.common.models.db import db
from email_campaign_service.common.error_handling import register_error_handlers
from healthcheck import HealthCheck
from email_campaign_service.common.routes import HEALTH_CHECK, GTApis
from email_campaign_service.common.talent_flask import TalentFlask

app = TalentFlask(__name__)
load_gettalent_config(app.config)

logger = app.config[TalentConfigKeys.LOGGER]

>>>>>>> eefce30a
try:
    # Initialize Celery app
    celery_app = Celery(app, broker=app.config['REDIS_URL'],
                        backend=app.config['CELERY_RESULT_BACKEND_URL'],
                        include=['email_campaign_service.modules.email_marketing'])
    # wrap the flask app and give a healthcheck url
    health = HealthCheck(app, HEALTH_CHECK)

    from apis.email_campaigns import email_campaign_blueprint
    app.register_blueprint(email_campaign_blueprint)

<<<<<<< HEAD
    logger.info('Starting email_campaign_service in %s environment'
                % app.config[TalentConfigKeys.ENV_KEY])
=======
    # Enable CORS for *.gettalent.com and localhost
    CORS(app, resources=GTApis.CORS_HEADERS)

    db.create_all()
    db.session.commit()

    logger.info('Starting email_campaign_service in %s environment', app.config[TalentConfigKeys.ENV_KEY])
>>>>>>> eefce30a

except Exception as e:
    logger.exception("Couldn't start email_campaign_service in %s environment because: %s"
                     % (app.config[TalentConfigKeys.ENV_KEY], e.message))<|MERGE_RESOLUTION|>--- conflicted
+++ resolved
@@ -1,54 +1,15 @@
 """Initialize Email campaign service app, register error handlers and register blueprint"""
 
-<<<<<<< HEAD
-from flask import Flask
 from celery import Celery
-from healthcheck import HealthCheck
-from email_campaign_service.common.models.db import db
-from email_campaign_service.common.routes import HEALTH_CHECK
 from email_campaign_service.common.utils.models_utils import init_talent_app
-from email_campaign_service.common.talent_config_manager import TalentConfigKeys
 
-app, logger = init_talent_app(Flask(__name__))
-=======
-from flask.ext.cors import CORS
-from email_campaign_service.common.talent_config_manager import load_gettalent_config, TalentConfigKeys
-from email_campaign_service.common.models.db import db
-from email_campaign_service.common.error_handling import register_error_handlers
-from healthcheck import HealthCheck
-from email_campaign_service.common.routes import HEALTH_CHECK, GTApis
-from email_campaign_service.common.talent_flask import TalentFlask
+app, logger = init_talent_app(__name__)
 
-app = TalentFlask(__name__)
-load_gettalent_config(app.config)
+# Initialize Celery app
+celery_app = Celery(app, broker=app.config['REDIS_URL'],
+                    backend=app.config['CELERY_RESULT_BACKEND_URL'],
+                    include=['email_campaign_service.modules.email_marketing'])
 
-logger = app.config[TalentConfigKeys.LOGGER]
-
->>>>>>> eefce30a
-try:
-    # Initialize Celery app
-    celery_app = Celery(app, broker=app.config['REDIS_URL'],
-                        backend=app.config['CELERY_RESULT_BACKEND_URL'],
-                        include=['email_campaign_service.modules.email_marketing'])
-    # wrap the flask app and give a healthcheck url
-    health = HealthCheck(app, HEALTH_CHECK)
-
-    from apis.email_campaigns import email_campaign_blueprint
-    app.register_blueprint(email_campaign_blueprint)
-
-<<<<<<< HEAD
-    logger.info('Starting email_campaign_service in %s environment'
-                % app.config[TalentConfigKeys.ENV_KEY])
-=======
-    # Enable CORS for *.gettalent.com and localhost
-    CORS(app, resources=GTApis.CORS_HEADERS)
-
-    db.create_all()
-    db.session.commit()
-
-    logger.info('Starting email_campaign_service in %s environment', app.config[TalentConfigKeys.ENV_KEY])
->>>>>>> eefce30a
-
-except Exception as e:
-    logger.exception("Couldn't start email_campaign_service in %s environment because: %s"
-                     % (app.config[TalentConfigKeys.ENV_KEY], e.message))+# Register API endpoints
+from apis.email_campaigns import email_campaign_blueprint
+app.register_blueprint(email_campaign_blueprint)
