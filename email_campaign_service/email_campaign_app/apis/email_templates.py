"""Email Templates API: Provides the endpoints to create, retrieve, update and delete
Email Templates. Also contains endpoints for creating and deleting Email Template Folders
"""
import requests

from flask import request
from flask import Blueprint

from email_campaign_service.common.models.user import (User, DomainRole)
from email_campaign_service.common.utils.handy_functions import get_valid_json_data
from email_campaign_service.common.utils.auth_utils import (require_oauth, require_all_roles)
<<<<<<< HEAD
from email_campaign_service.common.models.email_campaign import (UserEmailTemplate, EmailTemplateFolder)
from email_campaign_service.common.utils.validators import (validate_id, validate_immutable_value)
from email_campaign_service.common.error_handling import (jsonify, InvalidUsage, ForbiddenError, NotFoundError,
                                                          ResourceNotFound, UnauthorizedError)

=======
from email_campaign_service.common.models.misc import (UserEmailTemplate, EmailTemplateFolder)
from email_campaign_service.common.error_handling import (jsonify, InvalidUsage, ForbiddenError,
                                                          NotFoundError, ResourceNotFound,
                                                          UnauthorizedError)
# TODO --basit: rename `mod` to readable name
>>>>>>> 6b9549cb
mod = Blueprint('email_template_service', __name__)
IMMUTABLE_TRUE = 1


@mod.route('/v1/email-templates', methods=['POST'])
@require_oauth()
def post_email_template():
    """

        POST /v1/email-templates
        Function will create an email template
        Required parameters:
        name:                     Name of email template
        body_html:                Body of email template
        email_template_folder_id: ID of email template folder
        is_immutable:             Parameter to determine is the email template is  mutable or not
    """
    user_id = request.user.id
    domain_id = request.user.domain_id

    data = get_valid_json_data(request)
    template_name = data.get('name')
    if not template_name:
        raise InvalidUsage(error_message="Template name is empty")
<<<<<<< HEAD

    email_template_html_body = data.get("body_html")
=======
    # TODO --basit: rename field
    email_template_html_body = data.get("email_body_html")
>>>>>>> 6b9549cb
    if not email_template_html_body:
        raise InvalidUsage(error_message="Email HTML body is empty")

    # Check if the name is already exists in the domain
    existing_template_name = UserEmailTemplate.get(template_name)
    if existing_template_name:
        raise InvalidUsage(error_message="Template name with name=%s already exists" % existing_template_name)
    # TODO --basit: rename field
    email_template_folder_id = data.get("email_template_folder_id")
    if email_template_folder_id and not (isinstance(email_template_folder_id, int) or
                                         email_template_folder_id.isdigit()):
        raise InvalidUsage(error_message="Invalid input")
    # TODO --basit: IMO get -> get_by_id will be more readable
    email_template_folder = EmailTemplateFolder.get(email_template_folder_id)

    # Check if the email template folder belongs to current domain
    if email_template_folder and email_template_folder.domain_id != domain_id:
        raise ForbiddenError(error_message="Email template's folder is not in the user's domain %d" %
                                           email_template_folder.domain_id)

    # If is_immutable value is not passed, make it as 0
    is_immutable = data.get("is_immutable", 0)
    validate_immutable_value(is_immutable)

    if not require_all_roles(DomainRole.Roles.CAN_CREATE_EMAIL_TEMPLATE):
        raise UnauthorizedError(error_message="User is not authorized to create email template")
    user_email_template = UserEmailTemplate(user_id=user_id, type=0,
                                            name=template_name, body_html=email_template_html_body,
                                            body_text=data.get("email_body_text"),
                                            template_folder_id=email_template_folder_id if
                                            email_template_folder_id else None,
                                            is_immutable=is_immutable)
<<<<<<< HEAD
    UserEmailTemplate.save(user_email_template)

=======
    # TODO --basit: as zohaib suggested
    db.session.add(user_email_template)
    db.session.commit()
>>>>>>> 6b9549cb
    user_email_template_id = user_email_template.id
    return jsonify({'template_id': [{'id': user_email_template_id}]}), requests.codes.created


# TODO --basit: As discussed earlier, can these 2 be in one line?
@mod.route('/v1/email-templates/', methods=['GET'])
@mod.route('/v1/email-templates/<int:template_id>', methods=['GET'])
@require_oauth()
def get_email_template(template_id):
    """
        GET /v1/email-templates
        Function will return email template based on specified id
        Required parameters:
        template_id:     ID of of email template
    """
    email_template_id = template_id

    # Validate email template id
    validate_id(email_template_id)
    if isinstance(email_template_id, basestring):
        email_template_id = int(email_template_id)
    domain_id = request.user.domain_id
    # TODO --basit: get_by_id
    template = UserEmailTemplate.get(email_template_id)
    if not template:
        raise ResourceNotFound(error_message="Template with id %d not found" % email_template_id)

    # Verify owned by same domain
    template_owner_user = User.get(template.user_id)
    if template_owner_user.domain_id != domain_id:
        raise ForbiddenError(error_message="Template(id:%d) is not owned by"
                                           "domain(id:%d)" % (email_template_id, domain_id))

    # Verify is_immutable
    if template.is_immutable == IMMUTABLE_TRUE and not require_all_roles(DomainRole.Roles.CAN_GET_EMAIL_TEMPLATE):
        raise ForbiddenError(error_message="User %d not allowed to update the template" % template_owner_user.id)

    return jsonify({'email_template': {'body_html': template.body_html, 'id': email_template_id}})


@mod.route('/v1/email-templates/<int:template_id>', methods=['PUT'])
@require_oauth()
def update_email_template():
    """
        PUT /v1/email-templates
        Function would update existing email template
        Required parameters:
        template_id:     ID of email template
    """
    email_template_id = template_id
    validate_id(email_template_id)

    data = get_valid_json_data(request)

    domain_id = request.user.domain_id
    user_id = request.user.id

    template = UserEmailTemplate.get(email_template_id)
    if not template:
        raise ResourceNotFound(error_message="Template with id %d not found for user (id:%d)" % (email_template_id,
                                                                                                 user_id))

    # Verify is_immutable
    if template.is_immutable == IMMUTABLE_TRUE and not require_all_roles(DomainRole.Roles.CAN_UPDATE_EMAIL_TEMPLATE):
        raise ForbiddenError(error_message="User %d not allowed to update the template (id:%d)" % (user_id,
                                                                                                   email_template_id))
<<<<<<< HEAD

    body_html = data.get("body_html") or template.body_html
=======
    # TODO --basit: rename fields
    email_body_html = data.get("email_body_html") or template.body_html
>>>>>>> 6b9549cb
    email_body_text = data.get("email_body_text") or template.body_text

    # Verify owned by same domain
    # TODO --basit: get_by_id
    template_owner_user = User.get(template.user_id)
    updated_data = {"body_html": body_html, "body_text": email_body_text}
    if template_owner_user.domain_id == domain_id:
        # Update email template
        template.update(**updated_data)
    else:
        raise ForbiddenError(error_message="Template(id:%d) is not owned by user(id:%d) &"
                                           "domain(id:%d)" % (email_template_id, user_id, domain_id))

    return jsonify({'email_template': {'body_html': body_html, 'id': email_template_id}})


@mod.route('/v1/email-templates/<int:template_id>', methods=['DELETE'])
@require_oauth()
def delete_email_template(template_id):
    """
        DELETE /v1/email-templates
        Function will delete email template
        Required parameters:
        template_id:     ID of email template
    """
    email_template_id = template_id

    # Validate email template id
    validate_id(email_template_id)
    if isinstance(email_template_id, basestring):
        email_template_id = int(email_template_id)

    user_id = request.user.id
    domain_id = request.user.domain_id

    template = UserEmailTemplate.get(email_template_id)
    if not template:
        # TODO --basit: add id of template as well in message
        raise NotFoundError(error_message="Template not found")

    # Verify owned by same domain
    template_owner_user = User.get(template.user_id)

    if template_owner_user.domain_id != domain_id:
        # TODO --basit: Update message as was discussed
        raise ForbiddenError(error_message="Template is not owned by same domain")

    if template.is_immutable == IMMUTABLE_TRUE and not require_all_roles(DomainRole.Roles.CAN_DELETE_EMAIL_TEMPLATE):
        # TODO --basit: Update message as was discussed
        raise ForbiddenError(error_message="User %d not allowed to delete the template" % user_id)
    # TODO --basit: as Zohaib suggested
    # Delete the template
    UserEmailTemplate.delete(template)
    return '', requests.codes.no_content


@require_all_roles(DomainRole.Roles.CAN_CREATE_EMAIL_TEMPLATE_FOLDER)
@mod.route('/v1/email-template-folders', methods=['POST'])
@require_oauth()
def create_email_template_folder():
    """
        POST /v1/email-template-folders
        Create email template folder
        Required parameters:
        name:          Name of email template folder
        parent_id:     Parent ID of email template folder
        is_immutable:  Parameter to determine is the email template folder is mutable or not
        :return:       Template folder id
    """

    data = get_valid_json_data(request)
    folder_name = data.get('name')
    if not folder_name:
        raise InvalidUsage(error_message="Folder name must be provided.")
    if not isinstance(folder_name, basestring):
        # TODO --basit: Message should be more meaningful
        raise InvalidUsage(error_message="Invalid input")
    domain_id = request.user.domain_id

    # Check if the name is already exists under same domain
    existing_row = EmailTemplateFolder.get_by_name_and_domain_id(folder_name, domain_id)

    if existing_row:
        raise InvalidUsage(error_message="Template folder with name=%s already exists" % folder_name)

    parent_id = data.get('parent_id')
    if parent_id and not parent_id.isdigit():
        raise InvalidUsage(error_message="Invalid input: parent_id must be a valid digit")
    if parent_id and domain_id:
        template_folder_parent = EmailTemplateFolder.get(parent_id)
        if not template_folder_parent:
            raise ForbiddenError(error_message="Email Template Folder with (id:%d) does not exist" % parent_id)
        elif not template_folder_parent.domain_id == domain_id:
            raise ForbiddenError(error_message="Email Template Folder with (id:%d) does not belong to domain (id:%d)"
                                               % (parent_id, domain_id))

    # If is_immutable value is not passed, make it as 0
    is_immutable = data.get("is_immutable", 0)
    validate_immutable_value(is_immutable)

    email_template_folder = EmailTemplateFolder(name=folder_name, domain_id=domain_id, parent_id=parent_id,
                                                is_immutable=is_immutable)
    EmailTemplateFolder.save(email_template_folder)
    email_template_folder_id = email_template_folder.id

    return jsonify({"template_folder_id": [{"id": email_template_folder_id}]}), requests.codes.created


@require_all_roles(DomainRole.Roles.CAN_DELETE_EMAIL_TEMPLATE_FOLDER)
@mod.route('/v1/email-template-folders/<int:folder_id>', methods=['DELETE'])
@require_oauth()
def delete_email_template_folder(folder_id):
    """
        DELETE /v1/email-template-folders
        Required parameters:
        folder_id:     ID of email template
    """
    domain_id = request.user.domain_id
    validate_id(folder_id)

    template_folder = EmailTemplateFolder.get(folder_id)

    if not template_folder:
        raise NotFoundError(error_message='Template folder not found')
    # Verify owned by same domain
    if not template_folder.domain_id == domain_id:
        raise ForbiddenError(error_message="Template folder is not owned by same domain")
    else:
        EmailTemplateFolder.delete(template_folder)

<<<<<<< HEAD
    return '', requests.codes.no_content
=======
    return '', requests.codes.no_content


# TODO --basit: Move these to validations.py
def validate_id(id):
    """
    Function will validate email template ID
    """
    if not id:
        raise InvalidUsage(error_message="ID must be provided")

    if id <= 0:
        raise InvalidUsage(error_message="ID must be greater than 0")


# TODO --basit: Is it being used?
def check_domain_role():
    pass
>>>>>>> 6b9549cb
<|MERGE_RESOLUTION|>--- conflicted
+++ resolved
@@ -9,19 +9,11 @@
 from email_campaign_service.common.models.user import (User, DomainRole)
 from email_campaign_service.common.utils.handy_functions import get_valid_json_data
 from email_campaign_service.common.utils.auth_utils import (require_oauth, require_all_roles)
-<<<<<<< HEAD
 from email_campaign_service.common.models.email_campaign import (UserEmailTemplate, EmailTemplateFolder)
 from email_campaign_service.common.utils.validators import (validate_id, validate_immutable_value)
 from email_campaign_service.common.error_handling import (jsonify, InvalidUsage, ForbiddenError, NotFoundError,
                                                           ResourceNotFound, UnauthorizedError)
 
-=======
-from email_campaign_service.common.models.misc import (UserEmailTemplate, EmailTemplateFolder)
-from email_campaign_service.common.error_handling import (jsonify, InvalidUsage, ForbiddenError,
-                                                          NotFoundError, ResourceNotFound,
-                                                          UnauthorizedError)
-# TODO --basit: rename `mod` to readable name
->>>>>>> 6b9549cb
 mod = Blueprint('email_template_service', __name__)
 IMMUTABLE_TRUE = 1
 
@@ -46,13 +38,8 @@
     template_name = data.get('name')
     if not template_name:
         raise InvalidUsage(error_message="Template name is empty")
-<<<<<<< HEAD
 
     email_template_html_body = data.get("body_html")
-=======
-    # TODO --basit: rename field
-    email_template_html_body = data.get("email_body_html")
->>>>>>> 6b9549cb
     if not email_template_html_body:
         raise InvalidUsage(error_message="Email HTML body is empty")
 
@@ -60,13 +47,13 @@
     existing_template_name = UserEmailTemplate.get(template_name)
     if existing_template_name:
         raise InvalidUsage(error_message="Template name with name=%s already exists" % existing_template_name)
-    # TODO --basit: rename field
+
     email_template_folder_id = data.get("email_template_folder_id")
     if email_template_folder_id and not (isinstance(email_template_folder_id, int) or
                                          email_template_folder_id.isdigit()):
-        raise InvalidUsage(error_message="Invalid input")
-    # TODO --basit: IMO get -> get_by_id will be more readable
-    email_template_folder = EmailTemplateFolder.get(email_template_folder_id)
+        raise InvalidUsage(error_message="Invalid input: folder_id must be positive integer")
+
+    email_template_folder = EmailTemplateFolder.get_by_id(email_template_folder_id)
 
     # Check if the email template folder belongs to current domain
     if email_template_folder and email_template_folder.domain_id != domain_id:
@@ -85,19 +72,12 @@
                                             template_folder_id=email_template_folder_id if
                                             email_template_folder_id else None,
                                             is_immutable=is_immutable)
-<<<<<<< HEAD
     UserEmailTemplate.save(user_email_template)
 
-=======
-    # TODO --basit: as zohaib suggested
-    db.session.add(user_email_template)
-    db.session.commit()
->>>>>>> 6b9549cb
     user_email_template_id = user_email_template.id
     return jsonify({'template_id': [{'id': user_email_template_id}]}), requests.codes.created
 
 
-# TODO --basit: As discussed earlier, can these 2 be in one line?
 @mod.route('/v1/email-templates/', methods=['GET'])
 @mod.route('/v1/email-templates/<int:template_id>', methods=['GET'])
 @require_oauth()
@@ -115,8 +95,7 @@
     if isinstance(email_template_id, basestring):
         email_template_id = int(email_template_id)
     domain_id = request.user.domain_id
-    # TODO --basit: get_by_id
-    template = UserEmailTemplate.get(email_template_id)
+    template = UserEmailTemplate.get_by_id(email_template_id)
     if not template:
         raise ResourceNotFound(error_message="Template with id %d not found" % email_template_id)
 
@@ -135,7 +114,7 @@
 
 @mod.route('/v1/email-templates/<int:template_id>', methods=['PUT'])
 @require_oauth()
-def update_email_template():
+def update_email_template(template_id):
     """
         PUT /v1/email-templates
         Function would update existing email template
@@ -159,18 +138,12 @@
     if template.is_immutable == IMMUTABLE_TRUE and not require_all_roles(DomainRole.Roles.CAN_UPDATE_EMAIL_TEMPLATE):
         raise ForbiddenError(error_message="User %d not allowed to update the template (id:%d)" % (user_id,
                                                                                                    email_template_id))
-<<<<<<< HEAD
 
     body_html = data.get("body_html") or template.body_html
-=======
-    # TODO --basit: rename fields
-    email_body_html = data.get("email_body_html") or template.body_html
->>>>>>> 6b9549cb
     email_body_text = data.get("email_body_text") or template.body_text
 
     # Verify owned by same domain
-    # TODO --basit: get_by_id
-    template_owner_user = User.get(template.user_id)
+    template_owner_user = User.get_by_id(template.user_id)
     updated_data = {"body_html": body_html, "body_text": email_body_text}
     if template_owner_user.domain_id == domain_id:
         # Update email template
@@ -203,20 +176,18 @@
 
     template = UserEmailTemplate.get(email_template_id)
     if not template:
-        # TODO --basit: add id of template as well in message
-        raise NotFoundError(error_message="Template not found")
+        raise NotFoundError(error_message="Template (id:%d) not found" % email_template_id)
 
     # Verify owned by same domain
     template_owner_user = User.get(template.user_id)
 
     if template_owner_user.domain_id != domain_id:
-        # TODO --basit: Update message as was discussed
-        raise ForbiddenError(error_message="Template is not owned by same domain")
+        raise ForbiddenError(error_message="Template (id:%d) is not owned by same domain (id:%d)" % (email_template_id,
+                                                                                                     domain_id))
 
     if template.is_immutable == IMMUTABLE_TRUE and not require_all_roles(DomainRole.Roles.CAN_DELETE_EMAIL_TEMPLATE):
-        # TODO --basit: Update message as was discussed
-        raise ForbiddenError(error_message="User %d not allowed to delete the template" % user_id)
-    # TODO --basit: as Zohaib suggested
+        raise ForbiddenError(error_message="User (id:%d) not allowed to delete the template (id:%d)" % (user_id,
+                                                                                                        template.id)
     # Delete the template
     UserEmailTemplate.delete(template)
     return '', requests.codes.no_content
@@ -241,8 +212,7 @@
     if not folder_name:
         raise InvalidUsage(error_message="Folder name must be provided.")
     if not isinstance(folder_name, basestring):
-        # TODO --basit: Message should be more meaningful
-        raise InvalidUsage(error_message="Invalid input")
+        raise InvalidUsage(error_message="Invalid input: Folder name must be a valid string.")
     domain_id = request.user.domain_id
 
     # Check if the name is already exists under same domain
@@ -296,25 +266,4 @@
     else:
         EmailTemplateFolder.delete(template_folder)
 
-<<<<<<< HEAD
-    return '', requests.codes.no_content
-=======
-    return '', requests.codes.no_content
-
-
-# TODO --basit: Move these to validations.py
-def validate_id(id):
-    """
-    Function will validate email template ID
-    """
-    if not id:
-        raise InvalidUsage(error_message="ID must be provided")
-
-    if id <= 0:
-        raise InvalidUsage(error_message="ID must be greater than 0")
-
-
-# TODO --basit: Is it being used?
-def check_domain_role():
-    pass
->>>>>>> 6b9549cb
+    return '', requests.codes.no_content