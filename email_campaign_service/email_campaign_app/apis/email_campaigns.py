--- conflicted
+++ resolved
@@ -287,16 +287,9 @@
         # Get a campaign that was created by this user
         campaign = CampaignBase.get_campaign_if_domain_is_valid(campaign_id, request.user,
                                                                 CampaignUtils.EMAIL)
-<<<<<<< HEAD
-        # Serialize blasts of a campaign
-        blasts = [blast.to_json() for blast in campaign.blasts]
-        response = dict(blasts=blasts, count=len(blasts))
-        return response, requests.codes.ok
-=======
         # get paginated response
         page, per_page = get_pagination_params(request)
         return get_paginated_response('blasts', campaign.blasts, page, per_page)
->>>>>>> 13e642a1
 
 
 @api.route(EmailCampaignEndpoints.BLAST)
