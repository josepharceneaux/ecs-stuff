--- conflicted
+++ resolved
@@ -324,30 +324,22 @@
         :param string user_message: User message
         :rtype: bool
         """
-<<<<<<< HEAD
-        add_candidates_questions = self.list_of_questions[ADD_CANDIDATE_FROM_URL:ADD_CANDIDATE_FROM_URL+2]
-        match_ratio = self.match_question(user_message, add_candidates_questions)
-        if match_ratio >= AVERAGE_QUESTION_MATCH_RATIO:
-            logger.info("Responding before processing")
-            return True
-        return False
-
-    @contract
-    def is_paginator(self, user_message):
-        """
-
-        :param string user_message: User message
-        :rtype: bool
-        """
-        matched_ratio = self.match_question(user_message.lower(), ["next", "previous"])
-        if matched_ratio >= AVERAGE_QUESTION_MATCH_RATIO:
-            return True
-=======
         if len(user_message.split()) > MIN_WORDS_IN_QUESTION:
             add_candidates_questions = self.list_of_questions[ADD_CANDIDATE_FROM_URL:ADD_CANDIDATE_FROM_URL+2]
             match_ratio = self.match_question(user_message, add_candidates_questions)
             if match_ratio >= AVERAGE_QUESTION_MATCH_RATIO:
                 logger.info("Responding before processing")
                 return True
->>>>>>> 9b64ae07
+        return False
+
+    @contract
+    def is_paginator(self, user_message):
+        """
+
+        :param string user_message: User message
+        :rtype: bool
+        """
+        matched_ratio = self.match_question(user_message.lower(), ["next", "previous"])
+        if matched_ratio >= AVERAGE_QUESTION_MATCH_RATIO:
+            return True
         return False