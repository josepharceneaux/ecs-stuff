"""
This module has class QuestionHandler which handles questions and generates an appropriate
response
 - find_word_in_message()
 - append_list_withs_paces()
 - question_0_handler()
 - question_1_handler()
 - question_2_handler()
 - question_3_handler()
 - question_4_handler()
 - question_5_handler()
 - question_6_handler()
"""
# Builtin imports
import datetime
from dateutil.relativedelta import relativedelta
# Common utils
from talentbot_service.common.models.user import User
from talentbot_service.common.models.candidate import Candidate
from talentbot_service.common.models.talent_pools_pipelines import TalentPoolCandidate
from talentbot_service.modules.constants import HINT, BOT_NAME, CAMPAIGN_TYPES


class QuestionHandler(object):
    """
    This class contains question handlers against questions and some helping methods
    """
    def __init__(self):
        pass

    @staticmethod
    def find_word_in_message(word, message_tokens):
        """
        Finds a specific word in user message and returns it's index
        :param str word: Word to be found in message_tokens
        :param list message_tokens: Tokens of user message
        :return: int word_index
        """
        word_index = [message_tokens.index(temp_word) for temp_word
                      in message_tokens if word in temp_word.lower()][0]
        return word_index

    @staticmethod
    def append_list_with_spaces(_list):
        """
        Append a list elements with spaces between then
        :param _list: list
        :return: str result
        """
        result = ""
        for element in _list:
            result += element + " "
        return result

    @classmethod
    def question_0_handler(cls, message_tokens, user_id):
        """
        Handles question 'how many users are there with domain [x]'
        :param int user_id: User Id
        :param message_tokens: User message tokens
        :return: str response_message
        """
        count, domain_name = User.get_user_count_in_domain(user_id)
        response_message = "Users in domain %s : %d" % (domain_name, count)
        return response_message

    @classmethod
    def question_1_handler(cls, message_tokens, user_id):
        """
            Handles question 'how many candidates are there with skills [x,y and z]'
            :param int user_id: User Id
            :param message_tokens: User message tokens
            :return: str response_message
        """
        skill_index = cls.find_word_in_message('skill', message_tokens)
        extracted_skills = message_tokens[skill_index + 1::]
        count = Candidate.get_candidate_count_with_skills(extracted_skills, user_id)
        response_message = "There are %d candidates with skills %s"
        response_message = response_message % (count, ' '.join(extracted_skills))
        if count == 1:
            response_message = response_message.replace('are', 'is'). \
                replace('candidates', 'candidate')
        return response_message

    @classmethod
    def question_2_handler(cls, message_tokens, user_id):
        """
            Handles question 'how many candidates are there from zipcode [x]'
            :param int user_id: User Id
            :param message_tokens: User message tokens
            :return: str response_message
        """
        zip_index = cls.find_word_in_message('zip', message_tokens)
        zipcode = message_tokens[zip_index + 1]
        count = Candidate.get_candidate_count_from_zipcode(zipcode, user_id)
        response_message = "Number of candidates from zipcode %s : %d" % \
                           (message_tokens[zip_index + 1], count)
        return response_message

    def question_3_handler(self, message_tokens, user_id):
        """
<<<<<<< HEAD
            Handles question 'what's the top performing [campaign name] campaign from [year]'
=======
            Handles question 'what's the top performing [x] campaign from [year]'
>>>>>>> 959982c2
            :param int user_id: User Id
            :param message_tokens: User message tokens
            :return: str response_message
        """
        campaign_type_index = self.find_word_in_message('campaign', message_tokens)
        campaign_type = message_tokens[campaign_type_index-1].lower()
        year = message_tokens[-1]
        is_valid_year = self.is_valid_year(year)
        campaign_method = CAMPAIGN_TYPES.get(campaign_type)
        if not campaign_method:
            return "Wrong campaign type specified"
        if is_valid_year or year.lower() in 'campaigns' or year.lower() == 'from':
            if year.lower() in 'campaigns' or year.lower() == 'from':
                year = None
            campaign_blast = campaign_method(year, user_id)
            if campaign_blast:
                response_message = 'Top performing %s campaign from %s is "%s"' \
                                       % (campaign_type, year, campaign_blast.campaign.name)
            else:
                response_message = "Oops! looks like you don't have %s campaign from %s" % \
                                       (campaign_type, year)
        else:
            response_message = "Please enter a valid year greater than 1900"
<<<<<<< HEAD
        return response_message
=======
        return response_message.replace("None", "all the times")
>>>>>>> 959982c2

    def question_4_handler(self, message_tokens, user_id):
        """
            Handles question 'how many candidate leads did [user name] import into the
            [talent pool name] in last n months'
            :param int user_id: User Id
            :param message_tokens: User message tokens
            :return: str response_message
        """
        talent_index = self.find_word_in_message('talent', message_tokens)
        import_index = self.find_word_in_message('import', message_tokens)
        # Extracting talent pool name from user's message
        if message_tokens[import_index + 2].lower() != 'the':
            talent_pool_name = message_tokens[import_index + 2:talent_index:]
        else:
            talent_pool_name = message_tokens[import_index + 3:talent_index:]
        # Extracting username from user message
        user_name = message_tokens[import_index - 1]
        spaced_talent_pool_name = self.append_list_with_spaces(talent_pool_name)
        try:
            last_index = self.find_word_in_message('last', message_tokens)
        except IndexError:  # Word 'last' not found in message
            last_index = len(message_tokens)
        user_specific_date = None
        if len(message_tokens) > last_index + 2:
            if message_tokens[last_index + 1].isdigit():
                months = int(message_tokens[last_index + 1])
                user_specific_date = datetime.datetime.utcnow() - relativedelta(months=months)
        count = TalentPoolCandidate.candidates_added_last_month(user_name, spaced_talent_pool_name,
                                                                user_specific_date, user_id)
        response_message = "%s added %d candidates in %stalent pool" %\
                           (user_name.title(), count, spaced_talent_pool_name)
        return response_message

    @classmethod
    def question_5_handler(cls, message_tokens=None, user_id=None):
        """
            Handles question 'what is your name'
            :param int user_id: User Id
            :param message_tokens: User message tokens
            :return: str bot name
        """
        return "My name is " + BOT_NAME

    @classmethod
    def question_6_handler(cls, message_tokens=None, user_id=None):
        """
        Handles if user types 'hint'
        :param int user_id: User Id
        :param message_tokens: User message tokens
        :rtype: str
        """
        return HINT

    @staticmethod
    def is_valid_year(year):
        """
        Validates that string is a valid year
        :param str year: User's entered year string
        :return: True|False
        """
        if year.isdigit():
            year_in_number = int(year)
            if year_in_number > 1900:
                return True
            return False
        return False<|MERGE_RESOLUTION|>--- conflicted
+++ resolved
@@ -99,11 +99,7 @@
 
     def question_3_handler(self, message_tokens, user_id):
         """
-<<<<<<< HEAD
             Handles question 'what's the top performing [campaign name] campaign from [year]'
-=======
-            Handles question 'what's the top performing [x] campaign from [year]'
->>>>>>> 959982c2
             :param int user_id: User Id
             :param message_tokens: User message tokens
             :return: str response_message
@@ -127,11 +123,8 @@
                                        (campaign_type, year)
         else:
             response_message = "Please enter a valid year greater than 1900"
-<<<<<<< HEAD
-        return response_message
-=======
+
         return response_message.replace("None", "all the times")
->>>>>>> 959982c2
 
     def question_4_handler(self, message_tokens, user_id):
         """
