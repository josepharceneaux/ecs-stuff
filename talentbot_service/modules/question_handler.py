"""
This module has class QuestionHandler which handles questions and generates an appropriate
response
 - find_word_in_message()
 - append_list_withs_paces()
 - question_0_handler()
 - question_1_handler()
 - question_2_handler()
 - question_3_handler()
 - question_4_handler()
 - question_5_handler()
 - question_7_handler()
 - question_8_handler()
"""
# Builtin imports
import os
import re
import urllib
import urllib2
from datetime import datetime
from os.path import splitext
from urlparse import urlparse
from contracts import contract
from dateutil.relativedelta import relativedelta
# Common utils
from talentbot_service.common.constants import OWNED, DOMAIN_SPECIFIC
from talentbot_service.common.error_handling import NotFoundError, InvalidUsage, InternalServerError
from talentbot_service.common.models.user import User
from talentbot_service.common.models.candidate import Candidate
from talentbot_service.common.models.talent_pools_pipelines import TalentPoolCandidate, TalentPipeline
from talentbot_service.common.models.talent_pools_pipelines import TalentPool
from talentbot_service.common.models.email_campaign import EmailCampaign
from talentbot_service.common.models.sms_campaign import SmsCampaign
from talentbot_service.common.models.push_campaign import PushCampaign
from talentbot_service.common.routes import ResumeApiUrl, CandidateApiUrl
from talentbot_service.common.utils.handy_functions import send_request
from talentbot_service.common.utils.resume_utils import IMAGE_FORMATS, DOC_FORMATS
from talentbot_service.common.utils.talent_s3 import boto3_put, create_bucket, delete_from_filepicker_s3
# App specific imports
from talentbot_service.modules.constants import BOT_NAME, CAMPAIGN_TYPES, MAX_NUMBER_FOR_DATE_GENERATION,\
    QUESTION_HANDLER_NUMBERS, EMAIL_CAMPAIGN, PUSH_CAMPAIGN, ZERO, SMS_CAMPAIGN,\
    SOMETHING_WENT_WRONG, TEN_MB, INVALID_RESUME_URL_MSG, NO_RESUME_URL_FOUND_MSG, \
    TOO_LARGE_RESUME_MSG, DOC_FORMATS, IMAGE_FORMATS
from talentbot_service import logger, app
# 3rd party imports
from flask import json
import requests


class QuestionHandler(object):
    """
    This class contains question handlers against questions and some helping methods
    """
    def __init__(self):
        pass

    @staticmethod
    def find_word_in_message(word, message_tokens, exact_word=False):
        """
        Finds a specific word in user message and returns it's index
        :param boole exact_word: Weather find partially or completely
        :param str word: Word to be found in message_tokens
        :param list message_tokens: Tokens of user message
        :rtype: int|None
        """
        word_index = None
        for index, token in enumerate(message_tokens):
            if exact_word:
                if word == token.lower():
                    word_index = index
            else:
                if word in token.lower():
                    word_index = index
        return word_index

    @staticmethod
    def append_list_with_spaces(_list):
        """
        Append a list elements with spaces
        :param _list: list
        :rtype: str
        """
        return ' '.join(_list)

    @classmethod
    def question_0_handler(cls, message_tokens, user_id):
        """
        Handles question 'how many users are there in my domain'
        :param int user_id: User Id
        :param message_tokens: User message tokens
        :return: Response message
        :rtype: str
        """
        users, domain_name = User.get_domain_name_and_its_users(user_id)
        if not users:
            return None
        candidate_index = cls.find_word_in_message('cand', message_tokens)
        if candidate_index is not None:
            number_of_candidates = 0
            if users:
                domain_id = users[0].domain_id
                candidates = Candidate.get_all_in_user_domain(domain_id)
                number_of_candidates = len(candidates)
            return "Candidates in domain `%s` : %d" % (domain_name, number_of_candidates)
        return "Users in domain `%s` : %d" % (domain_name, len(users))

    @classmethod
    def question_1_handler(cls, message_tokens, user_id):
        """
        Handles question 'how many candidates are there with skills [x,y and z]'
        :param int user_id: User Id
        :param message_tokens: User message tokens
        :rtype: str
        """
        # Finding word 'skill,know or grasp' in user's message so that we can extract actual skills from question
        # I assume that after word 'skill' in user message there are actual skills
        skill_index = cls.find_optional_word(message_tokens, ['skill', 'know', 'grasp'])
        if len(message_tokens) > skill_index + 1:
            if message_tokens[skill_index + 1].lower() == 'on':
                skill_index += 1
        if skill_index is None:
            raise IndexError
        if len(message_tokens) <= skill_index+1:
            return 'Please mention skills properly'
        extracted_skills = map(unicode.strip, [skill for skill in message_tokens[skill_index + 1::] if skill])
        count = Candidate.get_candidate_count_with_skills(extracted_skills, user_id)
        response_message = "There are `%d` candidates with skills %s"
        response_message = response_message % (count, ', '.join(extracted_skills))
        if count == 1:
            response_message = response_message.replace('are', 'is').replace('candidates', 'candidate')
        if len(extracted_skills) > 1:
            response_message = cls.append_count_with_message(response_message, extracted_skills, 1, user_id)
        # Not removing 'and' in actual skills for better response generation, just replacing 'and' with commas
        #  around it with simple 'and'.
        return response_message.replace(', and,', ' and').replace('and,', 'and')

    @classmethod
    def question_2_handler(cls, message_tokens, user_id):
        """
        Handles question 'how many candidates are there from zipcode [x]'
        :param int user_id: User Id
        :param message_tokens: User message tokens
        :rtype: str
        """
        zip_index = cls.find_word_in_message('zip', message_tokens)
        if zip_index is None:
            raise IndexError
        code_index = cls.find_word_in_message('code', message_tokens, exact_word=True)
        if code_index is not None:
            message_tokens.pop(code_index)
        zipcode = message_tokens[zip_index + 1]
        if not zipcode.isdigit():
            return 'Invalid zipcode specified'
        count = Candidate.get_candidate_count_from_zipcode(zipcode, user_id)
        response_message = "Number of candidates from zipcode `%s` : `%d`" % (message_tokens[zip_index + 1], count)
        return response_message

    def question_3_handler(self, message_tokens, user_id):
        """
        Handles question 'what's the top performing [campaign name] campaign from [year]'
        :param int user_id: User Id
        :param message_tokens: User message tokens
        :rtype: str
        """
        campaign_index = self.find_word_in_message('camp', message_tokens)
        if campaign_index is None:
            raise IndexError
        campaign_type = message_tokens[campaign_index-1].lower()
        user_specific_date = message_tokens[-1]
        is_valid_year = self.is_valid_year(user_specific_date)
        campaign_method = CAMPAIGN_TYPES.get(campaign_type)
        response_message = ""
        if is_valid_year == -1:
            return "Please enter a valid year greater than `1900` and smaller than `current year`."
        if is_valid_year is False:
            user_specific_date = None
        last_index = self.find_word_in_message('last', message_tokens)
        if last_index is not None and not is_valid_year:
            if len(message_tokens) > last_index + 1:
                user_specific_date = self.extract_datetime_from_question(last_index, message_tokens)
                if isinstance(user_specific_date, basestring):
                    return user_specific_date
        if not campaign_method:
            if not campaign_type.lower() in ['all', 'every', 'performing', 'top']:
                campaign_list = ['No valid campaign type found, all top campaigns are following:\n']
            else:
                campaign_list = ['Top Campaigns are following:\n']
            if not isinstance(user_specific_date, datetime) and not is_valid_year \
               and user_specific_date is None and message_tokens[-1].lower() not in ['campaigns']:
                campaign_list = ['No valid duration found, Top campaigns from all the times:\n']
            campaign_blast = CAMPAIGN_TYPES.get("email")(user_specific_date, user_id)
            if campaign_blast:
                open_rate = self.calculate_percentage(campaign_blast.opens, campaign_blast.sends)
                response_message = '*Email Campaign:* `%s`, open rate `%d%%` (%d/%d)' \
                                   % (campaign_blast.campaign.name, open_rate,
                                      campaign_blast.opens, campaign_blast.sends)
                campaign_list.append(response_message)
            campaign_blast = CAMPAIGN_TYPES.get("sms")(user_specific_date, user_id)
            if campaign_blast:
                click_rate = self.calculate_percentage(campaign_blast.clicks, campaign_blast.sends)
                reply_rate = self.calculate_percentage(campaign_blast.replies, campaign_blast.sends)
                response_message = '*SMS Campaign:* `%s` with click rate `%d%%` (%d/%d)' \
                                   ' and reply rate `%d%%` (%d/%d)' \
                                   % (campaign_blast.campaign.name, click_rate,
                                      campaign_blast.clicks, campaign_blast.sends, reply_rate,
                                      campaign_blast.replies, campaign_blast.sends)
                campaign_list.append(response_message)
            campaign_blast = CAMPAIGN_TYPES.get("push")(user_specific_date, user_id)
            if campaign_blast:
                click_rate = self.calculate_percentage(campaign_blast.clicks, campaign_blast.sends)
                response_message = '*Push Campaign:* `%s` with click rate `%d%%` (%d/%d)' \
                                   % (campaign_blast.campaign.name, click_rate,
                                      campaign_blast.clicks, campaign_blast.sends)
                campaign_list.append(response_message)
            if len(campaign_list) < 2:
                campaign_list[0] = "Looks like you don't have any campaigns since that time"
            return '%s%s' % (campaign_list[0], self.create_ordered_list(campaign_list[1::]))
        campaign_blast = campaign_method(user_specific_date, user_id)
        timespan = self.append_list_with_spaces(message_tokens[last_index::])
        if is_valid_year:
            timespan = user_specific_date
        if campaign_blast:
            if isinstance(user_specific_date, datetime):
                user_specific_date = user_specific_date.date()
            if campaign_type == 'email':
                open_rate = self.calculate_percentage(campaign_blast.opens, campaign_blast.sends)
                response_message = 'Top performing `%s` campaign from %s is `%s` with open rate `%d%%` (%d/%d)' \
                                   % (campaign_type, user_specific_date, campaign_blast.campaign.name, open_rate,
                                      campaign_blast.opens, campaign_blast.sends)
            if campaign_type == 'sms':
                click_rate = self.calculate_percentage(campaign_blast.clicks, campaign_blast.sends)
                reply_rate = self.calculate_percentage(campaign_blast.replies, campaign_blast.sends)
                response_message = 'Top performing `%s` campaign from %s is `%s` with click rate `%d%%` (%d/%d)' \
                                   ' and reply rate `%d%%` (%d/%d)' \
                                   % (campaign_type, user_specific_date, campaign_blast.campaign.name, click_rate,
                                      campaign_blast.clicks, campaign_blast.sends, reply_rate,
                                      campaign_blast.replies, campaign_blast.sends)
            if campaign_type == 'push':
                click_rate = self.calculate_percentage(campaign_blast.clicks, campaign_blast.sends)
                response_message = 'Top performing `%s` campaign from %s is `%s` with click rate `%d%%` (%d/%d)' \
                                   % (campaign_type, user_specific_date, campaign_blast.campaign.name, click_rate,
                                      campaign_blast.clicks, campaign_blast.sends)
        else:
            response_message = "Oops! looks like you don't have `%s` campaign from %s" % \
                                    (campaign_type, timespan)
        if not isinstance(user_specific_date, datetime) and not is_valid_year \
                and user_specific_date is None and message_tokens[-1].lower() not in ['campaigns']:
            response_message = 'No valid time duration found\n %s' % response_message
        return response_message.replace("None", "all the times")

    def question_4_handler(self, message_tokens, user_id):
        """
        Handles question 'how many candidate leads did [user name] import into the
        [talent pool name] in last n months'
        :param int user_id: User Id
        :param message_tokens: User message tokens
        :rtype: str
        """
        user_specific_date = None
        talent_index = self.find_word_in_message('talent', message_tokens, exact_word=True)
        import_index = self.find_optional_word(message_tokens, ['import', 'add'])
        if import_index is None:
            return "Your question is vague"
        # Extracting talent pool name from user's message
        if talent_index is not None:
            if message_tokens[import_index + 2].lower() != 'the':
                talent_pool_name = message_tokens[import_index + 2:talent_index:]
            else:
                talent_pool_name = message_tokens[import_index + 3:talent_index:]
            spaced_talent_pool_name = self.append_list_with_spaces(talent_pool_name)
        else:
            spaced_talent_pool_name = None
        # Extracting username from user message
        if spaced_talent_pool_name:
            if spaced_talent_pool_name.lower() in ['each', 'every', 'all']:
                spaced_talent_pool_name = None
        user_name = message_tokens[import_index - 1]
        is_asking_about_each_user = self.find_word_in_message('user', message_tokens)
        if is_asking_about_each_user is not None or user_name.lower() in ['all', 'every', 'each']:
            user_name = None
        else:
            is_asking_about_each_user = self.find_optional_word(message_tokens, ['everyone', 'everybody'])
            if is_asking_about_each_user is not None:
                user_name = None
        year = message_tokens[-1]
        is_valid_year = self.is_valid_year(year)
        if is_valid_year is True:
            talent_pool_list = self.create_list_of_talent_pools(spaced_talent_pool_name)
            try:
                count = TalentPoolCandidate.candidate_imports(user_id, user_name, talent_pool_list,
                                                              year)
            except NotFoundError:
                return 'No user exists in your domain with the name `%s`' % user_name
            if isinstance(count, basestring):
                return count
            if not user_name:
                user_name = "Everyone totally"
            if not spaced_talent_pool_name:
                spaced_talent_pool_name = "all"
            spaced_talent_pool_name = spaced_talent_pool_name.lower().replace(' and ', '` and `')
            response_message = "`%s` added `%d` candidates in `%s` talent pool" % \
                               (user_name, count, spaced_talent_pool_name)
            if spaced_talent_pool_name in ['all']:
                response_message = response_message.replace('pool', 'pools')
            if count == 1:
                response_message = response_message.replace('candidates', 'candidate')
            if user_name == 'Everyone totally':
                response_message = response_message.replace('`Everyone totally`', '`Everyone` totally')
            if isinstance(talent_pool_list, list) and len(talent_pool_list) > 1 and user_name is not None \
                    and user_name != 'Everyone totally':
                response_message = self.append_count_with_message(response_message, talent_pool_list, 4, user_id,
                                                                  user_name, user_specific_date)
            return re.sub(r'`i`|`I`', '`You`', response_message)
        if is_valid_year == -1:
            return "Please enter a valid year greater than 1900 and smaller than current year."
        last_index = self.find_word_in_message('last', message_tokens)
        if last_index is not None:
            if len(message_tokens) > last_index + 1:
                user_specific_date = self.extract_datetime_from_question(last_index, message_tokens)
                if isinstance(user_specific_date, basestring):
                    return user_specific_date
                talent_pool_list = self.create_list_of_talent_pools(spaced_talent_pool_name)
                try:
                    count = TalentPoolCandidate.candidate_imports(user_id, user_name, talent_pool_list,
                                                                  user_specific_date)
                except NotFoundError:
                    return 'No user exists in your domain with the name `%s`' % user_name
                if isinstance(count, basestring):
                    return count
                if not user_name:
                    user_name = "Everyone totally"
                if not spaced_talent_pool_name:
                    spaced_talent_pool_name = "all"
                spaced_talent_pool_name = spaced_talent_pool_name.lower().replace(' and ', '` and `')
                response_message = "`%s` added `%d` candidates in `%s` talent pool" % \
                                   (user_name, count, spaced_talent_pool_name)
                if user_name == 'Everyone totally':
                    response_message = response_message.replace('`Everyone totally`', '`Everyone` totally')
                if spaced_talent_pool_name in ['all']:
                    response_message = response_message.replace('pool', 'pools')
                if count == 1:
                    response_message = response_message.replace('candidates', 'candidate')
                if isinstance(talent_pool_list, list) and len(talent_pool_list) > 1 and user_name is not None \
                        and user_name != 'Everyone totally':
                    response_message = self.append_count_with_message(response_message, talent_pool_list, 4, user_id,
                                                                      user_name, user_specific_date)
                return re.sub(r'`i`|`I`', '`You`', response_message)
        talent_pool_list = self.create_list_of_talent_pools(spaced_talent_pool_name)
        try:
            count = TalentPoolCandidate.candidate_imports(user_id, user_name, talent_pool_list)
        except NotFoundError:
            return 'No user exists in your domain with the name `%s`' % user_name
        if isinstance(count, basestring):
            return count
        if not user_name:
            user_name = "Everyone totally"
        if not spaced_talent_pool_name:
            spaced_talent_pool_name = "all"
        spaced_talent_pool_name = spaced_talent_pool_name.lower().replace(' and ', '` and `')
        response_message = "`%s` added `%d` candidates in `%s` talent pool" % (user_name, count,
                                                                               spaced_talent_pool_name)
        if user_name == 'Everyone totally':
            response_message = response_message.replace('`Everyone totally`', '`Everyone` totally')
        if spaced_talent_pool_name in ['all']:
            response_message = response_message.replace('pool', 'pools')
        if count == 1:
            response_message = response_message.replace('candidates', 'candidate')
        if not isinstance(user_specific_date, datetime) and not is_valid_year \
                and user_specific_date is None and message_tokens[-1].lower() not in ['pool']:
            response_message = 'No valid time duration found, showing result from all the times\n %s' % response_message
        if isinstance(talent_pool_list, list) and len(talent_pool_list) > 1 and user_name is not None \
                and user_name != 'Everyone totally':
            response_message = self.append_count_with_message(response_message, talent_pool_list, 4, user_id,
                                                              user_name, user_specific_date)
        return re.sub(r'`i`|`I`', '`You`', response_message)

    @classmethod
    def question_5_handler(cls, *args):
        """
        Handles question 'what is your name'
        :param list args: List of args
        :rtype: str|None
        """
        if args:
            return "My name is `%s`" % BOT_NAME

    @classmethod
    def question_6_handler(cls, message_tokens, user_id):
        """
        This method handles question what are the talent pools in my domain
        :param int user_id: User Id
        :param message_tokens: User message tokens
        :rtype: str
        """
        talent_pools = TalentPool.get_talent_pools_in_user_domain(user_id)
        _, domain_name = User.get_domain_name_and_its_users(user_id)
        if talent_pools:
            talent_pool_names = [talent_pool.name for talent_pool in talent_pools]
            talent_pool_names = cls.create_ordered_list(talent_pool_names)
            header = ["There are %d talent pools in your domain `%s`\n" % (len(talent_pools), domain_name)]
            response = '%s%s' % (header[0], talent_pool_names[::])
            return response.replace('`None`', '')
        response = "Seems like there is no talent pool in your domain `%s`" % domain_name
        return response.replace('`None`', '')

    @classmethod
    def question_7_handler(cls, message_tokens, user_id):
        """
        This method handles question What is my group, what group a user belongs to and what are my group
        campaigns|pipelines
        :param message_tokens:
        :param int user_id: User Id
        :rtype: str
        """
        # Checking if user's asking about group campaigns
        group_campaigns = True if cls.find_word_in_message('campa', message_tokens) is not None else False
        group_pipelines = True if cls.find_word_in_message('pipeline', message_tokens) is not None else False
        if group_campaigns:
            response = ["Campaigns in your group are following:"]
            try:
                email_campaigns = EmailCampaign.email_campaigns_in_user_group(user_id)
                push_campaigns = PushCampaign.push_campaigns_in_user_group(user_id)
                sms_campaigns = SmsCampaign.sms_campaign_in_user_group(user_id)
            except NotFoundError:
                return "Seems like you don't belong to a group"
            if email_campaigns:  # Appending email campaigns in a representable response list
                response.append("*Email Campaigns*")
                for index, email_campaign in enumerate(email_campaigns):
                    response.append("%d: `%s`" % (index + 1, email_campaign.name))
            if push_campaigns:  # Appending push campaigns in a representable response list
                response.append("*Push Campaigns*")
                for index, push_campaign in enumerate(push_campaigns):
                    response.append("%d: `%s`" % (index + 1, push_campaign.name))
            if sms_campaigns:  # Appending sms campaigns in a representable response list
                response.append("*SMS Campaigns*")
                for index, sms_campaign in enumerate(sms_campaigns):
                    response.append("%d: `%s`" % (index + 1, sms_campaign.name))
            return '\n'.join(response) if len(response) > 1 else 'No campaigns exist in your group'
        if group_pipelines:
            try:
                pipelines = TalentPipeline.pipelines_user_group(user_id)
            except NotFoundError:
                return "Something went wrong"
            response = ["Pipelines in your group are following:"]
            if pipelines:
                response.append("*Pipelines*")
                for index, pipeline in enumerate(pipelines):
                    response.append("%d: `%s`" % (index + 1, pipeline.name))
            return '\n'.join(response) if len(response) > 1 else 'No pipelines exist in your group'
        belong_index = cls.find_optional_word(message_tokens, ['belong', 'part'])
        is_user_asking_about_himself = cls.find_word_in_message('i', message_tokens, exact_word=True)
        if belong_index is not None and is_user_asking_about_himself is None:
            user_name = message_tokens[belong_index - 1]
            domain_id = User.get_domain_id(user_id)
            users = User.get_by_domain_id_and_name(domain_id, user_name)
            if users:
                user = users[0]
                if user.user_group:
                    response = "`%s`'s group is `%s`" % (user_name, user.user_group.name)
                    return response
                return "`%s` doesn't belong to any group" % user_name
            response = 'No user with name `%s` exists in your domain' % user_name
            return response
        user = User.get_by_id(user_id)
        if user:
            response = "Your group is `%s`" % user.user_group.name
            return response
        response = "Something went wrong you do not exist as a user contact the developer"
        return response

    @classmethod
    @contract
    def question_8_handler(cls, message_tokens, user_id):
        """
        Handles question 'What are my campaigns, What are my campaigns in <x> talent pool'
        :param list message_tokens: Tokens of User message
        :param positive user_id:
        :rtype: string
        """
        is_group_campaigns = True if cls.find_word_in_message('group', message_tokens, True) is not None else False
        if is_group_campaigns:  # If user's asking for campaigns in his group we already have handler for that
            return cls.question_7_handler(message_tokens, user_id)
        asking_about_his_pool = bool(re.search(r'my talent pool*|my all talent pool*',
                                               ' '.join(message_tokens).lower()))
        asking_about_all_pools = bool(re.search(r'([^m][^y][ ])(all talent pool*|our talent pool*)', ' '.
                                                join(message_tokens).lower()))
        # Checking weather user's asking about all campaigns or his/her campaigns
        asking_about_all_campaigns = not bool(re.search(r'my camp*|my all camp*', ' '.join(message_tokens).lower()))
        # Extracting talentpool names
        talent_pool_index = cls.find_word_in_message('talent', message_tokens, True)
        asking_about_specific_pool = (not asking_about_all_pools and
                                      not asking_about_his_pool and talent_pool_index is not None)
        email_campaigns, sms_campaigns, push_campaigns = (None, None, None)
        response = []
        if asking_about_specific_pool:  # If user has specified some talent pool's name
            campaign_index = cls.find_word_in_message('camp', message_tokens)  # Extracting Talentpool names
            if campaign_index is not None and talent_pool_index is not None:
                if len(message_tokens) > campaign_index:
                    if message_tokens[campaign_index + 1].lower() == 'in':
                        campaign_index += 1
                talent_pool_names = message_tokens[campaign_index + 1:talent_pool_index:]
                talent_pool_names_list = cls.create_list_of_talent_pools('\\'.join(talent_pool_names))
                response.append("Campaigns in %s talent pools" %
                                (' ,'.join(["`%s`" % talent_pool_name for talent_pool_name in talent_pool_names_list])
                                 if talent_pool_names_list else "all"))
                email_campaigns = EmailCampaign.email_campaigns_in_talent_pool(user_id, OWNED, talent_pool_names_list)\
                    if not asking_about_all_campaigns else\
                    EmailCampaign.email_campaigns_in_talent_pool(user_id, DOMAIN_SPECIFIC, talent_pool_names_list)
                push_campaigns = PushCampaign.push_campaigns_in_talent_pool(user_id, OWNED, talent_pool_names_list) \
                    if not asking_about_all_campaigns else \
                    PushCampaign.push_campaigns_in_talent_pool(user_id, DOMAIN_SPECIFIC, talent_pool_names_list)
                sms_campaigns = SmsCampaign.sms_campaigns_in_talent_pool(user_id, OWNED, talent_pool_names_list) \
                    if not asking_about_all_campaigns else \
                    SmsCampaign.sms_campaigns_in_talent_pool(user_id, DOMAIN_SPECIFIC, talent_pool_names_list)
        if asking_about_all_pools:  # If user's asking about all talent pools in his/her domain
            email_campaigns = EmailCampaign.email_campaigns_in_talent_pool(user_id, OWNED) if not\
                asking_about_all_campaigns else EmailCampaign.email_campaigns_in_talent_pool(user_id, DOMAIN_SPECIFIC)
            push_campaigns = PushCampaign.push_campaigns_in_talent_pool(user_id, OWNED) \
                if not asking_about_all_campaigns else \
                PushCampaign.push_campaigns_in_talent_pool(user_id, DOMAIN_SPECIFIC)
            sms_campaigns = SmsCampaign.sms_campaigns_in_talent_pool(user_id, OWNED) \
                if not asking_about_all_campaigns else \
                SmsCampaign.sms_campaigns_in_talent_pool(user_id, DOMAIN_SPECIFIC)
        if asking_about_his_pool:  # If user's asking about his talent pools
            user_talent_pool_names = TalentPool.get_talent_pool_owned_by_user(user_id)
            user_talent_pool_names = [pool_name[0] for pool_name in user_talent_pool_names]
            email_campaigns = EmailCampaign.email_campaigns_in_talent_pool(user_id, OWNED, user_talent_pool_names) \
                if not asking_about_all_campaigns else \
                EmailCampaign.email_campaigns_in_talent_pool(user_id, DOMAIN_SPECIFIC, user_talent_pool_names)
            push_campaigns = PushCampaign.push_campaigns_in_talent_pool(user_id, OWNED, user_talent_pool_names) \
                if not asking_about_all_campaigns else \
                PushCampaign.push_campaigns_in_talent_pool(user_id, DOMAIN_SPECIFIC, user_talent_pool_names)
            sms_campaigns = SmsCampaign.sms_campaigns_in_talent_pool(user_id, OWNED, user_talent_pool_names) \
                if not asking_about_all_campaigns else \
                SmsCampaign.sms_campaigns_in_talent_pool(user_id, DOMAIN_SPECIFIC, user_talent_pool_names)
        is_asking_for_campaigns_in_pool = not asking_about_specific_pool and not \
            asking_about_all_pools and not asking_about_his_pool
        # Appending suitable response header
        response = ["All campaigns in your domain are following:"] if (is_asking_for_campaigns_in_pool
                                                                       and asking_about_all_campaigns) else \
            ["Your Campaigns are following:"] if not asking_about_all_campaigns and is_asking_for_campaigns_in_pool\
            else ["Campaigns in all Talent pools"] if asking_about_all_pools else ["Campaigns in your Talent pools"] \
            if asking_about_his_pool else ["Campaigns in your group are following:"] if len(response) == 0 else response
        domain_id = User.get_domain_id(user_id) if is_asking_for_campaigns_in_pool else None
        # Getting campaigns
        if is_asking_for_campaigns_in_pool:
            email_campaigns = EmailCampaign.get_by_domain_id(domain_id) if asking_about_all_campaigns else\
                EmailCampaign.get_by_user_id(user_id)
            push_campaigns = PushCampaign.get_by_domain_id(domain_id) if asking_about_all_campaigns else\
                PushCampaign.get_by_user_id(user_id)
            sms_campaigns = SmsCampaign.get_by_domain_id(domain_id) if asking_about_all_campaigns else\
                SmsCampaign.get_by_user_id(user_id)
        if email_campaigns.all():  # Appending email campaigns in a representable response list
            response.append("*Email Campaigns*")
            for index, email_campaign in enumerate(email_campaigns):
                response.append("%d: `%s`" % (index + 1, email_campaign.name))
        if push_campaigns:  # Appending push campaigns in a representable response list
            response.append("*Push Campaigns*")
            for index, push_campaign in enumerate(push_campaigns):
                response.append("%d: `%s`" % (index + 1, push_campaign.name))
        if sms_campaigns.all():  # Appending sms campaigns in a representable response list
            response.append("*SMS Campaigns*")
            for index, sms_campaign in enumerate(sms_campaigns):
                response.append("%d: `%s`" % (index + 1, sms_campaign.name))
        return '\n'.join(response) if len(response) > 1 else "No Campaign found"  # Returning string

    @classmethod
    @contract
    def question_9_handler(cls, message_tokens, user_id):
        """
        This method handles question 'show me <x>'
        :param list message_tokens:
        :param positive user_id:
        :rtype: string
        """
        # Getting index before meaningful data
        name_index = cls.find_optional_word(message_tokens, ['about', 'me', 'show', 'is'], True)
        if name_index is None:
            return "No name specified"
        if message_tokens[-1].lower() in 'performing':
            message_tokens.pop(-1)
        name = ' '.join(message_tokens[name_index + 1::])  # User specified name
        # Finding (Email|SMS|Push)Campaigns and TalentPipelines against this name
        domain_id = User.get_domain_id(user_id)
        email_campaigns = EmailCampaign.get_by_domain_id_and_name(domain_id, name)
        push_campaigns = PushCampaign.get_by_domain_id_and_name(domain_id, name)
        talent_pipelines = TalentPipeline.get_by_domain_id_and_name(domain_id, name)
        sms_campaigns = SmsCampaign.get_by_domain_id_and_name(domain_id, name)
        nothing_found = not email_campaigns and not talent_pipelines and not push_campaigns and not sms_campaigns
        if nothing_found:
            return "Nothing found with name `%s`" % name
        response = []
        # Preparing response against each Entity
        response += cls.prepare_blast_results(email_campaigns, name, EMAIL_CAMPAIGN)
        response += cls.prepare_blast_results(push_campaigns, name, PUSH_CAMPAIGN)
        response += cls.prepare_blast_results(sms_campaigns, name, SMS_CAMPAIGN)
        for pipeline in talent_pipelines:  # Appending all found TalentPipelines' results
            response.append("Pipeline `%s` exists in `%s` talent pool which has `%d` candidates and this pipeline was "
                            "created by `%s`" % (pipeline.name, pipeline.talent_pool.name,
                                                 TalentPoolCandidate.candidate_imports
                                                 (user_id, talent_pool_list=[pipeline.talent_pool.name]),
                                                 pipeline.user.name))
        return '\n'.join(response)  # Converting list to string

    @classmethod
    @contract
    def question_10_handler(cls, message_tokens, user_id):
        """
        Handles question 'What are my|all pipelines'
        :param list message_tokens: Tokens of User message
        :param positive user_id:
        :rtype: string
        """
        # Checking weather user's asking about all pipelines or his/her pipelines
        asking_about_all_pipelines = not bool(re.search(r'my pipe*|my all pipe*', ' '.join(message_tokens).lower()))
        response = ["Your pipelines are following:"] if not asking_about_all_pipelines else\
            ["Pipelines in your domain are following:"]
        pipelines = TalentPipeline.get_own_or_domain_pipelines(user_id, DOMAIN_SPECIFIC if
                                                               asking_about_all_pipelines else OWNED)
        for index, pipeline in enumerate(pipelines):
            response.append("%d- `%s`" % (index + 1, pipeline.name))
        return '\n'.join(response) if len(response) > 1 else "No pipeline found"

    @classmethod
    @contract
    def add_candidate_handler(cls, message_tokens, user_id):
        """
        Adds candidate from a resume url mentioned in message by user
        :param list message_tokens: Tokens of User message
        :param positive user_id: User Id
        :rtype: string
        """
        try:
            resume_url = re.search("(?P<url>((https?)|(ftps?))://[^\s]+)", ' '.join(message_tokens)).group("url")
            resume_url = resume_url.strip('>')
        except AttributeError:  # If url doesn't start with http:// or https://
            return NO_RESUME_URL_FOUND_MSG
        try:
            meta = urllib2.urlopen(resume_url)
        except (urllib2.HTTPError, urllib2.URLError):
            return INVALID_RESUME_URL_MSG
        resume_size_in_bytes = meta.headers.get('Content-Length')
        parsed_data = urlparse(resume_url)
        _, extension = splitext(parsed_data.path)
        if resume_size_in_bytes is None or not extension:
            user = User.get_by_id(user_id)
            token = user.generate_jw_token(user_id=user_id)
            response = send_request('get', CandidateApiUrl.OPENWEB, token, params={'url': resume_url})
            if response.ok:
                openweb_candidate = json.loads(response.content)
                candidate = cls.parse_openweb_candidate(openweb_candidate.get("candidate"))
        elif int(resume_size_in_bytes) >= TEN_MB:
            raise InvalidUsage(TOO_LARGE_RESUME_MSG)
        try:
            '''
            create_bucket() method checks if resume bucket exists on S3 if it does create_bucket() returns bucket
            object if it does not exist create_bucket() creates the bucket with a predefined name (stored in cfg file).
            If some error occurs while creating bucket create_bucket() raises InternalServerError
            '''
            create_bucket()
        except InternalServerError as error:
            logger.error(error.message)
            return SOMETHING_WENT_WRONG  # Replying user with a response message for internal server error
        try:
<<<<<<< HEAD
            filepicker_key = cls.download_resume_and_save_in_bucket(resume_url, user_id, extension)
            user = User.get_by_id(user_id)
            token = user.generate_jw_token(user_id=user_id)
=======
            filepicker_key = cls.download_resume_and_save_in_bucket(resume_url, user_id)
            token = User.generate_jw_token(user_id=user_id)
>>>>>>> fa199858
            header = {'Authorization': token, 'Content-Type': 'application/json'}
            response = requests.post(
                ResumeApiUrl.PARSE,
                headers=header,
                data=json.dumps({
                    'filepicker_key': filepicker_key,
                    'talent_pools': [],
                    'create_candidate': True
                })
            )
            try:
                delete_from_filepicker_s3(filepicker_key)  # Deleting saved resume from S3
            except Exception as error:
                logger.warning("Error occurred while deleting S3 bucket: %s" % error.message)
            if response.status_code == requests.codes.OK:
                candidate = response.json()
                try:
                    first_name = candidate["candidate"]["first_name"]
                    talent_pool_name = TalentPool.get_by_id(candidate["candidate"]["talent_pool_ids"]).name
                    last_name = candidate["candidate"]["last_name"]
                except KeyError as error:
                    logger.error("Error occurred while getting candidate from RPS: %s" % error.message)
                    return SOMETHING_WENT_WRONG  # Replying user with a response message for KeyError error
                return "Your candidate `%s %s` has been added to `%s` talent pool" % (first_name, last_name,
                                                                                      talent_pool_name)
            return SOMETHING_WENT_WRONG  # Replying with a response message if response code from RPS is other than OK

        except InvalidUsage as error:
            return error.message
        except urllib.ContentTooShortError:
            return "File size too small"

    @classmethod
    def parse_openweb_candidate(cls, openweb_candidate):
        """
        Parses candidate received from 'candidate/openweb' and add candidate into user's domain
        :param dict|None openweb_candidate: Candidate received from openweb against URL
        :rtype: Candidate|None
        """
        first_name, last_name = None, None
        # Extracting first and last names
        full_name = openweb_candidate["full_name"]
        if full_name:
            full_name_list = openweb_candidate["full_name"].split()
            first_name = full_name_list.pop(ZERO)
            if full_name_list:  # If list still contains a name
                last_name = full_name_list.pop()

        # Extracting email addresses
        email_addresses = openweb_candidate["emails"]
        # Extracting addresses
        addresses = openweb_candidate["addresses"]

    @classmethod
    @contract
    def download_resume_and_save_in_bucket(cls, resume_url, user_id, extension):
        """
        Opens url checks if it is valid and then download resume from the url and saves it in S3 gtbot-resume-bucket
        :param string extension: Resume extension
        :param positive user_id: User Id
        :param string resume_url: Resume URL
        :return: Returns saved resume's key
        :rtype: string
        """
        if extension in IMAGE_FORMATS or extension in DOC_FORMATS:
            current_datetime = datetime.utcnow()
            filename = '%d-%s%s%s' % (user_id, current_datetime.date(), current_datetime.time(), extension)
            urllib.urlretrieve(resume_url, filename)
            with open(filename, 'r') as file_reader:
                boto3_put(file_reader.read(), app.config['S3_FILEPICKER_BUCKET_NAME'], filename, 'UploadedResumes')
                os.remove(filename)  # Removing file from directory
                return '{}/{}'.format('UploadedResumes', filename)
        else:
            raise InvalidUsage("Unsupported Resume Type")

    @staticmethod
    def is_valid_year(year):
        """
        Validates that string is a valid year
        :param str year: User's entered year string
        :rtype: True|False|-1
        """
        if year.isdigit():
            year_in_number = int(year)
            current_year = datetime.utcnow().year
            if 1900 < year_in_number <= current_year:
                return True
            return -1
        return False

    @staticmethod
    def calculate_percentage(scored, total):
        """
        This function calculates percentage value
        :param int scored:
        :param int total:
        :rtype: float
        """
        return (scored / float(total)) * 100

    @classmethod
    def extract_datetime_from_question(cls, last_index, message_tokens):
        duration = 1
        user_specific_date = None
        duration_type = message_tokens[last_index + 1].lower()
        if message_tokens[last_index + 1].isdigit():
            duration = int(message_tokens[last_index + 1])
            if duration > MAX_NUMBER_FOR_DATE_GENERATION:
                return "Number's max range exceeded"
            duration_type = message_tokens[last_index + 2]
        if message_tokens[last_index + 1][0] == '-':
            return 'Negative numbers are not acceptable'
        if duration_type.lower() in 'years':
            user_specific_date = datetime.utcnow() - relativedelta(years=duration)
        if duration_type.lower() in 'months':
            user_specific_date = datetime.utcnow() - relativedelta(months=duration)
        if duration_type.lower() in 'weeks':
            user_specific_date = datetime.utcnow() - relativedelta(weeks=duration)
        if duration_type.lower() in 'days':
            user_specific_date = datetime.utcnow() - relativedelta(days=duration)
        return user_specific_date

    @staticmethod
    def create_ordered_list(_list):
        """
        This method creates an ordered list
        :param list _list: List of string elements
        :rtype: str
        """
        for index, list_element in enumerate(_list):
            ordered_talent_pool_name = "%d- %s" % (index + 1, list_element)
            _list[index] = ordered_talent_pool_name
        return '\n\n'.join(_list)

    @staticmethod
    def create_list_of_talent_pools(talent_pool_name):
        """
        This method checks if there are more than one talent pool names, and makes a list of them and removes spaces.
        :param str talent_pool_name:
        :rtype: list|None
        """
        if talent_pool_name:
            if bool(re.search(r"and|\\", talent_pool_name)):
                talent_pool_name_list = re.split(r"and|\\", talent_pool_name)
            else:
                talent_pool_name_list = [talent_pool_name]
            talent_pool_name_list = [name.strip(' ') for name in talent_pool_name_list if len(name) != 0]
            return talent_pool_name_list
        return None

    @classmethod
    def append_count_with_message(cls, message, _list, handler_number, user_id, user_name=None,
                                  user_specific_date=None):
        """
        This method appends number of imports or number of candidates with skills with the given message
        :param str message: Response message
        :param list _list: List of skills or list of talent pools
        :param int handler_number: Question handler number
        :param int|long user_id: User Id
        :param str|None user_name: User name
        :param datetime|str|None user_specific_date: User specified datetime
        :rtype: str
        """
        count_dict = {}
        if handler_number == QUESTION_HANDLER_NUMBERS.get('question_handler_4'):
            # Getting count against each talent pool and then adding it to count_dict
            for talent_pool in _list:
                _count = TalentPoolCandidate.candidate_imports(user_id, user_name, [talent_pool],
                                                               user_specific_date)
                if isinstance(_count, (int, long)):
                    count_dict.update({talent_pool: _count})
        if handler_number == QUESTION_HANDLER_NUMBERS.get('question_handler_1'):
            # Getting count against each skill and then adding it to count_dict
            for skill in _list:
                if skill.lower() != 'and':
                    _count = Candidate.get_candidate_count_with_skills([skill], user_id)
                    if isinstance(_count, (int, long)):
                        count_dict.update({skill: _count})
        # Now appending these counts with the response_message and returning it
        if len(count_dict) > 1:
            message = '%s\n%s' % (message, '\n'.join(['`%s`: %d' % (key,
                                  count_dict[key]) for key in count_dict]))
            message = message.replace('pool', 'pools')
        return message

    @classmethod
    def find_optional_word(cls, message_tokens, optional_words, exact_word=False):
        """
        This method returns the first matched word's index
        :param bool exact_word: If user wants to find exact word or partial word
        :param list message_tokens: User message tokens
        :param optional_words: list of optional words to be found
        :rtype: int|None
        """
        for word in optional_words:
            index = cls.find_word_in_message(word, message_tokens,  exact_word)
            if index is not None:
                return index
        return None

    @classmethod
    @contract
    def prepare_blast_results(cls, campaigns, name, campaign_type):
        """
        Generates a representable result of a Campaign Blast
        :param string name: Campaign name specified by User
        :param string campaign_type: Campaign Name
        :param list campaigns: list of Email|Push|Sms Campaigns
        :rtype: list
        """
        blasts = []
        for campaign in campaigns:  # Getting all blasts for all campaigns
            blasts += (campaign.blasts.all())
        response = []
        if len(blasts) < 1 and len(campaigns) > ZERO:  # If Campaign exists but has no blasts
            response.append("%s `%s` has not been sent yet" % (campaign_type.title(), name))
            return response
        # Appending all found CampaignBlasts' result
        total_sends = ZERO
        total_opens = ZERO
        for blast in blasts:  # Campaigns with more than one blasts are being summed as a single blast
            total_sends += blast.sends
            if campaign_type == EMAIL_CAMPAIGN:
                total_opens += blast.opens
            elif campaign_type == SMS_CAMPAIGN:
                total_opens += blast.replies
            else:
                total_opens += blast.clicks
        if len(blasts) > ZERO:  # Preparing representable response
            # interaction_rate means open_rate in case of EmailCampaign and reply_rate or click_rate in case of SMS
            # and Push Campaigns
            interaction_rate = cls.calculate_percentage(total_opens, total_sends if total_sends != 0 else 1)
            # What text should be displayed in response (click rate, open rate or reply rate)
            interaction_type = 'open' if campaign_type == EMAIL_CAMPAIGN else 'click' if \
                campaign_type == SMS_CAMPAIGN else 'reply'
            response.append("%s `%s` has been sent to `%d` %s with %s rate of `%d%%`"
                            % (campaign_type.title(), name, total_sends, 'candidate' if total_sends == 1 else
                               'candidates', interaction_type, interaction_rate))
        return response<|MERGE_RESOLUTION|>--- conflicted
+++ resolved
@@ -662,14 +662,8 @@
             logger.error(error.message)
             return SOMETHING_WENT_WRONG  # Replying user with a response message for internal server error
         try:
-<<<<<<< HEAD
-            filepicker_key = cls.download_resume_and_save_in_bucket(resume_url, user_id, extension)
-            user = User.get_by_id(user_id)
-            token = user.generate_jw_token(user_id=user_id)
-=======
             filepicker_key = cls.download_resume_and_save_in_bucket(resume_url, user_id)
             token = User.generate_jw_token(user_id=user_id)
->>>>>>> fa199858
             header = {'Authorization': token, 'Content-Type': 'application/json'}
             response = requests.post(
                 ResumeApiUrl.PARSE,
