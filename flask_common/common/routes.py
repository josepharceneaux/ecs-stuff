--- conflicted
+++ resolved
@@ -24,7 +24,6 @@
     For PROD:
             auth-service.gettalent.com ( for auth service)
 
-<<<<<<< HEAD
     :param service_name: Name of service
     :param port_number: Port number of service
     :type service_name: str
@@ -42,55 +41,6 @@
         # This looks like auth-service.gettalent.com
         # TODO: Verify this URL after deployment
         return service_name + TALENT_DOMAIN
-=======
-    DEGREE_BULLET = CANDIDATE_SERVICE_HOST_NAME % "v1/candidates/%s/educations/%s/degrees/%s/bullets/%s"
-    DEGREE_BULLETS = CANDIDATE_SERVICE_HOST_NAME % "v1/candidates/%s/educations/%s/degrees/%s/bullets"
-
-    EMAIL = CANDIDATE_SERVICE_HOST_NAME % "v1/candidates/%s/emails/%s"
-    EMAILS = CANDIDATE_SERVICE_HOST_NAME % "v1/candidates/%s/emails"
-
-    EXPERIENCE = CANDIDATE_SERVICE_HOST_NAME % "v1/candidates/%s/experiences/%s"
-    EXPERIENCES = CANDIDATE_SERVICE_HOST_NAME % "v1/candidates/%s/experiences"
-
-    EXPERIENCE_BULLET = CANDIDATE_SERVICE_HOST_NAME % "v1/candidates/%s/experiences/%s/bullets/%s"
-    EXPERIENCE_BULLETS = CANDIDATE_SERVICE_HOST_NAME % "v1/candidates/%s/experiences/%s/bullets"
-
-    MILITARY_SERVICE = CANDIDATE_SERVICE_HOST_NAME % "v1/candidates/%s/military_services/%s"
-    MILITARY_SERVICES = CANDIDATE_SERVICE_HOST_NAME % "v1/candidates/%s/military_services"
-
-    PHONE = CANDIDATE_SERVICE_HOST_NAME % "v1/candidates/%s/phones/%s"
-    PHONES = CANDIDATE_SERVICE_HOST_NAME % "v1/candidates/%s/phones"
-
-    PREFERRED_LOCATION = CANDIDATE_SERVICE_HOST_NAME % "v1/candidates/%s/preferred_locations/%s"
-    PREFERRED_LOCATIONS = CANDIDATE_SERVICE_HOST_NAME % "v1/candidates/%s/preferred_locations"
-
-    SKILL = CANDIDATE_SERVICE_HOST_NAME % "v1/candidates/%s/skills/%s"
-    SKILLS = CANDIDATE_SERVICE_HOST_NAME % "v1/candidates/%s/skills"
-
-    SOCIAL_NETWORK = CANDIDATE_SERVICE_HOST_NAME % "v1/candidates/%s/social_networks/%s"
-    SOCIAL_NETWORKS = CANDIDATE_SERVICE_HOST_NAME % "v1/candidates/%s/social_networks"
-
-    WORK_PREFERENCE = CANDIDATE_SERVICE_HOST_NAME % "v1/candidates/%s/work_preference/%s"
-
-    CANDIDATE_EDIT = CANDIDATE_SERVICE_HOST_NAME % "v1/candidates/%s/edits"
-
-
-class SchedulerApiUrl:
-    def __init__(self):
-        pass
-
-    env = os.getenv('GT_ENVIRONMENT') or 'dev'
-    VERSION = 'v1'
-
-    if env == 'dev' or env == 'circle':
-        SCHEDULER_SERVICE_HOST_NAME = 'http://127.0.0.1:8011/' + VERSION + '/%s'
-    elif env == 'qa':
-        # TODO: Change this url after deployment
-        SCHEDULER_SERVICE_HOST_NAME = 'http://scheduler-service-webdev.gettalent.com/' + VERSION + '/%s'
-    elif env == 'prod':
-        # TODO: Change this url after deployment
-        SCHEDULER_SERVICE_HOST_NAME = 'http://scheduler-service.gettalent.com/' + VERSION + '/%s'
->>>>>>> 3420df24
     else:
         raise Exception("Environment variable GT_ENVIRONMENT not set correctly")
 
@@ -159,8 +109,25 @@
     RESUME_HOST_NAME = _get_host_name(GTApis.RESUME_SERVICE_NAME,
                                       GTApis.RESUME_SERVICE_PORT)
 
-<<<<<<< HEAD
-=======
+
+class SchedulerApiUrl:
+    def __init__(self):
+        pass
+
+    env = os.getenv('GT_ENVIRONMENT') or 'dev'
+    VERSION = 'v1'
+
+    if env == 'dev' or env == 'circle':
+        SCHEDULER_SERVICE_HOST_NAME = 'http://127.0.0.1:8011/' + VERSION + '/%s'
+    elif env == 'qa':
+        # TODO: Change this url after deployment
+        SCHEDULER_SERVICE_HOST_NAME = 'http://scheduler-service-webdev.gettalent.com/' + VERSION + '/%s'
+    elif env == 'prod':
+        # TODO: Change this url after deployment
+        SCHEDULER_SERVICE_HOST_NAME = 'http://scheduler-service.gettalent.com/' + VERSION + '/%s'
+    else:
+        raise Exception("Environment variable GT_ENVIRONMENT not set correctly - could not get environment")
+
     # URLs, in case of test cases
     TASKS = SCHEDULER_SERVICE_HOST_NAME % "tasks/"
     SINGLE_TASK = SCHEDULER_SERVICE_HOST_NAME % 'tasks/id/%s'
@@ -204,7 +171,6 @@
     TALENT_PIPELINE_GET_STATS = CANDIDATE_POOL_SERVICE_HOST_NAME % "talent-pipeline/%s/stats"
     SMARTLIST_STATS = CANDIDATE_POOL_SERVICE_HOST_NAME % "smartlists/stats"
     SMARTLIST_GET_STATS = CANDIDATE_POOL_SERVICE_HOST_NAME % "smartlists/%s/stats"
->>>>>>> 3420df24
 
 class UserServiceApiUrl:
     """
@@ -363,23 +329,24 @@
     EXPERIENCE_BULLET = API_URL % "/candidates/%s/experiences/%s/bullets/%s"
     EXPERIENCE_BULLETS = API_URL % "/candidates/%s/experiences/%s/bullets"
 
-    MILITARY_SERVICE = API_URL % "/candidates/%s/military_services/%s"
-    MILITARY_SERVICES = API_URL % "/candidates/%s/military_services"
-
-    PHONE = API_URL % "/candidates/%s/phones/%s"
-    PHONES = API_URL % "/candidates/%s/phones"
-
-    PREFERRED_LOCATION = API_URL % "/candidates/%s/preferred_locations/%s"
-    PREFERRED_LOCATIONS = API_URL % "/candidates/%s/preferred_locations"
-
-    SKILL = API_URL % "/candidates/%s/skills/%s"
-    SKILLS = API_URL % "/candidates/%s/skills"
-
-    SOCIAL_NETWORK = API_URL % "/candidates/%s/social_networks/%s"
-    SOCIAL_NETWORKS = API_URL % "/candidates/%s/social_networks"
-
-    WORK_PREFERENCE = API_URL % "/candidates/%s/work_preference/%s"
-    CANDIDATE_EDIT = API_URL % "/candidates/%s/edits"
+    MILITARY_SERVICE = CANDIDATE_SERVICE_HOST_NAME % "v1/candidates/%s/military_services/%s"
+    MILITARY_SERVICES = CANDIDATE_SERVICE_HOST_NAME % "v1/candidates/%s/military_services"
+
+    PHONE = CANDIDATE_SERVICE_HOST_NAME % "v1/candidates/%s/phones/%s"
+    PHONES = CANDIDATE_SERVICE_HOST_NAME % "v1/candidates/%s/phones"
+
+    PREFERRED_LOCATION = CANDIDATE_SERVICE_HOST_NAME % "v1/candidates/%s/preferred_locations/%s"
+    PREFERRED_LOCATIONS = CANDIDATE_SERVICE_HOST_NAME % "v1/candidates/%s/preferred_locations"
+
+    SKILL = CANDIDATE_SERVICE_HOST_NAME % "v1/candidates/%s/skills/%s"
+    SKILLS = CANDIDATE_SERVICE_HOST_NAME % "v1/candidates/%s/skills"
+
+    SOCIAL_NETWORK = CANDIDATE_SERVICE_HOST_NAME % "v1/candidates/%s/social_networks/%s"
+    SOCIAL_NETWORKS = CANDIDATE_SERVICE_HOST_NAME % "v1/candidates/%s/social_networks"
+
+    WORK_PREFERENCE = CANDIDATE_SERVICE_HOST_NAME % "v1/candidates/%s/work_preference/%s"
+
+    CANDIDATE_EDIT = CANDIDATE_SERVICE_HOST_NAME % "v1/candidates/%s/edits"
 
 
 class SchedulerApiUrl(object):
