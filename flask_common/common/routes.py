"""
This file contains Base APP URls, and Urls of REST endpoints of all services
"""

from common_config import GT_ENVIRONMENT

<<<<<<< HEAD
LOCAL_HOST = 'http://127.0.0.1'
TALENT_DOMAIN = '.gettalent.com'
QA_EXTENSION = '-webdev'
=======
class AuthApiUrl:
    def __init__(self):
        pass

    env = os.environ.get('GT_ENVIRONMENT')

    if env == 'dev' or env == 'circle':
        AUTH_SERVICE_HOST_NAME = 'http://127.0.0.1:8001/v1/%s'
    elif env == 'qa':
        # TODO: Change this url after deployment
        AUTH_SERVICE_HOST_NAME = 'http://secure-webdev.gettalent.com/v1/%s'
    elif env == 'prod':
        # TODO: Change this url after deployment
        AUTH_SERVICE_HOST_NAME = 'http://secure.gettalent.com/v1/%s'
    else:
        raise Exception("Environment variable GT_ENVIRONMENT not set correctly - could not get environment")

    AUTH_SERVICE_TOKEN_CREATE_URI = AUTH_SERVICE_HOST_NAME % 'oauth2/token'
    AUTH_SERVICE_TOKEN_REVOKE_URI = AUTH_SERVICE_HOST_NAME % 'oauth2/revoke'
    AUTH_SERVICE_AUTHORIZE_URI = AUTH_SERVICE_HOST_NAME % 'oauth2/authorize'


class CandidateApiUrl:
    def __init__(self):
        pass
>>>>>>> 51cf5f96


def _get_host_name(service_name, port_number):
    """
    This function gives the Base API Url depending on the environment variable.
    If api_version is provided, it also appends the version of API.

    For DEV, CIRCLE, In case of auth_service we'll get

        http://127.0.0.1:8001

    For QA:
            auth-service-webdev.gettalent.com ( for auth service)
    For PROD:
            auth-service.gettalent.com ( for auth service)

    :param service_name: Name of service
    :param port_number: Port number of service
    :type service_name: str
    :type port_number: int
    :return:
    """
    if GT_ENVIRONMENT in ['dev', 'circle']:
        return LOCAL_HOST + ':' + str(port_number) + '%s'
    elif GT_ENVIRONMENT == 'qa':
        # This looks like auth-service-webdev.gettalent.com ( for auth service)
        # TODO: Verify this URL after deployment
        return service_name + QA_EXTENSION + TALENT_DOMAIN
    elif GT_ENVIRONMENT == 'prod':
        # This looks like auth-service.gettalent.com
        # TODO: Verify this URL after deployment
        return service_name + TALENT_DOMAIN
    else:
        raise Exception("Environment variable GT_ENVIRONMENT not set correctly")


class GTApis(object):
    """
    This class contains the getTalent flask micro services' name and respective port numbers.
    """
    # Port Numbers of flask micro services
    AUTH_SERVICE_PORT = 8001
    ACTIVITY_SERVICE_PORT = 8002
    RESUME_SERVICE_PORT = 8003
    USER_SERVICE_PORT = 8004
    CANDIDATE_SERVICE_PORT = 8005
    WIDGET_SERVICE_PORT = 8006
    SOCIAL_NETWORK_SERVICE_PORT = 8007
    CANDIDATE_POOL_SERVICE_PORT = 8008
    SPREADSHEET_IMPORT_SERVICE_PORT = 8009
    DASHBOARD_SERVICE_PORT = 8010
    SCHEDULER_SERVICE_PORT = 8011
    SMS_CAMPAIGN_SERVICE_PORT = 8012

    # Names of flask micro services
    AUTH_SERVICE_NAME = 'auth-service'
    ACTIVITY_SERVICE_NAME = 'activity-service'
    RESUME_SERVICE_NAME = 'resume-service'
    USER_SERVICE_NAME = 'user-service'
    CANDIDATE_SERVICE_NAME = 'candidate-service'
    WIDGET_SERVICE_NAME = 'widget-service'
    SOCIAL_NETWORK_SERVICE_NAME = 'social-network-service'
    CANDIDATE_POOL_SERVICE_NAME = 'candidate-pool-service'
    SPREADSHEET_IMPORT_SERVICE_NAME = 'spreadsheet-import-service'
    DASHBOARD_SERVICE_NAME = 'frontend-service'
    SMS_CAMPAIGN_SERVICE_NAME = 'sms-campaign-service'
    SCHEDULER_SERVICE_NAME = 'scheduler-service'


class AuthApiUrl(object):
    """
    Rest URLs of auth_service
    """

    AUTH_HOST_NAME = _get_host_name(GTApis.AUTH_SERVICE_NAME,
                                    GTApis.AUTH_SERVICE_PORT)
    TOKEN_URL = AUTH_HOST_NAME % 'oauth2/token'


class ActivityApiUrl(object):
    """
    Rest URLs of activity_service
    """
    ACTIVITY_HOST_NAME = _get_host_name(GTApis.ACTIVITY_SERVICE_NAME,
                                        GTApis.ACTIVITY_SERVICE_PORT)
    CREATE_ACTIVITY = ACTIVITY_HOST_NAME % '/activities/'


class ResumeApiUrl(object):
    """
    Rest URLs of resume_service
    """
    RESUME_HOST_NAME = _get_host_name(GTApis.RESUME_SERVICE_NAME,
                                      GTApis.RESUME_SERVICE_PORT)


class UserApiUrl(object):
    """
    Rest URLs of user_service
    """
    User_HOST_NAME = _get_host_name(GTApis.USER_SERVICE_NAME,
                                    GTApis.USER_SERVICE_PORT)


class WidgetApiUrl(object):
    """
    Rest URLs of widget_service
    """
    WIDGET_HOST_NAME = _get_host_name(GTApis.WIDGET_SERVICE_NAME,
                                      GTApis.WIDGET_SERVICE_PORT)


class SocialNetworkApiUrl(object):
    """
    Rest URLs of social_network_service
    """
    SOCIAL_NETWORK_HOST_NAME = _get_host_name(GTApis.SOCIAL_NETWORK_SERVICE_NAME,
                                              GTApis.SOCIAL_NETWORK_SERVICE_PORT)


class CandidatePoolApiUrl(object):
    """
    Rest URLs of candidate_pool_service
    """
    CANDIDATE_POOL_HOST_NAME = _get_host_name(GTApis.CANDIDATE_POOL_SERVICE_NAME,
                                              GTApis.CANDIDATE_POOL_SERVICE_PORT)


class SpreadSheetImportApiUrl(object):
    """
    Rest URLs of spreadsheet_import_service
    """
    SPREADSHEET_IMPORT_HOST_NAME = _get_host_name(GTApis.SPREADSHEET_IMPORT_SERVICE_NAME,
                                                  GTApis.SPREADSHEET_IMPORT_SERVICE_PORT)


class SmsCampaignApi(object):
    """
    This class contains the REST endpoints of sms_campaign_service
    """
    VERSION = 'v1'
    # HOST_NAME is http://127.0.0.1:8011 for dev
    HOST_NAME = _get_host_name(GTApis.SMS_CAMPAIGN_SERVICE_NAME,
                               GTApis.SMS_CAMPAIGN_SERVICE_PORT)
    # endpoint /v1/campaigns
    # GET all campaigns of a user, POST new campaign, DELETE campaigns of a user from given ids
    CAMPAIGNS = '/%s/%s' % (VERSION, 'campaigns')

    # endpoint /v1/campaigns/:id
    # GET campaign by its id, POST: updates a campaign, DELETE a campaign from given id
    CAMPAIGN = '/%s/%s' % (VERSION, 'campaigns/<int:campaign_id>')

    # endpoint /v1/campaigns/:id/sends
    # This gives the records from "sends" for a given id of campaign
    SENDS = CAMPAIGN + '/sends'

    # endpoint /v1/campaigns/:id/send
    # To send a campaign to candidates
    SEND = CAMPAIGN + '/send'

    # /v1/campaigns/:id/schedule
    # To schedule an SMS campaign
    SCHEDULE = CAMPAIGN + '/schedule'

    """ Followings are not REST endpoints, but App endpoints """
    # endpoint /v1/receive
    # This endpoint is callback URL when candidate replies to a campaign via SMS
    RECEIVE = '/%s/%s' % (VERSION, 'receive')

    # endpoint /v1/campaigns/:id/redirect/:id?candidate_id=id
    # This endpoint is hit when candidate clicks on any URL present in SMS body text.
    APP_REDIRECTION = CAMPAIGN + '/redirect/<int:url_conversion_id>'


class SmsCampaignApiUrl(object):
    """
    This class contains the REST URLs of sms_campaign_service
    """
    """ Endpoints' complete URLs for pyTests """
    CAMPAIGNS = SmsCampaignApi.HOST_NAME % SmsCampaignApi.CAMPAIGNS
    CAMPAIGN = SmsCampaignApi.HOST_NAME % '/%s/%s' % (SmsCampaignApi.VERSION, 'campaigns/%s')
    SENDS = CAMPAIGN + '/sends'
    SEND = CAMPAIGN + '/send'
    SCHEDULE = CAMPAIGN + '/schedule'
    RECEIVE = SmsCampaignApi.HOST_NAME % SmsCampaignApi.RECEIVE
    REDIRECT = CAMPAIGN % '%s/redirect/%s'


class CandidateApiUrl(object):
    """
    Rest URLs of candidate_service
    """
    API_VERSION = 'v1'
    CANDIDATE_SERVICE_HOST_NAME = _get_host_name(GTApis.CANDIDATE_SERVICE_NAME,
                                                 GTApis.CANDIDATE_SERVICE_PORT)
    API_URL = CANDIDATE_SERVICE_HOST_NAME % '/%s%s' % (API_VERSION, '%s')
    CANDIDATE = API_URL % "/candidates/%s"
    CANDIDATES = API_URL % "/candidates"

    ADDRESS = API_URL % "/candidates/%s/addresses/%s"
    ADDRESSES = API_URL % "/candidates/%s/addresses"

    AOI = API_URL % "/candidates/%s/areas_of_interest/%s"
    AOIS = API_URL % "/candidates/%s/areas_of_interest"


    CUSTOM_FIELD = API_URL % "/candidates/%s/custom_fields/%s"
    CUSTOM_FIELDS = API_URL % "/candidates/%s/custom_fields"

    CANDIDATE_SEARCH_URI = API_URL % "/candidates/search"

    CANDIDATES_DOCUMENTS_URI = API_URL % "/candidates/documents"

    EDUCATION = API_URL % "/candidates/%s/educations/%s"
    EDUCATIONS = API_URL % "/candidates/%s/educations"

    DEGREE = API_URL % "/candidates/%s/educations/%s/degrees/%s"
    DEGREES = API_URL % "/candidates/%s/educations/%s/degrees"

    DEGREE_BULLET = API_URL % "/candidates/%s/educations/%s/degrees/%s/bullets/%s"
    DEGREE_BULLETS = API_URL % "/candidates/%s/educations/%s/degrees/%s/bullets"

    EMAIL = API_URL % "/candidates/%s/emails/%s"
    EMAILS = API_URL % "/candidates/%s/emails"

    EXPERIENCE = API_URL % "/candidates/%s/experiences/%s"
    EXPERIENCES = API_URL % "/candidates/%s/experiences"

    EXPERIENCE_BULLET = API_URL % "/candidates/%s/experiences/%s/bullets/%s"
    EXPERIENCE_BULLETS = API_URL % "/candidates/%s/experiences/%s/bullets"

    MILITARY_SERVICE = API_URL % "/candidates/%s/military_services/%s"
    MILITARY_SERVICES = API_URL % "/candidates/%s/military_services"

    PHONE = API_URL % "/candidates/%s/phones/%s"
    PHONES = API_URL % "/candidates/%s/phones"

    PREFERRED_LOCATION = API_URL % "/candidates/%s/preferred_locations/%s"
    PREFERRED_LOCATIONS = API_URL % "/candidates/%s/preferred_locations"

    SKILL = API_URL % "/candidates/%s/skills/%s"
    SKILLS = API_URL % "/candidates/%s/skills"

    SOCIAL_NETWORK = API_URL % "/candidates/%s/social_networks/%s"
    SOCIAL_NETWORKS = API_URL % "/candidates/%s/social_networks"

    WORK_PREFERENCE = API_URL % "/candidates/%s/work_preference/%s"
    CANDIDATE_EDIT = API_URL % "/candidates/%s/edits"

    SMARTLIST_CANDIDATES = API_URL % '/smartlist/get_candidates/'


<<<<<<< HEAD
class SchedulerApiUrl(object):
    """
    Rest URLs of scheduler_service
    """
    SCHEDULER_HOST_NAME = _get_host_name(GTApis.SCHEDULER_SERVICE_NAME,
                                         GTApis.SCHEDULER_SERVICE_PORT)
    TASKS = SCHEDULER_HOST_NAME % '/tasks/'
    TASK = SCHEDULER_HOST_NAME % '/tasks/id/%s'
=======
    CANDIDATE_EDIT = CANDIDATE_SERVICE_HOST_NAME % "v1/candidates/%s/edits"


class SchedulerApiUrl:
    def __init__(self):
        pass

    env = os.environ.get('GT_ENVIRONMENT')

    if env == 'dev' or env == 'circle':
        SCHEDULER_SERVICE_HOST_NAME = 'http://127.0.0.1:8011/%s'
    elif env == 'qa':
        # TODO: Change this url after deployment
        SCHEDULER_SERVICE_HOST_NAME = 'http://127.0.0.1:8011/%s'
    elif env == 'prod':
        # TODO: Change this url after deployment
        SCHEDULER_SERVICE_HOST_NAME = 'http://127.0.0.1:8011/%s'
    else:
        raise Exception("Environment variable GT_ENVIRONMENT not set correctly - could not get environment")

    TASKS = SCHEDULER_SERVICE_HOST_NAME % "tasks/"
    SINGLE_TASK = SCHEDULER_SERVICE_HOST_NAME % 'tasks/id/%s'


class CandidatePoolApiUrl:
    def __init__(self):
        pass

    env = os.environ.get('GT_ENVIRONMENT')

    if env == 'dev' or env == 'circle':
        CANDIDATE_POOL_SERVICE_HOST_NAME = 'http://127.0.0.1:8008/v1/%s'
    elif env == 'qa':
        # TODO: Change this url after deployment
        CANDIDATE_POOL_SERVICE_HOST_NAME = 'http://127.0.0.1:8008/v1/%s'
    elif env == 'prod':
        # TODO: Change this url after deployment
        CANDIDATE_POOL_SERVICE_HOST_NAME = 'http://127.0.0.1:8008/v1/%s'
    else:
        raise Exception("Environment variable GT_ENVIRONMENT not set correctly - could not get environment")

    TALENT_POOL_STATS = CANDIDATE_POOL_SERVICE_HOST_NAME % "talent-pools/stats"
    TALENT_POOL_GET_STATS = CANDIDATE_POOL_SERVICE_HOST_NAME % "talent-pool/%s/stats"
    TALENT_PIPELINE_STATS = CANDIDATE_POOL_SERVICE_HOST_NAME % "talent-pipelines/stats"
    TALENT_PIPELINE_GET_STATS = CANDIDATE_POOL_SERVICE_HOST_NAME % "talent-pipeline/%s/stats"
>>>>>>> 51cf5f96
<|MERGE_RESOLUTION|>--- conflicted
+++ resolved
@@ -4,37 +4,9 @@
 
 from common_config import GT_ENVIRONMENT
 
-<<<<<<< HEAD
 LOCAL_HOST = 'http://127.0.0.1'
 TALENT_DOMAIN = '.gettalent.com'
 QA_EXTENSION = '-webdev'
-=======
-class AuthApiUrl:
-    def __init__(self):
-        pass
-
-    env = os.environ.get('GT_ENVIRONMENT')
-
-    if env == 'dev' or env == 'circle':
-        AUTH_SERVICE_HOST_NAME = 'http://127.0.0.1:8001/v1/%s'
-    elif env == 'qa':
-        # TODO: Change this url after deployment
-        AUTH_SERVICE_HOST_NAME = 'http://secure-webdev.gettalent.com/v1/%s'
-    elif env == 'prod':
-        # TODO: Change this url after deployment
-        AUTH_SERVICE_HOST_NAME = 'http://secure.gettalent.com/v1/%s'
-    else:
-        raise Exception("Environment variable GT_ENVIRONMENT not set correctly - could not get environment")
-
-    AUTH_SERVICE_TOKEN_CREATE_URI = AUTH_SERVICE_HOST_NAME % 'oauth2/token'
-    AUTH_SERVICE_TOKEN_REVOKE_URI = AUTH_SERVICE_HOST_NAME % 'oauth2/revoke'
-    AUTH_SERVICE_AUTHORIZE_URI = AUTH_SERVICE_HOST_NAME % 'oauth2/authorize'
-
-
-class CandidateApiUrl:
-    def __init__(self):
-        pass
->>>>>>> 51cf5f96
 
 
 def _get_host_name(service_name, port_number):
@@ -44,7 +16,7 @@
 
     For DEV, CIRCLE, In case of auth_service we'll get
 
-        http://127.0.0.1:8001
+        http://127.0.0.1:8001%s
 
     For QA:
             auth-service-webdev.gettalent.com ( for auth service)
@@ -108,10 +80,13 @@
     """
     Rest URLs of auth_service
     """
-
-    AUTH_HOST_NAME = _get_host_name(GTApis.AUTH_SERVICE_NAME,
-                                    GTApis.AUTH_SERVICE_PORT)
-    TOKEN_URL = AUTH_HOST_NAME % 'oauth2/token'
+    API_VERSION = 'v1'
+    AUTH_SERVICE_HOST_NAME = _get_host_name(GTApis.AUTH_SERVICE_NAME,
+                                            GTApis.AUTH_SERVICE_PORT)
+    API_URL = AUTH_SERVICE_HOST_NAME % '/%s/%s' % (API_VERSION, '%s')
+    AUTH_SERVICE_TOKEN_CREATE_URI = API_URL % 'oauth2/token'
+    AUTH_SERVICE_TOKEN_REVOKE_URI = API_URL % 'oauth2/revoke'
+    AUTH_SERVICE_AUTHORIZE_URI = API_URL % 'oauth2/authorize'
 
 
 class ActivityApiUrl(object):
@@ -159,8 +134,16 @@
     """
     Rest URLs of candidate_pool_service
     """
-    CANDIDATE_POOL_HOST_NAME = _get_host_name(GTApis.CANDIDATE_POOL_SERVICE_NAME,
-                                              GTApis.CANDIDATE_POOL_SERVICE_PORT)
+    API_VERSION = 'v1'
+    CANDIDATE_POOL_SERVICE_HOST_NAME = _get_host_name(GTApis.CANDIDATE_POOL_SERVICE_NAME,
+                                                      GTApis.CANDIDATE_POOL_SERVICE_PORT)
+    API_URL = CANDIDATE_POOL_SERVICE_HOST_NAME % '/%s/%s' % (API_VERSION, '%s')
+    TALENT_POOL_STATS = API_URL % "talent-pools/stats"
+    TALENT_POOL_GET_STATS = API_URL % "talent-pool/%s/stats"
+    TALENT_PIPELINE_STATS = API_URL % "talent-pipelines/stats"
+    TALENT_PIPELINE_GET_STATS = API_URL % "talent-pipeline/%s/stats"
+    SMARTLIST_CANDIDATES = API_URL % 'smartlists/%s/candidates'
+    SMARTLISTS = API_URL % 'smartlists'
 
 
 class SpreadSheetImportApiUrl(object):
@@ -240,7 +223,6 @@
     AOI = API_URL % "/candidates/%s/areas_of_interest/%s"
     AOIS = API_URL % "/candidates/%s/areas_of_interest"
 
-
     CUSTOM_FIELD = API_URL % "/candidates/%s/custom_fields/%s"
     CUSTOM_FIELDS = API_URL % "/candidates/%s/custom_fields"
 
@@ -284,62 +266,12 @@
     WORK_PREFERENCE = API_URL % "/candidates/%s/work_preference/%s"
     CANDIDATE_EDIT = API_URL % "/candidates/%s/edits"
 
-    SMARTLIST_CANDIDATES = API_URL % '/smartlist/get_candidates/'
-
-
-<<<<<<< HEAD
+
 class SchedulerApiUrl(object):
     """
     Rest URLs of scheduler_service
     """
-    SCHEDULER_HOST_NAME = _get_host_name(GTApis.SCHEDULER_SERVICE_NAME,
-                                         GTApis.SCHEDULER_SERVICE_PORT)
-    TASKS = SCHEDULER_HOST_NAME % '/tasks/'
-    TASK = SCHEDULER_HOST_NAME % '/tasks/id/%s'
-=======
-    CANDIDATE_EDIT = CANDIDATE_SERVICE_HOST_NAME % "v1/candidates/%s/edits"
-
-
-class SchedulerApiUrl:
-    def __init__(self):
-        pass
-
-    env = os.environ.get('GT_ENVIRONMENT')
-
-    if env == 'dev' or env == 'circle':
-        SCHEDULER_SERVICE_HOST_NAME = 'http://127.0.0.1:8011/%s'
-    elif env == 'qa':
-        # TODO: Change this url after deployment
-        SCHEDULER_SERVICE_HOST_NAME = 'http://127.0.0.1:8011/%s'
-    elif env == 'prod':
-        # TODO: Change this url after deployment
-        SCHEDULER_SERVICE_HOST_NAME = 'http://127.0.0.1:8011/%s'
-    else:
-        raise Exception("Environment variable GT_ENVIRONMENT not set correctly - could not get environment")
-
-    TASKS = SCHEDULER_SERVICE_HOST_NAME % "tasks/"
-    SINGLE_TASK = SCHEDULER_SERVICE_HOST_NAME % 'tasks/id/%s'
-
-
-class CandidatePoolApiUrl:
-    def __init__(self):
-        pass
-
-    env = os.environ.get('GT_ENVIRONMENT')
-
-    if env == 'dev' or env == 'circle':
-        CANDIDATE_POOL_SERVICE_HOST_NAME = 'http://127.0.0.1:8008/v1/%s'
-    elif env == 'qa':
-        # TODO: Change this url after deployment
-        CANDIDATE_POOL_SERVICE_HOST_NAME = 'http://127.0.0.1:8008/v1/%s'
-    elif env == 'prod':
-        # TODO: Change this url after deployment
-        CANDIDATE_POOL_SERVICE_HOST_NAME = 'http://127.0.0.1:8008/v1/%s'
-    else:
-        raise Exception("Environment variable GT_ENVIRONMENT not set correctly - could not get environment")
-
-    TALENT_POOL_STATS = CANDIDATE_POOL_SERVICE_HOST_NAME % "talent-pools/stats"
-    TALENT_POOL_GET_STATS = CANDIDATE_POOL_SERVICE_HOST_NAME % "talent-pool/%s/stats"
-    TALENT_PIPELINE_STATS = CANDIDATE_POOL_SERVICE_HOST_NAME % "talent-pipelines/stats"
-    TALENT_PIPELINE_GET_STATS = CANDIDATE_POOL_SERVICE_HOST_NAME % "talent-pipeline/%s/stats"
->>>>>>> 51cf5f96
+    SCHEDULER_SERVICE_HOST_NAME = _get_host_name(GTApis.SCHEDULER_SERVICE_NAME,
+                                                 GTApis.SCHEDULER_SERVICE_PORT)
+    TASKS = SCHEDULER_SERVICE_HOST_NAME % '/tasks/'
+    TASK = SCHEDULER_SERVICE_HOST_NAME % '/tasks/id/%s'