"""
This file contains Base APP URls, and Urls of REST endpoints of all services
"""
import os
from talent_config_manager import TalentConfigKeys

LOCAL_HOST = 'http://127.0.0.1'
TALENT_DOMAIN = '.gettalent.com'
QA_EXTENSION = '-webdev'


def _get_host_name(service_name, port_number):
    """
    This function gives the Base API Url depending on the environment variable.
    If api_version is provided, it also appends the version of API.

    For DEV, CIRCLE, In case of auth_service we'll get

        http://127.0.0.1:8001%s

    For QA:
            auth-service-webdev.gettalent.com ( for auth service)
    For PROD:
            auth-service.gettalent.com ( for auth service)

    :param service_name: Name of service
    :param port_number: Port number of service
    :type service_name: str
    :type port_number: int
    :return:
    """
    env = os.getenv(TalentConfigKeys.ENV_KEY) or 'dev'
    if env in ['dev', 'circle']:
        return LOCAL_HOST + ':' + str(port_number) + '%s'
    elif env == 'qa':
        # This looks like auth-service-webdev.gettalent.com ( for auth service)
        # TODO: Verify this URL after deployment
        return service_name + QA_EXTENSION + TALENT_DOMAIN
    elif env == 'prod':
        # This looks like auth-service.gettalent.com
        # TODO: Verify this URL after deployment
        return service_name + TALENT_DOMAIN
    else:
        raise Exception("Environment variable GT_ENVIRONMENT not set correctly")


class GTApis(object):
    """
    This class contains the getTalent flask micro services' name and respective port numbers.
    """
    # Port Numbers of flask micro services
    AUTH_SERVICE_PORT = 8001
    ACTIVITY_SERVICE_PORT = 8002
    RESUME_SERVICE_PORT = 8003
    USER_SERVICE_PORT = 8004
    CANDIDATE_SERVICE_PORT = 8005
    WIDGET_SERVICE_PORT = 8006
    SOCIAL_NETWORK_SERVICE_PORT = 8007
    CANDIDATE_POOL_SERVICE_PORT = 8008
    SPREADSHEET_IMPORT_SERVICE_PORT = 8009
    DASHBOARD_SERVICE_PORT = 8010
    SCHEDULER_SERVICE_PORT = 8011
    SMS_CAMPAIGN_SERVICE_PORT = 8012

    # Names of flask micro services
    AUTH_SERVICE_NAME = 'auth-service'
    ACTIVITY_SERVICE_NAME = 'activity-service'
    RESUME_SERVICE_NAME = 'resume-service'
    USER_SERVICE_NAME = 'user-service'
    CANDIDATE_SERVICE_NAME = 'candidate-service'
    WIDGET_SERVICE_NAME = 'widget-service'
    SOCIAL_NETWORK_SERVICE_NAME = 'social-network-service'
    CANDIDATE_POOL_SERVICE_NAME = 'candidate-pool-service'
    SPREADSHEET_IMPORT_SERVICE_NAME = 'spreadsheet-import-service'
    DASHBOARD_SERVICE_NAME = 'frontend-service'
    SMS_CAMPAIGN_SERVICE_NAME = 'sms-campaign-service'
    SCHEDULER_SERVICE_NAME = 'scheduler-service'


class AuthApiUrl(object):
    """
    Rest URLs of auth_service
    """
    API_VERSION = 'v1'
    AUTH_SERVICE_HOST_NAME = _get_host_name(GTApis.AUTH_SERVICE_NAME,
                                            GTApis.AUTH_SERVICE_PORT)
    API_URL = AUTH_SERVICE_HOST_NAME % '/%s/%s' % (API_VERSION, '%s')
    AUTH_SERVICE_TOKEN_CREATE_URI = API_URL % 'oauth2/token'
    AUTH_SERVICE_TOKEN_REVOKE_URI = API_URL % 'oauth2/revoke'
    AUTH_SERVICE_AUTHORIZE_URI = API_URL % 'oauth2/authorize'


class ActivityApiUrl(object):
    """
    Rest URLs of activity_service
    """
    ACTIVITY_HOST_NAME = _get_host_name(GTApis.ACTIVITY_SERVICE_NAME,
                                        GTApis.ACTIVITY_SERVICE_PORT)
    CREATE_ACTIVITY = ACTIVITY_HOST_NAME % '/activities/'


class ResumeApiUrl(object):
    """
    Rest URLs of resume_service
    """
    RESUME_HOST_NAME = _get_host_name(GTApis.RESUME_SERVICE_NAME,
                                      GTApis.RESUME_SERVICE_PORT)

<<<<<<< HEAD
=======
    TASKS = SCHEDULER_SERVICE_HOST_NAME % "tasks/"
    SINGLE_TASK = SCHEDULER_SERVICE_HOST_NAME % 'tasks/id/%s'


class CandidatePoolApiUrl:
    def __init__(self):
        pass

    env = os.getenv('GT_ENVIRONMENT') or 'dev'

    if env == 'dev' or env == 'circle':
        CANDIDATE_POOL_SERVICE_HOST_NAME = 'http://127.0.0.1:8008/v1/%s'
    elif env == 'qa':
        CANDIDATE_POOL_SERVICE_HOST_NAME = 'https://candidate-pool-service-staging.gettalent.com/v1/%s'
    elif env == 'prod':
        CANDIDATE_POOL_SERVICE_HOST_NAME = 'https://candidate-pool-service.gettalent.com/v1/%s'
    else:
        raise Exception("Environment variable GT_ENVIRONMENT not set correctly - could not get environment")

    TALENT_POOL_STATS = CANDIDATE_POOL_SERVICE_HOST_NAME % "talent-pools/stats"
    TALENT_POOL_GET_STATS = CANDIDATE_POOL_SERVICE_HOST_NAME % "talent-pool/%s/stats"
    TALENT_PIPELINE_STATS = CANDIDATE_POOL_SERVICE_HOST_NAME % "talent-pipelines/stats"
    TALENT_PIPELINE_GET_STATS = CANDIDATE_POOL_SERVICE_HOST_NAME % "talent-pipeline/%s/stats"
    SMARTLIST_STATS = CANDIDATE_POOL_SERVICE_HOST_NAME % "smartlists/stats"
    SMARTLIST_GET_STATS = CANDIDATE_POOL_SERVICE_HOST_NAME % "smartlists/%s/stats"
>>>>>>> 9bdab7b9

class UserServiceApiUrl:
    """
    Rest URLs of user_service
    """

    def __init__(self):
        pass

    API_VERSION = 'v1'
    USER_SERVICE_HOST_NAME = _get_host_name(GTApis.USER_SERVICE_NAME,
                                      GTApis.USER_SERVICE_PORT)
    API_URL = USER_SERVICE_HOST_NAME % '/%s/%s' % (API_VERSION, '%s')
    USERS_API = API_URL % 'users'
    DOMAINS_API = API_URL % 'domains'
    USER_ROLES_API = API_URL % 'users/%s/roles'
    DOMAIN_ROLES_API = API_URL % 'domain/%s/roles'
    DOMAIN_GROUPS_API = API_URL % 'domain/%s/groups'
    DOMAIN_GROUPS_UPDATE_API = API_URL % 'domain/groups/%s'
    USER_GROUPS_API = API_URL % 'groups/%s/users'
    UPDATE_PASSWORD_API = API_URL % 'users/update_password'
    FORGOT_PASSWORD_API = API_URL % 'users/forgot_password'
    RESET_PASSWORD_API = API_URL % 'users/reset_password/%s'


class WidgetApiUrl(object):
    """
    Rest URLs of widget_service
    """
    WIDGET_HOST_NAME = _get_host_name(GTApis.WIDGET_SERVICE_NAME,
                                      GTApis.WIDGET_SERVICE_PORT)


class SocialNetworkApiUrl(object):
    """
    Rest URLs of social_network_service
    """
    SOCIAL_NETWORK_HOST_NAME = _get_host_name(GTApis.SOCIAL_NETWORK_SERVICE_NAME,
                                              GTApis.SOCIAL_NETWORK_SERVICE_PORT)


class CandidatePoolApiUrl(object):
    """
    Rest URLs of candidate_pool_service
    """
    API_VERSION = 'v1'
    CANDIDATE_POOL_SERVICE_HOST_NAME = _get_host_name(GTApis.CANDIDATE_POOL_SERVICE_NAME,
                                                      GTApis.CANDIDATE_POOL_SERVICE_PORT)
    API_URL = CANDIDATE_POOL_SERVICE_HOST_NAME % '/%s/%s' % (API_VERSION, '%s')
    TALENT_POOL_STATS = API_URL % "talent-pools/stats"
    TALENT_POOL_GET_STATS = API_URL % "talent-pool/%s/stats"
    TALENT_PIPELINE_STATS = API_URL % "talent-pipelines/stats"
    TALENT_PIPELINE_GET_STATS = API_URL % "talent-pipeline/%s/stats"
    SMARTLIST_CANDIDATES = API_URL % 'smartlists/%s/candidates'
    SMARTLISTS = API_URL % 'smartlists'


class SpreadsheetImportApiUrl(object):
    """
    Rest URLs of spreadsheet_import_service
    """
    SPREADSHEET_IMPORT_SERVICE_HOST_NAME = _get_host_name(GTApis.SPREADSHEET_IMPORT_SERVICE_NAME,
                                                          GTApis.SPREADSHEET_IMPORT_SERVICE_PORT)
    API_VERSION = 'v1'
    API_URL = SPREADSHEET_IMPORT_SERVICE_HOST_NAME % '/%s/%s' % (API_VERSION, '%s')
    CONVERT_TO_TABLE = API_URL % "convert_to_table"
    IMPORT_CANDIDATES = API_URL % 'import_candidates'


class SmsCampaignWords(object):
    """
    This class contains words used for endpoints of SMS Campaign API.
    """
    CAMPAIGNS = 'campaigns'
    SENDS = '/sends'
    SEND = '/send'
    SCHEDULE = '/schedule'
    REDIRECT = 'redirect'
    RECEIVE = 'receive'


class SmsCampaignApi(object):
    """
    This class contains the REST endpoints of sms_campaign_service
    """
    VERSION = 'v1'
    # HOST_NAME is http://127.0.0.1:8012 for dev
    HOST_NAME = _get_host_name(GTApis.SMS_CAMPAIGN_SERVICE_NAME,
                               GTApis.SMS_CAMPAIGN_SERVICE_PORT)
    API_URL = '/%s/%s' % (VERSION, '%s')
    # endpoint /v1/campaigns
    # GET all campaigns of a user, POST new campaign, DELETE campaigns of a user from given ids
    CAMPAIGNS = '/%s/%s' % (VERSION, SmsCampaignWords.CAMPAIGNS)
    # endpoint /v1/campaigns/:id
    # GET campaign by its id, POST: updates a campaign, DELETE a campaign from given id
    CAMPAIGN = CAMPAIGNS + '/<int:campaign_id>'
    # endpoint /v1/campaigns/:id/sends
    # This gives the records from "sends" for a given id of campaign
    SENDS = CAMPAIGN + SmsCampaignWords.SENDS
    # endpoint /v1/campaigns/:id/send
    # To send a campaign to candidates
    SEND = CAMPAIGN + SmsCampaignWords.SEND
    # /v1/campaigns/:id/schedule
    # To schedule an SMS campaign
    SCHEDULE = CAMPAIGN + SmsCampaignWords.SCHEDULE
    # endpoint /v1/receive
    # This endpoint is callback URL when candidate replies to a campaign via SMS
    RECEIVE = API_URL % SmsCampaignWords.RECEIVE
    # endpoint /v1/redirect/:id
    # This endpoint is hit when candidate clicks on any URL present in SMS body text.
    REDIRECT = API_URL % (SmsCampaignWords.REDIRECT + '/<int:url_conversion_id>')


class SmsCampaignApiUrl(object):
    """
    This class contains the REST URLs of sms_campaign_service
    """
    """ Endpoints' complete URLs for pyTests """
    CAMPAIGNS = SmsCampaignApi.HOST_NAME % SmsCampaignApi.CAMPAIGNS
    CAMPAIGN = CAMPAIGNS + '/%s'
    SENDS = CAMPAIGN + SmsCampaignWords.SENDS
    SEND = CAMPAIGN + SmsCampaignWords.SEND
    SCHEDULE = CAMPAIGN + SmsCampaignWords.SCHEDULE
    RECEIVE = SmsCampaignApi.HOST_NAME % SmsCampaignApi.RECEIVE
    REDIRECT = SmsCampaignApi.HOST_NAME % '/%s/%s' % (SmsCampaignApi.VERSION,
                                                      SmsCampaignWords.REDIRECT + '/%s')




class CandidateApiUrl(object):
    """
    Rest URLs of candidate_service
    """
    API_VERSION = 'v1'
    CANDIDATE_SERVICE_HOST_NAME = _get_host_name(GTApis.CANDIDATE_SERVICE_NAME,
                                                 GTApis.CANDIDATE_SERVICE_PORT)
    API_URL = CANDIDATE_SERVICE_HOST_NAME % '/%s%s' % (API_VERSION, '%s')
    CANDIDATE = API_URL % "/candidates/%s"
    CANDIDATES = API_URL % "/candidates"

    ADDRESS = API_URL % "/candidates/%s/addresses/%s"
    ADDRESSES = API_URL % "/candidates/%s/addresses"

    AOI = API_URL % "/candidates/%s/areas_of_interest/%s"
    AOIS = API_URL % "/candidates/%s/areas_of_interest"

    CUSTOM_FIELD = API_URL % "/candidates/%s/custom_fields/%s"
    CUSTOM_FIELDS = API_URL % "/candidates/%s/custom_fields"

    CANDIDATE_SEARCH_URI = API_URL % "/candidates/search"

    CANDIDATES_DOCUMENTS_URI = API_URL % "/candidates/documents"

    EDUCATION = API_URL % "/candidates/%s/educations/%s"
    EDUCATIONS = API_URL % "/candidates/%s/educations"

    DEGREE = API_URL % "/candidates/%s/educations/%s/degrees/%s"
    DEGREES = API_URL % "/candidates/%s/educations/%s/degrees"

    DEGREE_BULLET = API_URL % "/candidates/%s/educations/%s/degrees/%s/bullets/%s"
    DEGREE_BULLETS = API_URL % "/candidates/%s/educations/%s/degrees/%s/bullets"

    EMAIL = API_URL % "/candidates/%s/emails/%s"
    EMAILS = API_URL % "/candidates/%s/emails"

    EXPERIENCE = API_URL % "/candidates/%s/experiences/%s"
    EXPERIENCES = API_URL % "/candidates/%s/experiences"

    EXPERIENCE_BULLET = API_URL % "/candidates/%s/experiences/%s/bullets/%s"
    EXPERIENCE_BULLETS = API_URL % "/candidates/%s/experiences/%s/bullets"

    MILITARY_SERVICE = API_URL % "/candidates/%s/military_services/%s"
    MILITARY_SERVICES = API_URL % "/candidates/%s/military_services"

    PHONE = API_URL % "/candidates/%s/phones/%s"
    PHONES = API_URL % "/candidates/%s/phones"

    PREFERRED_LOCATION = API_URL % "/candidates/%s/preferred_locations/%s"
    PREFERRED_LOCATIONS = API_URL % "/candidates/%s/preferred_locations"

    SKILL = API_URL % "/candidates/%s/skills/%s"
    SKILLS = API_URL % "/candidates/%s/skills"

    SOCIAL_NETWORK = API_URL % "/candidates/%s/social_networks/%s"
    SOCIAL_NETWORKS = API_URL % "/candidates/%s/social_networks"

    WORK_PREFERENCE = API_URL % "/candidates/%s/work_preference/%s"
    CANDIDATE_EDIT = API_URL % "/candidates/%s/edits"


class SchedulerApiUrl(object):
    """
    Rest URLs of scheduler_service
    """
    SCHEDULER_SERVICE_HOST_NAME = _get_host_name(GTApis.SCHEDULER_SERVICE_NAME,
                                                 GTApis.SCHEDULER_SERVICE_PORT)
    TASKS = SCHEDULER_SERVICE_HOST_NAME % '/tasks/'
    TASK = SCHEDULER_SERVICE_HOST_NAME % '/tasks/id/%s'<|MERGE_RESOLUTION|>--- conflicted
+++ resolved
@@ -105,35 +105,6 @@
     """
     RESUME_HOST_NAME = _get_host_name(GTApis.RESUME_SERVICE_NAME,
                                       GTApis.RESUME_SERVICE_PORT)
-
-<<<<<<< HEAD
-=======
-    TASKS = SCHEDULER_SERVICE_HOST_NAME % "tasks/"
-    SINGLE_TASK = SCHEDULER_SERVICE_HOST_NAME % 'tasks/id/%s'
-
-
-class CandidatePoolApiUrl:
-    def __init__(self):
-        pass
-
-    env = os.getenv('GT_ENVIRONMENT') or 'dev'
-
-    if env == 'dev' or env == 'circle':
-        CANDIDATE_POOL_SERVICE_HOST_NAME = 'http://127.0.0.1:8008/v1/%s'
-    elif env == 'qa':
-        CANDIDATE_POOL_SERVICE_HOST_NAME = 'https://candidate-pool-service-staging.gettalent.com/v1/%s'
-    elif env == 'prod':
-        CANDIDATE_POOL_SERVICE_HOST_NAME = 'https://candidate-pool-service.gettalent.com/v1/%s'
-    else:
-        raise Exception("Environment variable GT_ENVIRONMENT not set correctly - could not get environment")
-
-    TALENT_POOL_STATS = CANDIDATE_POOL_SERVICE_HOST_NAME % "talent-pools/stats"
-    TALENT_POOL_GET_STATS = CANDIDATE_POOL_SERVICE_HOST_NAME % "talent-pool/%s/stats"
-    TALENT_PIPELINE_STATS = CANDIDATE_POOL_SERVICE_HOST_NAME % "talent-pipelines/stats"
-    TALENT_PIPELINE_GET_STATS = CANDIDATE_POOL_SERVICE_HOST_NAME % "talent-pipeline/%s/stats"
-    SMARTLIST_STATS = CANDIDATE_POOL_SERVICE_HOST_NAME % "smartlists/stats"
-    SMARTLIST_GET_STATS = CANDIDATE_POOL_SERVICE_HOST_NAME % "smartlists/%s/stats"
->>>>>>> 9bdab7b9
 
 class UserServiceApiUrl:
     """
