"""
This file contains API REST endpoints of all services e.g. one of the endpoint of auth_service is
    /v1/oauth2/token.

This also contains complete URLs of REST endpoints of all services. e.g. for above example,
complete URL will be 127.0.0.1:8011/v1/oauth2/token

Here we have two(or maybe three) classes for each service.
 e.g. for candidate_service
 1) CandidateApi which contains REST endpoints
 2) CandidateApiUrl which contains complete URLs of REST endpoints
 3) CandidateApiWords which contains common words for both above classes.

"""
import os
from talent_config_manager import TalentConfigKeys

LOCAL_HOST = 'http://127.0.0.1'
TALENT_DOMAIN = '.gettalent.com'
HEALTH_CHECK = '/healthcheck'


def _get_host_name(service_name, port_number):
    """
    This function gives the Base API Url depending on the environment variable.
    If api_version is provided, it also appends the version of API.

    For DEV, CIRCLE, In case of auth_service we'll get

        http://127.0.0.1:8001%s

    For QA:
            auth-service-staging.gettalent.com (for auth service)
    For PROD:
            auth-service.gettalent.com (for auth service)

    :param service_name: Name of service
    :param port_number: Port number of service
    :type service_name: str
    :type port_number: int
    :return:
    """
    env = os.getenv(TalentConfigKeys.ENV_KEY) or 'dev'
    if env in ['dev', 'circle']:
        return LOCAL_HOST + ':' + str(port_number) + '%s'
    elif env == 'qa':
        # This looks like auth-service-webdev.gettalent.com (for auth service)
        # TODO: Verify this URL after deployment
        return service_name + '-staging' + TALENT_DOMAIN
    elif env == 'prod':
        # This looks like auth-service.gettalent.com (for auth service)
        # TODO: Verify this URL after deployment
        return service_name + TALENT_DOMAIN
    else:
        raise Exception("Environment variable GT_ENVIRONMENT not set correctly")


def _get_api_relative_version(api_version):
    """
    Given version of API, this returns e.g. /v1/%s
    :param api_version:
    :return:
    """
    return '/%s/%s' % (api_version, '%s')


def _get_url_prefix(api_version):
    """
    For given API version this gives url_prefix to be used for API registration
    e.g if api_version is v1, it will return /v1/
    :param api_version: version of API
    """
    return '/' + api_version + '/'


def _get_health_check_url(host_name):
    """
    This returns the healthcheck url appended with host name. e.g.http://127.0.0.1:8001/healthcheck
    :param host_name: name of host. e.g.http://127.0.0.1:8001
    """
    return host_name % HEALTH_CHECK


class GTApis(object):
    """
    This class contains the getTalent flask micro services' name and respective port numbers.
    """
    # Port Numbers of flask micro services
    AUTH_SERVICE_PORT = 8001
    ACTIVITY_SERVICE_PORT = 8002
    RESUME_SERVICE_PORT = 8003
    USER_SERVICE_PORT = 8004
    CANDIDATE_SERVICE_PORT = 8005
    WIDGET_SERVICE_PORT = 8006
    SOCIAL_NETWORK_SERVICE_PORT = 8007
    CANDIDATE_POOL_SERVICE_PORT = 8008
    SPREADSHEET_IMPORT_SERVICE_PORT = 8009
    DASHBOARD_SERVICE_PORT = 8010
    SCHEDULER_SERVICE_PORT = 8011
    SMS_CAMPAIGN_SERVICE_PORT = 8012

    # Names of flask micro services
    AUTH_SERVICE_NAME = 'auth-service'
    ACTIVITY_SERVICE_NAME = 'activity-service'
    RESUME_SERVICE_NAME = 'resume-service'
    USER_SERVICE_NAME = 'user-service'
    CANDIDATE_SERVICE_NAME = 'candidate-service'
    WIDGET_SERVICE_NAME = 'widget-service'
    SOCIAL_NETWORK_SERVICE_NAME = 'social-network-service'
    CANDIDATE_POOL_SERVICE_NAME = 'candidate-pool-service'
    SPREADSHEET_IMPORT_SERVICE_NAME = 'spreadsheet-import-service'
    DASHBOARD_SERVICE_NAME = 'frontend-service'
    SCHEDULER_SERVICE_NAME = 'scheduler-service'
    SMS_CAMPAIGN_SERVICE_NAME = 'sms-campaign-service'


class AuthApi(object):
    """
    API relative URLs for auth_service. e.g. /v1/oauth2/token
    """
    VERSION = 'v1'
    RELATIVE_VERSION = _get_api_relative_version(VERSION)
    TOKEN_CREATE = RELATIVE_VERSION % 'oauth2/token'
    TOKEN_REVOKE = RELATIVE_VERSION % 'oauth2/revoke'
    AUTHORIZE = RELATIVE_VERSION % 'oauth2/authorize'


class AuthApiUrl(object):
    """
    Rest URLs of auth_service
    """
    HOST_NAME = _get_host_name(GTApis.AUTH_SERVICE_NAME,
                               GTApis.AUTH_SERVICE_PORT)
    HEALTH_CHECK = _get_health_check_url(HOST_NAME)
    TOKEN_CREATE = HOST_NAME % AuthApi.TOKEN_CREATE
    TOKEN_REVOKE = HOST_NAME % AuthApi.TOKEN_REVOKE
    AUTHORIZE = HOST_NAME % AuthApi.AUTHORIZE


class ActivityApi(object):
    """
    API relative URLs for activity_service. e.g /v1/activities/
    """
    VERSION = 'v1'
    RELATIVE_VERSION = _get_api_relative_version(VERSION)
    # /v1/activities/
    ACTIVITIES = RELATIVE_VERSION % 'activities/'
    # /v1/activities/<page>
    ACTIVITIES_PAGE = ACTIVITIES + '<page>'


class ActivityApiUrl(object):
    """
    Rest URLs of activity_service
    """
    HOST_NAME = _get_host_name(GTApis.ACTIVITY_SERVICE_NAME,
                               GTApis.ACTIVITY_SERVICE_PORT)
    HEALTH_CHECK = _get_health_check_url(HOST_NAME)
    ACTIVITIES = HOST_NAME % ActivityApi.ACTIVITIES
    ACTIVITIES_PAGE = ACTIVITIES + '%s'


class ResumeApi(object):
    """
    API relative URLs for resume_service. e.g. /v1/parse_resume
    """
    VERSION = 'v1'
    URL_PREFIX = _get_url_prefix(VERSION)
    RELATIVE_VERSION = _get_api_relative_version(VERSION)
    PARSE = 'parse_resume'


class ResumeApiUrl(object):
    """
    Rest URLs of resume_service
    """
    HOST_NAME = _get_host_name(GTApis.RESUME_SERVICE_NAME,
                               GTApis.RESUME_SERVICE_PORT)
    HEALTH_CHECK = _get_health_check_url(HOST_NAME)
    API_URL = HOST_NAME % ResumeApi.RELATIVE_VERSION
    PARSE = API_URL % ResumeApi.PARSE


class UserServiceApiWords(object):
    """
    This class contains words used for endpoints of user_service API.
    """
    USERS = 'users'
    DOMAINS = 'domains'
    DOMAIN = 'domain'
    ROLES = '/roles'
    GROUPS = 'groups'
    RESET_PASSWORD = '/reset_password'
    UPDATE_PASSWORD = '/update_password'
    FORGOT_PASSWORD = '/forgot_password'


class UserServiceApi(object):
    """
    API relative URLs for user_service. e.g. /v1/users
    """
    VERSION = 'v1'
    USERS = UserServiceApiWords.USERS
    DOMAINS = UserServiceApiWords.DOMAINS
    URL_PREFIX = _get_url_prefix(VERSION)
    _GROUP = UserServiceApiWords.GROUPS + '/<int:group_id>/'
    USER = UserServiceApiWords.USERS + "/<int:id>"
    DOMAIN = UserServiceApiWords.DOMAINS + "/<int:id>"
    USER_ROLES = UserServiceApiWords.USERS + "/<int:user_id>" + UserServiceApiWords.ROLES
    DOMAIN_ROLES = UserServiceApiWords.DOMAIN + '/<int:domain_id>' + UserServiceApiWords.ROLES
    DOMAIN_GROUPS = UserServiceApiWords.DOMAIN + "/<int:domain_id>/" + UserServiceApiWords.GROUPS
    DOMAIN_GROUPS_UPDATE = UserServiceApiWords.DOMAIN + "/" + UserServiceApiWords.GROUPS + '/<int:group_id>'
    USER_GROUPS = _GROUP + UserServiceApiWords.USERS
    UPDATE_PASSWORD = UserServiceApiWords.USERS + UserServiceApiWords.UPDATE_PASSWORD
    FORGOT_PASSWORD = UserServiceApiWords.USERS + UserServiceApiWords.FORGOT_PASSWORD
    RESET_PASSWORD = UserServiceApiWords.USERS + UserServiceApiWords.RESET_PASSWORD + '/<token>'


class UserServiceApiUrl(object):
    """
    Rest URLs of user_service
    """
    HOST_NAME = _get_host_name(GTApis.USER_SERVICE_NAME,
                               GTApis.USER_SERVICE_PORT)
    HEALTH_CHECK = _get_health_check_url(HOST_NAME)
    API_URL = HOST_NAME % _get_api_relative_version(UserServiceApi.VERSION)
    USERS = API_URL % UserServiceApiWords.USERS
    USER = USERS + '/%s'
    DOMAINS = API_URL % UserServiceApiWords.DOMAINS
    DOMAIN = DOMAINS + '/%s'
    USER_ROLES_API = API_URL % (UserServiceApiWords.USERS + '/%s' + UserServiceApiWords.ROLES)
    DOMAIN_ROLES_API = API_URL % (UserServiceApiWords.DOMAIN + '/%s' + UserServiceApiWords.ROLES)
    DOMAIN_GROUPS_API = API_URL % (UserServiceApiWords.DOMAIN + '/%s/' + UserServiceApiWords.GROUPS)
    DOMAIN_GROUPS_UPDATE_API = API_URL % (UserServiceApiWords.DOMAIN + '/' + UserServiceApiWords.GROUPS + '/%s')
    USER_GROUPS_API = API_URL % (UserServiceApiWords.GROUPS + '/%s/' + UserServiceApiWords.USERS)
    UPDATE_PASSWORD_API = API_URL % UserServiceApi.UPDATE_PASSWORD
    FORGOT_PASSWORD_API = API_URL % UserServiceApi.FORGOT_PASSWORD
    RESET_PASSWORD_API = USERS + UserServiceApiWords.RESET_PASSWORD + '/%s'


class WidgetApi(object):
    """
    API relative URLs for widget_service. e.g. /v1/universities
    """
    VERSION = 'v1'
    # This is /v1/
    URL_PREFIX = _get_url_prefix(VERSION)
    DOMAINS = 'domains'
    _ENCRYPTED_DOMAIN_ID = '/<path:encrypted_domain_id>'
    DOMAIN_WIDGETS = DOMAINS + _ENCRYPTED_DOMAIN_ID + '/widgets/<path:encrypted_widget_id>'
    DOMAIN_INTERESTS = DOMAINS + _ENCRYPTED_DOMAIN_ID + '/interests'
    DOMAIN_MAJORS = DOMAINS + _ENCRYPTED_DOMAIN_ID + '/majors'
    UNIVERSITIES = 'universities'


class WidgetApiUrl(object):
    """
    Rest URLs of widget_service
    """
    HOST_NAME = _get_host_name(GTApis.WIDGET_SERVICE_NAME,
                               GTApis.WIDGET_SERVICE_PORT)
    HEALTH_CHECK = _get_health_check_url(HOST_NAME)
    API_URL = HOST_NAME % _get_api_relative_version(WidgetApi.VERSION)
    DOMAIN_WIDGETS = API_URL % (WidgetApi.DOMAINS + '/%s/widgets/%s')
    DOMAIN_INTERESTS = API_URL % (WidgetApi.DOMAINS + '/%s/interests')
    DOMAIN_MAJORS = API_URL % (WidgetApi.DOMAINS + '/%s/majors')
    DOMAINS = API_URL % WidgetApi.DOMAINS
    UNIVERSITIES = API_URL % WidgetApi.UNIVERSITIES


class SocialNetworkApiUrl(object):
    """
    API relative URLs for social_network_service
    """
    HOST_NAME = _get_host_name(GTApis.SOCIAL_NETWORK_SERVICE_NAME,
                               GTApis.SOCIAL_NETWORK_SERVICE_PORT)
    HEALTH_CHECK = _get_health_check_url(HOST_NAME)


class CandidatePoolApiWords(object):
    """
    This class contains words used for endpoints of candidate_pool API.
    """
    TALENT_POOLS = 'talent-pools'
    TALENT_POOL = 'talent-pool'
    TALENT_PIPELINES = 'talent-pipelines'
    TALENT_PIPELINE = 'talent-pipeline'
    STATS = '/stats'
    CANDIDATES = '/candidates'
    GROUPS = 'groups'
    SMART_LISTS = '/smart_lists'


class CandidatePoolApi(object):
    """
    API relative URLs for candidate_pool_service. e.g. /v1/smartlists
    """
    VERSION = 'v1'
    # /v1/
    URL_PREFIX = _get_url_prefix(VERSION)
    _INT_ID = '/<int:id>'
    # Talent Pools
    TALENT_PIPELINES = CandidatePoolApiWords.TALENT_PIPELINES
    TALENT_POOLS = CandidatePoolApiWords.TALENT_POOLS
    TALENT_POOL = CandidatePoolApiWords.TALENT_POOLS + _INT_ID
    TALENT_POOL_CANDIDATES = TALENT_POOL + CandidatePoolApiWords.CANDIDATES
    TALENT_POOL_GROUPS = CandidatePoolApiWords.GROUPS + '/<int:group_id>/' + CandidatePoolApiWords.TALENT_POOLS
    TALENT_POOL_STATS = CandidatePoolApiWords.TALENT_POOLS + CandidatePoolApiWords.STATS
    TALENT_POOL_GET_STATS = CandidatePoolApiWords.TALENT_POOL + '/<int:talent_pool_id>' + CandidatePoolApiWords.STATS
    # Talent Pipelines1
    TALENT_PIPELINE = CandidatePoolApiWords.TALENT_PIPELINES + _INT_ID
    TALENT_PIPELINE_SMARTLISTS = CandidatePoolApiWords.TALENT_PIPELINE + _INT_ID + CandidatePoolApiWords.SMART_LISTS
    TALENT_PIPELINE_CANDIDATES = CandidatePoolApiWords.TALENT_PIPELINE + _INT_ID + CandidatePoolApiWords.CANDIDATES
    TALENT_PIPELINE_STATS = CandidatePoolApiWords.TALENT_PIPELINES + CandidatePoolApiWords.STATS
    TALENT_PIPELINE_GET_STATS = CandidatePoolApiWords.TALENT_PIPELINE + '/<int:talent_pipeline_id>' + CandidatePoolApiWords.STATS
    # Smartlists
    SMARTLISTS = 'smartlists'
    SMARTLIST = SMARTLISTS + _INT_ID
    SMARTLIST_CANDIDATES = SMARTLISTS + '/<int:smartlist_id>' + CandidatePoolApiWords.CANDIDATES
    SMARTLIST_STATS = SMARTLISTS + CandidatePoolApiWords.STATS
    SMARTLIST_GET_STATS = SMARTLISTS + '/<int:smartlist_id>' + CandidatePoolApiWords.STATS


class CandidatePoolApiUrl(object):
    """
    Rest URLs of candidate_pool_service
    """
    HOST_NAME = _get_host_name(GTApis.CANDIDATE_POOL_SERVICE_NAME,
                               GTApis.CANDIDATE_POOL_SERVICE_PORT)
    HEALTH_CHECK = _get_health_check_url(HOST_NAME)
    API_URL = HOST_NAME % _get_api_relative_version(CandidatePoolApi.VERSION)
    # Talent Pool
    TALENT_POOLS = API_URL % CandidatePoolApiWords.TALENT_POOLS
    TALENT_POOL = TALENT_POOLS + '/%s'
    TALENT_POOL_STATS = API_URL % CandidatePoolApi.TALENT_POOL_STATS
    TALENT_POOL_GET_STATS = API_URL % (CandidatePoolApiWords.TALENT_POOL+"/%s"+CandidatePoolApiWords.STATS)
    TALENT_POOL_CANDIDATE = API_URL % (CandidatePoolApiWords.TALENT_POOLS +'/%s'+CandidatePoolApiWords.CANDIDATES)
    TALENT_POOL_GROUP = API_URL % (CandidatePoolApiWords.GROUPS+'/%s/'+CandidatePoolApiWords.TALENT_POOLS)
    # Talent Pipeline
    TALENT_PIPELINES = API_URL % CandidatePoolApiWords.TALENT_PIPELINES
    TALENT_PIPELINE = TALENT_PIPELINES + '/%s'
    TALENT_PIPELINE_STATS = API_URL % CandidatePoolApi.TALENT_PIPELINE_STATS
    TALENT_PIPELINE_CANDIDATE = API_URL % (CandidatePoolApiWords.TALENT_PIPELINE+'/%s'+CandidatePoolApiWords.CANDIDATES)
    TALENT_PIPELINE_SMARTLISTS = API_URL % (CandidatePoolApiWords.TALENT_PIPELINE+'/%s'+CandidatePoolApiWords.SMART_LISTS)
    TALENT_PIPELINE_GET_STATS = API_URL % (CandidatePoolApiWords.TALENT_PIPELINE+"/%s"+CandidatePoolApiWords.STATS)
    # Smartlists
    SMARTLISTS = API_URL % CandidatePoolApi.SMARTLISTS
    SMARTLIST_STATS = API_URL % CandidatePoolApi.SMARTLIST_STATS
    SMARTLIST_GET_STATS = SMARTLISTS + "/%s" + CandidatePoolApiWords.STATS
    SMARTLIST_CANDIDATES = SMARTLISTS + '/%s' + CandidatePoolApiWords.CANDIDATES


class SpreadsheetImportApi(object):
    """
    API relative URLs for spreadsheet_import_service. e.g. /v1/parse_spreadsheet/convert_to_table
    """
    VERSION = 'v1'
    # This is /v1/
    URL_PREFIX = _get_url_prefix(VERSION)
    _PARSE_SPREADSHEET = 'parse_spreadsheet'
    CONVERT_TO_TABLE = _PARSE_SPREADSHEET + '/convert_to_table'
    IMPORT_CANDIDATES = _PARSE_SPREADSHEET + '/import_candidates'


class SpreadsheetImportApiUrl(object):
    """
    Rest URLs of spreadsheet_import_service
    """
    HOST_NAME = _get_host_name(GTApis.SPREADSHEET_IMPORT_SERVICE_NAME,
                               GTApis.SPREADSHEET_IMPORT_SERVICE_PORT)
    HEALTH_CHECK = _get_health_check_url(HOST_NAME)
    API_URL = HOST_NAME % _get_api_relative_version(SpreadsheetImportApi.VERSION)
    CONVERT_TO_TABLE = API_URL % SpreadsheetImportApi.CONVERT_TO_TABLE
    IMPORT_CANDIDATES = API_URL % SpreadsheetImportApi.IMPORT_CANDIDATES


class CandidateApiWords(object):
    """
    This class contains words used for endpoints of Candidate API.
    """
    CANDIDATES = "candidates"
    ADDRESSES = "/addresses"
    AOIS = "/areas_of_interest"
    CUSTOM_FIELD = "/custom_fields"
    EDUCATIONS = "/educations"
    DEGREES = "/degrees"
    BULLETS = "/bullets"
    EXPERIENCES = "/experiences"
    EMAILS = "/emails"
    MILITARY_SERVICES = "/military_services"
    PHONES = "/phones"
    PREFERRED_LOCATIONS = "/preferred_locations"
    SKILLS = "/skills"
    SOCIAL_NETWORKS = "/social_networks"
    WORK_PREFERENCES = "/work_preference"
    EDITS = "/edits"
    SEARCH = "/search"
    DOCUMENTS = "/documents"
    OPENWEB = '/openweb'


class CandidateApi(object):
    """
    API relative URLs for candidate_service. e,g /v1/candidates
    """
    VERSION = 'v1'
    _INT_ID = "/<int:id>"
    HOST_NAME = _get_host_name(GTApis.CANDIDATE_SERVICE_NAME,
                               GTApis.CANDIDATE_SERVICE_PORT)
    RELATIVE_VERSION = '/%s/%s' % (VERSION, '%s')
    HEALTH_CHECK = _get_health_check_url(HOST_NAME)

    CANDIDATES = RELATIVE_VERSION % CandidateApiWords.CANDIDATES
    _CANDIDATE_ID = CANDIDATES + "/<int:candidate_id>"
    CANDIDATE_ID = RELATIVE_VERSION % (CandidateApiWords.CANDIDATES + _INT_ID)
    CANDIDATE_EMAIL = RELATIVE_VERSION % (CandidateApiWords.CANDIDATES + "/<email>")

    ADDRESSES = _CANDIDATE_ID + CandidateApiWords.ADDRESSES
    ADDRESS = ADDRESSES + _INT_ID

    AOIS = _CANDIDATE_ID + CandidateApiWords.AOIS
    AOI = AOIS + _INT_ID

    CUSTOM_FIELDS = _CANDIDATE_ID + CandidateApiWords.CUSTOM_FIELD
    CUSTOM_FIELD = CUSTOM_FIELDS + _INT_ID

    EDUCATIONS = _CANDIDATE_ID + CandidateApiWords.EDUCATIONS
    EDUCATION = EDUCATIONS + _INT_ID

    DEGREES = EDUCATIONS + '/<int:education_id>' + CandidateApiWords.DEGREES
    DEGREE = DEGREES + _INT_ID

    DEGREE_BULLETS = DEGREES + "/<int:degree_id>" + CandidateApiWords.BULLETS
    DEGREE_BULLET = DEGREE_BULLETS + _INT_ID

    EXPERIENCES = _CANDIDATE_ID + CandidateApiWords.EXPERIENCES
    EXPERIENCE = EXPERIENCES + _INT_ID

    EXPERIENCE_BULLETS = EXPERIENCES + "/<int:experience_id>" + CandidateApiWords.BULLETS
    EXPERIENCE_BULLET = EXPERIENCE_BULLETS + _INT_ID

    EMAILS = _CANDIDATE_ID + CandidateApiWords.EMAILS
    EMAIL = EMAILS + _INT_ID

    MILITARY_SERVICES = _CANDIDATE_ID + CandidateApiWords.MILITARY_SERVICES
    MILITARY_SERVICE = MILITARY_SERVICES + _INT_ID

    PHONES = _CANDIDATE_ID + CandidateApiWords.PHONES
    PHONE = PHONES + _INT_ID

    PREFERRED_LOCATIONS = _CANDIDATE_ID + CandidateApiWords.PREFERRED_LOCATIONS
    PREFERRED_LOCATION = PREFERRED_LOCATIONS + _INT_ID

    SKILLS = _CANDIDATE_ID + CandidateApiWords.SKILLS
    SKILL = SKILLS + _INT_ID

    SOCIAL_NETWORKS = _CANDIDATE_ID + CandidateApiWords.SOCIAL_NETWORKS
    SOCIAL_NETWORK = SOCIAL_NETWORKS + _INT_ID

    WORK_PREFERENCE = _CANDIDATE_ID + CandidateApiWords.WORK_PREFERENCES + _INT_ID
    CANDIDATE_EDIT = CANDIDATE_ID + CandidateApiWords.EDITS

    CANDIDATE_SEARCH = CANDIDATES + CandidateApiWords.SEARCH
    CANDIDATES_DOCUMENTS = CANDIDATES + CandidateApiWords.DOCUMENTS
    OPENWEB = CANDIDATES + CandidateApiWords.OPENWEB


class CandidateApiUrl(object):
    """
    Rest URLs of candidate_service
    """
    HOST_NAME = _get_host_name(GTApis.CANDIDATE_SERVICE_NAME,
                               GTApis.CANDIDATE_SERVICE_PORT)
    HEALTH_CHECK = _get_health_check_url(HOST_NAME)
    CANDIDATES = HOST_NAME % CandidateApi.CANDIDATES
    CANDIDATE = CANDIDATES + "/%s"

    ADDRESSES = CANDIDATE + CandidateApiWords.ADDRESSES
    ADDRESS = ADDRESSES + "/%s"

    AOIS = CANDIDATE + CandidateApiWords.AOIS
    AOI = AOIS + "/%s"

    CUSTOM_FIELDS = CANDIDATE + CandidateApiWords.CUSTOM_FIELD
    CUSTOM_FIELD = CUSTOM_FIELDS + "/%s"

    CANDIDATE_SEARCH_URI = CANDIDATES + CandidateApiWords.SEARCH

    CANDIDATES_DOCUMENTS_URI = CANDIDATES + CandidateApiWords.DOCUMENTS

    EDUCATIONS = CANDIDATE + CandidateApiWords.EDUCATIONS
    EDUCATION = EDUCATIONS + "/%s"

    DEGREES = EDUCATION + CandidateApiWords.DEGREES
    DEGREE = DEGREES + "/%s"

    DEGREE_BULLETS = DEGREE + CandidateApiWords.BULLETS
    DEGREE_BULLET = DEGREE_BULLETS + "/%s"

    EMAILS = CANDIDATE + CandidateApiWords.EMAILS
    EMAIL = EMAILS + "/%s"

    EXPERIENCES = CANDIDATE + CandidateApiWords.EXPERIENCES
    EXPERIENCE = EXPERIENCES + "/%s"

    EXPERIENCE_BULLETS = EXPERIENCE + CandidateApiWords.BULLETS
    EXPERIENCE_BULLET = EXPERIENCE_BULLETS + "/%s"

    MILITARY_SERVICES = CANDIDATE + CandidateApiWords.MILITARY_SERVICES
    MILITARY_SERVICE = MILITARY_SERVICES + "/%s"

    PHONES = CANDIDATE + CandidateApiWords.PHONES
    PHONE = PHONES + "/%s"

    PREFERRED_LOCATIONS = CANDIDATE + CandidateApiWords.PREFERRED_LOCATIONS
    PREFERRED_LOCATION = PREFERRED_LOCATIONS + "/%s"

    SKILLS = CANDIDATE + CandidateApiWords.SKILLS
    SKILL = SKILLS + "/%s"

    SOCIAL_NETWORKS = CANDIDATE + CandidateApiWords.SOCIAL_NETWORKS
    SOCIAL_NETWORK = SOCIAL_NETWORKS + "/%s"

<<<<<<< HEAD
    env = os.getenv('GT_ENVIRONMENT') or 'dev'
    VERSION = 'v1'

    if env == 'dev' or env == 'circle':
        SCHEDULER_SERVICE_HOST_NAME = 'http://127.0.0.1:8011/' + VERSION + '/%s'
    elif env == 'qa':
        # TODO: Change this url after deployment
        SCHEDULER_SERVICE_HOST_NAME = 'http://scheduler-service-webdev.gettalent.com/' + VERSION + '/%s'
    elif env == 'prod':
        # TODO: Change this url after deployment
        SCHEDULER_SERVICE_HOST_NAME = 'http://scheduler-service.gettalent.com/' + VERSION + '/%s'
    else:
        raise Exception("Environment variable GT_ENVIRONMENT not set correctly - could not get environment")

    # URLs, in case of test cases
    TASKS = SCHEDULER_SERVICE_HOST_NAME % "tasks/"
    SINGLE_TASK = SCHEDULER_SERVICE_HOST_NAME % 'tasks/id/%s'
    PAUSE_TASK = SCHEDULER_SERVICE_HOST_NAME % 'tasks/%s/pause/'
    RESUME_TASK = SCHEDULER_SERVICE_HOST_NAME % 'tasks/%s/resume/'
    PAUSE_TASKS = SCHEDULER_SERVICE_HOST_NAME % 'tasks/pause/'
    RESUME_TASKS = SCHEDULER_SERVICE_HOST_NAME % 'tasks/resume/'
    TEST_TASK = SCHEDULER_SERVICE_HOST_NAME % 'tasks/test/'

    # Use different port of scheduler service URL
    FLOWER_MONITORING = '--port=5511'

    # URLs, in case of API
    SCHEDULER_MULTIPLE_TASKS = "/%s/%s" % (VERSION, "tasks/")
    SCHEDULER_TASKS_TEST = "/%s/%s" % (VERSION, "tasks/test/")
    SCHEDULER_ONE_TASK = "/%s/%s" % (VERSION, "tasks/id/<string:_id>")
    SCHEDULER_MULTIPLE_TASK_RESUME = "/%s/%s" % (VERSION, "tasks/resume/")
    SCHEDULER_MULTIPLE_TASK_PAUSE = "/%s/%s" % (VERSION, "tasks/pause/")
    SCHEDULER_SINGLE_TASK_RESUME = "/%s/%s" % (VERSION, "tasks/<string:_id>/resume/")
    SCHEDULER_SINGLE_TASK_PAUSE = "/%s/%s" % (VERSION, "tasks/<string:_id>/pause/")


class CandidatePoolApiUrl:
    def __init__(self):
        pass

    env = os.getenv('GT_ENVIRONMENT') or 'dev'

    if env == 'dev' or env == 'circle':
        CANDIDATE_POOL_SERVICE_HOST_NAME = 'http://127.0.0.1:8008/v1/%s'
    elif env == 'qa':
        CANDIDATE_POOL_SERVICE_HOST_NAME = 'https://candidate-pool-service-staging.gettalent.com/v1/%s'
    elif env == 'prod':
        CANDIDATE_POOL_SERVICE_HOST_NAME = 'https://candidate-pool-service.gettalent.com/v1/%s'
    else:
        raise Exception("Environment variable GT_ENVIRONMENT not set correctly - could not get environment")

    TALENT_POOL_STATS = CANDIDATE_POOL_SERVICE_HOST_NAME % "talent-pools/stats"
    TALENT_POOL_GET_STATS = CANDIDATE_POOL_SERVICE_HOST_NAME % "talent-pool/%s/stats"
    TALENT_PIPELINE_STATS = CANDIDATE_POOL_SERVICE_HOST_NAME % "talent-pipelines/stats"
    TALENT_PIPELINE_GET_STATS = CANDIDATE_POOL_SERVICE_HOST_NAME % "talent-pipeline/%s/stats"
    SMARTLIST_STATS = CANDIDATE_POOL_SERVICE_HOST_NAME % "smartlists/stats"
    SMARTLIST_GET_STATS = CANDIDATE_POOL_SERVICE_HOST_NAME % "smartlists/%s/stats"


class SpreadsheetImportApiUrl:
    def __init__(self):
        pass

    env = os.getenv('GT_ENVIRONMENT') or 'dev'

    if env == 'dev' or env == 'circle':
        SPREADSHEET_IMPORT_SERVICE_HOST_NAME = 'http://127.0.0.1:8009/v1/parse_spreadsheet/%s'
    elif env == 'qa':
        SPREADSHEET_IMPORT_SERVICE_HOST_NAME = \
            'https://spreadsheet-import-service-staging.gettalent.com/v1/parse_spreadsheet/%s'
    elif env == 'prod':
        SPREADSHEET_IMPORT_SERVICE_HOST_NAME = \
            'https://spreadsheet-import-service.gettalent.com/v1/parse_spreadsheet/%s'
    else:
        raise Exception("Environment variable GT_ENVIRONMENT not set correctly - could not get environment")
=======
    WORK_PREFERENCE = CANDIDATE + CandidateApiWords.WORK_PREFERENCES + "/%s"
    CANDIDATE_EDIT = CANDIDATE + CandidateApiWords.EDITS

>>>>>>> 9d5ab2d5

class SchedulerApiUrl(object):
    """
    Rest URLs of scheduler_service
    """
    HOST_NAME = _get_host_name(GTApis.SCHEDULER_SERVICE_NAME,
                               GTApis.SCHEDULER_SERVICE_PORT)
    TASKS = HOST_NAME % '/tasks/'
    TASK = HOST_NAME % '/tasks/id/%s'<|MERGE_RESOLUTION|>--- conflicted
+++ resolved
@@ -521,7 +521,9 @@
     SOCIAL_NETWORKS = CANDIDATE + CandidateApiWords.SOCIAL_NETWORKS
     SOCIAL_NETWORK = SOCIAL_NETWORKS + "/%s"
 
-<<<<<<< HEAD
+    WORK_PREFERENCE = CANDIDATE + CandidateApiWords.WORK_PREFERENCES + "/%s"
+    CANDIDATE_EDIT = CANDIDATE + CandidateApiWords.EDITS
+
     env = os.getenv('GT_ENVIRONMENT') or 'dev'
     VERSION = 'v1'
 
@@ -558,51 +560,6 @@
     SCHEDULER_SINGLE_TASK_PAUSE = "/%s/%s" % (VERSION, "tasks/<string:_id>/pause/")
 
 
-class CandidatePoolApiUrl:
-    def __init__(self):
-        pass
-
-    env = os.getenv('GT_ENVIRONMENT') or 'dev'
-
-    if env == 'dev' or env == 'circle':
-        CANDIDATE_POOL_SERVICE_HOST_NAME = 'http://127.0.0.1:8008/v1/%s'
-    elif env == 'qa':
-        CANDIDATE_POOL_SERVICE_HOST_NAME = 'https://candidate-pool-service-staging.gettalent.com/v1/%s'
-    elif env == 'prod':
-        CANDIDATE_POOL_SERVICE_HOST_NAME = 'https://candidate-pool-service.gettalent.com/v1/%s'
-    else:
-        raise Exception("Environment variable GT_ENVIRONMENT not set correctly - could not get environment")
-
-    TALENT_POOL_STATS = CANDIDATE_POOL_SERVICE_HOST_NAME % "talent-pools/stats"
-    TALENT_POOL_GET_STATS = CANDIDATE_POOL_SERVICE_HOST_NAME % "talent-pool/%s/stats"
-    TALENT_PIPELINE_STATS = CANDIDATE_POOL_SERVICE_HOST_NAME % "talent-pipelines/stats"
-    TALENT_PIPELINE_GET_STATS = CANDIDATE_POOL_SERVICE_HOST_NAME % "talent-pipeline/%s/stats"
-    SMARTLIST_STATS = CANDIDATE_POOL_SERVICE_HOST_NAME % "smartlists/stats"
-    SMARTLIST_GET_STATS = CANDIDATE_POOL_SERVICE_HOST_NAME % "smartlists/%s/stats"
-
-
-class SpreadsheetImportApiUrl:
-    def __init__(self):
-        pass
-
-    env = os.getenv('GT_ENVIRONMENT') or 'dev'
-
-    if env == 'dev' or env == 'circle':
-        SPREADSHEET_IMPORT_SERVICE_HOST_NAME = 'http://127.0.0.1:8009/v1/parse_spreadsheet/%s'
-    elif env == 'qa':
-        SPREADSHEET_IMPORT_SERVICE_HOST_NAME = \
-            'https://spreadsheet-import-service-staging.gettalent.com/v1/parse_spreadsheet/%s'
-    elif env == 'prod':
-        SPREADSHEET_IMPORT_SERVICE_HOST_NAME = \
-            'https://spreadsheet-import-service.gettalent.com/v1/parse_spreadsheet/%s'
-    else:
-        raise Exception("Environment variable GT_ENVIRONMENT not set correctly - could not get environment")
-=======
-    WORK_PREFERENCE = CANDIDATE + CandidateApiWords.WORK_PREFERENCES + "/%s"
-    CANDIDATE_EDIT = CANDIDATE + CandidateApiWords.EDITS
-
->>>>>>> 9d5ab2d5
-
 class SchedulerApiUrl(object):
     """
     Rest URLs of scheduler_service
