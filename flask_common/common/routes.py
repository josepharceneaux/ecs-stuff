import os


class CandidateApiUrl:
    def __init__(self):
        pass

    env = os.environ.get('GT_ENVIRONMENT')

    if env == 'dev' or env == 'circle':
        CANDIDATE_SERVICE_HOST_NAME = 'http://127.0.0.1:8005/%s'
    elif env == 'qa':
        # TODO: Change this url after deployment
        CANDIDATE_SERVICE_HOST_NAME = 'http://127.0.0.1:8005/%s'
    elif env == 'prod':
        # TODO: Change this url after deployment
        CANDIDATE_SERVICE_HOST_NAME = 'http://127.0.0.1:8005/%s'
    else:
        raise Exception("Environment variable GT_ENVIRONMENT not set correctly - could not get environment")

    CANDIDATE = CANDIDATE_SERVICE_HOST_NAME % "v1/candidates/%s"
    CANDIDATES = CANDIDATE_SERVICE_HOST_NAME % "v1/candidates"

    CANDIDATE_SEARCH_URI = CANDIDATE_SERVICE_HOST_NAME % "v1/candidates/search"

    CANDIDATES_DOCUMENTS_URI = CANDIDATE_SERVICE_HOST_NAME % "v1/candidates/documents"

    ADDRESS = CANDIDATE_SERVICE_HOST_NAME % "v1/candidates/%s/addresses/%s"
    ADDRESSES = CANDIDATE_SERVICE_HOST_NAME % "v1/candidates/%s/addresses"

    AOI = CANDIDATE_SERVICE_HOST_NAME % "v1/candidates/%s/areas_of_interest/%s"
    AOIS = CANDIDATE_SERVICE_HOST_NAME % "v1/candidates/%s/areas_of_interest"

    CUSTOM_FIELD = CANDIDATE_SERVICE_HOST_NAME % "v1/candidates/%s/custom_fields/%s"
    CUSTOM_FIELDS = CANDIDATE_SERVICE_HOST_NAME % "v1/candidates/%s/custom_fields"

    EDUCATION = CANDIDATE_SERVICE_HOST_NAME % "v1/candidates/%s/educations/%s"
    EDUCATIONS = CANDIDATE_SERVICE_HOST_NAME % "v1/candidates/%s/educations"

    DEGREE = CANDIDATE_SERVICE_HOST_NAME % "v1/candidates/%s/educations/%s/degrees/%s"
    DEGREES = CANDIDATE_SERVICE_HOST_NAME % "v1/candidates/%s/educations/%s/degrees"

    DEGREE_BULLET = CANDIDATE_SERVICE_HOST_NAME % "v1/candidates/%s/educations/%s/degrees/%s/bullets/%s"
    DEGREE_BULLETS = CANDIDATE_SERVICE_HOST_NAME % "v1/candidates/%s/educations/%s/degrees/%s/bullets"

    EMAIL = CANDIDATE_SERVICE_HOST_NAME % "v1/candidates/%s/emails/%s"
    EMAILS = CANDIDATE_SERVICE_HOST_NAME % "v1/candidates/%s/emails"

    EXPERIENCE = CANDIDATE_SERVICE_HOST_NAME % "v1/candidates/%s/experiences/%s"
    EXPERIENCES = CANDIDATE_SERVICE_HOST_NAME % "v1/candidates/%s/experiences"

    EXPERIENCE_BULLET = CANDIDATE_SERVICE_HOST_NAME % "v1/candidates/%s/experiences/%s/bullets/%s"
    EXPERIENCE_BULLETS = CANDIDATE_SERVICE_HOST_NAME % "v1/candidates/%s/experiences/%s/bullets"

    MILITARY_SERVICE = CANDIDATE_SERVICE_HOST_NAME % "v1/candidates/%s/military_services/%s"
    MILITARY_SERVICES = CANDIDATE_SERVICE_HOST_NAME % "v1/candidates/%s/military_services"

    PHONE = CANDIDATE_SERVICE_HOST_NAME % "v1/candidates/%s/phones/%s"
    PHONES = CANDIDATE_SERVICE_HOST_NAME % "v1/candidates/%s/phones"

    PREFERRED_LOCATION = CANDIDATE_SERVICE_HOST_NAME % "v1/candidates/%s/preferred_locations/%s"
    PREFERRED_LOCATIONS = CANDIDATE_SERVICE_HOST_NAME % "v1/candidates/%s/preferred_locations"

    SKILL = CANDIDATE_SERVICE_HOST_NAME % "v1/candidates/%s/skills/%s"
    SKILLS = CANDIDATE_SERVICE_HOST_NAME % "v1/candidates/%s/skills"

    SOCIAL_NETWORK = CANDIDATE_SERVICE_HOST_NAME % "v1/candidates/%s/social_networks/%s"
    SOCIAL_NETWORKS = CANDIDATE_SERVICE_HOST_NAME % "v1/candidates/%s/social_networks"

    WORK_PREFERENCE = CANDIDATE_SERVICE_HOST_NAME % "v1/candidates/%s/work_preference/%s"

<<<<<<< HEAD
    CANDIDATE_EDIT = CANDIDATE_SERVICE_HOST_NAME % "v1/candidates/%s/edits"


class SchedulerApiUrl:
    def __init__(self):
        pass

    env = os.environ.get('GT_ENVIRONMENT')

    if env == 'dev' or env == 'circle':
        SCHEDULER_SERVICE_HOST_NAME = 'http://127.0.0.1:8011/%s'
    elif env == 'qa':
        # TODO: Change this url after deployment
        SCHEDULER_SERVICE_HOST_NAME = 'http://127.0.0.1:8011/%s'
    elif env == 'prod':
        # TODO: Change this url after deployment
        SCHEDULER_SERVICE_HOST_NAME = 'http://127.0.0.1:8011/%s'
    else:
        raise Exception("Environment variable GT_ENVIRONMENT not set correctly - could not get environment")

    TASKS = SCHEDULER_SERVICE_HOST_NAME % "tasks/"
    SINGLE_TASK = SCHEDULER_SERVICE_HOST_NAME % 'tasks/id/%s'


class SpreadsheetImportApiUrl:
    def __init__(self):
        pass

    env = os.environ.get('GT_ENVIRONMENT')

    if env == 'dev' or env == 'circle':
        SPREADSHEET_IMPORT_SERVICE_HOST_NAME = 'http://127.0.0.1:8009/v1/parse_spreadsheet/%s'
    elif env == 'qa':
        # TODO: Change this url after deployment
        SPREADSHEET_IMPORT_SERVICE_HOST_NAME = 'http://127.0.0.1:8009/v1/parse_spreadsheet/%s'
    elif env == 'prod':
        # TODO: Change this url after deployment
        SPREADSHEET_IMPORT_SERVICE_HOST_NAME = 'http://127.0.0.1:8009/v1/parse_spreadsheet/%s'
    else:
        raise Exception("Environment variable GT_ENVIRONMENT not set correctly - could not get environment")

    CONVERT_TO_TABLE = SPREADSHEET_IMPORT_SERVICE_HOST_NAME % "convert_to_table"
    IMPORT_FROM_TABLE = SPREADSHEET_IMPORT_SERVICE_HOST_NAME % 'import_from_table'
=======
    SEARCH = CANDIDATE_SERVICE_HOST_NAME % "v1/candidates/search"

    CANDIDATE_EDIT = CANDIDATE_SERVICE_HOST_NAME % "v1/candidates/%s/edits"
>>>>>>> 675477df
<|MERGE_RESOLUTION|>--- conflicted
+++ resolved
@@ -69,7 +69,10 @@
 
     WORK_PREFERENCE = CANDIDATE_SERVICE_HOST_NAME % "v1/candidates/%s/work_preference/%s"
 
-<<<<<<< HEAD
+    SEARCH = CANDIDATE_SERVICE_HOST_NAME % "v1/candidates/search"
+
+    CANDIDATE_EDIT = CANDIDATE_SERVICE_HOST_NAME % "v1/candidates/%s/edits"
+
     CANDIDATE_EDIT = CANDIDATE_SERVICE_HOST_NAME % "v1/candidates/%s/edits"
 
 
@@ -112,9 +115,4 @@
         raise Exception("Environment variable GT_ENVIRONMENT not set correctly - could not get environment")
 
     CONVERT_TO_TABLE = SPREADSHEET_IMPORT_SERVICE_HOST_NAME % "convert_to_table"
-    IMPORT_FROM_TABLE = SPREADSHEET_IMPORT_SERVICE_HOST_NAME % 'import_from_table'
-=======
-    SEARCH = CANDIDATE_SERVICE_HOST_NAME % "v1/candidates/search"
-
-    CANDIDATE_EDIT = CANDIDATE_SERVICE_HOST_NAME % "v1/candidates/%s/edits"
->>>>>>> 675477df
+    IMPORT_FROM_TABLE = SPREADSHEET_IMPORT_SERVICE_HOST_NAME % 'import_from_table'