--- conflicted
+++ resolved
@@ -1,14 +1,15 @@
 """
 This file contains Base APP URls, and Urls of REST endpoints of all services
 """
+import os
 
 from common_config import GT_ENVIRONMENT
 
-<<<<<<< HEAD
 LOCAL_HOST = 'http://127.0.0.1'
 TALENT_DOMAIN = '.gettalent.com'
 QA_EXTENSION = '-webdev'
-=======
+
+
 class AuthApiUrl:
     def __init__(self):
         pass
@@ -29,12 +30,6 @@
     AUTH_SERVICE_TOKEN_CREATE_URI = AUTH_SERVICE_HOST_NAME % 'oauth2/token'
     AUTH_SERVICE_TOKEN_REVOKE_URI = AUTH_SERVICE_HOST_NAME % 'oauth2/revoke'
     AUTH_SERVICE_AUTHORIZE_URI = AUTH_SERVICE_HOST_NAME % 'oauth2/authorize'
-
-
-class CandidateApiUrl:
-    def __init__(self):
-        pass
->>>>>>> 51cf5f96
 
 
 def _get_host_name(service_name, port_number):
@@ -106,16 +101,6 @@
     PUSH_NOTIFICATION_SERVICE_NAME = 'push-notification-service'
 
 
-class AuthApiUrl(object):
-    """
-    Rest URLs of auth_service
-    """
-
-    AUTH_HOST_NAME = _get_host_name(GTApis.AUTH_SERVICE_NAME,
-                                    GTApis.AUTH_SERVICE_PORT)
-    TOKEN_URL = AUTH_HOST_NAME % 'oauth2/token'
-
-
 class ActivityApiUrl(object):
     """
     Rest URLs of activity_service
@@ -329,12 +314,10 @@
     # To send a campaign to candidates
     SEND = CAMPAIGN + '/send'
 
-<<<<<<< HEAD
     # /v1/campaigns/:id/schedule
     # To schedule an SMS campaign
     SCHEDULE = CAMPAIGN + '/schedule'
-=======
-    CANDIDATE_EDIT = CANDIDATE_SERVICE_HOST_NAME % "v1/candidates/%s/edits"
+
 
 
 class SchedulerApiUrl:
@@ -378,5 +361,4 @@
     TALENT_POOL_STATS = CANDIDATE_POOL_SERVICE_HOST_NAME % "talent-pools/stats"
     TALENT_POOL_GET_STATS = CANDIDATE_POOL_SERVICE_HOST_NAME % "talent-pool/%s/stats"
     TALENT_PIPELINE_STATS = CANDIDATE_POOL_SERVICE_HOST_NAME % "talent-pipelines/stats"
-    TALENT_PIPELINE_GET_STATS = CANDIDATE_POOL_SERVICE_HOST_NAME % "talent-pipeline/%s/stats"
->>>>>>> 51cf5f96
+    TALENT_PIPELINE_GET_STATS = CANDIDATE_POOL_SERVICE_HOST_NAME % "talent-pipeline/%s/stats"