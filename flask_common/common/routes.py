<<<<<<< HEAD
"""
This file contains Base APP URls, and Urls of REST endpoints of all services
"""
import talent_property_manager
from common_config import GT_ENVIRONMENT

LOCAL_HOST = 'http://127.0.0.1'
TALENT_DOMAIN = '.gettalent.com'
QA_EXTENSION = '-webdev'


def _get_host_name(service_name, port_number):
    """
    This function gives the Base API Url depending on the environment variable.
    If api_version is provided, it also appends the version of API.

    For DEV, CIRCLE, In case of auth_service we'll get

        http://127.0.0.1:8001%s

    For QA:
            auth-service-webdev.gettalent.com ( for auth service)
    For PROD:
            auth-service.gettalent.com ( for auth service)

    :param service_name: Name of service
    :param port_number: Port number of service
    :type service_name: str
    :type port_number: int
    :return:
    """
    if GT_ENVIRONMENT in ['dev', 'circle']:
        return LOCAL_HOST + ':' + str(port_number) + '%s'
    elif GT_ENVIRONMENT == 'qa':
        # This looks like auth-service-webdev.gettalent.com ( for auth service)
        # TODO: Verify this URL after deployment
        return service_name + QA_EXTENSION + TALENT_DOMAIN
    elif GT_ENVIRONMENT == 'prod':
        # This looks like auth-service.gettalent.com
        # TODO: Verify this URL after deployment
        return service_name + TALENT_DOMAIN
    else:
        raise Exception("Environment variable GT_ENVIRONMENT not set correctly")


class GTApis(object):
    """
    This class contains the getTalent flask micro services' name and respective port numbers.
    """
    # Port Numbers of flask micro services
    AUTH_SERVICE_PORT = 8001
    ACTIVITY_SERVICE_PORT = 8002
    RESUME_SERVICE_PORT = 8003
    USER_SERVICE_PORT = 8004
    CANDIDATE_SERVICE_PORT = 8005
    WIDGET_SERVICE_PORT = 8006
    SOCIAL_NETWORK_SERVICE_PORT = 8007
    CANDIDATE_POOL_SERVICE_PORT = 8008
    SPREADSHEET_IMPORT_SERVICE_PORT = 8009
    DASHBOARD_SERVICE_PORT = 8010
    SCHEDULER_SERVICE_PORT = 8011
    SMS_CAMPAIGN_SERVICE_PORT = 8012

    # Names of flask micro services
    AUTH_SERVICE_NAME = 'auth-service'
    ACTIVITY_SERVICE_NAME = 'activity-service'
    RESUME_SERVICE_NAME = 'resume-service'
    USER_SERVICE_NAME = 'user-service'
    CANDIDATE_SERVICE_NAME = 'candidate-service'
    WIDGET_SERVICE_NAME = 'widget-service'
    SOCIAL_NETWORK_SERVICE_NAME = 'social-network-service'
    CANDIDATE_POOL_SERVICE_NAME = 'candidate-pool-service'
    SPREADSHEET_IMPORT_SERVICE_NAME = 'spreadsheet-import-service'
    DASHBOARD_SERVICE_NAME = 'frontend-service'
    SMS_CAMPAIGN_SERVICE_NAME = 'sms-campaign-service'
    SCHEDULER_SERVICE_NAME = 'scheduler-service'


class AuthApiUrl(object):
    """
    Rest URLs of auth_service
    """
    API_VERSION = 'v1'
    AUTH_SERVICE_HOST_NAME = _get_host_name(GTApis.AUTH_SERVICE_NAME,
                                            GTApis.AUTH_SERVICE_PORT)
    API_URL = AUTH_SERVICE_HOST_NAME % '/%s/%s' % (API_VERSION, '%s')
    AUTH_SERVICE_TOKEN_CREATE_URI = API_URL % 'oauth2/token'
    AUTH_SERVICE_TOKEN_REVOKE_URI = API_URL % 'oauth2/revoke'
    AUTH_SERVICE_AUTHORIZE_URI = API_URL % 'oauth2/authorize'


class ActivityApiUrl(object):
    """
    Rest URLs of activity_service
    """
    ACTIVITY_HOST_NAME = _get_host_name(GTApis.ACTIVITY_SERVICE_NAME,
                                        GTApis.ACTIVITY_SERVICE_PORT)
    CREATE_ACTIVITY = ACTIVITY_HOST_NAME % '/activities/'


class ResumeApiUrl(object):
    """
    Rest URLs of resume_service
    """
    RESUME_HOST_NAME = _get_host_name(GTApis.RESUME_SERVICE_NAME,
                                      GTApis.RESUME_SERVICE_PORT)
=======
import os
>>>>>>> 13f16001


class UserServiceApiUrl:
    """
    Rest URLs of user_service
    """

    def __init__(self):
        pass

    env = os.getenv('GT_ENVIRONMENT') or 'dev'

    if env == 'dev' or env == 'circle':
        USER_SERVICE_HOST_NAME = 'http://127.0.0.1:8004/v1/%s'
    elif env == 'qa':
        USER_SERVICE_HOST_NAME = 'https://user-service-staging.gettalent.com/v1/%s'
    elif env == 'prod':
        USER_SERVICE_HOST_NAME = 'https://user-service.gettalent.com/v1/%s'
    else:
        raise Exception("Environment variable GT_ENVIRONMENT not set correctly - "
                        "could not get environment")

    USERS_API = USER_SERVICE_HOST_NAME % 'users'
    DOMAINS_API = USER_SERVICE_HOST_NAME % 'domains'
    USER_ROLES_API = USER_SERVICE_HOST_NAME % 'users/%s/roles'
    DOMAIN_ROLES_API = USER_SERVICE_HOST_NAME % 'domain/%s/roles'
    DOMAIN_GROUPS_API = USER_SERVICE_HOST_NAME % 'domain/%s/groups'
    DOMAIN_GROUPS_UPDATE_API = USER_SERVICE_HOST_NAME % 'domain/groups/%s'
    USER_GROUPS_API = USER_SERVICE_HOST_NAME % 'groups/%s/users'
    UPDATE_PASSWORD_API = USER_SERVICE_HOST_NAME % 'users/update_password'
    FORGOT_PASSWORD_API = USER_SERVICE_HOST_NAME % 'users/forgot_password'
    RESET_PASSWORD_API = USER_SERVICE_HOST_NAME % 'users/reset_password/%s'


<<<<<<< HEAD
class WidgetApiUrl(object):
    """
    Rest URLs of widget_service
    """
    WIDGET_HOST_NAME = _get_host_name(GTApis.WIDGET_SERVICE_NAME,
                                      GTApis.WIDGET_SERVICE_PORT)


class SocialNetworkApiUrl(object):
    """
    Rest URLs of social_network_service
    """
    SOCIAL_NETWORK_HOST_NAME = _get_host_name(GTApis.SOCIAL_NETWORK_SERVICE_NAME,
                                              GTApis.SOCIAL_NETWORK_SERVICE_PORT)


class CandidatePoolApiUrl(object):
    """
    Rest URLs of candidate_pool_service
    """
    API_VERSION = 'v1'
    CANDIDATE_POOL_SERVICE_HOST_NAME = _get_host_name(GTApis.CANDIDATE_POOL_SERVICE_NAME,
                                                      GTApis.CANDIDATE_POOL_SERVICE_PORT)
    API_URL = CANDIDATE_POOL_SERVICE_HOST_NAME % '/%s/%s' % (API_VERSION, '%s')
    TALENT_POOL_STATS = API_URL % "talent-pools/stats"
    TALENT_POOL_GET_STATS = API_URL % "talent-pool/%s/stats"
    TALENT_PIPELINE_STATS = API_URL % "talent-pipelines/stats"
    TALENT_PIPELINE_GET_STATS = API_URL % "talent-pipeline/%s/stats"
    SMARTLIST_CANDIDATES = API_URL % 'smartlists/%s/candidates'
    SMARTLISTS = API_URL % 'smartlists'


class SpreadSheetImportApiUrl(object):
    """
    Rest URLs of spreadsheet_import_service
    """
    SPREADSHEET_IMPORT_SERVICE_HOST_NAME = _get_host_name(GTApis.SPREADSHEET_IMPORT_SERVICE_NAME,
                                                          GTApis.SPREADSHEET_IMPORT_SERVICE_PORT)
    API_VERSION = 'v1'
    API_URL = SPREADSHEET_IMPORT_SERVICE_HOST_NAME % '/%s/%s' % (API_VERSION, '%s')
    CONVERT_TO_TABLE = API_URL % "convert_to_table"
    IMPORT_CANDIDATES = API_URL % 'import_candidates'


class SmsCampaignApi(object):
    """
    This class contains the REST endpoints of sms_campaign_service
    """
    VERSION = 'v1'
    # HOST_NAME is http://127.0.0.1:8011 for dev
    HOST_NAME = _get_host_name(GTApis.SMS_CAMPAIGN_SERVICE_NAME,
                               GTApis.SMS_CAMPAIGN_SERVICE_PORT)
    API_URL = '/%s/%s' % (VERSION, '%s')
    # endpoint /v1/campaigns
    # GET all campaigns of a user, POST new campaign, DELETE campaigns of a user from given ids
    CAMPAIGNS = '/%s/%s' % (VERSION, 'campaigns')

    # endpoint /v1/campaigns/:id
    # GET campaign by its id, POST: updates a campaign, DELETE a campaign from given id
    CAMPAIGN = '/%s/%s' % (VERSION, 'campaigns/<int:campaign_id>')

    # endpoint /v1/campaigns/:id/sends
    # This gives the records from "sends" for a given id of campaign
    SENDS = CAMPAIGN + '/sends'

    # endpoint /v1/campaigns/:id/send
    # To send a campaign to candidates
    SEND = CAMPAIGN + '/send'
    # /v1/campaigns/:id/schedule
    # To schedule an SMS campaign
    SCHEDULE = CAMPAIGN + '/schedule'
    """ Followings are not REST endpoints, but App endpoints """
    # endpoint /receive
    # This endpoint is callback URL when candidate replies to a campaign via SMS
    RECEIVE = '/receive'
    # endpoint /v1/redirect/:id
    # This endpoint is hit when candidate clicks on any URL present in SMS body text.
    REDIRECT = API_URL % 'redirect/<int:url_conversion_id>'


class SmsCampaignApiUrl(object):
    """
    This class contains the REST URLs of sms_campaign_service
    """
    """ Endpoints' complete URLs for pyTests """
    CAMPAIGNS = SmsCampaignApi.HOST_NAME % SmsCampaignApi.CAMPAIGNS
    CAMPAIGN = SmsCampaignApi.HOST_NAME % '/%s/%s' % (SmsCampaignApi.VERSION, 'campaigns/%s')
    SENDS = CAMPAIGN + '/sends'
    SEND = CAMPAIGN + '/send'
    SCHEDULE = CAMPAIGN + '/schedule'
    RECEIVE = SmsCampaignApi.HOST_NAME % SmsCampaignApi.RECEIVE
    REDIRECT = SmsCampaignApi.HOST_NAME % '/%s/%s' % (SmsCampaignApi.VERSION, 'redirect/%s')


class CandidateApiUrl(object):
    """
    Rest URLs of candidate_service
    """
    API_VERSION = 'v1'
    CANDIDATE_SERVICE_HOST_NAME = _get_host_name(GTApis.CANDIDATE_SERVICE_NAME,
                                                 GTApis.CANDIDATE_SERVICE_PORT)
    API_URL = CANDIDATE_SERVICE_HOST_NAME % '/%s%s' % (API_VERSION, '%s')
    CANDIDATE = API_URL % "/candidates/%s"
    CANDIDATES = API_URL % "/candidates"

    ADDRESS = API_URL % "/candidates/%s/addresses/%s"
    ADDRESSES = API_URL % "/candidates/%s/addresses"

    AOI = API_URL % "/candidates/%s/areas_of_interest/%s"
    AOIS = API_URL % "/candidates/%s/areas_of_interest"

    CUSTOM_FIELD = API_URL % "/candidates/%s/custom_fields/%s"
    CUSTOM_FIELDS = API_URL % "/candidates/%s/custom_fields"

    CANDIDATE_SEARCH_URI = API_URL % "/candidates/search"

    CANDIDATES_DOCUMENTS_URI = API_URL % "/candidates/documents"

    EDUCATION = API_URL % "/candidates/%s/educations/%s"
    EDUCATIONS = API_URL % "/candidates/%s/educations"

    DEGREE = API_URL % "/candidates/%s/educations/%s/degrees/%s"
    DEGREES = API_URL % "/candidates/%s/educations/%s/degrees"

    DEGREE_BULLET = API_URL % "/candidates/%s/educations/%s/degrees/%s/bullets/%s"
    DEGREE_BULLETS = API_URL % "/candidates/%s/educations/%s/degrees/%s/bullets"

    EMAIL = API_URL % "/candidates/%s/emails/%s"
    EMAILS = API_URL % "/candidates/%s/emails"

    EXPERIENCE = API_URL % "/candidates/%s/experiences/%s"
    EXPERIENCES = API_URL % "/candidates/%s/experiences"

    EXPERIENCE_BULLET = API_URL % "/candidates/%s/experiences/%s/bullets/%s"
    EXPERIENCE_BULLETS = API_URL % "/candidates/%s/experiences/%s/bullets"

    MILITARY_SERVICE = API_URL % "/candidates/%s/military_services/%s"
    MILITARY_SERVICES = API_URL % "/candidates/%s/military_services"

    PHONE = API_URL % "/candidates/%s/phones/%s"
    PHONES = API_URL % "/candidates/%s/phones"

    PREFERRED_LOCATION = API_URL % "/candidates/%s/preferred_locations/%s"
    PREFERRED_LOCATIONS = API_URL % "/candidates/%s/preferred_locations"

    SKILL = API_URL % "/candidates/%s/skills/%s"
    SKILLS = API_URL % "/candidates/%s/skills"

    SOCIAL_NETWORK = API_URL % "/candidates/%s/social_networks/%s"
    SOCIAL_NETWORKS = API_URL % "/candidates/%s/social_networks"

    WORK_PREFERENCE = API_URL % "/candidates/%s/work_preference/%s"
    CANDIDATE_EDIT = API_URL % "/candidates/%s/edits"


class SchedulerApiUrl(object):
    """
    Rest URLs of scheduler_service
    """
    SCHEDULER_SERVICE_HOST_NAME = _get_host_name(GTApis.SCHEDULER_SERVICE_NAME,
                                                 GTApis.SCHEDULER_SERVICE_PORT)
    TASKS = SCHEDULER_SERVICE_HOST_NAME % '/tasks/'
    TASK = SCHEDULER_SERVICE_HOST_NAME % '/tasks/id/%s'
=======
class AuthApiUrl:
    def __init__(self):
        pass

    env = os.getenv('GT_ENVIRONMENT') or 'dev'

    if env == 'dev' or env == 'circle':
        AUTH_SERVICE_HOST_NAME = 'http://127.0.0.1:8001/v1/%s'
    elif env == 'qa':
        AUTH_SERVICE_HOST_NAME = 'https://auth-service-staging.gettalent.com/v1/%s'
    elif env == 'prod':
        AUTH_SERVICE_HOST_NAME = 'https://auth-service.gettalent.com/v1/%s'
    else:
        raise Exception("Environment variable GT_ENVIRONMENT not set correctly - could not get environment")

    AUTH_SERVICE_TOKEN_CREATE_URI = AUTH_SERVICE_HOST_NAME % 'oauth2/token'
    AUTH_SERVICE_TOKEN_REVOKE_URI = AUTH_SERVICE_HOST_NAME % 'oauth2/revoke'
    AUTH_SERVICE_AUTHORIZE_URI = AUTH_SERVICE_HOST_NAME % 'oauth2/authorize'


class CandidateApiUrl:
    def __init__(self):
        pass

    env = os.getenv('GT_ENVIRONMENT') or 'dev'

    if env == 'dev' or env == 'circle':
        CANDIDATE_SERVICE_HOST_NAME = 'http://127.0.0.1:8005/%s'
    elif env == 'qa':
        CANDIDATE_SERVICE_HOST_NAME = 'https://candidate-service-staging.gettalent.com/%s'
    elif env == 'prod':
        CANDIDATE_SERVICE_HOST_NAME = 'https://candidate-service.gettalent.com/%s'
    else:
        raise Exception("Environment variable GT_ENVIRONMENT not set correctly - could not get environment")

    CANDIDATE = CANDIDATE_SERVICE_HOST_NAME % "v1/candidates/%s"
    CANDIDATES = CANDIDATE_SERVICE_HOST_NAME % "v1/candidates"

    CANDIDATE_SEARCH_URI = CANDIDATE_SERVICE_HOST_NAME % "v1/candidates/search"

    CANDIDATES_DOCUMENTS_URI = CANDIDATE_SERVICE_HOST_NAME % "v1/candidates/documents"

    ADDRESS = CANDIDATE_SERVICE_HOST_NAME % "v1/candidates/%s/addresses/%s"
    ADDRESSES = CANDIDATE_SERVICE_HOST_NAME % "v1/candidates/%s/addresses"

    AOI = CANDIDATE_SERVICE_HOST_NAME % "v1/candidates/%s/areas_of_interest/%s"
    AOIS = CANDIDATE_SERVICE_HOST_NAME % "v1/candidates/%s/areas_of_interest"

    CUSTOM_FIELD = CANDIDATE_SERVICE_HOST_NAME % "v1/candidates/%s/custom_fields/%s"
    CUSTOM_FIELDS = CANDIDATE_SERVICE_HOST_NAME % "v1/candidates/%s/custom_fields"

    EDUCATION = CANDIDATE_SERVICE_HOST_NAME % "v1/candidates/%s/educations/%s"
    EDUCATIONS = CANDIDATE_SERVICE_HOST_NAME % "v1/candidates/%s/educations"

    DEGREE = CANDIDATE_SERVICE_HOST_NAME % "v1/candidates/%s/educations/%s/degrees/%s"
    DEGREES = CANDIDATE_SERVICE_HOST_NAME % "v1/candidates/%s/educations/%s/degrees"

    DEGREE_BULLET = CANDIDATE_SERVICE_HOST_NAME % "v1/candidates/%s/educations/%s/degrees/%s/bullets/%s"
    DEGREE_BULLETS = CANDIDATE_SERVICE_HOST_NAME % "v1/candidates/%s/educations/%s/degrees/%s/bullets"

    EMAIL = CANDIDATE_SERVICE_HOST_NAME % "v1/candidates/%s/emails/%s"
    EMAILS = CANDIDATE_SERVICE_HOST_NAME % "v1/candidates/%s/emails"

    EXPERIENCE = CANDIDATE_SERVICE_HOST_NAME % "v1/candidates/%s/experiences/%s"
    EXPERIENCES = CANDIDATE_SERVICE_HOST_NAME % "v1/candidates/%s/experiences"

    EXPERIENCE_BULLET = CANDIDATE_SERVICE_HOST_NAME % "v1/candidates/%s/experiences/%s/bullets/%s"
    EXPERIENCE_BULLETS = CANDIDATE_SERVICE_HOST_NAME % "v1/candidates/%s/experiences/%s/bullets"

    MILITARY_SERVICE = CANDIDATE_SERVICE_HOST_NAME % "v1/candidates/%s/military_services/%s"
    MILITARY_SERVICES = CANDIDATE_SERVICE_HOST_NAME % "v1/candidates/%s/military_services"

    PHONE = CANDIDATE_SERVICE_HOST_NAME % "v1/candidates/%s/phones/%s"
    PHONES = CANDIDATE_SERVICE_HOST_NAME % "v1/candidates/%s/phones"

    PREFERRED_LOCATION = CANDIDATE_SERVICE_HOST_NAME % "v1/candidates/%s/preferred_locations/%s"
    PREFERRED_LOCATIONS = CANDIDATE_SERVICE_HOST_NAME % "v1/candidates/%s/preferred_locations"

    SKILL = CANDIDATE_SERVICE_HOST_NAME % "v1/candidates/%s/skills/%s"
    SKILLS = CANDIDATE_SERVICE_HOST_NAME % "v1/candidates/%s/skills"

    SOCIAL_NETWORK = CANDIDATE_SERVICE_HOST_NAME % "v1/candidates/%s/social_networks/%s"
    SOCIAL_NETWORKS = CANDIDATE_SERVICE_HOST_NAME % "v1/candidates/%s/social_networks"

    WORK_PREFERENCE = CANDIDATE_SERVICE_HOST_NAME % "v1/candidates/%s/work_preference/%s"

    CANDIDATE_EDIT = CANDIDATE_SERVICE_HOST_NAME % "v1/candidates/%s/edits"


class SchedulerApiUrl:
    def __init__(self):
        pass

    env = os.getenv('GT_ENVIRONMENT') or 'dev'

    if env == 'dev' or env == 'circle':
        SCHEDULER_SERVICE_HOST_NAME = 'http://127.0.0.1:8011/%s'
    elif env == 'qa':
        SCHEDULER_SERVICE_HOST_NAME = 'https://scheduler-service-staging.gettalent.com/%s'
    elif env == 'prod':
        SCHEDULER_SERVICE_HOST_NAME = 'https://scheduler-service.gettalent.com/%s'
    else:
        raise Exception("Environment variable GT_ENVIRONMENT not set correctly - could not get environment")

    TASKS = SCHEDULER_SERVICE_HOST_NAME % "tasks/"
    SINGLE_TASK = SCHEDULER_SERVICE_HOST_NAME % 'tasks/id/%s'


class CandidatePoolApiUrl:
    def __init__(self):
        pass

    env = os.getenv('GT_ENVIRONMENT') or 'dev'

    if env == 'dev' or env == 'circle':
        CANDIDATE_POOL_SERVICE_HOST_NAME = 'http://127.0.0.1:8008/v1/%s'
    elif env == 'qa':
        CANDIDATE_POOL_SERVICE_HOST_NAME = 'https://candidate-pool-service-staging.gettalent.com/v1/%s'
    elif env == 'prod':
        CANDIDATE_POOL_SERVICE_HOST_NAME = 'https://candidate-pool-service.gettalent.com/v1/%s'
    else:
        raise Exception("Environment variable GT_ENVIRONMENT not set correctly - could not get environment")

    TALENT_POOL_STATS = CANDIDATE_POOL_SERVICE_HOST_NAME % "talent-pools/stats"
    TALENT_POOL_GET_STATS = CANDIDATE_POOL_SERVICE_HOST_NAME % "talent-pool/%s/stats"
    TALENT_PIPELINE_STATS = CANDIDATE_POOL_SERVICE_HOST_NAME % "talent-pipelines/stats"
    TALENT_PIPELINE_GET_STATS = CANDIDATE_POOL_SERVICE_HOST_NAME % "talent-pipeline/%s/stats"


class SpreadsheetImportApiUrl:
    def __init__(self):
        pass

    env = os.getenv('GT_ENVIRONMENT') or 'dev'

    if env == 'dev' or env == 'circle':
        SPREADSHEET_IMPORT_SERVICE_HOST_NAME = 'http://127.0.0.1:8009/v1/parse_spreadsheet/%s'
    elif env == 'qa':
        SPREADSHEET_IMPORT_SERVICE_HOST_NAME = \
            'https://spreadsheet-import-service-staging.gettalent.com/v1/parse_spreadsheet/%s'
    elif env == 'prod':
        SPREADSHEET_IMPORT_SERVICE_HOST_NAME = \
            'https://spreadsheet-import-service.gettalent.com/v1/parse_spreadsheet/%s'
    else:
        raise Exception("Environment variable GT_ENVIRONMENT not set correctly - could not get environment")

    CONVERT_TO_TABLE = SPREADSHEET_IMPORT_SERVICE_HOST_NAME % "convert_to_table"
    IMPORT_CANDIDATES = SPREADSHEET_IMPORT_SERVICE_HOST_NAME % 'import_candidates'
>>>>>>> 13f16001
<|MERGE_RESOLUTION|>--- conflicted
+++ resolved
@@ -1,9 +1,8 @@
-<<<<<<< HEAD
 """
 This file contains Base APP URls, and Urls of REST endpoints of all services
 """
-import talent_property_manager
-from common_config import GT_ENVIRONMENT
+import os
+from talent_config_manager import TalentConfigKeys
 
 LOCAL_HOST = 'http://127.0.0.1'
 TALENT_DOMAIN = '.gettalent.com'
@@ -30,13 +29,14 @@
     :type port_number: int
     :return:
     """
-    if GT_ENVIRONMENT in ['dev', 'circle']:
+    env = os.getenv(TalentConfigKeys.ENV_KEY) or 'dev'
+    if env in ['dev', 'circle']:
         return LOCAL_HOST + ':' + str(port_number) + '%s'
-    elif GT_ENVIRONMENT == 'qa':
+    elif env == 'qa':
         # This looks like auth-service-webdev.gettalent.com ( for auth service)
         # TODO: Verify this URL after deployment
         return service_name + QA_EXTENSION + TALENT_DOMAIN
-    elif GT_ENVIRONMENT == 'prod':
+    elif env == 'prod':
         # This looks like auth-service.gettalent.com
         # TODO: Verify this URL after deployment
         return service_name + TALENT_DOMAIN
@@ -105,9 +105,6 @@
     """
     RESUME_HOST_NAME = _get_host_name(GTApis.RESUME_SERVICE_NAME,
                                       GTApis.RESUME_SERVICE_PORT)
-=======
-import os
->>>>>>> 13f16001
 
 
 class UserServiceApiUrl:
@@ -118,31 +115,22 @@
     def __init__(self):
         pass
 
-    env = os.getenv('GT_ENVIRONMENT') or 'dev'
-
-    if env == 'dev' or env == 'circle':
-        USER_SERVICE_HOST_NAME = 'http://127.0.0.1:8004/v1/%s'
-    elif env == 'qa':
-        USER_SERVICE_HOST_NAME = 'https://user-service-staging.gettalent.com/v1/%s'
-    elif env == 'prod':
-        USER_SERVICE_HOST_NAME = 'https://user-service.gettalent.com/v1/%s'
-    else:
-        raise Exception("Environment variable GT_ENVIRONMENT not set correctly - "
-                        "could not get environment")
-
-    USERS_API = USER_SERVICE_HOST_NAME % 'users'
-    DOMAINS_API = USER_SERVICE_HOST_NAME % 'domains'
-    USER_ROLES_API = USER_SERVICE_HOST_NAME % 'users/%s/roles'
-    DOMAIN_ROLES_API = USER_SERVICE_HOST_NAME % 'domain/%s/roles'
-    DOMAIN_GROUPS_API = USER_SERVICE_HOST_NAME % 'domain/%s/groups'
-    DOMAIN_GROUPS_UPDATE_API = USER_SERVICE_HOST_NAME % 'domain/groups/%s'
-    USER_GROUPS_API = USER_SERVICE_HOST_NAME % 'groups/%s/users'
-    UPDATE_PASSWORD_API = USER_SERVICE_HOST_NAME % 'users/update_password'
-    FORGOT_PASSWORD_API = USER_SERVICE_HOST_NAME % 'users/forgot_password'
-    RESET_PASSWORD_API = USER_SERVICE_HOST_NAME % 'users/reset_password/%s'
-
-
-<<<<<<< HEAD
+    API_VERSION = 'v1'
+    USER_SERVICE_HOST_NAME = _get_host_name(GTApis.USER_SERVICE_NAME,
+                                      GTApis.USER_SERVICE_PORT)
+    API_URL = USER_SERVICE_HOST_NAME % '/%s/%s' % (API_VERSION, '%s')
+    USERS_API = API_URL % 'users'
+    DOMAINS_API = API_URL % 'domains'
+    USER_ROLES_API = API_URL % 'users/%s/roles'
+    DOMAIN_ROLES_API = API_URL % 'domain/%s/roles'
+    DOMAIN_GROUPS_API = API_URL % 'domain/%s/groups'
+    DOMAIN_GROUPS_UPDATE_API = API_URL % 'domain/groups/%s'
+    USER_GROUPS_API = API_URL % 'groups/%s/users'
+    UPDATE_PASSWORD_API = API_URL % 'users/update_password'
+    FORGOT_PASSWORD_API = API_URL % 'users/forgot_password'
+    RESET_PASSWORD_API = API_URL % 'users/reset_password/%s'
+
+
 class WidgetApiUrl(object):
     """
     Rest URLs of widget_service
@@ -199,15 +187,12 @@
     # endpoint /v1/campaigns
     # GET all campaigns of a user, POST new campaign, DELETE campaigns of a user from given ids
     CAMPAIGNS = '/%s/%s' % (VERSION, 'campaigns')
-
     # endpoint /v1/campaigns/:id
     # GET campaign by its id, POST: updates a campaign, DELETE a campaign from given id
     CAMPAIGN = '/%s/%s' % (VERSION, 'campaigns/<int:campaign_id>')
-
     # endpoint /v1/campaigns/:id/sends
     # This gives the records from "sends" for a given id of campaign
     SENDS = CAMPAIGN + '/sends'
-
     # endpoint /v1/campaigns/:id/send
     # To send a campaign to candidates
     SEND = CAMPAIGN + '/send'
@@ -217,7 +202,7 @@
     """ Followings are not REST endpoints, but App endpoints """
     # endpoint /receive
     # This endpoint is callback URL when candidate replies to a campaign via SMS
-    RECEIVE = '/receive'
+    RECEIVE = API_URL % 'receive'
     # endpoint /v1/redirect/:id
     # This endpoint is hit when candidate clicks on any URL present in SMS body text.
     REDIRECT = API_URL % 'redirect/<int:url_conversion_id>'
@@ -305,154 +290,4 @@
     SCHEDULER_SERVICE_HOST_NAME = _get_host_name(GTApis.SCHEDULER_SERVICE_NAME,
                                                  GTApis.SCHEDULER_SERVICE_PORT)
     TASKS = SCHEDULER_SERVICE_HOST_NAME % '/tasks/'
-    TASK = SCHEDULER_SERVICE_HOST_NAME % '/tasks/id/%s'
-=======
-class AuthApiUrl:
-    def __init__(self):
-        pass
-
-    env = os.getenv('GT_ENVIRONMENT') or 'dev'
-
-    if env == 'dev' or env == 'circle':
-        AUTH_SERVICE_HOST_NAME = 'http://127.0.0.1:8001/v1/%s'
-    elif env == 'qa':
-        AUTH_SERVICE_HOST_NAME = 'https://auth-service-staging.gettalent.com/v1/%s'
-    elif env == 'prod':
-        AUTH_SERVICE_HOST_NAME = 'https://auth-service.gettalent.com/v1/%s'
-    else:
-        raise Exception("Environment variable GT_ENVIRONMENT not set correctly - could not get environment")
-
-    AUTH_SERVICE_TOKEN_CREATE_URI = AUTH_SERVICE_HOST_NAME % 'oauth2/token'
-    AUTH_SERVICE_TOKEN_REVOKE_URI = AUTH_SERVICE_HOST_NAME % 'oauth2/revoke'
-    AUTH_SERVICE_AUTHORIZE_URI = AUTH_SERVICE_HOST_NAME % 'oauth2/authorize'
-
-
-class CandidateApiUrl:
-    def __init__(self):
-        pass
-
-    env = os.getenv('GT_ENVIRONMENT') or 'dev'
-
-    if env == 'dev' or env == 'circle':
-        CANDIDATE_SERVICE_HOST_NAME = 'http://127.0.0.1:8005/%s'
-    elif env == 'qa':
-        CANDIDATE_SERVICE_HOST_NAME = 'https://candidate-service-staging.gettalent.com/%s'
-    elif env == 'prod':
-        CANDIDATE_SERVICE_HOST_NAME = 'https://candidate-service.gettalent.com/%s'
-    else:
-        raise Exception("Environment variable GT_ENVIRONMENT not set correctly - could not get environment")
-
-    CANDIDATE = CANDIDATE_SERVICE_HOST_NAME % "v1/candidates/%s"
-    CANDIDATES = CANDIDATE_SERVICE_HOST_NAME % "v1/candidates"
-
-    CANDIDATE_SEARCH_URI = CANDIDATE_SERVICE_HOST_NAME % "v1/candidates/search"
-
-    CANDIDATES_DOCUMENTS_URI = CANDIDATE_SERVICE_HOST_NAME % "v1/candidates/documents"
-
-    ADDRESS = CANDIDATE_SERVICE_HOST_NAME % "v1/candidates/%s/addresses/%s"
-    ADDRESSES = CANDIDATE_SERVICE_HOST_NAME % "v1/candidates/%s/addresses"
-
-    AOI = CANDIDATE_SERVICE_HOST_NAME % "v1/candidates/%s/areas_of_interest/%s"
-    AOIS = CANDIDATE_SERVICE_HOST_NAME % "v1/candidates/%s/areas_of_interest"
-
-    CUSTOM_FIELD = CANDIDATE_SERVICE_HOST_NAME % "v1/candidates/%s/custom_fields/%s"
-    CUSTOM_FIELDS = CANDIDATE_SERVICE_HOST_NAME % "v1/candidates/%s/custom_fields"
-
-    EDUCATION = CANDIDATE_SERVICE_HOST_NAME % "v1/candidates/%s/educations/%s"
-    EDUCATIONS = CANDIDATE_SERVICE_HOST_NAME % "v1/candidates/%s/educations"
-
-    DEGREE = CANDIDATE_SERVICE_HOST_NAME % "v1/candidates/%s/educations/%s/degrees/%s"
-    DEGREES = CANDIDATE_SERVICE_HOST_NAME % "v1/candidates/%s/educations/%s/degrees"
-
-    DEGREE_BULLET = CANDIDATE_SERVICE_HOST_NAME % "v1/candidates/%s/educations/%s/degrees/%s/bullets/%s"
-    DEGREE_BULLETS = CANDIDATE_SERVICE_HOST_NAME % "v1/candidates/%s/educations/%s/degrees/%s/bullets"
-
-    EMAIL = CANDIDATE_SERVICE_HOST_NAME % "v1/candidates/%s/emails/%s"
-    EMAILS = CANDIDATE_SERVICE_HOST_NAME % "v1/candidates/%s/emails"
-
-    EXPERIENCE = CANDIDATE_SERVICE_HOST_NAME % "v1/candidates/%s/experiences/%s"
-    EXPERIENCES = CANDIDATE_SERVICE_HOST_NAME % "v1/candidates/%s/experiences"
-
-    EXPERIENCE_BULLET = CANDIDATE_SERVICE_HOST_NAME % "v1/candidates/%s/experiences/%s/bullets/%s"
-    EXPERIENCE_BULLETS = CANDIDATE_SERVICE_HOST_NAME % "v1/candidates/%s/experiences/%s/bullets"
-
-    MILITARY_SERVICE = CANDIDATE_SERVICE_HOST_NAME % "v1/candidates/%s/military_services/%s"
-    MILITARY_SERVICES = CANDIDATE_SERVICE_HOST_NAME % "v1/candidates/%s/military_services"
-
-    PHONE = CANDIDATE_SERVICE_HOST_NAME % "v1/candidates/%s/phones/%s"
-    PHONES = CANDIDATE_SERVICE_HOST_NAME % "v1/candidates/%s/phones"
-
-    PREFERRED_LOCATION = CANDIDATE_SERVICE_HOST_NAME % "v1/candidates/%s/preferred_locations/%s"
-    PREFERRED_LOCATIONS = CANDIDATE_SERVICE_HOST_NAME % "v1/candidates/%s/preferred_locations"
-
-    SKILL = CANDIDATE_SERVICE_HOST_NAME % "v1/candidates/%s/skills/%s"
-    SKILLS = CANDIDATE_SERVICE_HOST_NAME % "v1/candidates/%s/skills"
-
-    SOCIAL_NETWORK = CANDIDATE_SERVICE_HOST_NAME % "v1/candidates/%s/social_networks/%s"
-    SOCIAL_NETWORKS = CANDIDATE_SERVICE_HOST_NAME % "v1/candidates/%s/social_networks"
-
-    WORK_PREFERENCE = CANDIDATE_SERVICE_HOST_NAME % "v1/candidates/%s/work_preference/%s"
-
-    CANDIDATE_EDIT = CANDIDATE_SERVICE_HOST_NAME % "v1/candidates/%s/edits"
-
-
-class SchedulerApiUrl:
-    def __init__(self):
-        pass
-
-    env = os.getenv('GT_ENVIRONMENT') or 'dev'
-
-    if env == 'dev' or env == 'circle':
-        SCHEDULER_SERVICE_HOST_NAME = 'http://127.0.0.1:8011/%s'
-    elif env == 'qa':
-        SCHEDULER_SERVICE_HOST_NAME = 'https://scheduler-service-staging.gettalent.com/%s'
-    elif env == 'prod':
-        SCHEDULER_SERVICE_HOST_NAME = 'https://scheduler-service.gettalent.com/%s'
-    else:
-        raise Exception("Environment variable GT_ENVIRONMENT not set correctly - could not get environment")
-
-    TASKS = SCHEDULER_SERVICE_HOST_NAME % "tasks/"
-    SINGLE_TASK = SCHEDULER_SERVICE_HOST_NAME % 'tasks/id/%s'
-
-
-class CandidatePoolApiUrl:
-    def __init__(self):
-        pass
-
-    env = os.getenv('GT_ENVIRONMENT') or 'dev'
-
-    if env == 'dev' or env == 'circle':
-        CANDIDATE_POOL_SERVICE_HOST_NAME = 'http://127.0.0.1:8008/v1/%s'
-    elif env == 'qa':
-        CANDIDATE_POOL_SERVICE_HOST_NAME = 'https://candidate-pool-service-staging.gettalent.com/v1/%s'
-    elif env == 'prod':
-        CANDIDATE_POOL_SERVICE_HOST_NAME = 'https://candidate-pool-service.gettalent.com/v1/%s'
-    else:
-        raise Exception("Environment variable GT_ENVIRONMENT not set correctly - could not get environment")
-
-    TALENT_POOL_STATS = CANDIDATE_POOL_SERVICE_HOST_NAME % "talent-pools/stats"
-    TALENT_POOL_GET_STATS = CANDIDATE_POOL_SERVICE_HOST_NAME % "talent-pool/%s/stats"
-    TALENT_PIPELINE_STATS = CANDIDATE_POOL_SERVICE_HOST_NAME % "talent-pipelines/stats"
-    TALENT_PIPELINE_GET_STATS = CANDIDATE_POOL_SERVICE_HOST_NAME % "talent-pipeline/%s/stats"
-
-
-class SpreadsheetImportApiUrl:
-    def __init__(self):
-        pass
-
-    env = os.getenv('GT_ENVIRONMENT') or 'dev'
-
-    if env == 'dev' or env == 'circle':
-        SPREADSHEET_IMPORT_SERVICE_HOST_NAME = 'http://127.0.0.1:8009/v1/parse_spreadsheet/%s'
-    elif env == 'qa':
-        SPREADSHEET_IMPORT_SERVICE_HOST_NAME = \
-            'https://spreadsheet-import-service-staging.gettalent.com/v1/parse_spreadsheet/%s'
-    elif env == 'prod':
-        SPREADSHEET_IMPORT_SERVICE_HOST_NAME = \
-            'https://spreadsheet-import-service.gettalent.com/v1/parse_spreadsheet/%s'
-    else:
-        raise Exception("Environment variable GT_ENVIRONMENT not set correctly - could not get environment")
-
-    CONVERT_TO_TABLE = SPREADSHEET_IMPORT_SERVICE_HOST_NAME % "convert_to_table"
-    IMPORT_CANDIDATES = SPREADSHEET_IMPORT_SERVICE_HOST_NAME % 'import_candidates'
->>>>>>> 13f16001
+    TASK = SCHEDULER_SERVICE_HOST_NAME % '/tasks/id/%s'