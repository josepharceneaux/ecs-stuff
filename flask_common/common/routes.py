<<<<<<< HEAD
"""
This file contains Base APP URls, and Urls of REST endpoints of all services
"""

from common_config import GT_ENVIRONMENT

LOCAL_HOST = 'http://127.0.0.1'
TALENT_DOMAIN = '.gettalent.com'
QA_EXTENSION = '-webdev'


def _get_host_name(service_name, port_number):
    """
    This function gives the Base API Url depending on the environment variable.
    If api_version is provided, it also appends the version of API.

    For DEV, CIRCLE, In case of auth_service we'll get

        http://127.0.0.1:8001%s

    For QA:
            auth-service-webdev.gettalent.com ( for auth service)
    For PROD:
            auth-service.gettalent.com ( for auth service)

    :param service_name: Name of service
    :param port_number: Port number of service
    :type service_name: str
    :type port_number: int
    :return:
    """
    if GT_ENVIRONMENT in ['dev', 'circle']:
        return LOCAL_HOST + ':' + str(port_number) + '%s'
    elif GT_ENVIRONMENT == 'qa':
        # This looks like auth-service-webdev.gettalent.com ( for auth service)
        # TODO: Verify this URL after deployment
        return service_name + QA_EXTENSION + TALENT_DOMAIN
    elif GT_ENVIRONMENT == 'prod':
        # This looks like auth-service.gettalent.com
        # TODO: Verify this URL after deployment
        return service_name + TALENT_DOMAIN
    else:
        raise Exception("Environment variable GT_ENVIRONMENT not set correctly")


class GTApis(object):
    """
    This class contains the getTalent flask micro services' name and respective port numbers.
    """
    # Port Numbers of flask micro services
    AUTH_SERVICE_PORT = 8001
    ACTIVITY_SERVICE_PORT = 8002
    RESUME_SERVICE_PORT = 8003
    USER_SERVICE_PORT = 8004
    CANDIDATE_SERVICE_PORT = 8005
    WIDGET_SERVICE_PORT = 8006
    SOCIAL_NETWORK_SERVICE_PORT = 8007
    CANDIDATE_POOL_SERVICE_PORT = 8008
    SPREADSHEET_IMPORT_SERVICE_PORT = 8009
    DASHBOARD_SERVICE_PORT = 8010
    SCHEDULER_SERVICE_PORT = 8011
    SMS_CAMPAIGN_SERVICE_PORT = 8012

    # Names of flask micro services
    AUTH_SERVICE_NAME = 'auth-service'
    ACTIVITY_SERVICE_NAME = 'activity-service'
    RESUME_SERVICE_NAME = 'resume-service'
    USER_SERVICE_NAME = 'user-service'
    CANDIDATE_SERVICE_NAME = 'candidate-service'
    WIDGET_SERVICE_NAME = 'widget-service'
    SOCIAL_NETWORK_SERVICE_NAME = 'social-network-service'
    CANDIDATE_POOL_SERVICE_NAME = 'candidate-pool-service'
    SPREADSHEET_IMPORT_SERVICE_NAME = 'spreadsheet-import-service'
    DASHBOARD_SERVICE_NAME = 'frontend-service'
    SMS_CAMPAIGN_SERVICE_NAME = 'sms-campaign-service'
    SCHEDULER_SERVICE_NAME = 'scheduler-service'


class AuthApiUrl(object):
    """
    Rest URLs of auth_service
    """
    API_VERSION = 'v1'
    AUTH_SERVICE_HOST_NAME = _get_host_name(GTApis.AUTH_SERVICE_NAME,
                                            GTApis.AUTH_SERVICE_PORT)
    API_URL = AUTH_SERVICE_HOST_NAME % '/%s/%s' % (API_VERSION, '%s')
    AUTH_SERVICE_TOKEN_CREATE_URI = API_URL % 'oauth2/token'
    AUTH_SERVICE_TOKEN_REVOKE_URI = API_URL % 'oauth2/revoke'
    AUTH_SERVICE_AUTHORIZE_URI = API_URL % 'oauth2/authorize'


class ActivityApiUrl(object):
    """
    Rest URLs of activity_service
    """
    ACTIVITY_HOST_NAME = _get_host_name(GTApis.ACTIVITY_SERVICE_NAME,
                                        GTApis.ACTIVITY_SERVICE_PORT)
    CREATE_ACTIVITY = ACTIVITY_HOST_NAME % '/activities/'


class ResumeApiUrl(object):
    """
    Rest URLs of resume_service
    """
    RESUME_HOST_NAME = _get_host_name(GTApis.RESUME_SERVICE_NAME,
                                      GTApis.RESUME_SERVICE_PORT)


class UserApiUrl(object):
    """
    Rest URLs of user_service
    """
    User_HOST_NAME = _get_host_name(GTApis.USER_SERVICE_NAME,
                                    GTApis.USER_SERVICE_PORT)


class WidgetApiUrl(object):
    """
    Rest URLs of widget_service
    """
    WIDGET_HOST_NAME = _get_host_name(GTApis.WIDGET_SERVICE_NAME,
                                      GTApis.WIDGET_SERVICE_PORT)


class SocialNetworkApiUrl(object):
    """
    Rest URLs of social_network_service
    """
    SOCIAL_NETWORK_HOST_NAME = _get_host_name(GTApis.SOCIAL_NETWORK_SERVICE_NAME,
                                              GTApis.SOCIAL_NETWORK_SERVICE_PORT)


class CandidatePoolApiUrl(object):
    """
    Rest URLs of candidate_pool_service
    """
    API_VERSION = 'v1'
    CANDIDATE_POOL_SERVICE_HOST_NAME = _get_host_name(GTApis.CANDIDATE_POOL_SERVICE_NAME,
                                                      GTApis.CANDIDATE_POOL_SERVICE_PORT)
    API_URL = CANDIDATE_POOL_SERVICE_HOST_NAME % '/%s/%s' % (API_VERSION, '%s')
    TALENT_POOL_STATS = API_URL % "talent-pools/stats"
    TALENT_POOL_GET_STATS = API_URL % "talent-pool/%s/stats"
    TALENT_PIPELINE_STATS = API_URL % "talent-pipelines/stats"
    TALENT_PIPELINE_GET_STATS = API_URL % "talent-pipeline/%s/stats"
    SMARTLIST_CANDIDATES = API_URL % 'smartlists/%s/candidates'
    SMARTLISTS = API_URL % 'smartlists'


class SpreadSheetImportApiUrl(object):
    """
    Rest URLs of spreadsheet_import_service
    """
    SPREADSHEET_IMPORT_HOST_NAME = _get_host_name(GTApis.SPREADSHEET_IMPORT_SERVICE_NAME,
                                                  GTApis.SPREADSHEET_IMPORT_SERVICE_PORT)


class SmsCampaignApi(object):
    """
    This class contains the REST endpoints of sms_campaign_service
    """
    VERSION = 'v1'
    # HOST_NAME is http://127.0.0.1:8011 for dev
    HOST_NAME = _get_host_name(GTApis.SMS_CAMPAIGN_SERVICE_NAME,
                               GTApis.SMS_CAMPAIGN_SERVICE_PORT)
    # endpoint /v1/campaigns
    # GET all campaigns of a user, POST new campaign, DELETE campaigns of a user from given ids
    CAMPAIGNS = '/%s/%s' % (VERSION, 'campaigns')

    # endpoint /v1/campaigns/:id
    # GET campaign by its id, POST: updates a campaign, DELETE a campaign from given id
    CAMPAIGN = '/%s/%s' % (VERSION, 'campaigns/<int:campaign_id>')

    # endpoint /v1/campaigns/:id/sends
    # This gives the records from "sends" for a given id of campaign
    SENDS = CAMPAIGN + '/sends'

    # endpoint /v1/campaigns/:id/send
    # To send a campaign to candidates
    SEND = CAMPAIGN + '/send'
    # /v1/campaigns/:id/schedule
    # To schedule an SMS campaign
    SCHEDULE = CAMPAIGN + '/schedule'
    """ Followings are not REST endpoints, but App endpoints """
    # endpoint /receive
    # This endpoint is callback URL when candidate replies to a campaign via SMS
    RECEIVE = '/receive'
    # endpoint /redirect/:id
    # This endpoint is hit when candidate clicks on any URL present in SMS body text.
    REDIRECT = '/redirect/<int:url_conversion_id>'


class SmsCampaignApiUrl(object):
    """
    This class contains the REST URLs of sms_campaign_service
    """
    """ Endpoints' complete URLs for pyTests """
    CAMPAIGNS = SmsCampaignApi.HOST_NAME % SmsCampaignApi.CAMPAIGNS
    CAMPAIGN = SmsCampaignApi.HOST_NAME % '/%s/%s' % (SmsCampaignApi.VERSION, 'campaigns/%s')
    SENDS = CAMPAIGN + '/sends'
    SEND = CAMPAIGN + '/send'
    SCHEDULE = SmsCampaignApi.HOST_NAME % SmsCampaignApi.SCHEDULE
    RECEIVE = SmsCampaignApi.HOST_NAME % SmsCampaignApi.RECEIVE
    REDIRECT = SmsCampaignApi.HOST_NAME % '/redirect/%s'


class CandidateApiUrl(object):
    """
    Rest URLs of candidate_service
    """
    API_VERSION = 'v1'
    CANDIDATE_SERVICE_HOST_NAME = _get_host_name(GTApis.CANDIDATE_SERVICE_NAME,
                                                 GTApis.CANDIDATE_SERVICE_PORT)
    API_URL = CANDIDATE_SERVICE_HOST_NAME % '/%s%s' % (API_VERSION, '%s')
    CANDIDATE = API_URL % "/candidates/%s"
    CANDIDATES = API_URL % "/candidates"

    ADDRESS = API_URL % "/candidates/%s/addresses/%s"
    ADDRESSES = API_URL % "/candidates/%s/addresses"

    AOI = API_URL % "/candidates/%s/areas_of_interest/%s"
    AOIS = API_URL % "/candidates/%s/areas_of_interest"

    CUSTOM_FIELD = API_URL % "/candidates/%s/custom_fields/%s"
    CUSTOM_FIELDS = API_URL % "/candidates/%s/custom_fields"

    CANDIDATE_SEARCH_URI = API_URL % "/candidates/search"

    CANDIDATES_DOCUMENTS_URI = API_URL % "/candidates/documents"

    EDUCATION = API_URL % "/candidates/%s/educations/%s"
    EDUCATIONS = API_URL % "/candidates/%s/educations"

    DEGREE = API_URL % "/candidates/%s/educations/%s/degrees/%s"
    DEGREES = API_URL % "/candidates/%s/educations/%s/degrees"

    DEGREE_BULLET = API_URL % "/candidates/%s/educations/%s/degrees/%s/bullets/%s"
    DEGREE_BULLETS = API_URL % "/candidates/%s/educations/%s/degrees/%s/bullets"

    EMAIL = API_URL % "/candidates/%s/emails/%s"
    EMAILS = API_URL % "/candidates/%s/emails"

    EXPERIENCE = API_URL % "/candidates/%s/experiences/%s"
    EXPERIENCES = API_URL % "/candidates/%s/experiences"

    EXPERIENCE_BULLET = API_URL % "/candidates/%s/experiences/%s/bullets/%s"
    EXPERIENCE_BULLETS = API_URL % "/candidates/%s/experiences/%s/bullets"

    MILITARY_SERVICE = API_URL % "/candidates/%s/military_services/%s"
    MILITARY_SERVICES = API_URL % "/candidates/%s/military_services"

    PHONE = API_URL % "/candidates/%s/phones/%s"
    PHONES = API_URL % "/candidates/%s/phones"

    PREFERRED_LOCATION = API_URL % "/candidates/%s/preferred_locations/%s"
    PREFERRED_LOCATIONS = API_URL % "/candidates/%s/preferred_locations"

    SKILL = API_URL % "/candidates/%s/skills/%s"
    SKILLS = API_URL % "/candidates/%s/skills"

    SOCIAL_NETWORK = API_URL % "/candidates/%s/social_networks/%s"
    SOCIAL_NETWORKS = API_URL % "/candidates/%s/social_networks"

    WORK_PREFERENCE = API_URL % "/candidates/%s/work_preference/%s"
    CANDIDATE_EDIT = API_URL % "/candidates/%s/edits"


class SchedulerApiUrl(object):
    """
    Rest URLs of scheduler_service
    """
    SCHEDULER_SERVICE_HOST_NAME = _get_host_name(GTApis.SCHEDULER_SERVICE_NAME,
                                                 GTApis.SCHEDULER_SERVICE_PORT)
    TASKS = SCHEDULER_SERVICE_HOST_NAME % '/tasks/'
    TASK = SCHEDULER_SERVICE_HOST_NAME % '/tasks/id/%s'
=======
import talent_property_manager


class UserServiceApiUrl:
    def __init__(self):
        pass

    env = talent_property_manager.get_env()

    if env == 'dev' or env == 'circle':
        USER_SERVICE_HOST_NAME = 'http://127.0.0.1:8004/v1/%s'
    elif env == 'qa':
        USER_SERVICE_HOST_NAME = 'http://user-webdev.gettalent.com/v1/%s'
    elif env == 'prod':
        USER_SERVICE_HOST_NAME = 'http://user.gettalent.com/v1/%s'
    else:
        raise Exception("Environment variable GT_ENVIRONMENT not set correctly - could not get environment")

    USERS_API = USER_SERVICE_HOST_NAME % 'users'
    DOMAINS_API = USER_SERVICE_HOST_NAME % 'domains'
    USER_ROLES_API = USER_SERVICE_HOST_NAME % 'users/%s/roles'
    DOMAIN_ROLES_API = USER_SERVICE_HOST_NAME % 'domain/%s/roles'
    DOMAIN_GROUPS_API = USER_SERVICE_HOST_NAME % 'domain/%s/groups'
    DOMAIN_GROUPS_UPDATE_API = USER_SERVICE_HOST_NAME % 'domain/groups/%s'
    USER_GROUPS_API = USER_SERVICE_HOST_NAME % 'groups/%s/users'
    UPDATE_PASSWORD_API = USER_SERVICE_HOST_NAME % 'users/update_password'
    FORGOT_PASSWORD_API = USER_SERVICE_HOST_NAME % 'users/forgot_password'
    RESET_PASSWORD_API = USER_SERVICE_HOST_NAME % 'users/reset_password/%s'


class AuthApiUrl:
    def __init__(self):
        pass

    env = talent_property_manager.get_env()

    if env == 'dev' or env == 'circle':
        AUTH_SERVICE_HOST_NAME = 'http://127.0.0.1:8001/v1/%s'
    elif env == 'qa':
        # TODO: Change this url after deployment
        AUTH_SERVICE_HOST_NAME = 'http://secure-webdev.gettalent.com/v1/%s'
    elif env == 'prod':
        # TODO: Change this url after deployment
        AUTH_SERVICE_HOST_NAME = 'http://secure.gettalent.com/v1/%s'
    else:
        raise Exception("Environment variable GT_ENVIRONMENT not set correctly - could not get environment")

    AUTH_SERVICE_TOKEN_CREATE_URI = AUTH_SERVICE_HOST_NAME % 'oauth2/token'
    AUTH_SERVICE_TOKEN_REVOKE_URI = AUTH_SERVICE_HOST_NAME % 'oauth2/revoke'
    AUTH_SERVICE_AUTHORIZE_URI = AUTH_SERVICE_HOST_NAME % 'oauth2/authorize'


class CandidateApiUrl:
    def __init__(self):
        pass

    env = talent_property_manager.get_env()

    if env == 'dev' or env == 'circle':
        CANDIDATE_SERVICE_HOST_NAME = 'http://127.0.0.1:8005/%s'
    elif env == 'qa':
        # TODO: Change this url after deployment
        CANDIDATE_SERVICE_HOST_NAME = 'http://127.0.0.1:8005/%s'
    elif env == 'prod':
        # TODO: Change this url after deployment
        CANDIDATE_SERVICE_HOST_NAME = 'http://127.0.0.1:8005/%s'
    else:
        raise Exception("Environment variable GT_ENVIRONMENT not set correctly - could not get environment")

    CANDIDATE = CANDIDATE_SERVICE_HOST_NAME % "v1/candidates/%s"
    CANDIDATES = CANDIDATE_SERVICE_HOST_NAME % "v1/candidates"

    CANDIDATE_SEARCH_URI = CANDIDATE_SERVICE_HOST_NAME % "v1/candidates/search"

    CANDIDATES_DOCUMENTS_URI = CANDIDATE_SERVICE_HOST_NAME % "v1/candidates/documents"

    ADDRESS = CANDIDATE_SERVICE_HOST_NAME % "v1/candidates/%s/addresses/%s"
    ADDRESSES = CANDIDATE_SERVICE_HOST_NAME % "v1/candidates/%s/addresses"

    AOI = CANDIDATE_SERVICE_HOST_NAME % "v1/candidates/%s/areas_of_interest/%s"
    AOIS = CANDIDATE_SERVICE_HOST_NAME % "v1/candidates/%s/areas_of_interest"

    CUSTOM_FIELD = CANDIDATE_SERVICE_HOST_NAME % "v1/candidates/%s/custom_fields/%s"
    CUSTOM_FIELDS = CANDIDATE_SERVICE_HOST_NAME % "v1/candidates/%s/custom_fields"

    EDUCATION = CANDIDATE_SERVICE_HOST_NAME % "v1/candidates/%s/educations/%s"
    EDUCATIONS = CANDIDATE_SERVICE_HOST_NAME % "v1/candidates/%s/educations"

    DEGREE = CANDIDATE_SERVICE_HOST_NAME % "v1/candidates/%s/educations/%s/degrees/%s"
    DEGREES = CANDIDATE_SERVICE_HOST_NAME % "v1/candidates/%s/educations/%s/degrees"

    DEGREE_BULLET = CANDIDATE_SERVICE_HOST_NAME % "v1/candidates/%s/educations/%s/degrees/%s/bullets/%s"
    DEGREE_BULLETS = CANDIDATE_SERVICE_HOST_NAME % "v1/candidates/%s/educations/%s/degrees/%s/bullets"

    EMAIL = CANDIDATE_SERVICE_HOST_NAME % "v1/candidates/%s/emails/%s"
    EMAILS = CANDIDATE_SERVICE_HOST_NAME % "v1/candidates/%s/emails"

    EXPERIENCE = CANDIDATE_SERVICE_HOST_NAME % "v1/candidates/%s/experiences/%s"
    EXPERIENCES = CANDIDATE_SERVICE_HOST_NAME % "v1/candidates/%s/experiences"

    EXPERIENCE_BULLET = CANDIDATE_SERVICE_HOST_NAME % "v1/candidates/%s/experiences/%s/bullets/%s"
    EXPERIENCE_BULLETS = CANDIDATE_SERVICE_HOST_NAME % "v1/candidates/%s/experiences/%s/bullets"

    MILITARY_SERVICE = CANDIDATE_SERVICE_HOST_NAME % "v1/candidates/%s/military_services/%s"
    MILITARY_SERVICES = CANDIDATE_SERVICE_HOST_NAME % "v1/candidates/%s/military_services"

    PHONE = CANDIDATE_SERVICE_HOST_NAME % "v1/candidates/%s/phones/%s"
    PHONES = CANDIDATE_SERVICE_HOST_NAME % "v1/candidates/%s/phones"

    PREFERRED_LOCATION = CANDIDATE_SERVICE_HOST_NAME % "v1/candidates/%s/preferred_locations/%s"
    PREFERRED_LOCATIONS = CANDIDATE_SERVICE_HOST_NAME % "v1/candidates/%s/preferred_locations"

    SKILL = CANDIDATE_SERVICE_HOST_NAME % "v1/candidates/%s/skills/%s"
    SKILLS = CANDIDATE_SERVICE_HOST_NAME % "v1/candidates/%s/skills"

    SOCIAL_NETWORK = CANDIDATE_SERVICE_HOST_NAME % "v1/candidates/%s/social_networks/%s"
    SOCIAL_NETWORKS = CANDIDATE_SERVICE_HOST_NAME % "v1/candidates/%s/social_networks"

    WORK_PREFERENCE = CANDIDATE_SERVICE_HOST_NAME % "v1/candidates/%s/work_preference/%s"

    CANDIDATE_EDIT = CANDIDATE_SERVICE_HOST_NAME % "v1/candidates/%s/edits"


class SchedulerApiUrl:
    def __init__(self):
        pass

    env = talent_property_manager.get_env()

    if env == 'dev' or env == 'circle':
        SCHEDULER_SERVICE_HOST_NAME = 'http://127.0.0.1:8011/%s'
    elif env == 'qa':
        # TODO: Change this url after deployment
        SCHEDULER_SERVICE_HOST_NAME = 'http://scheduler-service-webdev.gettalent.com/%s'
    elif env == 'prod':
        # TODO: Change this url after deployment
        SCHEDULER_SERVICE_HOST_NAME = 'http://scheduler-service.gettalent.com/%s'
    else:
        raise Exception("Environment variable GT_ENVIRONMENT not set correctly - could not get environment")

    TASKS = SCHEDULER_SERVICE_HOST_NAME % "tasks/"
    SINGLE_TASK = SCHEDULER_SERVICE_HOST_NAME % 'tasks/id/%s'


class CandidatePoolApiUrl:
    def __init__(self):
        pass

    env = talent_property_manager.get_env()

    if env == 'dev' or env == 'circle':
        CANDIDATE_POOL_SERVICE_HOST_NAME = 'http://127.0.0.1:8008/v1/%s'
    elif env == 'qa':
        # TODO: Change this url after deployment
        CANDIDATE_POOL_SERVICE_HOST_NAME = 'http://127.0.0.1:8008/v1/%s'
    elif env == 'prod':
        # TODO: Change this url after deployment
        CANDIDATE_POOL_SERVICE_HOST_NAME = 'http://127.0.0.1:8008/v1/%s'
    else:
        raise Exception("Environment variable GT_ENVIRONMENT not set correctly - could not get environment")

    TALENT_POOL_STATS = CANDIDATE_POOL_SERVICE_HOST_NAME % "talent-pools/stats"
    TALENT_POOL_GET_STATS = CANDIDATE_POOL_SERVICE_HOST_NAME % "talent-pool/%s/stats"
    TALENT_PIPELINE_STATS = CANDIDATE_POOL_SERVICE_HOST_NAME % "talent-pipelines/stats"
    TALENT_PIPELINE_GET_STATS = CANDIDATE_POOL_SERVICE_HOST_NAME % "talent-pipeline/%s/stats"


class SpreadsheetImportApiUrl:
    def __init__(self):
        pass

    env = talent_property_manager.get_env()

    if env == 'dev' or env == 'circle':
        SPREADSHEET_IMPORT_SERVICE_HOST_NAME = 'http://127.0.0.1:8009/v1/parse_spreadsheet/%s'
    elif env == 'qa':
        # TODO: Change this url after deployment
        SPREADSHEET_IMPORT_SERVICE_HOST_NAME = 'http://127.0.0.1:8009/v1/parse_spreadsheet/%s'
    elif env == 'prod':
        # TODO: Change this url after deployment
        SPREADSHEET_IMPORT_SERVICE_HOST_NAME = 'http://127.0.0.1:8009/v1/parse_spreadsheet/%s'
    else:
        raise Exception("Environment variable GT_ENVIRONMENT not set correctly - could not get environment")

    CONVERT_TO_TABLE = SPREADSHEET_IMPORT_SERVICE_HOST_NAME % "convert_to_table"
    IMPORT_CANDIDATES = SPREADSHEET_IMPORT_SERVICE_HOST_NAME % 'import_candidates'
>>>>>>> daffa4d8
<|MERGE_RESOLUTION|>--- conflicted
+++ resolved
@@ -1,8 +1,7 @@
-<<<<<<< HEAD
 """
 This file contains Base APP URls, and Urls of REST endpoints of all services
 """
-
+import talent_property_manager
 from common_config import GT_ENVIRONMENT
 
 LOCAL_HOST = 'http://127.0.0.1'
@@ -107,12 +106,36 @@
                                       GTApis.RESUME_SERVICE_PORT)
 
 
-class UserApiUrl(object):
+class UserServiceApiUrl:
     """
     Rest URLs of user_service
     """
-    User_HOST_NAME = _get_host_name(GTApis.USER_SERVICE_NAME,
-                                    GTApis.USER_SERVICE_PORT)
+
+    def __init__(self):
+        pass
+
+    env = talent_property_manager.get_env()
+
+    if env == 'dev' or env == 'circle':
+        USER_SERVICE_HOST_NAME = 'http://127.0.0.1:8004/v1/%s'
+    elif env == 'qa':
+        USER_SERVICE_HOST_NAME = 'http://user-webdev.gettalent.com/v1/%s'
+    elif env == 'prod':
+        USER_SERVICE_HOST_NAME = 'http://user.gettalent.com/v1/%s'
+    else:
+        raise Exception("Environment variable GT_ENVIRONMENT not set correctly - "
+                        "could not get environment")
+
+    USERS_API = USER_SERVICE_HOST_NAME % 'users'
+    DOMAINS_API = USER_SERVICE_HOST_NAME % 'domains'
+    USER_ROLES_API = USER_SERVICE_HOST_NAME % 'users/%s/roles'
+    DOMAIN_ROLES_API = USER_SERVICE_HOST_NAME % 'domain/%s/roles'
+    DOMAIN_GROUPS_API = USER_SERVICE_HOST_NAME % 'domain/%s/groups'
+    DOMAIN_GROUPS_UPDATE_API = USER_SERVICE_HOST_NAME % 'domain/groups/%s'
+    USER_GROUPS_API = USER_SERVICE_HOST_NAME % 'groups/%s/users'
+    UPDATE_PASSWORD_API = USER_SERVICE_HOST_NAME % 'users/update_password'
+    FORGOT_PASSWORD_API = USER_SERVICE_HOST_NAME % 'users/forgot_password'
+    RESET_PASSWORD_API = USER_SERVICE_HOST_NAME % 'users/reset_password/%s'
 
 
 class WidgetApiUrl(object):
@@ -151,8 +174,12 @@
     """
     Rest URLs of spreadsheet_import_service
     """
-    SPREADSHEET_IMPORT_HOST_NAME = _get_host_name(GTApis.SPREADSHEET_IMPORT_SERVICE_NAME,
-                                                  GTApis.SPREADSHEET_IMPORT_SERVICE_PORT)
+    SPREADSHEET_IMPORT_SERVICE_HOST_NAME = _get_host_name(GTApis.SPREADSHEET_IMPORT_SERVICE_NAME,
+                                                          GTApis.SPREADSHEET_IMPORT_SERVICE_PORT)
+    API_VERSION = 'v1'
+    API_URL = SPREADSHEET_IMPORT_SERVICE_HOST_NAME % '/%s/%s' % (API_VERSION, '%s')
+    CONVERT_TO_TABLE = API_URL % "convert_to_table"
+    IMPORT_CANDIDATES = API_URL % 'import_candidates'
 
 
 class SmsCampaignApi(object):
@@ -272,192 +299,4 @@
     SCHEDULER_SERVICE_HOST_NAME = _get_host_name(GTApis.SCHEDULER_SERVICE_NAME,
                                                  GTApis.SCHEDULER_SERVICE_PORT)
     TASKS = SCHEDULER_SERVICE_HOST_NAME % '/tasks/'
-    TASK = SCHEDULER_SERVICE_HOST_NAME % '/tasks/id/%s'
-=======
-import talent_property_manager
-
-
-class UserServiceApiUrl:
-    def __init__(self):
-        pass
-
-    env = talent_property_manager.get_env()
-
-    if env == 'dev' or env == 'circle':
-        USER_SERVICE_HOST_NAME = 'http://127.0.0.1:8004/v1/%s'
-    elif env == 'qa':
-        USER_SERVICE_HOST_NAME = 'http://user-webdev.gettalent.com/v1/%s'
-    elif env == 'prod':
-        USER_SERVICE_HOST_NAME = 'http://user.gettalent.com/v1/%s'
-    else:
-        raise Exception("Environment variable GT_ENVIRONMENT not set correctly - could not get environment")
-
-    USERS_API = USER_SERVICE_HOST_NAME % 'users'
-    DOMAINS_API = USER_SERVICE_HOST_NAME % 'domains'
-    USER_ROLES_API = USER_SERVICE_HOST_NAME % 'users/%s/roles'
-    DOMAIN_ROLES_API = USER_SERVICE_HOST_NAME % 'domain/%s/roles'
-    DOMAIN_GROUPS_API = USER_SERVICE_HOST_NAME % 'domain/%s/groups'
-    DOMAIN_GROUPS_UPDATE_API = USER_SERVICE_HOST_NAME % 'domain/groups/%s'
-    USER_GROUPS_API = USER_SERVICE_HOST_NAME % 'groups/%s/users'
-    UPDATE_PASSWORD_API = USER_SERVICE_HOST_NAME % 'users/update_password'
-    FORGOT_PASSWORD_API = USER_SERVICE_HOST_NAME % 'users/forgot_password'
-    RESET_PASSWORD_API = USER_SERVICE_HOST_NAME % 'users/reset_password/%s'
-
-
-class AuthApiUrl:
-    def __init__(self):
-        pass
-
-    env = talent_property_manager.get_env()
-
-    if env == 'dev' or env == 'circle':
-        AUTH_SERVICE_HOST_NAME = 'http://127.0.0.1:8001/v1/%s'
-    elif env == 'qa':
-        # TODO: Change this url after deployment
-        AUTH_SERVICE_HOST_NAME = 'http://secure-webdev.gettalent.com/v1/%s'
-    elif env == 'prod':
-        # TODO: Change this url after deployment
-        AUTH_SERVICE_HOST_NAME = 'http://secure.gettalent.com/v1/%s'
-    else:
-        raise Exception("Environment variable GT_ENVIRONMENT not set correctly - could not get environment")
-
-    AUTH_SERVICE_TOKEN_CREATE_URI = AUTH_SERVICE_HOST_NAME % 'oauth2/token'
-    AUTH_SERVICE_TOKEN_REVOKE_URI = AUTH_SERVICE_HOST_NAME % 'oauth2/revoke'
-    AUTH_SERVICE_AUTHORIZE_URI = AUTH_SERVICE_HOST_NAME % 'oauth2/authorize'
-
-
-class CandidateApiUrl:
-    def __init__(self):
-        pass
-
-    env = talent_property_manager.get_env()
-
-    if env == 'dev' or env == 'circle':
-        CANDIDATE_SERVICE_HOST_NAME = 'http://127.0.0.1:8005/%s'
-    elif env == 'qa':
-        # TODO: Change this url after deployment
-        CANDIDATE_SERVICE_HOST_NAME = 'http://127.0.0.1:8005/%s'
-    elif env == 'prod':
-        # TODO: Change this url after deployment
-        CANDIDATE_SERVICE_HOST_NAME = 'http://127.0.0.1:8005/%s'
-    else:
-        raise Exception("Environment variable GT_ENVIRONMENT not set correctly - could not get environment")
-
-    CANDIDATE = CANDIDATE_SERVICE_HOST_NAME % "v1/candidates/%s"
-    CANDIDATES = CANDIDATE_SERVICE_HOST_NAME % "v1/candidates"
-
-    CANDIDATE_SEARCH_URI = CANDIDATE_SERVICE_HOST_NAME % "v1/candidates/search"
-
-    CANDIDATES_DOCUMENTS_URI = CANDIDATE_SERVICE_HOST_NAME % "v1/candidates/documents"
-
-    ADDRESS = CANDIDATE_SERVICE_HOST_NAME % "v1/candidates/%s/addresses/%s"
-    ADDRESSES = CANDIDATE_SERVICE_HOST_NAME % "v1/candidates/%s/addresses"
-
-    AOI = CANDIDATE_SERVICE_HOST_NAME % "v1/candidates/%s/areas_of_interest/%s"
-    AOIS = CANDIDATE_SERVICE_HOST_NAME % "v1/candidates/%s/areas_of_interest"
-
-    CUSTOM_FIELD = CANDIDATE_SERVICE_HOST_NAME % "v1/candidates/%s/custom_fields/%s"
-    CUSTOM_FIELDS = CANDIDATE_SERVICE_HOST_NAME % "v1/candidates/%s/custom_fields"
-
-    EDUCATION = CANDIDATE_SERVICE_HOST_NAME % "v1/candidates/%s/educations/%s"
-    EDUCATIONS = CANDIDATE_SERVICE_HOST_NAME % "v1/candidates/%s/educations"
-
-    DEGREE = CANDIDATE_SERVICE_HOST_NAME % "v1/candidates/%s/educations/%s/degrees/%s"
-    DEGREES = CANDIDATE_SERVICE_HOST_NAME % "v1/candidates/%s/educations/%s/degrees"
-
-    DEGREE_BULLET = CANDIDATE_SERVICE_HOST_NAME % "v1/candidates/%s/educations/%s/degrees/%s/bullets/%s"
-    DEGREE_BULLETS = CANDIDATE_SERVICE_HOST_NAME % "v1/candidates/%s/educations/%s/degrees/%s/bullets"
-
-    EMAIL = CANDIDATE_SERVICE_HOST_NAME % "v1/candidates/%s/emails/%s"
-    EMAILS = CANDIDATE_SERVICE_HOST_NAME % "v1/candidates/%s/emails"
-
-    EXPERIENCE = CANDIDATE_SERVICE_HOST_NAME % "v1/candidates/%s/experiences/%s"
-    EXPERIENCES = CANDIDATE_SERVICE_HOST_NAME % "v1/candidates/%s/experiences"
-
-    EXPERIENCE_BULLET = CANDIDATE_SERVICE_HOST_NAME % "v1/candidates/%s/experiences/%s/bullets/%s"
-    EXPERIENCE_BULLETS = CANDIDATE_SERVICE_HOST_NAME % "v1/candidates/%s/experiences/%s/bullets"
-
-    MILITARY_SERVICE = CANDIDATE_SERVICE_HOST_NAME % "v1/candidates/%s/military_services/%s"
-    MILITARY_SERVICES = CANDIDATE_SERVICE_HOST_NAME % "v1/candidates/%s/military_services"
-
-    PHONE = CANDIDATE_SERVICE_HOST_NAME % "v1/candidates/%s/phones/%s"
-    PHONES = CANDIDATE_SERVICE_HOST_NAME % "v1/candidates/%s/phones"
-
-    PREFERRED_LOCATION = CANDIDATE_SERVICE_HOST_NAME % "v1/candidates/%s/preferred_locations/%s"
-    PREFERRED_LOCATIONS = CANDIDATE_SERVICE_HOST_NAME % "v1/candidates/%s/preferred_locations"
-
-    SKILL = CANDIDATE_SERVICE_HOST_NAME % "v1/candidates/%s/skills/%s"
-    SKILLS = CANDIDATE_SERVICE_HOST_NAME % "v1/candidates/%s/skills"
-
-    SOCIAL_NETWORK = CANDIDATE_SERVICE_HOST_NAME % "v1/candidates/%s/social_networks/%s"
-    SOCIAL_NETWORKS = CANDIDATE_SERVICE_HOST_NAME % "v1/candidates/%s/social_networks"
-
-    WORK_PREFERENCE = CANDIDATE_SERVICE_HOST_NAME % "v1/candidates/%s/work_preference/%s"
-
-    CANDIDATE_EDIT = CANDIDATE_SERVICE_HOST_NAME % "v1/candidates/%s/edits"
-
-
-class SchedulerApiUrl:
-    def __init__(self):
-        pass
-
-    env = talent_property_manager.get_env()
-
-    if env == 'dev' or env == 'circle':
-        SCHEDULER_SERVICE_HOST_NAME = 'http://127.0.0.1:8011/%s'
-    elif env == 'qa':
-        # TODO: Change this url after deployment
-        SCHEDULER_SERVICE_HOST_NAME = 'http://scheduler-service-webdev.gettalent.com/%s'
-    elif env == 'prod':
-        # TODO: Change this url after deployment
-        SCHEDULER_SERVICE_HOST_NAME = 'http://scheduler-service.gettalent.com/%s'
-    else:
-        raise Exception("Environment variable GT_ENVIRONMENT not set correctly - could not get environment")
-
-    TASKS = SCHEDULER_SERVICE_HOST_NAME % "tasks/"
-    SINGLE_TASK = SCHEDULER_SERVICE_HOST_NAME % 'tasks/id/%s'
-
-
-class CandidatePoolApiUrl:
-    def __init__(self):
-        pass
-
-    env = talent_property_manager.get_env()
-
-    if env == 'dev' or env == 'circle':
-        CANDIDATE_POOL_SERVICE_HOST_NAME = 'http://127.0.0.1:8008/v1/%s'
-    elif env == 'qa':
-        # TODO: Change this url after deployment
-        CANDIDATE_POOL_SERVICE_HOST_NAME = 'http://127.0.0.1:8008/v1/%s'
-    elif env == 'prod':
-        # TODO: Change this url after deployment
-        CANDIDATE_POOL_SERVICE_HOST_NAME = 'http://127.0.0.1:8008/v1/%s'
-    else:
-        raise Exception("Environment variable GT_ENVIRONMENT not set correctly - could not get environment")
-
-    TALENT_POOL_STATS = CANDIDATE_POOL_SERVICE_HOST_NAME % "talent-pools/stats"
-    TALENT_POOL_GET_STATS = CANDIDATE_POOL_SERVICE_HOST_NAME % "talent-pool/%s/stats"
-    TALENT_PIPELINE_STATS = CANDIDATE_POOL_SERVICE_HOST_NAME % "talent-pipelines/stats"
-    TALENT_PIPELINE_GET_STATS = CANDIDATE_POOL_SERVICE_HOST_NAME % "talent-pipeline/%s/stats"
-
-
-class SpreadsheetImportApiUrl:
-    def __init__(self):
-        pass
-
-    env = talent_property_manager.get_env()
-
-    if env == 'dev' or env == 'circle':
-        SPREADSHEET_IMPORT_SERVICE_HOST_NAME = 'http://127.0.0.1:8009/v1/parse_spreadsheet/%s'
-    elif env == 'qa':
-        # TODO: Change this url after deployment
-        SPREADSHEET_IMPORT_SERVICE_HOST_NAME = 'http://127.0.0.1:8009/v1/parse_spreadsheet/%s'
-    elif env == 'prod':
-        # TODO: Change this url after deployment
-        SPREADSHEET_IMPORT_SERVICE_HOST_NAME = 'http://127.0.0.1:8009/v1/parse_spreadsheet/%s'
-    else:
-        raise Exception("Environment variable GT_ENVIRONMENT not set correctly - could not get environment")
-
-    CONVERT_TO_TABLE = SPREADSHEET_IMPORT_SERVICE_HOST_NAME % "convert_to_table"
-    IMPORT_CANDIDATES = SPREADSHEET_IMPORT_SERVICE_HOST_NAME % 'import_candidates'
->>>>>>> daffa4d8
+    TASK = SCHEDULER_SERVICE_HOST_NAME % '/tasks/id/%s'