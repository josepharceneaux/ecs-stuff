"""
This file contains Base APP URls, and Urls of REST endpoints of all services
"""
<<<<<<< HEAD
import os
=======
>>>>>>> 80970cea

from common_config import GT_ENVIRONMENT

LOCAL_HOST = 'http://127.0.0.1'
TALENT_DOMAIN = '.gettalent.com'
QA_EXTENSION = '-webdev'


<<<<<<< HEAD
class AuthApiUrl:
    def __init__(self):
        pass

    env = os.environ.get('GT_ENVIRONMENT')

    if env == 'dev' or env == 'circle':
        AUTH_SERVICE_HOST_NAME = 'http://127.0.0.1:8001/v1/%s'
    elif env == 'qa':
        # TODO: Change this url after deployment
        AUTH_SERVICE_HOST_NAME = 'http://secure-webdev.gettalent.com/v1/%s'
    elif env == 'prod':
        # TODO: Change this url after deployment
        AUTH_SERVICE_HOST_NAME = 'http://secure.gettalent.com/v1/%s'
    else:
        raise Exception("Environment variable GT_ENVIRONMENT not set correctly - could not get environment")

    AUTH_SERVICE_TOKEN_CREATE_URI = AUTH_SERVICE_HOST_NAME % 'oauth2/token'
    AUTH_SERVICE_TOKEN_REVOKE_URI = AUTH_SERVICE_HOST_NAME % 'oauth2/revoke'
    AUTH_SERVICE_AUTHORIZE_URI = AUTH_SERVICE_HOST_NAME % 'oauth2/authorize'


=======
>>>>>>> 80970cea
def _get_host_name(service_name, port_number):
    """
    This function gives the Base API Url depending on the environment variable.
    If api_version is provided, it also appends the version of API.

    For DEV, CIRCLE, In case of auth_service we'll get

<<<<<<< HEAD
        http://127.0.0.1:8001
=======
        http://127.0.0.1:8001%s
>>>>>>> 80970cea

    For QA:
            auth-service-webdev.gettalent.com ( for auth service)
    For PROD:
            auth-service.gettalent.com ( for auth service)

    :param service_name: Name of service
    :param port_number: Port number of service
    :type service_name: str
    :type port_number: int
    :return:
    """
    if GT_ENVIRONMENT in ['dev', 'circle']:
        return LOCAL_HOST + ':' + str(port_number) + '%s'
    elif GT_ENVIRONMENT == 'qa':
        # This looks like auth-service-webdev.gettalent.com ( for auth service)
        # TODO: Verify this URL after deployment
        return service_name + QA_EXTENSION + TALENT_DOMAIN
    elif GT_ENVIRONMENT == 'prod':
        # This looks like auth-service.gettalent.com
        # TODO: Verify this URL after deployment
        return service_name + TALENT_DOMAIN
    else:
        raise Exception("Environment variable GT_ENVIRONMENT not set correctly")


class GTApis(object):
    """
    This class contains the getTalent flask micro services' name and respective port numbers.
    """
    # Port Numbers of flask micro services
    AUTH_SERVICE_PORT = 8001
    ACTIVITY_SERVICE_PORT = 8002
    RESUME_SERVICE_PORT = 8003
    USER_SERVICE_PORT = 8004
    CANDIDATE_SERVICE_PORT = 8005
    WIDGET_SERVICE_PORT = 8006
    SOCIAL_NETWORK_SERVICE_PORT = 8007
    CANDIDATE_POOL_SERVICE_PORT = 8008
    SPREADSHEET_IMPORT_SERVICE_PORT = 8009
    DASHBOARD_SERVICE_PORT = 8010
    SCHEDULER_SERVICE_PORT = 8011
    SMS_CAMPAIGN_SERVICE_PORT = 8012
<<<<<<< HEAD
    PUSH_NOTIFICATION_SERVICE_PORT = 8013
=======
>>>>>>> 80970cea

    # Names of flask micro services
    AUTH_SERVICE_NAME = 'auth-service'
    ACTIVITY_SERVICE_NAME = 'activity-service'
    RESUME_SERVICE_NAME = 'resume-service'
    USER_SERVICE_NAME = 'user-service'
    CANDIDATE_SERVICE_NAME = 'candidate-service'
    WIDGET_SERVICE_NAME = 'widget-service'
    SOCIAL_NETWORK_SERVICE_NAME = 'social-network-service'
    CANDIDATE_POOL_SERVICE_NAME = 'candidate-pool-service'
    SPREADSHEET_IMPORT_SERVICE_NAME = 'spreadsheet-import-service'
    DASHBOARD_SERVICE_NAME = 'frontend-service'
    SMS_CAMPAIGN_SERVICE_NAME = 'sms-campaign-service'
    SCHEDULER_SERVICE_NAME = 'scheduler-service'
<<<<<<< HEAD
    PUSH_NOTIFICATION_SERVICE_NAME = 'push-notification-service'
=======


class AuthApiUrl(object):
    """
    Rest URLs of auth_service
    """
    API_VERSION = 'v1'
    AUTH_SERVICE_HOST_NAME = _get_host_name(GTApis.AUTH_SERVICE_NAME,
                                            GTApis.AUTH_SERVICE_PORT)
    API_URL = AUTH_SERVICE_HOST_NAME % '/%s/%s' % (API_VERSION, '%s')
    AUTH_SERVICE_TOKEN_CREATE_URI = API_URL % 'oauth2/token'
    AUTH_SERVICE_TOKEN_REVOKE_URI = API_URL % 'oauth2/revoke'
    AUTH_SERVICE_AUTHORIZE_URI = API_URL % 'oauth2/authorize'
>>>>>>> 80970cea


class ActivityApiUrl(object):
    """
    Rest URLs of activity_service
    """
    ACTIVITY_HOST_NAME = _get_host_name(GTApis.ACTIVITY_SERVICE_NAME,
                                        GTApis.ACTIVITY_SERVICE_PORT)
    CREATE_ACTIVITY = ACTIVITY_HOST_NAME % '/activities/'


class ResumeApiUrl(object):
    """
    Rest URLs of resume_service
    """
    RESUME_HOST_NAME = _get_host_name(GTApis.RESUME_SERVICE_NAME,
                                      GTApis.RESUME_SERVICE_PORT)


class UserApiUrl(object):
    """
    Rest URLs of user_service
    """
    User_HOST_NAME = _get_host_name(GTApis.USER_SERVICE_NAME,
                                    GTApis.USER_SERVICE_PORT)


class WidgetApiUrl(object):
    """
    Rest URLs of widget_service
    """
    WIDGET_HOST_NAME = _get_host_name(GTApis.WIDGET_SERVICE_NAME,
                                      GTApis.WIDGET_SERVICE_PORT)


class SocialNetworkApiUrl(object):
    """
    Rest URLs of social_network_service
    """
    SOCIAL_NETWORK_HOST_NAME = _get_host_name(GTApis.SOCIAL_NETWORK_SERVICE_NAME,
                                              GTApis.SOCIAL_NETWORK_SERVICE_PORT)


class CandidatePoolApiUrl(object):
    """
    Rest URLs of candidate_pool_service
    """
<<<<<<< HEAD
    CANDIDATE_POOL_HOST_NAME = _get_host_name(GTApis.CANDIDATE_POOL_SERVICE_NAME,
                                              GTApis.CANDIDATE_POOL_SERVICE_PORT)
=======
    API_VERSION = 'v1'
    CANDIDATE_POOL_SERVICE_HOST_NAME = _get_host_name(GTApis.CANDIDATE_POOL_SERVICE_NAME,
                                                      GTApis.CANDIDATE_POOL_SERVICE_PORT)
    API_URL = CANDIDATE_POOL_SERVICE_HOST_NAME % '/%s/%s' % (API_VERSION, '%s')
    TALENT_POOL_STATS = API_URL % "talent-pools/stats"
    TALENT_POOL_GET_STATS = API_URL % "talent-pool/%s/stats"
    TALENT_PIPELINE_STATS = API_URL % "talent-pipelines/stats"
    TALENT_PIPELINE_GET_STATS = API_URL % "talent-pipeline/%s/stats"
    SMARTLIST_CANDIDATES = API_URL % 'smartlists/%s/candidates'
    SMARTLISTS = API_URL % 'smartlists'
>>>>>>> 80970cea


class SpreadSheetImportApiUrl(object):
    """
    Rest URLs of spreadsheet_import_service
    """
    SPREADSHEET_IMPORT_HOST_NAME = _get_host_name(GTApis.SPREADSHEET_IMPORT_SERVICE_NAME,
                                                  GTApis.SPREADSHEET_IMPORT_SERVICE_PORT)


class SmsCampaignApi(object):
    """
    This class contains the REST endpoints of sms_campaign_service
    """
    VERSION = 'v1'
    # HOST_NAME is http://127.0.0.1:8011 for dev
    HOST_NAME = _get_host_name(GTApis.SMS_CAMPAIGN_SERVICE_NAME,
                               GTApis.SMS_CAMPAIGN_SERVICE_PORT)
    # endpoint /v1/campaigns
    # GET all campaigns of a user, POST new campaign, DELETE campaigns of a user from given ids
    CAMPAIGNS = '/%s/%s' % (VERSION, 'campaigns')

    # endpoint /v1/campaigns/:id
    # GET campaign by its id, POST: updates a campaign, DELETE a campaign from given id
    CAMPAIGN = '/%s/%s' % (VERSION, 'campaigns/<int:campaign_id>')

    # endpoint /v1/campaigns/:id/sends
    # This gives the records from "sends" for a given id of campaign
    SENDS = CAMPAIGN + '/sends'

    # endpoint /v1/campaigns/:id/send
    # To send a campaign to candidates
    SEND = CAMPAIGN + '/send'

    # /v1/campaigns/:id/schedule
    # To schedule an SMS campaign
    SCHEDULE = CAMPAIGN + '/schedule'

    """ Followings are not REST endpoints, but App endpoints """
    # endpoint /v1/receive
    # This endpoint is callback URL when candidate replies to a campaign via SMS
    RECEIVE = '/%s/%s' % (VERSION, 'receive')

    # endpoint /v1/campaigns/:id/redirect/:id?candidate_id=id
    # This endpoint is hit when candidate clicks on any URL present in SMS body text.
    APP_REDIRECTION = CAMPAIGN + '/redirect/<int:url_conversion_id>'


class SmsCampaignApiUrl(object):
    """
    This class contains the REST URLs of sms_campaign_service
    """
    """ Endpoints' complete URLs for pyTests """
    CAMPAIGNS = SmsCampaignApi.HOST_NAME % SmsCampaignApi.CAMPAIGNS
    CAMPAIGN = SmsCampaignApi.HOST_NAME % '/%s/%s' % (SmsCampaignApi.VERSION, 'campaigns/%s')
    SENDS = CAMPAIGN + '/sends'
    SEND = CAMPAIGN + '/send'
    SCHEDULE = CAMPAIGN + '/schedule'
    RECEIVE = SmsCampaignApi.HOST_NAME % SmsCampaignApi.RECEIVE
    REDIRECT = CAMPAIGN % '%s/redirect/%s'

<<<<<<< HEAD

class CandidateApiUrl(object):
    """
    Rest URLs of candidate_service
    """
    API_VERSION = 'v1'
    CANDIDATE_SERVICE_HOST_NAME = _get_host_name(GTApis.CANDIDATE_SERVICE_NAME,
                                                 GTApis.CANDIDATE_SERVICE_PORT)
    API_URL = CANDIDATE_SERVICE_HOST_NAME % '/%s%s' % (API_VERSION, '%s')
    CANDIDATE = API_URL % "/candidates/%s"
    CANDIDATES = API_URL % "/candidates"

    ADDRESS = API_URL % "/candidates/%s/addresses/%s"
    ADDRESSES = API_URL % "/candidates/%s/addresses"

    AOI = API_URL % "/candidates/%s/areas_of_interest/%s"
    AOIS = API_URL % "/candidates/%s/areas_of_interest"


    CUSTOM_FIELD = API_URL % "/candidates/%s/custom_fields/%s"
    CUSTOM_FIELDS = API_URL % "/candidates/%s/custom_fields"

    CANDIDATE_SEARCH_URI = API_URL % "/candidates/search"

    CANDIDATES_DOCUMENTS_URI = API_URL % "/candidates/documents"

    EDUCATION = API_URL % "/candidates/%s/educations/%s"
    EDUCATIONS = API_URL % "/candidates/%s/educations"

    DEGREE = API_URL % "/candidates/%s/educations/%s/degrees/%s"
    DEGREES = API_URL % "/candidates/%s/educations/%s/degrees"

    DEGREE_BULLET = API_URL % "/candidates/%s/educations/%s/degrees/%s/bullets/%s"
    DEGREE_BULLETS = API_URL % "/candidates/%s/educations/%s/degrees/%s/bullets"

    EMAIL = API_URL % "/candidates/%s/emails/%s"
    EMAILS = API_URL % "/candidates/%s/emails"

    EXPERIENCE = API_URL % "/candidates/%s/experiences/%s"
    EXPERIENCES = API_URL % "/candidates/%s/experiences"

=======

class CandidateApiUrl(object):
    """
    Rest URLs of candidate_service
    """
    API_VERSION = 'v1'
    CANDIDATE_SERVICE_HOST_NAME = _get_host_name(GTApis.CANDIDATE_SERVICE_NAME,
                                                 GTApis.CANDIDATE_SERVICE_PORT)
    API_URL = CANDIDATE_SERVICE_HOST_NAME % '/%s%s' % (API_VERSION, '%s')
    CANDIDATE = API_URL % "/candidates/%s"
    CANDIDATES = API_URL % "/candidates"

    ADDRESS = API_URL % "/candidates/%s/addresses/%s"
    ADDRESSES = API_URL % "/candidates/%s/addresses"

    AOI = API_URL % "/candidates/%s/areas_of_interest/%s"
    AOIS = API_URL % "/candidates/%s/areas_of_interest"

    CUSTOM_FIELD = API_URL % "/candidates/%s/custom_fields/%s"
    CUSTOM_FIELDS = API_URL % "/candidates/%s/custom_fields"

    CANDIDATE_SEARCH_URI = API_URL % "/candidates/search"

    CANDIDATES_DOCUMENTS_URI = API_URL % "/candidates/documents"

    EDUCATION = API_URL % "/candidates/%s/educations/%s"
    EDUCATIONS = API_URL % "/candidates/%s/educations"

    DEGREE = API_URL % "/candidates/%s/educations/%s/degrees/%s"
    DEGREES = API_URL % "/candidates/%s/educations/%s/degrees"

    DEGREE_BULLET = API_URL % "/candidates/%s/educations/%s/degrees/%s/bullets/%s"
    DEGREE_BULLETS = API_URL % "/candidates/%s/educations/%s/degrees/%s/bullets"

    EMAIL = API_URL % "/candidates/%s/emails/%s"
    EMAILS = API_URL % "/candidates/%s/emails"

    EXPERIENCE = API_URL % "/candidates/%s/experiences/%s"
    EXPERIENCES = API_URL % "/candidates/%s/experiences"

>>>>>>> 80970cea
    EXPERIENCE_BULLET = API_URL % "/candidates/%s/experiences/%s/bullets/%s"
    EXPERIENCE_BULLETS = API_URL % "/candidates/%s/experiences/%s/bullets"

    MILITARY_SERVICE = API_URL % "/candidates/%s/military_services/%s"
    MILITARY_SERVICES = API_URL % "/candidates/%s/military_services"
<<<<<<< HEAD

    PHONE = API_URL % "/candidates/%s/phones/%s"
    PHONES = API_URL % "/candidates/%s/phones"

    PREFERRED_LOCATION = API_URL % "/candidates/%s/preferred_locations/%s"
    PREFERRED_LOCATIONS = API_URL % "/candidates/%s/preferred_locations"

    SKILL = API_URL % "/candidates/%s/skills/%s"
    SKILLS = API_URL % "/candidates/%s/skills"

    SOCIAL_NETWORK = API_URL % "/candidates/%s/social_networks/%s"
    SOCIAL_NETWORKS = API_URL % "/candidates/%s/social_networks"

    WORK_PREFERENCE = API_URL % "/candidates/%s/work_preference/%s"
    CANDIDATE_EDIT = API_URL % "/candidates/%s/edits"

    SMARTLIST_CANDIDATES = API_URL % '/smartlist/get_candidates/'


class SchedulerApiUrl(object):
    """
    Rest URLs of scheduler_service
    """
    SCHEDULER_HOST_NAME = _get_host_name(GTApis.SCHEDULER_SERVICE_NAME,
                                         GTApis.SCHEDULER_SERVICE_PORT)
    CREATE_TASK = SCHEDULER_HOST_NAME % '/tasks/'
    TASKS = SCHEDULER_HOST_NAME % '/tasks/'
    TASK = SCHEDULER_HOST_NAME % '/tasks/id/%s'


class PushNotificationServiceApi(object):
    """
    REST URLs for Push Notification Service endpoints
    """
    VERSION = 'v1'
    # HOST_NAME is http://127.0.0.1:8013 for dev
    HOST_NAME = _get_host_name(GTApis.PUSH_NOTIFICATION_SERVICE_NAME,
                               GTApis.PUSH_NOTIFICATION_SERVICE_PORT)
    HOST_NAME %= ''
    # endpoint /v1/campaigns
    # GET all campaigns of a user, POST new campaign, DELETE campaigns of a user from given ids
    CAMPAIGNS = '/%s/%s' % (VERSION, 'campaigns')

    # endpoint /v1/campaigns/:id
    # GET campaign by its id, POST: updates a campaign, DELETE a campaign from given id
    CAMPAIGN = '/%s/%s' % (VERSION, 'campaigns/<int:campaign_id>')

    # endpoint /v1/campaigns/:id/sends
    # This gives the records from "sends" for a given id of campaign
    SENDS = CAMPAIGN + '/sends'

    # endpoint /v1/campaigns/:id/blast
    # This gives the blast (statistics of a campaign) from "push_notification_blast" table for a given id of campaign
    BLAST = CAMPAIGN + '/blast'

    # endpoint /v1/campaigns/:id/send
    # To send a campaign to candidates
    SEND = CAMPAIGN + '/send'

    # /v1/campaigns/:id/schedule
    # To schedule an SMS campaign
    SCHEDULE = CAMPAIGN + '/schedule'


# class SchedulerApiUrl:
#     def __init__(self):
#         pass
#
#     env = os.environ.get('GT_ENVIRONMENT')
#
#     if env == 'dev' or env == 'circle':
#         SCHEDULER_SERVICE_HOST_NAME = 'http://127.0.0.1:8011/%s'
#     elif env == 'qa':
#         # TODO: Change this url after deployment
#         SCHEDULER_SERVICE_HOST_NAME = 'http://127.0.0.1:8011/%s'
#     elif env == 'prod':
#         # TODO: Change this url after deployment
#         SCHEDULER_SERVICE_HOST_NAME = 'http://127.0.0.1:8011/%s'
#     else:
#         raise Exception("Environment variable GT_ENVIRONMENT not set correctly - could not get environment")
#
#     TASKS = SCHEDULER_SERVICE_HOST_NAME % "tasks/"
#     SINGLE_TASK = SCHEDULER_SERVICE_HOST_NAME % 'tasks/id/%s'


class CandidatePoolApiUrl:
    def __init__(self):
        pass

    env = os.environ.get('GT_ENVIRONMENT')

    if env == 'dev' or env == 'circle':
        CANDIDATE_POOL_SERVICE_HOST_NAME = 'http://127.0.0.1:8008/v1/%s'
    elif env == 'qa':
        # TODO: Change this url after deployment
        CANDIDATE_POOL_SERVICE_HOST_NAME = 'http://127.0.0.1:8008/v1/%s'
    elif env == 'prod':
        # TODO: Change this url after deployment
        CANDIDATE_POOL_SERVICE_HOST_NAME = 'http://127.0.0.1:8008/v1/%s'
    else:
        raise Exception("Environment variable GT_ENVIRONMENT not set correctly - could not get environment")

    TALENT_POOL_STATS = CANDIDATE_POOL_SERVICE_HOST_NAME % "talent-pools/stats"
    TALENT_POOL_GET_STATS = CANDIDATE_POOL_SERVICE_HOST_NAME % "talent-pool/%s/stats"
    TALENT_PIPELINE_STATS = CANDIDATE_POOL_SERVICE_HOST_NAME % "talent-pipelines/stats"
    TALENT_PIPELINE_GET_STATS = CANDIDATE_POOL_SERVICE_HOST_NAME % "talent-pipeline/%s/stats"
    SMARTLIST_CANDIDATES = CANDIDATE_POOL_SERVICE_HOST_NAME % "smartlists/%s/candidates"
=======

    PHONE = API_URL % "/candidates/%s/phones/%s"
    PHONES = API_URL % "/candidates/%s/phones"

    PREFERRED_LOCATION = API_URL % "/candidates/%s/preferred_locations/%s"
    PREFERRED_LOCATIONS = API_URL % "/candidates/%s/preferred_locations"

    SKILL = API_URL % "/candidates/%s/skills/%s"
    SKILLS = API_URL % "/candidates/%s/skills"

    SOCIAL_NETWORK = API_URL % "/candidates/%s/social_networks/%s"
    SOCIAL_NETWORKS = API_URL % "/candidates/%s/social_networks"

    WORK_PREFERENCE = API_URL % "/candidates/%s/work_preference/%s"
    CANDIDATE_EDIT = API_URL % "/candidates/%s/edits"


class SchedulerApiUrl(object):
    """
    Rest URLs of scheduler_service
    """
    SCHEDULER_SERVICE_HOST_NAME = _get_host_name(GTApis.SCHEDULER_SERVICE_NAME,
                                                 GTApis.SCHEDULER_SERVICE_PORT)
    TASKS = SCHEDULER_SERVICE_HOST_NAME % '/tasks/'
    TASK = SCHEDULER_SERVICE_HOST_NAME % '/tasks/id/%s'
>>>>>>> 80970cea
<|MERGE_RESOLUTION|>--- conflicted
+++ resolved
@@ -1,10 +1,7 @@
 """
 This file contains Base APP URls, and Urls of REST endpoints of all services
 """
-<<<<<<< HEAD
 import os
-=======
->>>>>>> 80970cea
 
 from common_config import GT_ENVIRONMENT
 
@@ -13,31 +10,6 @@
 QA_EXTENSION = '-webdev'
 
 
-<<<<<<< HEAD
-class AuthApiUrl:
-    def __init__(self):
-        pass
-
-    env = os.environ.get('GT_ENVIRONMENT')
-
-    if env == 'dev' or env == 'circle':
-        AUTH_SERVICE_HOST_NAME = 'http://127.0.0.1:8001/v1/%s'
-    elif env == 'qa':
-        # TODO: Change this url after deployment
-        AUTH_SERVICE_HOST_NAME = 'http://secure-webdev.gettalent.com/v1/%s'
-    elif env == 'prod':
-        # TODO: Change this url after deployment
-        AUTH_SERVICE_HOST_NAME = 'http://secure.gettalent.com/v1/%s'
-    else:
-        raise Exception("Environment variable GT_ENVIRONMENT not set correctly - could not get environment")
-
-    AUTH_SERVICE_TOKEN_CREATE_URI = AUTH_SERVICE_HOST_NAME % 'oauth2/token'
-    AUTH_SERVICE_TOKEN_REVOKE_URI = AUTH_SERVICE_HOST_NAME % 'oauth2/revoke'
-    AUTH_SERVICE_AUTHORIZE_URI = AUTH_SERVICE_HOST_NAME % 'oauth2/authorize'
-
-
-=======
->>>>>>> 80970cea
 def _get_host_name(service_name, port_number):
     """
     This function gives the Base API Url depending on the environment variable.
@@ -45,11 +17,7 @@
 
     For DEV, CIRCLE, In case of auth_service we'll get
 
-<<<<<<< HEAD
-        http://127.0.0.1:8001
-=======
         http://127.0.0.1:8001%s
->>>>>>> 80970cea
 
     For QA:
             auth-service-webdev.gettalent.com ( for auth service)
@@ -93,10 +61,7 @@
     DASHBOARD_SERVICE_PORT = 8010
     SCHEDULER_SERVICE_PORT = 8011
     SMS_CAMPAIGN_SERVICE_PORT = 8012
-<<<<<<< HEAD
     PUSH_NOTIFICATION_SERVICE_PORT = 8013
-=======
->>>>>>> 80970cea
 
     # Names of flask micro services
     AUTH_SERVICE_NAME = 'auth-service'
@@ -111,9 +76,7 @@
     DASHBOARD_SERVICE_NAME = 'frontend-service'
     SMS_CAMPAIGN_SERVICE_NAME = 'sms-campaign-service'
     SCHEDULER_SERVICE_NAME = 'scheduler-service'
-<<<<<<< HEAD
     PUSH_NOTIFICATION_SERVICE_NAME = 'push-notification-service'
-=======
 
 
 class AuthApiUrl(object):
@@ -127,7 +90,6 @@
     AUTH_SERVICE_TOKEN_CREATE_URI = API_URL % 'oauth2/token'
     AUTH_SERVICE_TOKEN_REVOKE_URI = API_URL % 'oauth2/revoke'
     AUTH_SERVICE_AUTHORIZE_URI = API_URL % 'oauth2/authorize'
->>>>>>> 80970cea
 
 
 class ActivityApiUrl(object):
@@ -175,10 +137,6 @@
     """
     Rest URLs of candidate_pool_service
     """
-<<<<<<< HEAD
-    CANDIDATE_POOL_HOST_NAME = _get_host_name(GTApis.CANDIDATE_POOL_SERVICE_NAME,
-                                              GTApis.CANDIDATE_POOL_SERVICE_PORT)
-=======
     API_VERSION = 'v1'
     CANDIDATE_POOL_SERVICE_HOST_NAME = _get_host_name(GTApis.CANDIDATE_POOL_SERVICE_NAME,
                                                       GTApis.CANDIDATE_POOL_SERVICE_PORT)
@@ -189,7 +147,6 @@
     TALENT_PIPELINE_GET_STATS = API_URL % "talent-pipeline/%s/stats"
     SMARTLIST_CANDIDATES = API_URL % 'smartlists/%s/candidates'
     SMARTLISTS = API_URL % 'smartlists'
->>>>>>> 80970cea
 
 
 class SpreadSheetImportApiUrl(object):
@@ -251,7 +208,6 @@
     RECEIVE = SmsCampaignApi.HOST_NAME % SmsCampaignApi.RECEIVE
     REDIRECT = CAMPAIGN % '%s/redirect/%s'
 
-<<<<<<< HEAD
 
 class CandidateApiUrl(object):
     """
@@ -270,7 +226,6 @@
     AOI = API_URL % "/candidates/%s/areas_of_interest/%s"
     AOIS = API_URL % "/candidates/%s/areas_of_interest"
 
-
     CUSTOM_FIELD = API_URL % "/candidates/%s/custom_fields/%s"
     CUSTOM_FIELDS = API_URL % "/candidates/%s/custom_fields"
 
@@ -293,54 +248,11 @@
     EXPERIENCE = API_URL % "/candidates/%s/experiences/%s"
     EXPERIENCES = API_URL % "/candidates/%s/experiences"
 
-=======
-
-class CandidateApiUrl(object):
-    """
-    Rest URLs of candidate_service
-    """
-    API_VERSION = 'v1'
-    CANDIDATE_SERVICE_HOST_NAME = _get_host_name(GTApis.CANDIDATE_SERVICE_NAME,
-                                                 GTApis.CANDIDATE_SERVICE_PORT)
-    API_URL = CANDIDATE_SERVICE_HOST_NAME % '/%s%s' % (API_VERSION, '%s')
-    CANDIDATE = API_URL % "/candidates/%s"
-    CANDIDATES = API_URL % "/candidates"
-
-    ADDRESS = API_URL % "/candidates/%s/addresses/%s"
-    ADDRESSES = API_URL % "/candidates/%s/addresses"
-
-    AOI = API_URL % "/candidates/%s/areas_of_interest/%s"
-    AOIS = API_URL % "/candidates/%s/areas_of_interest"
-
-    CUSTOM_FIELD = API_URL % "/candidates/%s/custom_fields/%s"
-    CUSTOM_FIELDS = API_URL % "/candidates/%s/custom_fields"
-
-    CANDIDATE_SEARCH_URI = API_URL % "/candidates/search"
-
-    CANDIDATES_DOCUMENTS_URI = API_URL % "/candidates/documents"
-
-    EDUCATION = API_URL % "/candidates/%s/educations/%s"
-    EDUCATIONS = API_URL % "/candidates/%s/educations"
-
-    DEGREE = API_URL % "/candidates/%s/educations/%s/degrees/%s"
-    DEGREES = API_URL % "/candidates/%s/educations/%s/degrees"
-
-    DEGREE_BULLET = API_URL % "/candidates/%s/educations/%s/degrees/%s/bullets/%s"
-    DEGREE_BULLETS = API_URL % "/candidates/%s/educations/%s/degrees/%s/bullets"
-
-    EMAIL = API_URL % "/candidates/%s/emails/%s"
-    EMAILS = API_URL % "/candidates/%s/emails"
-
-    EXPERIENCE = API_URL % "/candidates/%s/experiences/%s"
-    EXPERIENCES = API_URL % "/candidates/%s/experiences"
-
->>>>>>> 80970cea
     EXPERIENCE_BULLET = API_URL % "/candidates/%s/experiences/%s/bullets/%s"
     EXPERIENCE_BULLETS = API_URL % "/candidates/%s/experiences/%s/bullets"
 
     MILITARY_SERVICE = API_URL % "/candidates/%s/military_services/%s"
     MILITARY_SERVICES = API_URL % "/candidates/%s/military_services"
-<<<<<<< HEAD
 
     PHONE = API_URL % "/candidates/%s/phones/%s"
     PHONES = API_URL % "/candidates/%s/phones"
@@ -356,8 +268,6 @@
 
     WORK_PREFERENCE = API_URL % "/candidates/%s/work_preference/%s"
     CANDIDATE_EDIT = API_URL % "/candidates/%s/edits"
-
-    SMARTLIST_CANDIDATES = API_URL % '/smartlist/get_candidates/'
 
 
 class SchedulerApiUrl(object):
@@ -404,74 +314,3 @@
     # To schedule an SMS campaign
     SCHEDULE = CAMPAIGN + '/schedule'
 
-
-# class SchedulerApiUrl:
-#     def __init__(self):
-#         pass
-#
-#     env = os.environ.get('GT_ENVIRONMENT')
-#
-#     if env == 'dev' or env == 'circle':
-#         SCHEDULER_SERVICE_HOST_NAME = 'http://127.0.0.1:8011/%s'
-#     elif env == 'qa':
-#         # TODO: Change this url after deployment
-#         SCHEDULER_SERVICE_HOST_NAME = 'http://127.0.0.1:8011/%s'
-#     elif env == 'prod':
-#         # TODO: Change this url after deployment
-#         SCHEDULER_SERVICE_HOST_NAME = 'http://127.0.0.1:8011/%s'
-#     else:
-#         raise Exception("Environment variable GT_ENVIRONMENT not set correctly - could not get environment")
-#
-#     TASKS = SCHEDULER_SERVICE_HOST_NAME % "tasks/"
-#     SINGLE_TASK = SCHEDULER_SERVICE_HOST_NAME % 'tasks/id/%s'
-
-
-class CandidatePoolApiUrl:
-    def __init__(self):
-        pass
-
-    env = os.environ.get('GT_ENVIRONMENT')
-
-    if env == 'dev' or env == 'circle':
-        CANDIDATE_POOL_SERVICE_HOST_NAME = 'http://127.0.0.1:8008/v1/%s'
-    elif env == 'qa':
-        # TODO: Change this url after deployment
-        CANDIDATE_POOL_SERVICE_HOST_NAME = 'http://127.0.0.1:8008/v1/%s'
-    elif env == 'prod':
-        # TODO: Change this url after deployment
-        CANDIDATE_POOL_SERVICE_HOST_NAME = 'http://127.0.0.1:8008/v1/%s'
-    else:
-        raise Exception("Environment variable GT_ENVIRONMENT not set correctly - could not get environment")
-
-    TALENT_POOL_STATS = CANDIDATE_POOL_SERVICE_HOST_NAME % "talent-pools/stats"
-    TALENT_POOL_GET_STATS = CANDIDATE_POOL_SERVICE_HOST_NAME % "talent-pool/%s/stats"
-    TALENT_PIPELINE_STATS = CANDIDATE_POOL_SERVICE_HOST_NAME % "talent-pipelines/stats"
-    TALENT_PIPELINE_GET_STATS = CANDIDATE_POOL_SERVICE_HOST_NAME % "talent-pipeline/%s/stats"
-    SMARTLIST_CANDIDATES = CANDIDATE_POOL_SERVICE_HOST_NAME % "smartlists/%s/candidates"
-=======
-
-    PHONE = API_URL % "/candidates/%s/phones/%s"
-    PHONES = API_URL % "/candidates/%s/phones"
-
-    PREFERRED_LOCATION = API_URL % "/candidates/%s/preferred_locations/%s"
-    PREFERRED_LOCATIONS = API_URL % "/candidates/%s/preferred_locations"
-
-    SKILL = API_URL % "/candidates/%s/skills/%s"
-    SKILLS = API_URL % "/candidates/%s/skills"
-
-    SOCIAL_NETWORK = API_URL % "/candidates/%s/social_networks/%s"
-    SOCIAL_NETWORKS = API_URL % "/candidates/%s/social_networks"
-
-    WORK_PREFERENCE = API_URL % "/candidates/%s/work_preference/%s"
-    CANDIDATE_EDIT = API_URL % "/candidates/%s/edits"
-
-
-class SchedulerApiUrl(object):
-    """
-    Rest URLs of scheduler_service
-    """
-    SCHEDULER_SERVICE_HOST_NAME = _get_host_name(GTApis.SCHEDULER_SERVICE_NAME,
-                                                 GTApis.SCHEDULER_SERVICE_PORT)
-    TASKS = SCHEDULER_SERVICE_HOST_NAME % '/tasks/'
-    TASK = SCHEDULER_SERVICE_HOST_NAME % '/tasks/id/%s'
->>>>>>> 80970cea
