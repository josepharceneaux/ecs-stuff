__author__ = 'erikfarmer'

import re
import json
import pytz
import random
import string
import requests
from pytz import timezone
from datetime import datetime

from ..models.db import db
from flask import current_app
from ..routes import AuthApiUrl
from sqlalchemy.sql.expression import ClauseElement
from werkzeug.security import generate_password_hash
from ..error_handling import ForbiddenError, InvalidUsage
from ..models.user import User, UserScopedRoles, DomainRole
from requests import ConnectionError
from ..talent_config_manager import TalentConfigKeys
from ..models.user import User, UserScopedRoles, DomainRole
from ..error_handling import UnauthorizedError, ResourceNotFound, InvalidUsage, InternalServerError


JSON_CONTENT_TYPE_HEADER = {'content-type': 'application/json'}

def random_word(length):
    # Creates a random lowercase string, useful for testing data.
    return ''.join(random.choice(string.lowercase) for i in xrange(length))


def get_or_create(session, model, defaults=None, **kwargs):
    instance = session.query(model).filter_by(**kwargs).first()
    if instance:
        return instance, False
    else:
        params = dict((k, v) for k, v in kwargs.iteritems() if not isinstance(v, ClauseElement))
        params.update(defaults or {})
        instance = model(**params)
        session.add(instance)
        return instance, True


def http_request(method_type, url, params=None, headers=None, data=None, user_id=None):
    """
    This is common function to make HTTP Requests. It takes method_type (GET or POST)
    and makes call on given URL. It also handles/logs exception.
    :param method_type: GET or POST.
    :param url: resource URL.
    :param params: params to be sent in URL.
    :param headers: headers for Authorization.
    :param data: data to be sent.
    :param user_id: Id of logged in user.
    :type method_type: str
    :type url: str
    :type params: dict
    :type headers: dict
    :type data: dict
    :type user_id: int | long
    :return: response from HTTP request or None
    """
    response = None
    if method_type in ['GET', 'POST', 'PUT', 'DELETE']:
        method = getattr(requests, method_type.lower())
        error_message = None
        if url:
            try:
                response = method(url, params=params, headers=headers, data=data, verify=False)
                # If we made a bad request (a 4XX client error or 5XX server
                # error response),
                # we can raise it with Response.raise_for_status():"""
                response.raise_for_status()
            except requests.exceptions.HTTPError as e:
                if e.response.status_code in [401]:
                    # 401 is the error code for Not Authorized user(Expired Token)
                    raise
                # checks if error occurred on "Server" or is it a bad request
                elif e.response.status_code < 500:
                    try:
                        # In case of Meetup, we have error details in e.response.json()['errors'].
                        # So, tyring to log as much
                        # details of error as we can.
                        if 'errors' in e.response.json():
                            error_message = e.message + ', Details: ' + json.dumps(
                                e.response.json().get('errors'))
                        elif 'error_description' in e.response.json():
                            error_message = e.message + ', Details: ' + json.dumps(
                                e.response.json().get('error_description'))
                        else:
                            error_message = e.message
                    except Exception:
                        error_message = e.message
                else:
                    # raise any Server error
                    raise
            except requests.RequestException as e:
                if hasattr(e.message, 'args'):
                    if 'Connection aborted' in e.message.args[0]:
                        current_app.config['LOGGER'].exception(
                            "http_request: Couldn't make %s call on %s. "
                            "Make sure requested server is running." % (method_type, url))
                        raise
                error_message = e.message
            if error_message:
                current_app.config['LOGGER'].exception('http_request: HTTP request failed, %s, '
                                                       'user_id: %s', error_message, user_id)
            return response
        else:
            error_message = 'URL is None. Unable to make "%s" Call' % method_type
            current_app.config['LOGGER'].error('http_request: Error: %s, user_id: %s'
                                               % (error_message, user_id))
    else:
        current_app.config['LOGGER'].error('Unknown Method type %s ' % method_type)


def create_test_user(session, domain_id, password):
    random_email = ''.join(
        [random.choice(string.ascii_letters + string.digits) for n in xrange(12)])
    email = '%s.sample@example.com' % random_email
    first_name = 'John'
    last_name = 'Sample'
    test_user = User(
        email=email,
        password=generate_password_hash(password, method='pbkdf2:sha512'),
        domain_id=domain_id,
        first_name=first_name,
        last_name=last_name,
        expiration=None
    )
    session.add(test_user)
    session.commit()
    return test_user


def random_word(length):
    # Creates a random lowercase string, useful for testing data.
    return ''.join(random.choice(string.lowercase) for i in xrange(length))


def random_letter_digit_string(size=6, chars=string.lowercase + string.digits):
    # Creates a random string of lowercase/uppercase letter and digits. Useful for Oauth2 tokens.
    return ''.join(random.choice(chars) for _ in range(size))


def add_role_to_test_user(test_user, role_names):
    """
    This function will add roles to a test_user just for testing purpose
    :param User test_user: User object
    :param list[str] role_names: List of role names
    :return:
    """
    for role_name in role_names:
        try:
            DomainRole.save(role_name)
        except Exception:
            db.session.rollback()
            pass

    UserScopedRoles.add_roles(test_user, role_names)


def camel_case_to_snake_case(name):
    """ Convert camel case to underscore case
        socialNetworkId --> social_network_id

            :Example:

                result = camel_case_to_snake_case('socialNetworkId')
                assert result == 'social_network_id'

    """
    # name_ = re.sub('(.)([A-Z][a-z]+)', r'\1_\2', name)
    # return re.sub('([a-z0-9])([A-Z0-9])', r'\1_\2', name_).lower()
    name = re.sub('(.)([A-Z][a-z]+)', r'\1_\2', name)
    name = re.sub('(.)([0-9]+)', r'\1_\2', name)
    return re.sub('([a-z0-9])([A-Z])', r'\1_\2', name).lower()


def snake_case_to_pascal_case(name):
    """ Convert string or unicode from lower-case underscore to camel-case
        e.g. appt_type_id --> ApptTypeId

            :Example:

                result = snake_case_to_camel_case('social_network_id')
                assert result == 'SocialNetworkId'
    """
    splitted_string = name.split('_')
    # use string's class to work on the string to keep its type
    class_ = name.__class__
    return class_.join('', map(class_.capitalize, splitted_string))


def url_conversion(long_url):
    """
    We use Google's URL Shortener API to shorten the given URL.
    In this function we pass a URL which we want to shorten and on
    success it saves record in database and returns its id.
    :param long_url: The URL which we want to be shortened
    :type long_url: str
    :return: shortened URL, and error message if any else ''
    :rtype: tuple
    """
    if not isinstance(long_url, basestring):
        raise InvalidUsage('Pass URL(to be shortened) as a string',
                           error_code=InvalidUsage.http_status_code())

    payload = json.dumps({'longUrl': long_url})
    response = http_request('POST', 'https://www.googleapis.com/urlshortener/v1/url?key='
                            + current_app.config['GOOGLE_URL_SHORTENER_API_KEY'],
                            headers=JSON_CONTENT_TYPE_HEADER, data=payload)
    json_data = response.json()
    if 'error' not in json_data:
        return json_data['id'], ''
    else:
        error_message = "Error while shortening URL. Long URL is %s. " \
                        "Error dict is %s" % (long_url, json_data['error']['errors'][0])
        return None, error_message


def to_utc_str(dt):
    """
    This converts given datetime in '2015-10-08T06:16:55Z' format.
    :param dt: given datetime
    :type dt: datetime
    :return: UTC date in str
    :rtype: str
    """
    if not isinstance(dt, datetime):
        raise InvalidUsage('Given param should be datetime obj')
    return dt.strftime("%Y-%m-%dT%H:%M:%SZ")


def get_utc_datetime(dt, tz):
    """
    This method takes datetime object and timezone name and returns UTC specific datetime
    :Example:
        >> now = datetime.now()  # datetime(2015, 10, 8, 11, 16, 55, 520914)
        >> timezone = 'Asia/Karachi'
        >> utc_datetime = get_utc_datetime(now, timezone) # '2015-10-08T06:16:55Z
    :param dt: datetime object
    :type dt: datetime
    :return: timezone specific datetime object
    :rtype string
    """
    assert tz, 'Timezone should not be none'
    assert isinstance(dt, datetime), 'dt should be datetime object'
    # get timezone info from given datetime object
    local_timezone = timezone(tz)
    try:
        local_dt = local_timezone.localize(dt, is_dst=None)
    except ValueError as e:
        # datetime object already contains timezone info
        return dt.strftime("%Y-%m-%dT%H:%M:%SZ")
    utc_dt = local_dt.astimezone(pytz.utc)
    return utc_dt.strftime("%Y-%m-%dT%H:%M:%SZ")


def http_request(method_type, url, params=None, headers=None, data=None, user_id=None):
    """
    This is common function to make HTTP Requests. It takes method_type (GET or POST)
    and makes call on given URL. It also handles/logs exception.
    :param method_type: GET or POST.
    :param url: resource URL.
    :param params: params to be sent in URL.
    :param headers: headers for Authorization.
    :param data: data to be sent.
    :param user_id: Id of logged in user.
    :type method_type: str
    :type url: str
    :type params: dict
    :type headers: dict
    :type data: dict
    :type user_id: int | long
    :return: response from HTTP request or None
    :Example:
        If we are requesting scheduler_service to GET a task, we will use this method as
            http_request('GET', SchedulerApiUrl.TASK % scheduler_task_id, headers=oauth_header)
    """
    logger = current_app.config[TalentConfigKeys.LOGGER]
    if not isinstance(method_type, basestring):
        raise InvalidUsage('Method type should be str. e.g. POST etc')
    if not isinstance(url, basestring):
        error_message = 'URL must be string. Unable to make "%s" Call' % method_type
        logger.error('http_request: Error: %s, user_id: %s'
                     % (error_message, user_id))
        raise InvalidUsage(error_message)
    if method_type.upper() in ['GET', 'POST', 'PUT', 'DELETE', 'PATCH']:
        method = getattr(requests, method_type.lower())
        response = None
        error_message = None
        try:
            response = method(url, params=params, headers=headers, data=data, verify=False)
            # If we made a bad request (a 4XX client error or 5XX server
            # error response),
            # we can raise it with Response.raise_for_status():"""
            response.raise_for_status()
        except requests.exceptions.HTTPError as e:
            if e.response.status_code == ResourceNotFound.http_status_code():
                # 404 is the error code for Resource Not found
                raise ResourceNotFound(response.content)
            elif e.response.status_code == UnauthorizedError.http_status_code():
                # 401 is the error code for Not Authorized user(Expired Token)
                raise UnauthorizedError(response.content)
            # checks if error occurred on "Server" or is it a bad request
            elif e.response.status_code < InternalServerError.http_status_code():
                try:
                    # In case of Meetup, we have error details in e.response.json()['errors'].
                    # So, tyring to log as much
                    # details of error as we can.
                    if 'errors' in e.response.json():
                        error_message = e.message + ', Details: ' + json.dumps(
                            e.response.json().get('errors'))
                    elif 'error_description' in e.response.json():
                        error_message = e.message + ', Details: ' + json.dumps(
                            e.response.json().get('error_description'))
                    else:
                        error_message = e.message
                except json.JSONDecoder:
                    error_message = e.message
            else:
                # raise any Server error
                raise
        except ConnectionError:
            # This check is for if any talent service is not running. It logs the URL on
            # which request was made.
            logger.exception(
                "http_request: Couldn't make %s call on %s. "
                "Make sure requested server is running." % (method_type, url))
            raise
        except requests.RequestException as e:
            logger.exception('http_request: HTTP request failed, %s' % e.message)
            raise

        if error_message:
            logger.exception('http_request: HTTP request failed, %s, '
                             'user_id: %s', error_message, user_id)
        return response
    else:
        logger.error('http_request: Unknown Method type %s ' % method_type)
        raise InvalidUsage('Unknown method type(%s) provided' % method_type)


<<<<<<< HEAD
def random_letter_digit_string(size=6, chars=string.lowercase + string.digits):
    # Creates a random string of lowercase/uppercase letter and digits. Useful for Oauth2 tokens.
    return ''.join(random.choice(chars) for _ in range(size))


def get_missing_keys(data_dict, required_fields=None):
=======
def validate_required_fields(data_dict, required_fields):
>>>>>>> 1e22a1bd
    """
    This function returns the keys as specified by required_fields, that are not present in
    the data_dict. If any of the field is missing, it raises missing
    :param data_dict:
    :param required_fields:
    :type data_dict: dict
    :type required_fields: list
    :exception: Invalid Usage
    """
    if not isinstance(data_dict, dict):
        raise InvalidUsage('data_dict must be instance of dictionary.')
    if not isinstance(required_fields, (tuple, list)):
        raise InvalidUsage('required_fields must be instance of list.')
    missing_keys = list(set(required_fields) - set(data_dict.keys()))
    if missing_keys:
        raise InvalidUsage('Required fields are missing from given data.%s' % missing_keys,
                           error_code=InvalidUsage.http_status_code())


def find_missing_items(data_dict, required_fields=None, verify_values_of_all_keys=False):
    """
    This function is used to find the missing items (either key or its value)in given
    data_dict. If verify_all is true, this function checks all the keys present in data_dict
    if they are empty or not. Otherwise it verify only those fields as given in required_fields.

    :Example:

        >>> data_dict = {'name' : 'Name', 'title': 'myTitle'}
        >>> missing_items = find_missing_items(data_dict, required_fields =['name', 'title', 'type']
        >>> print missing_items

         Output will be ['type']
    :param data_dict: given dictionary to be examined
    :param required_fields: keys which need to be checked
    :param verify_values_of_all_keys: indicator if we want to check values of all keys or only keys
                            present in required_fields
    :type data_dict: dict
    :type required_fields: list | None
    :type verify_values_of_all_keys: bool
    :return: list of missing items
    :rtype: list
    """
    if not data_dict:  # If data_dict is empty, return all the required_fields as missing_item
        return [{item: ''} for item in required_fields]
    elif verify_values_of_all_keys:
        # verify that all keys in the data_dict have valid values
        missing_items = [{key: value} for key, value in data_dict.iteritems()
                         if not value and not value == 0]
    else:
        # verify if required fields are present as keys in data_dict
        validate_required_fields(data_dict, required_fields)
        # verify that keys of data_dict present in required_field have valid values
        missing_items = [{key: value} for key, value in data_dict.iteritems()
                         if key in required_fields and not value and not value == 0]
    return [missing_item for missing_item in missing_items]
<|MERGE_RESOLUTION|>--- conflicted
+++ resolved
@@ -39,78 +39,6 @@
         instance = model(**params)
         session.add(instance)
         return instance, True
-
-
-def http_request(method_type, url, params=None, headers=None, data=None, user_id=None):
-    """
-    This is common function to make HTTP Requests. It takes method_type (GET or POST)
-    and makes call on given URL. It also handles/logs exception.
-    :param method_type: GET or POST.
-    :param url: resource URL.
-    :param params: params to be sent in URL.
-    :param headers: headers for Authorization.
-    :param data: data to be sent.
-    :param user_id: Id of logged in user.
-    :type method_type: str
-    :type url: str
-    :type params: dict
-    :type headers: dict
-    :type data: dict
-    :type user_id: int | long
-    :return: response from HTTP request or None
-    """
-    response = None
-    if method_type in ['GET', 'POST', 'PUT', 'DELETE']:
-        method = getattr(requests, method_type.lower())
-        error_message = None
-        if url:
-            try:
-                response = method(url, params=params, headers=headers, data=data, verify=False)
-                # If we made a bad request (a 4XX client error or 5XX server
-                # error response),
-                # we can raise it with Response.raise_for_status():"""
-                response.raise_for_status()
-            except requests.exceptions.HTTPError as e:
-                if e.response.status_code in [401]:
-                    # 401 is the error code for Not Authorized user(Expired Token)
-                    raise
-                # checks if error occurred on "Server" or is it a bad request
-                elif e.response.status_code < 500:
-                    try:
-                        # In case of Meetup, we have error details in e.response.json()['errors'].
-                        # So, tyring to log as much
-                        # details of error as we can.
-                        if 'errors' in e.response.json():
-                            error_message = e.message + ', Details: ' + json.dumps(
-                                e.response.json().get('errors'))
-                        elif 'error_description' in e.response.json():
-                            error_message = e.message + ', Details: ' + json.dumps(
-                                e.response.json().get('error_description'))
-                        else:
-                            error_message = e.message
-                    except Exception:
-                        error_message = e.message
-                else:
-                    # raise any Server error
-                    raise
-            except requests.RequestException as e:
-                if hasattr(e.message, 'args'):
-                    if 'Connection aborted' in e.message.args[0]:
-                        current_app.config['LOGGER'].exception(
-                            "http_request: Couldn't make %s call on %s. "
-                            "Make sure requested server is running." % (method_type, url))
-                        raise
-                error_message = e.message
-            if error_message:
-                current_app.config['LOGGER'].exception('http_request: HTTP request failed, %s, '
-                                                       'user_id: %s', error_message, user_id)
-            return response
-        else:
-            error_message = 'URL is None. Unable to make "%s" Call' % method_type
-            current_app.config['LOGGER'].error('http_request: Error: %s, user_id: %s'
-                                               % (error_message, user_id))
-    else:
-        current_app.config['LOGGER'].error('Unknown Method type %s ' % method_type)
 
 
 def create_test_user(session, domain_id, password):
@@ -341,16 +269,7 @@
         raise InvalidUsage('Unknown method type(%s) provided' % method_type)
 
 
-<<<<<<< HEAD
-def random_letter_digit_string(size=6, chars=string.lowercase + string.digits):
-    # Creates a random string of lowercase/uppercase letter and digits. Useful for Oauth2 tokens.
-    return ''.join(random.choice(chars) for _ in range(size))
-
-
-def get_missing_keys(data_dict, required_fields=None):
-=======
 def validate_required_fields(data_dict, required_fields):
->>>>>>> 1e22a1bd
     """
     This function returns the keys as specified by required_fields, that are not present in
     the data_dict. If any of the field is missing, it raises missing
