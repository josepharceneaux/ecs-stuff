--- conflicted
+++ resolved
@@ -1,5 +1,3 @@
-<<<<<<< HEAD
-=======
 import json
 
 import requests
@@ -7,9 +5,6 @@
 
 from flask.ext.common.common.talent_config_manager import TalentConfigKeys
 from ..error_handling import ForbiddenError, UnauthorizedError, ResourceNotFound
-
-__author__ = 'erikfarmer'
->>>>>>> 3420df24
 
 __author__ = 'erikfarmer'
 import re
@@ -17,7 +12,6 @@
 import pytz
 import random
 import string
-<<<<<<< HEAD
 import requests
 from pytz import timezone
 from datetime import datetime
@@ -28,18 +22,13 @@
 from sqlalchemy.sql.expression import ClauseElement
 from werkzeug.security import generate_password_hash
 from ..error_handling import ForbiddenError, InvalidUsage
-=======
 from ..models.user import User, UserScopedRoles, DomainRole
->>>>>>> 3420df24
 
 JSON_CONTENT_TYPE_HEADER = {'content-type': 'application/json'}
 
-<<<<<<< HEAD
-=======
 def random_word(length):
     # Creates a random lowercase string, useful for testing data.
     return ''.join(random.choice(string.lowercase) for i in xrange(length))
->>>>>>> 3420df24
 
 def get_or_create(session, model, defaults=None, **kwargs):
     instance = session.query(model).filter_by(**kwargs).first()
@@ -235,7 +224,6 @@
     return re.sub('([a-z0-9])([A-Z])', r'\1_\2', name).lower()
 
 
-<<<<<<< HEAD
 def snake_case_to_pascal_case(name):
     """ Convert string or unicode from lower-case underscore to camel-case
         e.g. appt_type_id --> ApptTypeId
@@ -325,7 +313,8 @@
 def random_letter_digit_string(size=6, chars=string.lowercase + string.digits):
     # Creates a random string of lowercase/uppercase letter and digits. Useful for Oauth2 tokens.
     return ''.join(random.choice(chars) for _ in range(size))
-=======
+
+
 def http_request(method_type, url, params=None, headers=None, data=None, user_id=None):
     """
     This is common function to make HTTP Requests. It takes method_type (GET or POST)
@@ -398,4 +387,3 @@
                                                               % (error_message, user_id))
     else:
         logger.error('Unknown Method type %s ' % method_type)
->>>>>>> 3420df24
