--- conflicted
+++ resolved
@@ -12,7 +12,6 @@
     ONE_TIME = 'one_time'
     PERIODIC = 'periodic'
     QUEUE = 'celery_scheduler'
-<<<<<<< HEAD
     # Set the minimum frequency in seconds
     env = os.getenv(TalentConfigKeys.ENV_KEY) or 'dev'
     if env in ['dev', 'circle']:
@@ -20,6 +19,5 @@
     else:
         # For qa and production minimum frequency would be one hour
         MIN_ALLOWED_FREQUENCY = 3600
-=======
-    MAX_MISFIRE_TIME = 60   # Max misfire of job time => 60 seconds
->>>>>>> 25e6aa87
+
+    MAX_MISFIRE_TIME = 60   # Max misfire of job time => 60 seconds