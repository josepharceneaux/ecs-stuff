"""
    This class contains the Activity Message Ids to create an activity for a particular action.
    This is placed inside common/utils/ so that other services can use this to create activities
    without initializing activity_service.
"""
__author__ = 'basit'


class ActivityMessageIds(object):
    """
    This class contains the Activity Message Ids to create an activity for a particular action.
    This is placed inside common/utils/ so that other services can use this to create activities
    without initializing activity_service.
    """
    CANDIDATE_CREATE_WEB = 1
    CANDIDATE_CREATE_CSV = 18
    CANDIDATE_CREATE_WIDGET = 19
    CANDIDATE_CREATE_MOBILE = 20  # TODO add in
    CANDIDATE_UPDATE = 2
    CANDIDATE_DELETE = 3

    # params=dict(id, name)
    # All Campaigns
    CAMPAIGN_CREATE = 4
    CAMPAIGN_DELETE = 5
    CAMPAIGN_SEND = 6  # also has num_candidates
    CAMPAIGN_EXPIRE = 7  # recurring campaigns only # TODO implement
    CAMPAIGN_PAUSE = 21
    CAMPAIGN_RESUME = 22
    CAMPAIGN_SCHEDULE = 27

    # params=dict(name, is_smartlist=0/1)
    SMARTLIST_CREATE = 8
    SMARTLIST_DELETE = 9
    SMARTLIST_ADD_CANDIDATE = 10  # also has formattedName (of candidate) and candidateId
    SMARTLIST_REMOVE_CANDIDATE = 11  # also has formattedName and candidateId

    USER_CREATE = 12  # params=dict(firstName, lastName)

    WIDGET_VISIT = 13  # params=dict(client_ip)

    # TODO implement frontend + backend
    NOTIFICATION_CREATE = 14  # when we want to show the users a message

    # params=dict(candidateId, campaign_name, candidate_name)
    # Email campaign
    CAMPAIGN_EMAIL_SEND = 15
    CAMPAIGN_EMAIL_OPEN = 16
    CAMPAIGN_EMAIL_CLICK = 17

    # Social Network Service
    RSVP_EVENT = 23

    # SMS campaign
    CAMPAIGN_SMS_SEND = 24
    CAMPAIGN_SMS_CLICK = 25
<<<<<<< HEAD
    CAMPAIGN_SMS_REPLY = 26
    CAMPAIGN_SCHEDULE = 27
    CAMPAIGN_SMS_CREATE = 28
    CAMPAIGN_PUSH_CREATE = 29
    CAMPAIGN_PUSH_SEND = 30
    CAMPAIGN_PUSH_CLICK = 31
=======
    CAMPAIGN_SMS_REPLY = 26
>>>>>>> 1e22a1bd
<|MERGE_RESOLUTION|>--- conflicted
+++ resolved
@@ -54,13 +54,9 @@
     # SMS campaign
     CAMPAIGN_SMS_SEND = 24
     CAMPAIGN_SMS_CLICK = 25
-<<<<<<< HEAD
     CAMPAIGN_SMS_REPLY = 26
     CAMPAIGN_SCHEDULE = 27
     CAMPAIGN_SMS_CREATE = 28
     CAMPAIGN_PUSH_CREATE = 29
     CAMPAIGN_PUSH_SEND = 30
     CAMPAIGN_PUSH_CLICK = 31
-=======
-    CAMPAIGN_SMS_REPLY = 26
->>>>>>> 1e22a1bd
