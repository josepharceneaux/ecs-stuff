"""
    This class contains the Activity Message Ids to create an activity for a particular action.
    This is placed inside common/utils/ so that other services can use this to create activities
    without initializing activity_service.
"""
__author__ = 'basit'


class ActivityMessageIds(object):
    """
    This class contains the Activity Message Ids to create an activity for a particular action.
    This is placed inside common/utils/ so that other services can use this to create activities
    without initializing activity_service.
    """
    CANDIDATE_CREATE_WEB = 1
    CANDIDATE_CREATE_CSV = 18
    CANDIDATE_CREATE_WIDGET = 19
    CANDIDATE_CREATE_MOBILE = 20  # TODO add in
    CANDIDATE_UPDATE = 2
    CANDIDATE_DELETE = 3

    # params=dict(id, name)
    CAMPAIGN_CREATE = 4
    CAMPAIGN_DELETE = 5
    CAMPAIGN_SEND = 6  # also has num_candidates
    CAMPAIGN_EXPIRE = 7  # recurring campaigns only # TODO implement
    CAMPAIGN_PAUSE = 21
    CAMPAIGN_RESUME = 22

    # params=dict(name, is_smartlist=0/1)
    SMARTLIST_CREATE = 8
    SMARTLIST_DELETE = 9
    SMARTLIST_ADD_CANDIDATE = 10  # also has formattedName (of candidate) and candidateId
    SMARTLIST_REMOVE_CANDIDATE = 11  # also has formattedName and candidateId

    USER_CREATE = 12  # params=dict(firstName, lastName)

    WIDGET_VISIT = 13  # params=dict(client_ip)

    # TODO implement frontend + backend
    NOTIFICATION_CREATE = 14  # when we want to show the users a message

    # params=dict(candidateId, campaign_name, candidate_name)
    CAMPAIGN_EMAIL_SEND = 15
    CAMPAIGN_EMAIL_OPEN = 16
    CAMPAIGN_EMAIL_CLICK = 17
    RSVP_EVENT = 23
    CAMPAIGN_SMS_SEND = 24
    CAMPAIGN_SMS_CLICK = 25
    CAMPAIGN_SMS_REPLY = 26
    CAMPAIGN_SMS_CREATE = 27
<<<<<<< HEAD
    CAMPAIGN_PUSH_CREATE = 28
    CAMPAIGN_PUSH_SEND = 29
    CAMPAIGN_PUSH_CLICK = 30
=======
    CAMPAIGN_SCHEDULE = 28
>>>>>>> f0a4c32a
<|MERGE_RESOLUTION|>--- conflicted
+++ resolved
@@ -49,10 +49,8 @@
     CAMPAIGN_SMS_CLICK = 25
     CAMPAIGN_SMS_REPLY = 26
     CAMPAIGN_SMS_CREATE = 27
-<<<<<<< HEAD
-    CAMPAIGN_PUSH_CREATE = 28
-    CAMPAIGN_PUSH_SEND = 29
-    CAMPAIGN_PUSH_CLICK = 30
-=======
     CAMPAIGN_SCHEDULE = 28
->>>>>>> f0a4c32a
+
+    CAMPAIGN_PUSH_CREATE = 29
+    CAMPAIGN_PUSH_SEND = 30
+    CAMPAIGN_PUSH_CLICK = 31