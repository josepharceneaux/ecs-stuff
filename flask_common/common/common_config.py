__author__ = 'ufarooqi'
import os
import logging
import logging.config

# load logging configuration file
APP_ROOT = os.path.dirname(os.path.abspath(__file__))
LOGGING_CONF = os.path.join(APP_ROOT, 'logging.conf')
logging.config.fileConfig(LOGGING_CONF)

# SQL ALCHEMY DB URL
GT_ENVIRONMENT = os.environ.get('GT_ENVIRONMENT')
if GT_ENVIRONMENT == 'dev':
    OAUTH_SERVER_URI = 'http://0.0.0.0:8001/oauth2/authorize'
    CANDIDATE_SERVICE_BASE_URI = 'http://0.0.0.0:8005'
<<<<<<< HEAD
=======
    BACKEND_URL = 'redis://localhost:6379'
    REDIS_URL = 'redis://localhost:6379'
    HMAC_KEY = 'janj21389ikasdzkl2exlp3osmbcvn293842mlps'
>>>>>>> 055dab29
    SQLALCHEMY_DATABASE_URI = 'mysql://talent_web:s!loc976892@127.0.0.1/talent_local'
    OAUTH_SERVER_URI = 'http://0.0.0.0:8001/oauth2/authorize'
    LOGGER = logging.getLogger("flask_service.dev")
    BROKER_URL = 'redis://localhost:6379/0'
    DEBUG = True
elif GT_ENVIRONMENT == 'circle':
    OAUTH_SERVER_URI = 'http://0.0.0.0:8001/oauth2/authorize'
    CANDIDATE_SERVICE_BASE_URI = 'http://0.0.0.0:8005'
<<<<<<< HEAD
=======
    BACKEND_URL = 'redis://0.0.0.0:6379'
    REDIS_URL = 'redis://0.0.0.0:6379'
    HMAC_KEY = 'janj21389ikasdzkl2exlp3osmbcvn293842mlps'
>>>>>>> 055dab29
    SQLALCHEMY_DATABASE_URI = 'mysql://talent_ci:s!ci976892@circleci.cp1kv0ecwo23.us-west-1.rds.amazonaws.com/talent_ci'
    OAUTH_SERVER_URI = 'http://0.0.0.0:8001/oauth2/authorize'
    LOGGER = logging.getLogger("flask_service.ci")
    DEBUG = True
elif GT_ENVIRONMENT == 'qa':
    SQLALCHEMY_DATABASE_URI = 'mysql://talent_web:s!web976892@devdb.gettalent.com/talent_staging'
    OAUTH_SERVER_URI = 'https://secure-webdev.gettalent.com/oauth2/authorize'
    BACKEND_URL = 'dev-redis-vpc.znj3iz.0001.usw1.cache.amazonaws.com:6379'
    REDIS_URL = 'dev-redis-vpc.znj3iz.0001.usw1.cache.amazonaws.com:6379'
    HMAC_KEY = 'janj21389ikasdzkl2exlp3osmbcvn293842mlps'
    LOGGER = logging.getLogger("flask_service.qa")
    DEBUG = False
elif GT_ENVIRONMENT == 'prod':
    SQLALCHEMY_DATABASE_URI = os.environ.get('DB_STRING')
    OAUTH_SERVER_URI = 'https://secure.gettalent.com/oauth2/authorize'
    BACKEND_URL = 'redis-prod.znj3iz.0001.usw1.cache.amazonaws.com:6379'
    REDIS_URL = 'redis-prod.znj3iz.0001.usw1.cache.amazonaws.com:6379'
    HMAC_KEY = 'janj21389ikasdzkl2exlp3osmbcvn293842mlps'
    LOGGER = logging.getLogger("flask_service.prod")
    DEBUG = False
else:
    raise Exception("Environment variable GT_ENVIRONMENT not set correctly - could not run app.")


SECRET_KEY = os.urandom(24).encode('hex')
OAUTH2_PROVIDER_TOKEN_EXPIRES_IN = 7200  # 2 hours expiry time for bearer token<|MERGE_RESOLUTION|>--- conflicted
+++ resolved
@@ -13,26 +13,19 @@
 if GT_ENVIRONMENT == 'dev':
     OAUTH_SERVER_URI = 'http://0.0.0.0:8001/oauth2/authorize'
     CANDIDATE_SERVICE_BASE_URI = 'http://0.0.0.0:8005'
-<<<<<<< HEAD
-=======
     BACKEND_URL = 'redis://localhost:6379'
     REDIS_URL = 'redis://localhost:6379'
     HMAC_KEY = 'janj21389ikasdzkl2exlp3osmbcvn293842mlps'
->>>>>>> 055dab29
     SQLALCHEMY_DATABASE_URI = 'mysql://talent_web:s!loc976892@127.0.0.1/talent_local'
     OAUTH_SERVER_URI = 'http://0.0.0.0:8001/oauth2/authorize'
     LOGGER = logging.getLogger("flask_service.dev")
-    BROKER_URL = 'redis://localhost:6379/0'
     DEBUG = True
 elif GT_ENVIRONMENT == 'circle':
     OAUTH_SERVER_URI = 'http://0.0.0.0:8001/oauth2/authorize'
     CANDIDATE_SERVICE_BASE_URI = 'http://0.0.0.0:8005'
-<<<<<<< HEAD
-=======
     BACKEND_URL = 'redis://0.0.0.0:6379'
     REDIS_URL = 'redis://0.0.0.0:6379'
     HMAC_KEY = 'janj21389ikasdzkl2exlp3osmbcvn293842mlps'
->>>>>>> 055dab29
     SQLALCHEMY_DATABASE_URI = 'mysql://talent_ci:s!ci976892@circleci.cp1kv0ecwo23.us-west-1.rds.amazonaws.com/talent_ci'
     OAUTH_SERVER_URI = 'http://0.0.0.0:8001/oauth2/authorize'
     LOGGER = logging.getLogger("flask_service.ci")
