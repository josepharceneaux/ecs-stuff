--- conflicted
+++ resolved
@@ -191,7 +191,6 @@
         return "<CandidatePhone (value=' %r', extention= ' %r')>" % (self.value, self.extension)
 
     @classmethod
-<<<<<<< HEAD
     def get_by_candidate_id(cls, candidate_id):
         assert candidate_id
         return cls.query.filter(
@@ -208,10 +207,9 @@
                 cls.value == phone_value
             )
         ).all()
-=======
-    def get_by_id(cls, _id):
-        return cls.query.filter_by(id=_id).first()
->>>>>>> f443e58b
+
+    def get_by_id(cls, _id):
+        return cls.query.filter_by(id=_id).first()
 
     @classmethod
     def set_is_default_to_false(cls, candidate_id):
