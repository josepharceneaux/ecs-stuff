from sqlalchemy import and_
from db import db
from sqlalchemy.orm import relationship
import datetime
from sqlalchemy.dialects.mysql import TINYINT

from email_marketing import EmailCampaign, EmailCampaignSend
from associations import ReferenceEmail
from venue import Venue
from event import Event


class Candidate(db.Model):
    __tablename__ = 'candidate'
    id = db.Column(db.Integer, primary_key=True)
    first_name = db.Column('FirstName', db.String(50))
    middle_name = db.Column('MiddleName', db.String(50))
    last_name = db.Column('LastName', db.String(50))
    formatted_name = db.Column('FormattedName', db.String(150))
    candidate_status_id = db.Column('StatusId', db.Integer, db.ForeignKey('candidate_status.id'))
    is_web_hidden = db.Column('IsWebHidden', TINYINT, default=False)
    is_mobile_hidden = db.Column('IsMobileHidden', TINYINT, default=False)
    added_time = db.Column('AddedTime', db.DateTime, default=datetime.datetime.now())
    user_id = db.Column('OwnerUserId', db.Integer, db.ForeignKey('user.id'))
    domain_can_read = db.Column('DomainCanRead', TINYINT, default=True)
    domain_can_write = db.Column('DomainCanWrite', TINYINT, default=False)
    dice_social_profile_id = db.Column('DiceSocialProfileId', db.String(128))
    dice_profile_id = db.Column('DiceProfileId', db.String(128))
    source_id = db.Column('sourceId', db.Integer, db.ForeignKey('candidate_source.id'))
    source_product_id = db.Column('sourceProductId', db.Integer, db.ForeignKey('product.id'), nullable=False, default=2) # Web = 2
    filename = db.Column(db.String(100))
    objective = db.Column(db.Text)
    summary = db.Column(db.Text)
    total_months_experience = db.Column('totalMonthsExperience', db.Integer)
    resume_text = db.Column('resumeText', db.Text)
    culture_id = db.Column('cultureId', db.Integer, db.ForeignKey('culture.id'), default=1)

    # TODO: Below are necessary for now, but should remove once all tables have been defined
    is_dirty = db.Column('IsDirty', db.SmallInteger, default=0)

    # One-to-many Relationships; i.e. Candidate has many:
    candidate_achievements = relationship('CandidateAchievement', backref='candidate')
    candidate_addresses = relationship('CandidateAddress', backref='candidate')
    candidate_associations = relationship('CandidateAssociation', backref='candidate')
    candidate_custom_fields = relationship('CandidateCustomField', backref='candidate', cascade='all, delete-orphan', passive_deletes=True)
    candidate_documents = relationship('CandidateDocument', backref='candidate')
    candidate_educations = relationship('CandidateEducation', cascade='all, delete-orphan', passive_deletes=True)
    candidate_emails = relationship('CandidateEmail', backref='candidate')
    candidate_experiences = relationship('CandidateExperience', cascade='all, delete-orphan', passive_deletes=True)
    candidate_languages = relationship('CandidateLanguage', backref='candidate')
    candidate_license_certifications = relationship('CandidateLicenseCertification', backref='candidate')
    candidate_military_services = relationship('CandidateMilitaryService', backref='candidate')
    candidate_patent_histories = relationship('CandidatePatentHistory', backref='candidate')
    candidate_phones = relationship('CandidatePhone', backref='candidate')
    candidate_photos = relationship('CandidatePhoto', backref='candidate')
    candidate_publications = relationship('CandidatePublication', backref='candidate')
    candidate_preferred_locations = relationship('CandidatePreferredLocation', backref='candidate')
    candidate_references = relationship('CandidateReference', backref='candidate')
    candidate_skills = relationship('CandidateSkill', backref='candidate')
    candidate_social_networks = relationship('CandidateSocialNetwork', backref='candidate')
    candidate_text_comments = relationship('CandidateTextComment', backref='candidate')
    candidate_work_preferences = relationship('CandidateWorkPreference', backref='candidate')
    candidate_unidentifieds = relationship('CandidateUnidentified', backref='candidate')
    email_campaign_sends = relationship('EmailCampaignSend', backref='candidate')
    voice_comments = relationship('VoiceComment', backref='candidate')

    def __repr__(self):
        return "<Candidate(formatted_name=' %r')>" % self.formatted_name

    def get_id(self):
        return unicode(self.id)

    @classmethod
    def get_by_id(cls, candidate_id):
        return cls.query.filter_by(id=candidate_id).first()

    @classmethod
    def get_by_first_last_name_owner_user_id_source_id_product(cls, first_name,
                                                               last_name,
                                                               user_id,
                                                               source_id,
                                                               product_id):
        assert user_id
        return cls.query.filter(
            and_(
                Candidate.first_name == first_name,
                Candidate.last_name == last_name,
                Candidate.user_id == user_id,
                Candidate.source_id == source_id,
                Candidate.source_product_id == product_id
            )
        ).first()

    @classmethod
    def set_is_web_hidden_to_true(cls, candidate_id):
        cls.query.filter_by(id=candidate_id).first().is_web_hidden = 1
        db.session.commit()



class CandidateStatus(db.Model):
    __tablename = 'candidate_status'
    id = db.Column(db.Integer, primary_key=True)
    description = db.Column('Description', db.String(100))
    notes = db.Column('Notes', db.String(500))
    updated_time = db.Column('UpdatedTime', db.TIMESTAMP, default=datetime.datetime.now())

    # Relationships
    candidates = relationship('Candidate', backref='candidate_status')

    def __repr__(self):
        return "<CandidateStatus(description=' %r')>" % self.description


class PhoneLabel(db.Model):
    __tablename__ = 'phone_label'
    id = db.Column(db.Integer, primary_key=True)
    description = db.Column('Description', db.String(20))
    updated_time = db.Column('UpdatedTime', db.TIMESTAMP, default=datetime.datetime.now())

    # Relationships
    candidate_phones = relationship('CandidatePhone', backref='phone_label')
    reference_phones = relationship('ReferencePhone', backref='phone_label')

    def __repr__(self):
        return "<PhoneLabel (description=' %r')>" % self.description

    @classmethod
    def phone_label_id_from_phone_label(cls, phone_label):
        """
        Function retrieves phone_label_id from phone_label
        e.g. 'Primary' => 1
        :return:  phone_label ID if phone_label is recognized, otherwise 6 ('Other')
        """
        if phone_label:
            phone_label_row = cls.query.filter_by(description=phone_label).first()
            if phone_label_row:
                return phone_label_row.id
        return 6


class CandidateSource(db.Model):
    __tablename__ = 'candidate_source'
    id = db.Column(db.Integer, primary_key=True)
    description = db.Column('Description', db.String(100))
    notes = db.Column('Notes', db.String(500))
    domain_id = db.Column('DomainId', db.Integer, db.ForeignKey('domain.id'))
    updated_time = db.Column('UpdatedTime', db.TIMESTAMP, default=datetime.datetime.now())

    # Relationships
    candidates = relationship('Candidate', backref='candidate_source')

    def __repr__(self):
        return "<CandidateSource (description= '%r')>" % self.description

    @classmethod
    def get_by_description_and_notes(cls, source_name, source_description):
        assert source_description and source_name
        return cls.query.filter(
            and_(
                cls.description == source_name,
                cls.notes == source_description,
            )
        ).first()


class PublicCandidateSharing(db.Model):
    __tablename__ = 'public_candidate_sharing'
    id = db.Column(db.Integer, primary_key=True)
    user_id = db.Column('UserId', db.Integer, db.ForeignKey('user.id'))
    notes = db.Column('Notes', db.String(500))
    title = db.Column('Title', db.String(100))
    candidate_id_list = db.Column('CandidateIdList', db.Text, nullable=False)
    hash_key = db.Column('HashKey', db.String(50))
    updated_time = db.Column('UpdatedTime', db.TIMESTAMP, default=datetime.datetime.now())

    def __repr__(self):
        return "<PublicCandidateSharing (title=' %r')>" % self.title


class CandidatePhone(db.Model):
    __tablename__ = 'candidate_phone'
    id = db.Column(db.Integer, primary_key=True)
    candidate_id = db.Column('CandidateId', db.Integer, db.ForeignKey('candidate.id'))
    phone_label_id = db.Column('PhoneLabelId', db.Integer, db.ForeignKey('phone_label.id'))
    value = db.Column(db.String(50), nullable=False)
    extension = db.Column(db.String(5))
    is_default = db.Column('IsDefault', db.Boolean)

    def __repr__(self):
        return "<CandidatePhone (value=' %r', extention= ' %r')>" % (self.value, self.extension)

    @classmethod
    def get_by_id(cls, _id):
        return cls.query.filter_by(id=_id).first()

    @classmethod
    def set_is_default_to_false(cls, candidate_id):
        for phone in cls.query.filter_by(candidate_id=candidate_id).all():
            phone.is_default = False


class EmailLabel(db.Model):
    __tablename__ = 'email_label'
    id = db.Column(db.Integer, primary_key=True)
    description = db.Column('Description', db.String(50))
    updated_time = db.Column('UpdatedTime', db.TIMESTAMP, default=datetime.datetime.now())

    # Relationships
    candidate_emails = relationship('CandidateEmail', backref='email_label')
    reference_emails = relationship('ReferenceEmail', backref='email_label')

    def __repr__(self):
        return "<EmailLabel (description=' %r')>" % self.description

    @classmethod
    def email_label_id_from_email_label(cls, email_label=None):
        """
        Function retrieves email_label_id from email_label
        e.g. 'Primary' => 1
        :return:  email_label ID if email_label is recognized, otherwise 4 ('Other')
        """
        if email_label:
            email_label_row = cls.query.filter(EmailLabel.description == email_label).first()
            if email_label_row:
                return email_label_row.id
        return 4



class CandidateEmail(db.Model):
    __tablename__ = 'candidate_email'
    id = db.Column(db.Integer, primary_key=True)
    candidate_id = db.Column('CandidateId', db.Integer, db.ForeignKey('candidate.id'), nullable=False)
    email_label_id = db.Column('EmailLabelId', db.Integer, db.ForeignKey('email_label.id')) # 1 = Primary
    address = db.Column('Address', db.String(100))
    is_default = db.Column('IsDefault', db.Boolean)
    updated_time = db.Column('UpdatedTime', db.TIMESTAMP, default=datetime.datetime.now())

    def __repr__(self):
        return "<CandidateEmail (address='%r')" % self.address

    @classmethod
    def get_by_id(cls, _id):
        return cls.query.filter_by(id=_id).first()

    @classmethod
    def set_is_default_to_false(cls, candidate_id):
        for email in cls.query.filter_by(candidate_id=candidate_id).all():
            email.is_default = False


class CandidatePhoto(db.Model):
    __tablename__ = 'candidate_photo'
    id = db.Column(db.Integer, primary_key=True)
    candidate_id = db.Column('CandidateId', db.Integer, db.ForeignKey('candidate.id'))
    list_order = db.Column('ListOrder', db.Integer)
    filename = db.Column(db.String(260))
    is_default = db.Column('IsDefault', db.Boolean)

    def __repr__(self):
        return "<CandidatePhoto (filename=' %r')>" % self.filename


class CandidateRating(db.Model):
    __tablename__ = 'candidate_rating'
    candidate_id = db.Column('CandidateId', db.Integer, db.ForeignKey('candidate.id'), primary_key=True)
    rating_tag_id = db.Column('RatingTagId', db.Integer, db.ForeignKey('rating_tag.id'), primary_key=True)
    value = db.Column('Value', db.Integer, default=0)
    added_time = db.Column('AddedTime', db.DateTime)
    updated_time = db.Column('UpdatedTime', db.TIMESTAMP, default=datetime.datetime.now())


class RatingTag(db.Model):
    __tablename__ = 'rating_tag'
    id = db.Column(db.Integer, primary_key=True)
    description = db.Column('Description', db.String(100))
    updated_time = db.Column('UpdatedTime', db.TIMESTAMP, default=datetime.datetime.now())

    # Relationships
    candidates = relationship('Candidate', secondary="candidate_rating")

    def __repr__(self):
        return "<RatingTag (desctiption=' %r')>" % self.description


class RatingTagUser(db.Model):
    __tabelname__ = 'rating_tag_user'
    rating_tag_id = db.Column('RatingTagId', db.Integer, db.ForeignKey('rating_tag.id'), primary_key=True)
    user_id = db.Column('UserId', db.Integer, db.ForeignKey('user.id'), primary_key=True)
    updated_time = db.Column('UpdatedTime', db.TIMESTAMP, default=datetime.datetime.now())


class CandidateTextComment(db.Model):
    __tablename__ = 'candidate_text_comment'
    id = db.Column(db.Integer, primary_key=True)
    candidate_id = db.Column('CandidateId', db.Integer, db.ForeignKey('candidate.id'))
    list_order = db.Column('ListOrder', db.Integer)
    comment = db.Column(db.String(5000))
    added_time = db.Column('AddedTime', db.DateTime, default=datetime.datetime.now())
    updated_time = db.Column('UpdatedTime', db.TIMESTAMP, default=datetime.datetime.now())


class VoiceComment(db.Model):
    __tablename__ = 'voice_comment'
    id = db.Column(db.Integer, primary_key=True)
    candidate_id = db.Column('CandidateId', db.Integer, db.ForeignKey('candidate.id'))
    list_order = db.Column('ListOrder', db.Integer)
    filename = db.Column('Filename', db.String(260))
    added_time = db.Column('AddedTime', db.DateTime, default=datetime.datetime.now())
    updated_time = db.Column('UpdatedTime', db.TIMESTAMP, default=datetime.datetime.now())


class CandidateDocument(db.Model):
    __tablename__ = 'candidate_document'
    id = db.Column(db.Integer, primary_key=True)
    candidate_id = db.Column('CandidateId', db.Integer, db.ForeignKey('candidate.id'))
    filename = db.Column('Filename', db.String(260))
    added_time = db.Column('AddedTime', db.DateTime, default=datetime.datetime.now())
    updated_time = db.Column('UpdatedTime', db.TIMESTAMP, default=datetime.datetime.now())


class SocialNetwork(db.Model):
    __tablename__ = 'social_network'
    id = db.Column(db.Integer, primary_key=True)
    name = db.Column('Name', db.String(100), nullable=False)
    url = db.Column('Url', db.String(255))
    api_url = db.Column('apiUrl', db.String(255))
    client_key = db.Column('clientKey', db.String(500))
    secret_key = db.Column('secretKey', db.String(500))
    redirect_uri = db.Column('redirectUri', db.String(255))
    auth_url = db.Column('authUrl', db.String(200))
    updated_time = db.Column('UpdatedTime', db.TIMESTAMP, default=datetime.datetime.now())

    # Relationships
    candidate_social_networks = relationship('CandidateSocialNetwork', backref='social_network')
    events = relationship("Event", backref='social_network', lazy='dynamic')
    user_credentials = relationship("UserSocialNetworkCredential")
    venues = relationship('Venue', backref='social_network', lazy='dynamic')

    def __repr__(self):
        return "<SocialNetwork (url=' %r')>" % self.url

    @classmethod
    def get_by_name(cls, name):
        assert name
        return cls.query.filter(
            SocialNetwork.name == name.strip()
        ).one()

    @classmethod
    def get_by_id(cls, id):
        assert id
        return cls.query.filter(
            SocialNetwork.id == id
        ).one()

    @classmethod
    def get_all(cls):
        return cls.query.all()

    @classmethod
    def get_all_except_ids(cls, ids):
        assert isinstance(ids, list)
        if ids:
            return cls.query.filter(
                db.not_(
                    SocialNetwork.id.in_(
                        ids
                    )
                )
            ).all()
        else:
            # Didn't input 'ids' it means we we need list of all, the following
            # probably help us avoid the expensive in_ with empty sequence
            SocialNetwork.get_all()

    @classmethod
    def get_by_ids(cls, ids):
        assert isinstance(ids, list)
        return cls.query.filter(
            SocialNetwork.id.in_(
                ids
            )
        ).all()


class CandidateSocialNetwork(db.Model):
    __tablename__ = 'candidate_social_network'
    id = db.Column(db.Integer, primary_key=True)
    candidate_id = db.Column('CandidateId', db.Integer, db.ForeignKey('candidate.id'), nullable=False)
    social_network_id = db.Column('SocialNetworkId', db.Integer, db.ForeignKey('social_network.id'), nullable=False)
    social_profile_url = db.Column('SocialProfileUrl', db.String(250), nullable=False)

    def __repr__(self):
        return "<CandidateSocialNetwork (social_profile_url=' %r')>" % self.social_profile_url

    @classmethod
    def get_by_id(cls, _id):
        return cls.query.filter_by(id=_id).first()

    @classmethod
    def get_by_candidate_id_and_sn_id(cls, candidate_id, social_network_id):
        assert candidate_id
        assert social_network_id
        return cls.query.filter(
            and_(
                cls.candidate_id == candidate_id,
                cls.social_network_id == social_network_id
            )
        ).first()


class CandidateWorkPreference(db.Model):
    __tablename__ = 'candidate_work_preference'
    id = db.Column(db.Integer, primary_key=True)
    candidate_id = db.Column('candidateId', db.Integer, db.ForeignKey('candidate.id'))
    relocate = db.Column(db.CHAR(1), default='F')
    authorization = db.Column(db.String(255))
    telecommute = db.Column(db.CHAR(1), default='F')
    travel_percentage = db.Column(db.Integer, default=0)
    hourly_rate = db.Column(db.Float, default=0.0)
    salary = db.Column(db.Float, default=0.0)
    tax_terms = db.Column(db.String(255))
    security_clearance = db.Column(db.CHAR(1), default='F')
    third_party = db.Column(db.CHAR(1), default='F')

    def __repr__(self):
        return "<CandidateWorkPreference (authorization=' %r')>" % self.authorization

    @property
    def bool_third_party(self):
        if self.third_party == 'F':
            return False
        elif self.third_party == unicode(0):
            return False
        return True

    @property
    def bool_security_clearance(self):
        if self.security_clearance == 'F':
            return False
        elif self.security_clearance == unicode(0):
            return False
        return True

    @property
    def bool_telecommute(self):
        if self.telecommute == 'F':
            return False
        elif self.telecommute == unicode(0):
            return False
        return True

    @property
    def bool_relocate(self):
        if self.relocate == 'F':
            return False
        elif self.relocate == unicode(0):
            return False
        return True

    @classmethod
    def get_by_id(cls, _id):
        return cls.query.filter_by(id=_id).first()


class CandidatePreferredLocation(db.Model):
    __tablename__ = 'candidate_preferred_location'
    id = db.Column(db.Integer, primary_key=True)
    candidate_id = db.Column('candidateId', db.Integer, db.ForeignKey('candidate.id'), nullable=False)
    address = db.Column(db.String(255))
    country_id = db.Column('countryId', db.Integer, db.ForeignKey('country.id'))
    city = db.Column(db.String(255))
    region = db.Column(db.String(255))
    zip_code = db.Column('zipcode', db.String(10))

    def __repr__(self):
        return "<CandidatePreferredLocation (candidate_id=' %r')>" % self.candidate_id

    @classmethod
    def get_by_id(cls, _id):
        return cls.query.filter_by(id=_id).first()


class CandidateLanguage(db.Model):
    __tablename__ = 'candidate_language'
    id = db.Column(db.BigInteger, primary_key=True)
    language_id = db.Column('LanguageId', db.Integer, db.ForeignKey('language.id'))
    candidate_id = db.Column('CandidateId', db.Integer, db.ForeignKey('candidate.id'))
    can_read = db.Column('CanRead', db.Boolean)
    can_write = db.Column('CanWrite', db.Boolean)
    can_speak = db.Column('CanSpeak', db.Boolean)
    read = db.Column('Read', db.Boolean)
    write = db.Column('Write', db.Boolean)
    speak = db.Column('Speak', db.Boolean)
    updated_time = db.Column('UpdatedTime', db.TIMESTAMP, default=datetime.datetime.now())

    def __repr__(self):
        return "<CandidateLanguage (candidate_id=' %r')>" % self.candidate_id


class CandidateLicenseCertification(db.Model):
    __tablename__ = 'candidate_license_certification'
    id = db.Column(db.Integer, primary_key=True)
    candidate_id = db.Column('CandidateId', db.Integer, db.ForeignKey('candidate.id'))
    name = db.Column('Name', db.String(500))
    description = db.Column('Description', db.String(10000))
    issuing_authority = db.Column('IssuingAuthority', db.String(255))
    valid_from = db.Column('ValidFrom', db.String(30))
    valid_to = db.Column('ValidTo', db.String(30))
    first_issued_date = db.Column('FirstIssuedDate', db.String(30))
    updated_time = db.Column('UpdatedTime', db.TIMESTAMP, default=datetime.datetime.now())

    def __repr__(self):
        return "<CandidateLicenseCertification (name=' %r')>" % self.name


class CandidateReference(db.Model):
    __tablename__ = 'candidate_reference'
    id = db.Column(db.BigInteger, primary_key=True)
    candidate_id = db.Column('CandidateId', db.Integer, db.ForeignKey('candidate.id'))
    person_name = db.Column('PersonName', db.String(150))
    position_title = db.Column('PositionTitle', db.String(150))
    comments = db.Column('Comments', db.String(5000))
    updated_time = db.Column('UpdatedTime', db.TIMESTAMP, default=datetime.datetime.now())

    # Relationships
    reference_emails = relationship('ReferenceEmail', backref='candidate_reference')
    reference_phones = relationship('ReferencePhone', backref='candidate_reference')
    reference_web_addresses = relationship('ReferenceWebAddress', backref='candidate_reference')

    def __repr__(self):
        return "<CandidateReference (candidate_id=' %r')>" % self.candidate_id


class ReferenceWebAddress(db.Model):
    __tablename__ = 'reference_web_address'
    id = db.Column(db.BigInteger, primary_key=True)
    candidate_reference_id = db.Column('ReferenceId', db.BigInteger, db.ForeignKey('candidate_reference.id'))
    url = db.Column('Url', db.String(200))
    description = db.Column('Description', db.String(1000))
    updated_time = db.Column('UpdatedTime', db.TIMESTAMP, default=datetime.datetime.now())

    def __repr__(self):
        return "<ReferenceWebAddress (url=' %r')>" % self.url


class CandidateAssociation(db.Model):
    __tablename__ = 'candidate_association'
    id = db.Column(db.Integer, primary_key=True)
    candidate_id = db.Column('CandidateId', db.Integer, db.ForeignKey('candidate.id'))
    title = db.Column('Title', db.String(255))
    description = db.Column('Description', db.String(5000))
    link = db.Column('Link', db.String(200))
    start_date = db.Column('StartDate', db.DateTime)
    end_date = db.Column('EndDate', db.DateTime)
    comments = db.Column('Comments', db.String(10000))
    updated_time = db.Column('UpdatedTime', db.TIMESTAMP, default=datetime.datetime.now())

    def __repr__(self):
        return "<CandidateAssociation (candidate_id=' %r')>" % self.candidate_id


class CandidateAchievement(db.Model):
    __tablename__ = 'candidate_achievement'
    id = db.Column(db.Integer, primary_key=True)
    date = db.Column('Date', db.DateTime)
    issuing_authority = db.Column('IssuingAuthority', db.String(150))
    description = db.Column('Description', db.String(10000))
    updated_time = db.Column('UpdatedTime', db.TIMESTAMP, default=datetime.datetime.now())
    candidate_id = db.Column('CandidateId', db.Integer, db.ForeignKey('candidate.id'))

    def __repr__(self):
        return "<CandidateAchievement (candidate_id=' %r')>" % self.candidate_id


class CandidateMilitaryService(db.Model):
    __tablename__ = 'candidate_military_service'
    id = db.Column(db.BigInteger, primary_key=True)
    candidate_id = db.Column('CandidateId', db.Integer, db.ForeignKey('candidate.id'))
    country_id = db.Column('CountryId', db.Integer, db.ForeignKey('country.id'))
    service_status = db.Column('ServiceStatus', db.String(200))
    highest_rank = db.Column('HighestRank', db.String(255))
    highest_grade = db.Column('HighestGrade', db.String(7))
    branch = db.Column('Branch', db.String(200))
    comments = db.Column('Comments', db.String(5000))
    from_date = db.Column('FromDate', db.DateTime)
    to_date = db.Column('ToDate', db.DateTime)
    updated_time = db.Column('UpdatedTime', db.TIMESTAMP, default=datetime.datetime.now())

    # TODO: Below are necessary for now, but should remove once all tables have been defined
    resume_id = db.Column('ResumeId', db.BigInteger, nullable=True)

    @classmethod
    def get_by_id(cls, _id):
        return cls.query.filter_by(id=_id).first()

    def __repr__(self):
        return "<CandidateMilitaryService (candidate_id=' %r')>" % self.candidate_id


class CandidatePatentHistory(db.Model):
    __tablename__ = 'candidate_patent_history'
    id = db.Column(db.BigInteger, primary_key=True)
    candidate_id = db.Column('CandidateId', db.Integer, db.ForeignKey('candidate.id'))
    title = db.Column('Title', db.String(255))
    description = db.Column('Description', db.String(10000))
    link = db.Column('Link', db.String(150))
    updated_time = db.Column('UpdatedTime', db.TIMESTAMP, default=datetime.datetime.now())

    def __repr__(self):
        return "<CandidatePatentHistory (title=' %r')>" % self.title


class CandidatePublication(db.Model):
    __tablename__ = 'candidate_publication'
    id = db.Column(db.BigInteger, primary_key=True)
    candidate_id = db.Column('CandidateId', db.Integer, db.ForeignKey('candidate.id'))
    title = db.Column('Title', db.String(200))
    start_year = db.Column('StartYear', db.Integer)    # todo: accept Year format only or create a function to validate
    start_month = db.Column('StartMonth', db.Integer)
    end_year = db.Column('EndYear', db.Integer)        # todo: accept Year format only or create a function to validate
    end_month = db.Column('EndMonth', db.Integer)
    description = db.Column('Description', db.String(10000))
    added_time = db.Column('AddedTime', db.DateTime)
    link = db.Column('Link', db.String(200))
    updated_time = db.Column('UpdatedTime', db.TIMESTAMP, default=datetime.datetime.now())

    def __repr__(self):
        return "<CandidatePublication (title=' %r')>" % self.title


class CandidateAddress(db.Model):
    __tablename__ = 'candidate_address'
    id = db.Column(db.Integer, primary_key=True)
    candidate_id = db.Column('CandidateId', db.Integer, db.ForeignKey('candidate.id'))
    address_line_1 = db.Column('AddressLine1', db.String(255))
    address_line_2 = db.Column('AddressLine2', db.String(255))
    city = db.Column('City', db.String(100))
    state = db.Column('State', db.String(100))
    country_id = db.Column('CountryId', db.Integer, db.ForeignKey('country.id'))
    zip_code = db.Column('ZipCode', db.String(10))
    po_box = db.Column('POBox', db.String(20))
    is_default = db.Column('IsDefault', db.Boolean, default=False)  # todo: check other is_default fields for their default values
    coordinates = db.Column('Coordinates', db.String(100))
    updated_time = db.Column('UpdatedTime', db.TIMESTAMP, default=datetime.datetime.now())
    # TODO: Below are necessary for now, but should remove once all tables have been defined
    resume_id = db.Column('ResumeId', db.BigInteger, nullable=True)

    def __repr__(self):
        return "<CandidateAddress (id = %r)>" % self.id

    @classmethod
    def get_by_id(cls, _id):
        return cls.query.filter_by(id=_id).first()

    @classmethod
    def set_is_default_to_false(cls, candidate_id):
        for address in cls.query.filter_by(candidate_id=candidate_id).all():
            address.is_default = False


class CandidateEducation(db.Model):
    __tablename__ = 'candidate_education'
    id = db.Column(db.BigInteger, primary_key=True)
    candidate_id = db.Column('CandidateId', db.Integer, db.ForeignKey('candidate.id', ondelete='CASCADE'))
    list_order = db.Column('ListOrder', db.SmallInteger)
    school_name = db.Column('SchoolName', db.String(200))
    school_type = db.Column('SchoolType', db.String(100))
    city = db.Column('City', db.String(50))
    state = db.Column('State', db.String(50))
    country_id = db.Column('CountryId', db.Integer, db.ForeignKey('country.id'))
    is_current = db.Column('IsCurrent', db.Boolean)
    added_time = db.Column('AddedTime', db.DateTime)
    updated_time = db.Column('UpdatedTime', db.TIMESTAMP, default=datetime.datetime.now())
    # TODO: Below are necessary for now, but should remove once all tables have been defined
    resume_id = db.Column('ResumeId', db.BigInteger, nullable=True)

    # Relationships
    candidate_education_degrees = relationship(
        'CandidateEducationDegree', cascade='all, delete-orphan', passive_deletes=True
    )

    def __repr__(self):
        return "<CandidateEducation (candidate_id = %r)>" % self.candidate_id

    @classmethod
    def get_by_id(cls, _id):
        return cls.query.filter_by(id=_id).first()

    @classmethod
    def set_is_current_to_false(cls, candidate_id):
        for education in cls.query.filter_by(candidate_id=candidate_id).all():
            education.is_current = False


class CandidateEducationDegree(db.Model):
    __tablename__ = 'candidate_education_degree'
    id = db.Column(db.BigInteger, primary_key=True)
    candidate_education_id = db.Column('CandidateEducationId', db.BigInteger, db.ForeignKey('candidate_education.id'))
    list_order = db.Column('ListOrder', db.SmallInteger)
    degree_type = db.Column('DegreeType', db.String(100))
    degree_title = db.Column('DegreeTitle', db.String(100))
    start_year = db.Column('StartYear', db.Integer)
    start_month = db.Column('StartMonth', db.SmallInteger)
    end_year = db.Column('EndYear', db.Integer)
    end_month = db.Column('EndMonth', db.SmallInteger)
    gpa_num = db.Column('GpaNum', db.DECIMAL)
    gpa_denom = db.Column('GpaDenom', db.DECIMAL)
    added_time = db.Column('AddedTime', db.DateTime)
    classification_type_id = db.Column('ClassificationTypeId', db.Integer, db.ForeignKey('classification_type.id'))
    updated_time = db.Column('UpdatedTime', db.TIMESTAMP, default=datetime.datetime.now())
    start_time = db.Column('StartTime', db.DateTime)
    end_time = db.Column('EndTime', db.DateTime)

    # Relationships
    candidate_education_degree_bullets = relationship('CandidateEducationDegreeBullet',
                                                      cascade='all, delete-orphan',
                                                      passive_deletes=True)

    def __repr__(self):
        return "<CandidateEducationDegree (candidate_education_id=' %r')>" % self.candidate_education_id


class CandidateEducationDegreeBullet(db.Model):
    __tablename__ = 'candidate_education_degree_bullet'
    id = db.Column(db.BigInteger, primary_key=True)
    candidate_education_degree_id = db.Column('CandidateEducationDegreeId', db.BigInteger, db.ForeignKey('candidate_education_degree.id'))
    list_order = db.Column('ListOrder', db.SmallInteger)
    concentration_type = db.Column('ConcentrationType', db.String(200))
    comments = db.Column('Comments', db.String(5000))
    added_time = db.Column('AddedTime', db.DateTime)
    updated_time = db.Column('UpdatedTime', db.TIMESTAMP, default=datetime.datetime.now())

    def __repr__(self):
        return "<CandidateEducationDegreeBullet (candidate_education_degree_id=' %r')>" % \
               self.candidate_education_degree_id


class CandidateExperience(db.Model):
    __tablename__ = 'candidate_experience'
    id = db.Column(db.BigInteger, primary_key=True)
    candidate_id = db.Column('CandidateId', db.Integer, db.ForeignKey('candidate.id'))
    list_order = db.Column('ListOrder', db.SmallInteger)
    organization = db.Column('Organization', db.String(150))
    position = db.Column('Position', db.String(150))
    city = db.Column('City', db.String(50))
    state = db.Column('State', db.String(50))
    end_month = db.Column('EndMonth', db.SmallInteger)
    start_year = db.Column('StartYear', db.Integer)
    country_id = db.Column('CountryId', db.Integer, db.ForeignKey('country.id'))
    start_month = db.Column('StartMonth', db.SmallInteger)
    end_year = db.Column('EndYear', db.Integer)
    is_current = db.Column('IsCurrent', db.Boolean, default=False)
    added_time = db.Column('AddedTime', db.DateTime)
    updated_time = db.Column('UpdatedTime', db.TIMESTAMP, default=datetime.datetime.now())

    # TODO: Below are necessary for now, but should remove once all tables have been defined
    resume_id = db.Column('ResumeId', db.BigInteger, nullable=True)

    # Relationships
    candidate_experience_bullets = relationship('CandidateExperienceBullet',
                                                cascade='all, delete-orphan', passive_deletes=True)

    def __repr__(self):
        return "<CandidateExperience (candidate_id=' %r)>" % self.candidate_id

    @classmethod
    def get_by_id(cls, _id):
        return cls.query.filter_by(id=_id).first()

    @classmethod
    def set_is_current_to_false(cls, candidate_id):
        experiences = cls.query.filter_by(candidate_id=candidate_id).all()
        for experience in experiences:
            experience.is_current = False


class CandidateExperienceBullet(db.Model):
    __tablename__ = 'candidate_experience_bullet'
    id = db.Column(db.BigInteger, primary_key=True)
    candidate_experience_id = db.Column('CandidateExperienceId', db.BigInteger, db.ForeignKey('candidate_experience.id'))
    list_order = db.Column('ListOrder', db.SmallInteger)
    description = db.Column('Description', db.String(10000))
    added_time = db.Column('AddedTime', db.DateTime)
    updated_time = db.Column('UpdatedTime', db.TIMESTAMP, default=datetime.datetime.now())

    def __repr__(self):
        return "<CandidateExperienceBullet (candidate_experience_id=' %r')>" % self.candidate_experience_id


class CandidateSkill(db.Model):
    __tablename__ = 'candidate_skill'
    id = db.Column(db.BigInteger, primary_key=True)
    candidate_id = db.Column('CandidateId', db.Integer, db.ForeignKey('candidate.id'))
    list_order = db.Column('ListOrder', db.SmallInteger)
    description = db.Column('Description', db.String(10000))
    added_time = db.Column('AddedTime', db.DateTime)
    total_months = db.Column('TotalMonths', db.Integer)
    last_used = db.Column('LastUsed', db.DateTime)
    updated_time = db.Column('UpdatedTime', db.TIMESTAMP, default=datetime.datetime.now())

    # TODO: Below are necessary for now, but should remove once all tables have been defined
    resume_id = db.Column('ResumeId', db.BigInteger, nullable=True)

    def __repr__(self):
        return "<CandidateSkill (candidate_id=' %r')>" % self.candidate_id

    @classmethod
    def get_by_id(cls, _id):
        return cls.query.filter_by(id=_id).first()


class CandidateUnidentified(db.Model):
    __tablename__ = 'candidate_unidentified'
    id = db.Column(db.BigInteger, primary_key=True)
    candidate_Id = db.Column('CandidateId', db.Integer, db.ForeignKey('candidate.id'))
    title = db.Column('Title', db.String(100))
    description = db.Column('Description', db.Text)
    added_time = db.Column('AddedTime', db.DateTime)
    updated_time = db.Column('UpdatedTime', db.TIMESTAMP, default=datetime.datetime.now())

    def __repr__(self):
        return "<CandidateUnidentified (title=' %r')>" % self.title


class CandidateCustomField(db.Model):
    __tablename__ = 'candidate_custom_field'
    id = db.Column(db.Integer, primary_key=True)
    value = db.Column('Value', db.Text)
    candidate_id = db.Column('CandidateId', db.Integer, db.ForeignKey('candidate.id', ondelete='CASCADE'))
    custom_field_id = db.Column('CustomFieldId', db.Integer, db.ForeignKey('custom_field.id', ondelete='CASCADE'))
    added_time = db.Column('AddedTime', db.DateTime)
    updated_time = db.Column('UpdatedTime', db.TIMESTAMP, default=datetime.datetime.now())

    def __repr__(self):
        return "<CandidateCustomField (id = %r)>" % self.id

    @classmethod
    def get_custom_fields(cls, candidate_id, custom_field_id):
        return cls.query.filter(db.and_(CandidateCustomField.candidate_id == candidate_id,
                                        CandidateCustomField.custom_field_id == custom_field_id)).first()


class ClassificationType(db.Model):
    __tablename__ = 'classification_type'
    id = db.Column(db.Integer, primary_key=True)
    code = db.Column('Code', db.String(100))
    description = db.Column('Description', db.String(250))
    notes = db.Column('Notes', db.String(500))
    list_order = db.Column('ListOrder', db.Integer)
    updated_time = db.Column('UpdatedTime', db.TIMESTAMP, default=datetime.datetime.now())

    def __repr__(self):
        return "<ClassificationType (code = %r)>" % self.code

    @classmethod
    def classification_type_id_from_degree_type(cls, degree_type):
        """
        Function will return classification_type ID of the ClassificationType that
        matches degree_type. E.g. degree_type = 'Masters' => ClassificationType.id: 5
        """
        classification_type = None
        if degree_type:
            classification_type = cls.query.filter(ClassificationType.code == degree_type).first()

        return classification_type.id if classification_type else None


class CandidateSubscriptionPreference(db.Model):
    __tablename__ = 'candidate_subscription_preference'
    id = db.Column(db.Integer, primary_key=True)
<<<<<<< HEAD
    candidate_id = db.Column('candidateId', db.Integer, db.ForeignKey('candidate.id'))
    frequency_id = db.Column('frequencyId', db.Integer, db.ForeignKey('frequency.id'))
=======
    candidate_id = db.Column('candidateId', db.Integer, db.ForeignKey('candidate.id', ondelete='CASCADE'))
    frequency_id = db.Column('frequencyId', db.Integer, db.ForeignKey('frequency.id', ondelete='CASCADE'))
>>>>>>> e02e0506
    updated_time = db.Column('UpdatedTime', db.TIMESTAMP, default=datetime.datetime.now())

    def __repr__(self):
        return "<CandidateSubscriptionPreference (candidate_id = %r)>" % self.candidate_id







<|MERGE_RESOLUTION|>--- conflicted
+++ resolved
@@ -871,13 +871,8 @@
 class CandidateSubscriptionPreference(db.Model):
     __tablename__ = 'candidate_subscription_preference'
     id = db.Column(db.Integer, primary_key=True)
-<<<<<<< HEAD
-    candidate_id = db.Column('candidateId', db.Integer, db.ForeignKey('candidate.id'))
-    frequency_id = db.Column('frequencyId', db.Integer, db.ForeignKey('frequency.id'))
-=======
     candidate_id = db.Column('candidateId', db.Integer, db.ForeignKey('candidate.id', ondelete='CASCADE'))
     frequency_id = db.Column('frequencyId', db.Integer, db.ForeignKey('frequency.id', ondelete='CASCADE'))
->>>>>>> e02e0506
     updated_time = db.Column('UpdatedTime', db.TIMESTAMP, default=datetime.datetime.now())
 
     def __repr__(self):
