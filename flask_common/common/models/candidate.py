from sqlalchemy import and_
from db import db
from sqlalchemy.orm import relationship
import datetime

from email_marketing import EmailCampaign, EmailCampaignSend
from associations import ReferenceEmail
from venue import Venue
from event import Event


class Candidate(db.Model):
    __tablename__ = 'candidate'
    id = db.Column(db.Integer, primary_key=True)
    first_name = db.Column('FirstName', db.String(50))
    middle_name = db.Column('MiddleName', db.String(50))
    last_name = db.Column('LastName', db.String(50))
    formatted_name = db.Column('FormattedName', db.String(150))
    candidate_status_id = db.Column('StatusId', db.Integer, db.ForeignKey('candidate_status.id'))
    is_web_hidden = db.Column('IsWebHidden', db.Boolean, default=False)
    is_mobile_hidden = db.Column('IsMobileHidden', db.Boolean, default=False)
    added_time = db.Column('AddedTime', db.DateTime, default=datetime.datetime.now())
    user_id = db.Column('OwnerUserId', db.Integer, db.ForeignKey('user.id'))
    domain_can_read = db.Column('DomainCanRead', db.Boolean, default=True)
    domain_can_write = db.Column('DomainCanWrite', db.Boolean, default=False)
    dice_social_profile_id = db.Column('DiceSocialProfileId', db.String(128))
    dice_profile_id = db.Column('DiceProfileId', db.String(128))
    source_id = db.Column('sourceId', db.Integer, db.ForeignKey('candidate_source.id'))
    source_product_id = db.Column('sourceProductId', db.Integer, db.ForeignKey('product.id'), nullable=False, default=2) # Web = 2
    filename = db.Column(db.String(100))
    objective = db.Column(db.Text)
    summary = db.Column(db.Text)
    total_months_experience = db.Column('totalMonthsExperience', db.Integer)
    resume_text = db.Column('resumeText', db.Text)
    culture_id = db.Column('cultureId', db.Integer, db.ForeignKey('culture.id'), default=1)

    # TODO: Below are necessary for now, but should remove once all tables have been defined
    is_dirty = db.Column('IsDirty', db.SmallInteger, default=0)

    # One-to-many Relationships; i.e. Candidate has many:
    candidate_phones = relationship('CandidatePhone', backref='candidate')
    candidate_emails = relationship('CandidateEmail', backref='candidate')
    candidate_photos = relationship('CandidatePhoto', backref='candidate')
    candidate_text_comments = relationship('CandidateTextComment', backref='candidate')
    voice_comments = relationship('VoiceComment', backref='candidate')
    candidate_documents = relationship('CandidateDocument', backref='candidate')
    candidate_work_preferences = relationship('CandidateWorkPreference', backref='candidate')
    candidate_preferred_locations = relationship('CandidatePreferredLocation', backref='candidate')
    candidate_social_networks = relationship('CandidateSocialNetwork', backref='candidate')
    candidate_languages = relationship('CandidateLanguage', backref='candidate')
    candidate_license_certifications = relationship('CandidateLicenseCertification', backref='candidate')
    candidate_references = relationship('CandidateReference', backref='candidate')
    candidate_associations = relationship('CandidateAssociation', backref='candidate')
    candidate_achievements = relationship('CandidateAchievement', backref='candidate')
    candidate_military_services = relationship('CandidateMilitaryService', backref='candidate')
    candidate_patent_histories = relationship('CandidatePatentHistory', backref='candidate')
    candidate_publications = relationship('CandidatePublication', backref='candidate')
    candidate_addresses = relationship('CandidateAddress', backref='candidate')
    candidate_educations = relationship('CandidateEducation', backref='candidate')
    candidate_skills = relationship('CandidateSkill', backref='candidate')
    candidate_unidentifieds = relationship('CandidateUnidentified', backref='candidate')
    email_campaign_sends = relationship('EmailCampaignSend', backref='candidate')
    candidate_custom_fields = relationship('CandidateCustomField', backref='candidate')
    candidate_experiences = relationship('CandidateExperience', backref='candidate')

    def get_id(self):
        return unicode(self.id)

    @classmethod
    def get_by_id(cls, candidate_id):
        """
        :type candidate_id: int
        :rtype: Candidate
        """
        return db.session.query(Candidate).get(candidate_id)

    def __repr__(self):
        return "<Candidate(formatted_name=' %r')>" % self.formatted_name

    @classmethod
    def get_by_first_last_name_owner_user_id_source_id_product(cls, first_name,
                                                               last_name,
                                                               user_id,
                                                               source_id,
                                                               product_id):
        assert user_id
        return cls.query.filter(
            and_(
                Candidate.first_name == first_name,
                Candidate.last_name == last_name,
                Candidate.user_id == user_id,
                Candidate.source_id == source_id,
                Candidate.source_product_id == product_id
            )
        ).first()


class CandidateStatus(db.Model):
    __tablename = 'candidate_status'
    id = db.Column(db.Integer, primary_key=True)
    description = db.Column('Description', db.String(100))
    notes = db.Column('Notes', db.String(500))
    updated_time = db.Column('UpdatedTime', db.TIMESTAMP, default=datetime.datetime.now())

    # Relationships
    candidates = relationship('Candidate', backref='candidate_status')

    def __repr__(self):
        return "<CandidateStatus(description=' %r')>" % self.description


<<<<<<< HEAD
=======
class PhoneLabel(db.Model):
    __tablename__ = 'phone_label'
    id = db.Column(db.Integer, primary_key=True)
    description = db.Column('Description', db.String(20))
    updated_time = db.Column('UpdatedTime', db.TIMESTAMP, default=datetime.datetime.now())

    # Relationships
    candidate_phones = relationship('CandidatePhone', backref='phone_label')
    reference_phones = relationship('ReferencePhone', backref='phone_label')

    def __repr__(self):
        return "<PhoneLabel (description=' %r')>" % self.description

    @classmethod
    def phone_label_id_from_phone_label(cls, phone_label):
        """
        Function retrieves phone_label_id from phone_label
        e.g. 'Primary' => 1
        :return:  phone_label ID if phone_label is recognized, otherwise 1 ('Primary')
        """
        assert phone_label
        phone_label_row = cls.query.filter_by(description=phone_label).first()
        if phone_label_row:
            return phone_label_row.id

        return 1


>>>>>>> 0e5e6028
class CandidateSource(db.Model):
    __tablename__ = 'candidate_source'
    id = db.Column(db.Integer, primary_key=True)
    description = db.Column('Description', db.String(100))
    notes = db.Column('Notes', db.String(500))
    domain_id = db.Column('DomainId', db.Integer, db.ForeignKey('domain.id'))
    updated_time = db.Column('UpdatedTime', db.TIMESTAMP, default=datetime.datetime.now())

    # Relationships
    candidates = relationship('Candidate', backref='candidate_source')

    def __repr__(self):
        return "<CandidateSource (description= '%r')>" % self.description

    @classmethod
    def get_by_description_and_notes(cls, source_name, source_description):
        assert source_description and source_name
        return cls.query.filter(
            and_(
                cls.description == source_name,
                cls.notes == source_description,
            )
        ).first()


class PublicCandidateSharing(db.Model):
    __tablename__ = 'public_candidate_sharing'
    id = db.Column(db.Integer, primary_key=True)
    user_id = db.Column('UserId', db.Integer, db.ForeignKey('user.id'))
    notes = db.Column('Notes', db.String(500))
    title = db.Column('Title', db.String(100))
    candidate_id_list = db.Column('CandidateIdList', db.Text, nullable=False)
    hash_key = db.Column('HashKey', db.String(50))
    updated_time = db.Column('UpdatedTime', db.TIMESTAMP, default=datetime.datetime.now())

    def __repr__(self):
        return "<PublicCandidateSharing (title=' %r')>" % self.title


class CandidatePhone(db.Model):
    __tablename__ = 'candidate_phone'
    id = db.Column(db.Integer, primary_key=True)
    candidate_id = db.Column('CandidateId', db.Integer, db.ForeignKey('candidate.id'))
    phone_label_id = db.Column('PhoneLabelId', db.Integer, db.ForeignKey('phone_label.id'))
    value = db.Column(db.String(50), nullable=False)
    extension = db.Column(db.String(5))
    is_default = db.Column('IsDefault', db.Boolean)

    def __repr__(self):
        return "<CandidatePhone (value=' %r', extention= ' %r')>" % (self.value, self.extension)


<<<<<<< HEAD
=======
class EmailLabel(db.Model):
    __tablename__ = 'email_label'
    id = db.Column(db.Integer, primary_key=True)
    description = db.Column('Description', db.String(50))
    updated_time = db.Column('UpdatedTime', db.TIMESTAMP, default=datetime.datetime.now())

    # Relationships
    candidate_emails = relationship('CandidateEmail', backref='email_label')
    reference_emails = relationship('ReferenceEmail', backref='email_label')

    def __repr__(self):
        return "<EmailLabel (description=' %r')>" % self.description

    @classmethod
    def email_label_id_from_email_label(cls, email_label=None):
        """
        Function retrieves email_label_id from email_label
        e.g. 'Primary' => 1
        :return:  email_label ID if email_label is recognized, otherwise 1 ('Primary')
        """
        if email_label:
            email_label_row = cls.query.filter(EmailLabel.description == email_label).first()
            if email_label_row:
                return email_label_row.id
        return 1


>>>>>>> 0e5e6028
class CandidateEmail(db.Model):
    __tablename__ = 'candidate_email'
    id = db.Column(db.Integer, primary_key=True)
    candidate_id = db.Column('CandidateId', db.Integer, db.ForeignKey('candidate.id'), nullable=False)
    email_label_id = db.Column('EmailLabelId', db.Integer, db.ForeignKey('email_label.id')) # 1 = Primary
    address = db.Column('Address', db.String(100))
    is_default = db.Column('IsDefault', db.Boolean)
    updated_time = db.Column('UpdatedTime', db.TIMESTAMP, default=datetime.datetime.now())

    def __repr__(self):
        return "<CandidateEmail (address='%r')" % self.address


class CandidatePhoto(db.Model):
    __tablename__ = 'candidate_photo'
    id = db.Column(db.Integer, primary_key=True)
    candidate_id = db.Column('CandidateId', db.Integer, db.ForeignKey('candidate.id'))
    list_order = db.Column('ListOrder', db.Integer)
    filename = db.Column(db.String(260))
    is_default = db.Column('IsDefault', db.Boolean)

    def __repr__(self):
        return "<CandidatePhoto (filename=' %r')>" % self.filename


class CandidateRating(db.Model):
    __tablename__ = 'candidate_rating'
    candidate_id = db.Column('CandidateId', db.Integer, db.ForeignKey('candidate.id'), primary_key=True)
    rating_tag_id = db.Column('RatingTagId', db.Integer, db.ForeignKey('rating_tag.id'), primary_key=True)
    value = db.Column('Value', db.Integer, default=0)
    added_time = db.Column('AddedTime', db.DateTime)
    updated_time = db.Column('UpdatedTime', db.TIMESTAMP, default=datetime.datetime.now())


class RatingTag(db.Model):
    __tablename__ = 'rating_tag'
    id = db.Column(db.Integer, primary_key=True)
    description = db.Column('Description', db.String(100))
    updated_time = db.Column('UpdatedTime', db.TIMESTAMP, default=datetime.datetime.now())

    # Relationships
    candidates = relationship('Candidate', secondary="candidate_rating")

    def __repr__(self):
        return "<RatingTag (desctiption=' %r')>" % self.description


class RatingTagUser(db.Model):
    __tabelname__ = 'rating_tag_user'
    rating_tag_id = db.Column('RatingTagId', db.Integer, db.ForeignKey('rating_tag.id'), primary_key=True)
    user_id = db.Column('UserId', db.Integer, db.ForeignKey('user.id'), primary_key=True)
    updated_time = db.Column('UpdatedTime', db.TIMESTAMP, default=datetime.datetime.now())


class CandidateTextComment(db.Model):
    __tablename__ = 'candidate_text_comment'
    id = db.Column(db.Integer, primary_key=True)
    candidate_id = db.Column('CandidateId', db.Integer, db.ForeignKey('candidate.id'))
    list_order = db.Column('ListOrder', db.Integer)
    comment = db.Column(db.String(5000))
    added_time = db.Column('AddedTime', db.DateTime, default=datetime.datetime.now())
    updated_time = db.Column('UpdatedTime', db.TIMESTAMP, default=datetime.datetime.now())


class VoiceComment(db.Model):
    __tablename__ = 'voice_comment'
    id = db.Column(db.Integer, primary_key=True)
    candidate_id = db.Column('CandidateId', db.Integer, db.ForeignKey('candidate.id'))
    list_order = db.Column('ListOrder', db.Integer)
    filename = db.Column('Filename', db.String(260))
    added_time = db.Column('AddedTime', db.DateTime, default=datetime.datetime.now())
    updated_time = db.Column('UpdatedTime', db.TIMESTAMP, default=datetime.datetime.now())


class CandidateDocument(db.Model):
    __tablename__ = 'candidate_document'
    id = db.Column(db.Integer, primary_key=True)
    candidate_id = db.Column('CandidateId', db.Integer, db.ForeignKey('candidate.id'))
    filename = db.Column('Filename', db.String(260))
    added_time = db.Column('AddedTime', db.DateTime, default=datetime.datetime.now())
    updated_time = db.Column('UpdatedTime', db.TIMESTAMP, default=datetime.datetime.now())


class SocialNetwork(db.Model):
    __tablename__ = 'social_network'
    id = db.Column(db.Integer, primary_key=True)
    name = db.Column('Name', db.String(100), nullable=False)
    url = db.Column('Url', db.String(255))
    api_url = db.Column('apiUrl', db.String(255))
    client_key = db.Column('clientKey', db.String(500))
    secret_key = db.Column('secretKey', db.String(500))
    redirect_uri = db.Column('redirectUri', db.String(255))
    auth_url = db.Column('authUrl', db.String(200))
    updated_time = db.Column('UpdatedTime', db.TIMESTAMP, default=datetime.datetime.now())

    # Relationships
    candidate_social_networks = relationship('CandidateSocialNetwork', backref='social_network')
    events = relationship("Event", backref='social_network', lazy='dynamic')
    user_credentials = relationship("UserSocialNetworkCredential")
    venues = relationship('Venue', backref='social_network', lazy='dynamic')

    def __repr__(self):
        return "<SocialNetwork (url=' %r')>" % self.url

    @classmethod
    def get_by_name(cls, name):
        assert name
        return cls.query.filter(
            SocialNetwork.name == name.strip()
        ).one()

    @classmethod
    def get_by_id(cls, id):
        assert id
        return cls.query.filter(
            SocialNetwork.id == id
        ).one()

    @classmethod
    def get_all(cls):
        return cls.query.all()

    @classmethod
    def get_all_except_ids(cls, ids):
        assert isinstance(ids, list)
        if ids:
            return cls.query.filter(
                db.not_(
                    SocialNetwork.id.in_(
                        ids
                    )
                )
            ).all()
        else:
            # Didn't input 'ids' it means we we need list of all, the following
            # probably help us avoid the expensive in_ with empty sequence
            SocialNetwork.get_all()

    @classmethod
    def get_by_ids(cls, ids):
        assert isinstance(ids, list)
        return cls.query.filter(
            SocialNetwork.id.in_(
                ids
            )
        ).all()


class CandidateSocialNetwork(db.Model):
    __tablename__ = 'candidate_social_network'
    id = db.Column(db.Integer, primary_key=True)
    candidate_id = db.Column('CandidateId', db.Integer, db.ForeignKey('candidate.id'), nullable=False)
    social_network_id = db.Column('SocialNetworkId', db.Integer, db.ForeignKey('social_network.id'), nullable=False)
    social_profile_url = db.Column('SocialProfileUrl', db.String(250), nullable=False)

    def __repr__(self):
        return "<CandidateSocialNetwork (social_profile_url=' %r')>" % self.social_profile_url

    @classmethod
    def get_by_candidate_id_and_sn_id(cls, candidate_id, social_network_id):
        assert candidate_id
        assert social_network_id
        return cls.query.filter(
            and_(
                cls.candidate_id == candidate_id,
                cls.social_network_id == social_network_id
            )
        ).first()


class CandidateWorkPreference(db.Model):
    __tablename__ = 'candidate_work_preference'
    id = db.Column(db.Integer, primary_key=True)
    candidate_id = db.Column('candidateId', db.Integer, db.ForeignKey('candidate.id'))
    relocate = db.Column(db.CHAR(1), default='F')
    authorization = db.Column(db.String(255))
    telecommute = db.Column(db.CHAR(1), default='F')
    travel_percentage = db.Column(db.Integer, default=0)
    hourly_rate = db.Column(db.Float, default=0.0)
    salary = db.Column(db.Float, default=0.0)
    tax_terms = db.Column(db.String(255))
    security_clearance = db.Column(db.CHAR(1), default='F')
    third_party = db.Column(db.CHAR(1), default='F')

    def __repr__(self):
        return "<CandidateWorkPreference (authorization=' %r')>" % self.authorization

    @property
    def bool_third_party(self):
        return False if self.third_party == 'F' else True

    @property
    def bool_security_clearance(self):
        return False if self.security_clearance == 'F' else True

    @property
    def bool_telecommute(self):
        return False if self.telecommute == 'F' or unicode(0) else True

    @property
    def bool_relocate(self):
        return False if self.relocate == 'F' else True


class CandidatePreferredLocation(db.Model):
    __tablename__ = 'candidate_preferred_location'
    id = db.Column(db.Integer, primary_key=True)
    candidate_id = db.Column('candidateId', db.Integer, db.ForeignKey('candidate.id'), nullable=False)
    address = db.Column(db.String(255))
    country_id = db.Column('countryId', db.Integer, db.ForeignKey('country.id'))
    city = db.Column(db.String(255))
    region = db.Column(db.String(255))
    zip_code = db.Column('zipcode', db.String(10))

    def __repr__(self):
        return "<CandidatePreferredLocation (candidate_id=' %r')>" % self.candidate_id


class CandidateLanguage(db.Model):
    __tablename__ = 'candidate_language'
    id = db.Column(db.BigInteger, primary_key=True)
    language_id = db.Column('LanguageId', db.Integer, db.ForeignKey('language.id'))
    candidate_id = db.Column('CandidateId', db.Integer, db.ForeignKey('candidate.id'))
    can_read = db.Column('CanRead', db.Boolean)
    can_write = db.Column('CanWrite', db.Boolean)
    can_speak = db.Column('CanSpeak', db.Boolean)
    read = db.Column('Read', db.Boolean)
    write = db.Column('Write', db.Boolean)
    speak = db.Column('Speak', db.Boolean)
    updated_time = db.Column('UpdatedTime', db.TIMESTAMP, default=datetime.datetime.now())

    def __repr__(self):
        return "<CandidateLanguage (candidate_id=' %r')>" % self.candidate_id


class CandidateLicenseCertification(db.Model):
    __tablename__ = 'candidate_license_certification'
    id = db.Column(db.Integer, primary_key=True)
    candidate_id = db.Column('CandidateId', db.Integer, db.ForeignKey('candidate.id'))
    name = db.Column('Name', db.String(500))
    description = db.Column('Description', db.String(10000))
    issuing_authority = db.Column('IssuingAuthority', db.String(255))
    valid_from = db.Column('ValidFrom', db.String(30))
    valid_to = db.Column('ValidTo', db.String(30))
    first_issued_date = db.Column('FirstIssuedDate', db.String(30))
    updated_time = db.Column('UpdatedTime', db.TIMESTAMP, default=datetime.datetime.now())

    def __repr__(self):
        return "<CandidateLicenseCertification (name=' %r')>" % self.name


class CandidateReference(db.Model):
    __tablename__ = 'candidate_reference'
    id = db.Column(db.BigInteger, primary_key=True)
    candidate_id = db.Column('CandidateId', db.Integer, db.ForeignKey('candidate.id'))
    person_name = db.Column('PersonName', db.String(150))
    position_title = db.Column('PositionTitle', db.String(150))
    comments = db.Column('Comments', db.String(5000))
    updated_time = db.Column('UpdatedTime', db.TIMESTAMP, default=datetime.datetime.now())

    # Relationships
    reference_emails = relationship('ReferenceEmail', backref='candidate_reference')
    reference_phones = relationship('ReferencePhone', backref='candidate_reference')
    reference_web_addresses = relationship('ReferenceWebAddress', backref='candidate_reference')

    def __repr__(self):
        return "<CandidateReference (candidate_id=' %r')>" % self.candidate_id


class ReferenceWebAddress(db.Model):
    __tablename__ = 'reference_web_address'
    id = db.Column(db.BigInteger, primary_key=True)
    candidate_reference_id = db.Column('ReferenceId', db.BigInteger, db.ForeignKey('candidate_reference.id'))
    url = db.Column('Url', db.String(200))
    description = db.Column('Description', db.String(1000))
    updated_time = db.Column('UpdatedTime', db.TIMESTAMP, default=datetime.datetime.now())

    def __repr__(self):
        return "<ReferenceWebAddress (url=' %r')>" % self.url


class CandidateAssociation(db.Model):
    __tablename__ = 'candidate_association'
    id = db.Column(db.Integer, primary_key=True)
    candidate_id = db.Column('CandidateId', db.Integer, db.ForeignKey('candidate.id'))
    title = db.Column('Title', db.String(255))
    description = db.Column('Description', db.String(5000))
    link = db.Column('Link', db.String(200))
    start_date = db.Column('StartDate', db.DateTime)
    end_date = db.Column('EndDate', db.DateTime)
    comments = db.Column('Comments', db.String(10000))
    updated_time = db.Column('UpdatedTime', db.TIMESTAMP, default=datetime.datetime.now())

    def __repr__(self):
        return "<CandidateAssociation (candidate_id=' %r')>" % self.candidate_id


class CandidateAchievement(db.Model):
    __tablename__ = 'candidate_achievement'
    id = db.Column(db.Integer, primary_key=True)
    date = db.Column('Date', db.DateTime)
    issuing_authority = db.Column('IssuingAuthority', db.String(150))
    description = db.Column('Description', db.String(10000))
    updated_time = db.Column('UpdatedTime', db.TIMESTAMP, default=datetime.datetime.now())
    candidate_id = db.Column('CandidateId', db.Integer, db.ForeignKey('candidate.id'))

    def __repr__(self):
        return "<CandidateAchievement (candidate_id=' %r')>" % self.candidate_id


class CandidateMilitaryService(db.Model):
    __tablename__ = 'candidate_military_service'
    id = db.Column(db.BigInteger, primary_key=True)
    candidate_id = db.Column('CandidateId', db.Integer, db.ForeignKey('candidate.id'))
    country_id = db.Column('CountryId', db.Integer, db.ForeignKey('country.id'))
    service_status = db.Column('ServiceStatus', db.String(200))
    highest_rank = db.Column('HighestRank', db.String(255))
    highest_grade = db.Column('HighestGrade', db.String(7))
    branch = db.Column('Branch', db.String(200))
    comments = db.Column('Comments', db.String(5000))
    from_date = db.Column('FromDate', db.DateTime)
    to_date = db.Column('ToDate', db.DateTime)
    updated_time = db.Column('UpdatedTime', db.TIMESTAMP, default=datetime.datetime.now())

    # TODO: Below are necessary for now, but should remove once all tables have been defined
    resume_id = db.Column('ResumeId', db.BigInteger, nullable=True)

    def __repr__(self):
        return "<CandidateMilitaryService (candidate_id=' %r')>" % self.candidate_id


class CandidatePatentHistory(db.Model):
    __tablename__ = 'candidate_patent_history'
    id = db.Column(db.BigInteger, primary_key=True)
    candidate_id = db.Column('CandidateId', db.Integer, db.ForeignKey('candidate.id'))
    title = db.Column('Title', db.String(255))
    description = db.Column('Description', db.String(10000))
    link = db.Column('Link', db.String(150))
    updated_time = db.Column('UpdatedTime', db.TIMESTAMP, default=datetime.datetime.now())

    def __repr__(self):
        return "<CandidatePatentHistory (title=' %r')>" % self.title


class CandidatePublication(db.Model):
    __tablename__ = 'candidate_publication'
    id = db.Column(db.BigInteger, primary_key=True)
    candidate_id = db.Column('CandidateId', db.Integer, db.ForeignKey('candidate.id'))
    title = db.Column('Title', db.String(200))
    start_year = db.Column('StartYear', db.Integer)    # todo: accept Year format only or create a function to validate
    start_month = db.Column('StartMonth', db.Integer)
    end_year = db.Column('EndYear', db.Integer)        # todo: accept Year format only or create a function to validate
    end_month = db.Column('EndMonth', db.Integer)
    description = db.Column('Description', db.String(10000))
    added_time = db.Column('AddedTime', db.DateTime)
    link = db.Column('Link', db.String(200))
    updated_time = db.Column('UpdatedTime', db.TIMESTAMP, default=datetime.datetime.now())

    def __repr__(self):
        return "<CandidatePublication (title=' %r')>" % self.title


class CandidateAddress(db.Model):
    __tablename__ = 'candidate_address'
    id = db.Column(db.Integer, primary_key=True)
    candidate_id = db.Column('CandidateId', db.Integer, db.ForeignKey('candidate.id'))
    address_line_1 = db.Column('AddressLine1', db.String(255))
    address_line_2 = db.Column('AddressLine2', db.String(255))
    city = db.Column('City', db.String(100))
    state = db.Column('State', db.String(100))
    country_id = db.Column('CountryId', db.Integer, db.ForeignKey('country.id'))
    zip_code = db.Column('ZipCode', db.String(10))
    po_box = db.Column('POBox', db.String(20))
    is_default = db.Column('IsDefault', db.Boolean, default=False)  # todo: check other is_default fields for their default values
    coordinates = db.Column('Coordinates', db.String(100))
    updated_time = db.Column('UpdatedTime', db.TIMESTAMP, default=datetime.datetime.now())

    # TODO: Below are necessary for now, but should remove once all tables have been defined
    resume_id = db.Column('ResumeId', db.BigInteger, nullable=True)

    def __repr__(self):
        return "<CandidateAddress (id = %r)>" % self.id


class CandidateEducation(db.Model):
    __tablename__ = 'candidate_education'
    id = db.Column(db.BigInteger, primary_key=True)
    candidate_id = db.Column('CandidateId', db.Integer, db.ForeignKey('candidate.id'))
    list_order = db.Column('ListOrder', db.SmallInteger)    # todo: ascertain smallinteger == tinyint; also check all list_order columns in db
    school_name = db.Column('SchoolName', db.String(200))
    school_type = db.Column('SchoolType', db.String(100))
    city = db.Column('City', db.String(50))
    state = db.Column('State', db.String(50))
    country_id = db.Column('CountryId', db.Integer, db.ForeignKey('country.id'))
    is_current = db.Column('IsCurrent', db.Boolean)
    added_time = db.Column('AddedTime', db.DateTime)
    updated_time = db.Column('UpdatedTime', db.TIMESTAMP, default=datetime.datetime.now())

    # TODO: Below are necessary for now, but should remove once all tables have been defined
    resume_id = db.Column('ResumeId', db.BigInteger, nullable=True)

    # Relationships
    candidate_education_degrees = relationship('CandidateEducationDegree', backref='candidate_education')

    def __repr__(self):
        return "<CandidateEducation (candidate_id = %r)>" % self.candidate_id


class CandidateEducationDegree(db.Model):
    __tablename__ = 'candidate_education_degree'
    id = db.Column(db.BigInteger, primary_key=True)
    candidate_education_id = db.Column('CandidateEducationId', db.BigInteger, db.ForeignKey('candidate_education.id'))
    list_order = db.Column('ListOrder', db.SmallInteger)
    degree_type = db.Column('DegreeType', db.String(100))
    degree_title = db.Column('DegreeTitle', db.String(100))
    start_year = db.Column('StartYear', db.Integer)
    start_month = db.Column('StartMonth', db.SmallInteger)
    end_year = db.Column('EndYear', db.Integer)
    end_month = db.Column('EndMonth', db.SmallInteger)
    gpa_num = db.Column('GpaNum', db.DECIMAL)
    gpa_denom = db.Column('GpaDenom', db.DECIMAL)
    added_time = db.Column('AddedTime', db.DateTime)
    classification_type_id = db.Column('ClassificationTypeId', db.Integer, db.ForeignKey('classification_type.id'))
    updated_time = db.Column('UpdatedTime', db.TIMESTAMP, default=datetime.datetime.now())
    start_time = db.Column('StartTime', db.DateTime)
    end_time = db.Column('EndTime', db.DateTime)

    # Relationships
    candidate_education_degree_bullets = relationship('CandidateEducationDegreeBullet', backref='candidate_education_degree')

    def __repr__(self):
        return "<CandidateEducationDegree (candidate_education_id=' %r')>" % self.candidate_education_id


class CandidateEducationDegreeBullet(db.Model):
    __tablename__ = 'candidate_education_degree_bullet'
    id = db.Column(db.BigInteger, primary_key=True)
    candidate_education_degree_id = db.Column('CandidateEducationDegreeId', db.BigInteger, db.ForeignKey('candidate_education_degree.id'))
    list_order = db.Column('ListOrder', db.SmallInteger)
    concentration_type = db.Column('ConcentrationType', db.String(200))
    comments = db.Column('Comments', db.String(5000))
    added_time = db.Column('AddedTime', db.DateTime)
    updated_time = db.Column('UpdatedTime', db.TIMESTAMP, default=datetime.datetime.now())

    def __repr__(self):
        return "<CandidateEducationDegreeBullet (candidate_education_degree_id=' %r')>" % self.candidate_education_degree_id


class CandidateExperience(db.Model):
    __tablename__ = 'candidate_experience'
    id = db.Column(db.BigInteger, primary_key=True)
    candidate_id = db.Column('CandidateId', db.Integer, db.ForeignKey('candidate.id'))
    list_order = db.Column('ListOrder', db.SmallInteger)
    organization = db.Column('Organization', db.String(150))
    position = db.Column('Position', db.String(150))
    city = db.Column('City', db.String(50))
    state = db.Column('State', db.String(50))
    end_month = db.Column('EndMonth', db.SmallInteger)
    start_year = db.Column('StartYear', db.Integer)
    country_id = db.Column('CountryId', db.Integer, db.ForeignKey('country.id'))
    start_month = db.Column('StartMonth', db.SmallInteger)
    end_year = db.Column('EndYear', db.Integer)
    is_current = db.Column('IsCurrent', db.Boolean, default=False)
    added_time = db.Column('AddedTime', db.DateTime)
    updated_time = db.Column('UpdatedTime', db.TIMESTAMP, default=datetime.datetime.now())

    # TODO: Below are necessary for now, but should remove once all tables have been defined
    resume_id = db.Column('ResumeId', db.BigInteger, nullable=True)

    # Relationships
    candidate_experience_bullets = relationship('CandidateExperienceBullet', backref='candidate_experience')

    def __repr__(self):
        return "<CandidateExperience (candidate_id=' %r)>" % self.candidate_id


class CandidateExperienceBullet(db.Model):
    __tablename__ = 'candidate_experience_bullet'
    id = db.Column(db.BigInteger, primary_key=True)
    candidate_experience_id = db.Column('CandidateExperienceId', db.BigInteger, db.ForeignKey('candidate_experience.id'))
    list_order = db.Column('ListOrder', db.SmallInteger)
    description = db.Column('Description', db.String(10000))
    added_time = db.Column('AddedTime', db.DateTime)
    updated_time = db.Column('UpdatedTime', db.TIMESTAMP, default=datetime.datetime.now())

    def __repr__(self):
        return "<CandidateExperienceBullet (candidate_experience_id=' %r')>" % self.candidate_experience_id


class CandidateSkill(db.Model):
    __tablename__ = 'candidate_skill'
    id = db.Column(db.BigInteger, primary_key=True)
    candidate_id = db.Column('CandidateId', db.Integer, db.ForeignKey('candidate.id'))
    list_order = db.Column('ListOrder', db.SmallInteger)
    description = db.Column('Description', db.String(10000))
    added_time = db.Column('AddedTime', db.DateTime)
    total_months = db.Column('TotalMonths', db.Integer)
    last_used = db.Column('LastUsed', db.DateTime)
    updated_time = db.Column('UpdatedTime', db.TIMESTAMP, default=datetime.datetime.now())

    # TODO: Below are necessary for now, but should remove once all tables have been defined
    resume_id = db.Column('ResumeId', db.BigInteger, nullable=True)

    def __repr__(self):
        return "<CandidateSkill (candidate_id=' %r')>" % self.candidate_id


class CandidateUnidentified(db.Model):
    __tablename__ = 'candidate_unidentified'
    id = db.Column(db.BigInteger, primary_key=True)
    candidate_Id = db.Column('CandidateId', db.Integer, db.ForeignKey('candidate.id'))
    title = db.Column('Title', db.String(100))
    description = db.Column('Description', db.Text)
    added_time = db.Column('AddedTime', db.DateTime)
    updated_time = db.Column('UpdatedTime', db.TIMESTAMP, default=datetime.datetime.now())

    def __repr__(self):
        return "<CandidateUnidentified (title=' %r')>" % self.title


class CandidateCustomField(db.Model):
    __tablename__ = 'candidate_custom_field'
    id = db.Column(db.Integer, primary_key=True)
    value = db.Column('Value', db.Text)
    candidate_id = db.Column('CandidateId', db.Integer, db.ForeignKey('candidate.id'))
    custom_field_id = db.Column('CustomFieldId', db.Integer, db.ForeignKey('custom_field.id'))
    added_time = db.Column('AddedTime', db.DateTime)
    updated_time = db.Column('UpdatedTime', db.TIMESTAMP, default=datetime.datetime.now())

    def __repr__(self):
        return "<CandidateCustomField (id = %r)>" % self.id


class ClassificationType(db.Model):
    __tablename__ = 'classification_type'
    id = db.Column(db.Integer, primary_key=True)
    code = db.Column('Code', db.String(100))
    description = db.Column('Description', db.String(250))
    notes = db.Column('Notes', db.String(500))
    list_order = db.Column('ListOrder', db.Integer)
    updated_time = db.Column('UpdatedTime', db.TIMESTAMP, default=datetime.datetime.now())

    def __repr__(self):
        return "<ClassificationType (code = %r)>" % self.code

    @classmethod
    def classification_type_id_from_degree_type(cls, degree_type):
        """
        Function will return classification_type ID of the ClassificationType that
        matches degree_type. E.g. degree_type = 'Masters' => ClassificationType.id: 5
        """
        classification_type = None
        if degree_type:
            classification_type = cls.query.filter(ClassificationType.code == degree_type).first()

        return classification_type.id if classification_type else None














<|MERGE_RESOLUTION|>--- conflicted
+++ resolved
@@ -109,8 +109,6 @@
         return "<CandidateStatus(description=' %r')>" % self.description
 
 
-<<<<<<< HEAD
-=======
 class PhoneLabel(db.Model):
     __tablename__ = 'phone_label'
     id = db.Column(db.Integer, primary_key=True)
@@ -139,7 +137,6 @@
         return 1
 
 
->>>>>>> 0e5e6028
 class CandidateSource(db.Model):
     __tablename__ = 'candidate_source'
     id = db.Column(db.Integer, primary_key=True)
@@ -192,8 +189,6 @@
         return "<CandidatePhone (value=' %r', extention= ' %r')>" % (self.value, self.extension)
 
 
-<<<<<<< HEAD
-=======
 class EmailLabel(db.Model):
     __tablename__ = 'email_label'
     id = db.Column(db.Integer, primary_key=True)
@@ -221,7 +216,6 @@
         return 1
 
 
->>>>>>> 0e5e6028
 class CandidateEmail(db.Model):
     __tablename__ = 'candidate_email'
     id = db.Column(db.Integer, primary_key=True)
