--- conflicted
+++ resolved
@@ -930,7 +930,6 @@
     def __repr__(self):
         return "<CandidateSubscriptionPreference (candidate_id = %r)>" % self.candidate_id
 
-<<<<<<< HEAD
 
 class CandidateDevice(db.Model):
     __tablename__ = 'candidate_device'
@@ -957,8 +956,7 @@
     def get_candidate_id_from_one_signal_device_id(cls, device_id):
         assert device_id, 'device_id has invalid value'
         return cls.query.filter_by(one_signal_device_id=device_id).first()
-=======
+
     @classmethod
     def get_by_candidate_id(cls, candidate_id):
-        return cls.query.filter_by(candidate_id=candidate_id).first()
->>>>>>> 1e22a1bd
+        return cls.query.filter_by(candidate_id=candidate_id).first()