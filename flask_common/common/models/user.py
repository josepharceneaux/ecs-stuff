import time
import datetime
from sqlalchemy import and_
from sqlalchemy.orm import relationship, backref
from sqlalchemy.dialects.mysql import TINYINT
from db import db
from ..utils.validators import is_number
from ..error_handling import *
from candidate import CandidateSource
from associations import CandidateAreaOfInterest
from event_organizer import EventOrganizer
from misc import AreaOfInterest
from email_marketing import EmailCampaign
from smart_list import SmartList


class User(db.Model):
    __tablename__ = 'user'
    id = db.Column(db.Integer, primary_key=True)
    domain_id = db.Column('domainId', db.Integer, db.ForeignKey('domain.id'))
    email = db.Column(db.String(60), unique=True, nullable=False)
    password = db.Column(db.String(512))
    device_token = db.Column('deviceToken', db.String(64))
    expiration = db.Column(db.DateTime)
    mobile_version = db.Column('mobileVersion', db.String(10))
    default_culture_id = db.Column('defaultCultureId', db.Integer, db.ForeignKey('culture.id'))
    phone = db.Column(db.String(50))
    get_started_data = db.Column('getStartedData', db.String(127))
    registration_key = db.Column(db.String(512))
    reset_password_key = db.Column(db.String(512))
    registration_id = db.Column(db.String(512))
    # name = db.Column(db.String(127))
    first_name = db.Column('firstName', db.String(255))
    last_name = db.Column('lastName', db.String(255))
    added_time = db.Column('addedTime', db.DateTime, default=datetime.datetime.now())
    updated_time = db.Column('updatedTime', db.DateTime)
    dice_user_id = db.Column('diceUserId', db.Integer)
    user_group_id = db.Column('userGroupId', db.Integer, db.ForeignKey('user_group.id', ondelete='CASCADE'))
    is_disabled = db.Column(TINYINT, default='0', nullable=False)
    # TODO: Set Nullable = False after setting user_group_id for existing data

    # Relationships
    candidates = relationship('Candidate', backref='user')
    public_candidate_sharings = relationship('PublicCandidateSharing', backref='user')
    user_group = relationship('UserGroup', backref='user')
    user_phones = relationship('UserPhone', backref='user')
    email_campaigns = relationship('EmailCampaign', backref='user')
    user_credentials = db.relationship('UserSocialNetworkCredential', backref='user')
    events = db.relationship('Event', backref='user', lazy='dynamic')
    event_organizers = db.relationship('EventOrganizer', backref='user', lazy='dynamic')
    venues = db.relationship('Venue', backref='user', lazy='dynamic')
    smart_lists = db.relationship('SmartList', backref='user', lazy='dynamic')
    culture = relationship(u'Culture', backref=db.backref('user', cascade="all, delete-orphan"))

    def is_authenticated(self):
        return True

    def is_active(self):
        return True

    def is_anonymous(self):
        return False

    def get_id(self):
        return unicode(self.id)

    @property
    def name(self):
        return (self.first_name or '') + ' ' + (self.last_name or '')

    def __repr__(self):
        return "<email (email=' %r')>" % self.email

    def delete(self):
        db.session.delete(self)
        db.session.commit()

    @staticmethod
    def all_users_of_domain(domain_id):
        """ Get user_ids of all users of a given domain_id
        :param int domain_id: id of a domain.
        :rtype: list[User]
        """
        return User.query.filter_by(domain_id=domain_id).all()


class UserPhone(db.Model):
    __tablename__ = 'user_phone'
    id = db.Column(db.Integer, primary_key=True)
    user_id = db.Column(db.Integer, db.ForeignKey('user.id', ondelete='CASCADE'))
    phone_label_id = db.Column(db.Integer, db.ForeignKey('phone_label.id', ondelete='CASCADE'))
    value = db.Column(db.String(50), nullable=False)

    def __repr__(self):
        return "<UserPhone (value=' %r')>" % self.value

    @classmethod
    def get_by_user_id(cls, user_id):
        assert user_id, 'No user_id provided'
        return cls.query.filter(cls.user_id == user_id).all()

    @classmethod
    def get_by_user_id_and_phone_label_id(cls, user_id, phone_label_id):
        assert user_id, 'No user_id provided'
        assert phone_label_id, 'No phone_label_id provided'
        return cls.query.filter(
            and_(
                UserPhone.user_id == user_id,
                UserPhone.phone_label_id == phone_label_id
            )
        ).all()

    @classmethod
    def get_by_phone_value(cls, phone_value):
<<<<<<< HEAD
        assert phone_value, 'No phone_value given'
=======
        assert phone_value, "phone_value isn't valid"
>>>>>>> e6d8280a
        return cls.query.filter(cls.value == phone_value).all()


class Domain(db.Model):
    __tablename__ = 'domain'
    id = db.Column(db.Integer, primary_key=True)
    name = db.Column(db.String(50))
    usage_limitation = db.Column('usageLimitation', db.Integer)
    expiration = db.Column(db.DateTime)
    added_time = db.Column('addedTime', db.DateTime)
    organization_id = db.Column('organizationId', db.Integer)
    is_fair_check_on = db.Column('isFairCheckOn', db.Boolean, default=False)
    is_active = db.Column('isActive', db.Boolean, default=True)  # TODO: store as 0 or 1
    default_tracking_code = db.Column('defaultTrackingCode', db.SmallInteger)
    default_culture_id = db.Column('defaultCultureId', db.Integer, default=1)
    default_from_name = db.Column('defaultFromName', db.String(255))
    settings_json = db.Column('settingsJson', db.Text)
    updated_time = db.Column('updatedTime', db.TIMESTAMP, default=datetime.datetime.now())
    dice_company_id = db.Column('diceCompanyId', db.Integer, index=True)
    is_disabled = db.Column(TINYINT, default='0', nullable=False)

    # Relationships
    users = relationship('User', backref='domain')
    candidate_sources = relationship('CandidateSource', backref='domain')
    areas_of_interest = relationship('AreaOfInterest', backref='domain')
    custom_fields = relationship('CustomField', backref='domain')

    def get_id(self):
        return unicode(self.id)

    def delete(self):
        db.session.delete(self)
        db.session.commit()


class WebAuthGroup(db.Model):
    __tablename__ = 'web_auth_group'
    id = db.Column(db.BIGINT, primary_key=True)
    role = db.Column('role', db.String(255))
    description = db.Column('description', db.TEXT)


class WebAuthMembership(db.Model):
    __tablename__ = 'web_auth_membership'
    id = db.Column(db.BIGINT, primary_key=True)
    user_id = db.Column(db.Integer, db.ForeignKey('user.id'))
    group_id = db.Column(db.BIGINT, db.ForeignKey('web_auth_group.id'))

    web_auth_group = relationship('WebAuthGroup', backref='web_auth_membership')
    user = relationship('User', backref='web_auth_membership')


class JobOpening(db.Model):
    __tablename__ = 'job_opening'
    id = db.Column(db.Integer, primary_key=True)
    user_id = db.Column('UserId', db.Integer, db.ForeignKey('user.id'))
    job_code = db.Column('JobCode', db.String(100))
    description = db.Column('Description', db.String(500))
    title = db.Column('Title', db.String(150))
    added_time = db.Column('AddedTime', db.TIMESTAMP, default=time.time())

    def __repr__(self):
        return "<JobOpening (title=' %r')>" % self.title


class Client(db.Model):
    __tablename__ = 'client'

    client_id = db.Column(db.String(40), primary_key=True)
    client_secret = db.Column(db.String(55), nullable=False)

    def delete(self):
        db.session.delete(self)
        db.session.commit()

    # Possible values are 'public' or 'confidential'
    @property
    def client_type(self):
        return 'confidential'

    @property
    def allowed_grant_types(self):
        return ['password', 'refresh_token']

    @property
    def default_scopes(self):
        return []

    @property
    def default_redirect_uri(self):
        return ''


class Token(db.Model):
    __tablename__ = 'token'

    id = db.Column(db.Integer, primary_key=True)
    client_id = db.Column(
        db.String(40), db.ForeignKey('client.client_id', ondelete='CASCADE'),
        nullable=False
    )
    client = db.relationship('Client', backref=db.backref('token', cascade="all, delete-orphan"))

    user_id = db.Column(
        db.INTEGER, db.ForeignKey('user.id', ondelete='CASCADE')
    )
    user = db.relationship('User', backref=db.backref('token', cascade="all, delete-orphan"))

    # currently only bearer is supported
    token_type = db.Column(db.String(40))

    access_token = db.Column(db.String(255), unique=True)
    refresh_token = db.Column(db.String(255), unique=True)
    expires = db.Column(db.DateTime)
    _scopes = db.Column(db.Text)

    def delete(self):
        db.session.delete(self)
        db.session.commit()

    @property
    def scopes(self):
        if self._scopes:
            return self._scopes.split()
        return []

    @classmethod
    def get_by_user_id(cls, user_id):
        assert user_id
        return cls.query.filter(cls.user_id == user_id).first()


class DomainRole(db.Model):
    __tablename__ = 'domain_role'

    id = db.Column(db.Integer, primary_key=True)
    role_name = db.Column(db.String(255), nullable=False, unique=True)

    domain_id = db.Column(db.Integer, db.ForeignKey('domain.id', ondelete='CASCADE'))
    domain = db.relationship('Domain', backref=db.backref('domain_role', cascade="all, delete-orphan"))

    def delete(self):
        db.session.delete(self)
        db.session.commit()

    @staticmethod
    def save(role_name, domain_id=None):
        """
        Create a new Role record with the supplied domain_id and role_name. If domain_id is provided then role
        would be domain specific otherwise it would be general
        :param int | None domain_id: domain id of a role.
        :param basestring role_name: role name of a role.
        :rtype: int
        """
        role = DomainRole(role_name=role_name, domain_id=domain_id)
        db.session.add(role)
        db.session.commit()
        return role.id

    @staticmethod
    def get_by_id(role_id):
        """ Get a role with supplied role_id.
        :param int role_id: id of a role.
        :rtype: DomainRole
        """
        return DomainRole.query.get(role_id)

    @staticmethod
    def get_by_name(role_name):
        """ Get a role with supplied role_name.
        :param str role_name: Name of a role.
        :rtype: DomainRole
        """
        return DomainRole.query.filter_by(role_name=role_name).first()

    @staticmethod
    def get_by_names(role_names):
        """ Get a role with supplied role_name.
        :param list[str] role_names: List of role names.
        :rtype: list[DomainRole]
        """
        return DomainRole.query.filter(DomainRole.role_name.in_(role_names)).all()

    @staticmethod
    def all():
        """
        Get all roles_ids in database
        :rtype: list[DomainRole]
        """
        return DomainRole.query.all()

    @staticmethod
    def all_roles_of_domain(domain_id):
        """ Get all roles with names for a given domain_id
        :param int domain_id: id of a domain.
        :rtype: list[DomainRole]
        """
        return DomainRole.query.filter_by(domain_id=domain_id).all()


class UserScopedRoles(db.Model):
    __tablename__ = 'user_scoped_roles'

    id = db.Column(db.Integer, primary_key=True)
    user_id = db.Column(
        db.INTEGER, db.ForeignKey('user.id', ondelete='CASCADE'), nullable=False
    )
    role_id = db.Column(
        db.Integer, db.ForeignKey('domain_role.id', ondelete='CASCADE'), nullable=False
    )
    domain_role = db.relationship('DomainRole', backref=db.backref('user_scoped_roles', cascade="all, delete-orphan"))
    user = db.relationship('User', backref=db.backref('user_scoped_roles', cascade="all, delete-orphan"))

    @staticmethod
    def add_roles(user, roles_list):
        """ Add a role for user
        :param User user: user object
        :param list[int | str] roles_list: list of role_ids or role_names or both
        :rtype: None
        """
        if user:
            for role in roles_list:
                if is_number(role):
                    role_id = int(role)
                else:
                    domain_role = DomainRole.get_by_name(role)
                    if domain_role:
                        role_id = domain_role.id
                    else:
                        raise InvalidUsage("Role: %s doesn't exist" % role)
                domain_role = DomainRole.query.get(role_id)
                if domain_role and (not domain_role.domain_id or domain_role.domain_id == user.domain_id):
                    if not UserScopedRoles.query.filter((UserScopedRoles.user_id == user.id) &
                                                                (UserScopedRoles.role_id == role_id)).first():
                        user_scoped_role = UserScopedRoles(user_id=user.id, role_id=role_id)
                        db.session.add(user_scoped_role)
                    else:
                        raise InvalidUsage("Role: %s already exists for user: %s" % (role, user.id))
                else:
                    raise InvalidUsage("Role: %s doesn't exist or it belongs to a different domain" % role)
            db.session.commit()
        else:
            raise InvalidUsage("User %s doesn't exist" % user.id)

    @staticmethod
    def delete_roles(user, roles_list):
        """ Delete a role for user
        :param User user: user object
        :param list[int | str] roles_list: list of role_ids or role_names or both
        :rtype: None
        """
        for role in roles_list:
            if is_number(role):
                role_id = int(role)
            else:
                domain_role = DomainRole.get_by_name(role)
                if domain_role:
                    role_id = domain_role.id
                else:
                    raise InvalidUsage("Domain role %s doesn't exist" % role)

            user_scoped_role = UserScopedRoles.query.filter((UserScopedRoles.user_id == user.id)
                                                            & (UserScopedRoles.role_id == role_id)).first()
            if user_scoped_role:
                db.session.delete(user_scoped_role)
            else:
                raise InvalidUsage("User %s doesn't have any role %s or " % (user.id, role_id))
        db.session.commit()

    @staticmethod
    def get_all_roles_of_user(user_id):
        """ Get all roles for a user
        :param int user_id: Id of a user
        :rtype: list[UserScopedRoles]
        """
        return UserScopedRoles.query.filter_by(user_id=user_id).all()


class UserGroup(db.Model):
    __tablename__ = 'user_group'

    id = db.Column(db.Integer, primary_key=True)
    name = db.Column(db.String(255), nullable=False)
    description = db.Column(db.String(225), nullable=True)
    domain_id = db.Column(db.Integer, db.ForeignKey('domain.id', ondelete='CASCADE'), nullable=False)

    domain = db.relationship('Domain', backref=db.backref('user_group', cascade="all, delete-orphan"))

    def delete(self):
        db.session.delete(self)
        db.session.commit()

    @staticmethod
    def get_by_id(user_group_id):
        """ Get a user group with supplied user_group_id.
        :param int user_group_id: id of a user group.
        :rtype: UserGroup
        """
        return UserGroup.query.get(user_group_id)

    @staticmethod
    def get_by_name(group_name):
        """ Get a user group with supplied group_name.
        :param str group_name: Name of a user group.
        :rtype: UserGroup
        """
        return UserGroup.query.filter_by(name=group_name).first()

    @staticmethod
    def all():
        """
        Get all groups_ids in database
        :rtype: list[UserGroup]
        """
        return UserGroup.query.all()

    @staticmethod
    def add_groups(groups, domain_id):
        """ Add new user groups.
        :param list[dict] groups: List of the user groups
        :param int domain_id: Domain Id of the user groups
        :return: An array consisting of all UserGroup objects which have been added to a domain successfully
        :rtype: list[UserGroup]
        """
        user_groups = []
        for group in groups:
            name = group.get('name')
            description = group.get('description')
            already_existing_group = UserGroup.query.filter_by(name=name, domain_id=domain_id).first()
            if not already_existing_group:
                user_group = UserGroup(name=name, description=description, domain_id=domain_id)
            else:
                raise InvalidUsage("Group '%s' already exists in same domain so it cannot be added again" % name)
            db.session.add(user_group)
            user_groups.append(user_group)
        db.session.commit()
        return user_groups

    @staticmethod
    def all_groups_of_domain(domain_id):
        """ Get all user_groups of with names in database
        :param int domain_id: id of a domain.
        :rtype: list[UserGroup]
        """
        return UserGroup.query.filter_by(domain_id=domain_id).all()

    @staticmethod
    def all_users_of_group(group_id):
        """ Get all users of a group
        :param int group_id: group id of a user groups
        :rtype: list[User]
        """
        return User.query.filter_by(user_group_id=group_id).all()

    @staticmethod
    def delete_groups(domain_id, groups):
        """ Delete few or all groups of a domain
        :param int domain_id: id of a domain
        :param list[int | str] groups: list of names or ids of user groups
        :rtype: None
        """
        if Domain.query.get(domain_id):
            for group in groups:
                if is_number(group):
                    group_id = group
                else:
                    user_group = UserGroup.query.filter_by(name=group, domain_id=domain_id).first()
                    if user_group:
                        group_id = user_group.id
                    else:
                        group_id = None

                group = UserGroup.query.filter_by(id=group_id, domain_id=domain_id).first() or None if group_id else None
                if group:
                    db.session.delete(group)
                else:
                    raise InvalidUsage("Group %s doesn't exist or either it doesn't belong to\
                                            Domain %s " % (group_id, domain_id))
            db.session.commit()
        else:
            raise InvalidUsage("Domain %s doesn't exist" % domain_id)

    @staticmethod
    def add_users_to_group(user_group, user_ids):
        """
        :param UserGroup user_group: user group
        :param list[int] user_ids: list of ids of users
        :rtype: None
        """
        for user_id in user_ids:
            user = User.query.get(user_id) or None
            if user and user.domain_id == user_group.domain_id:
                user.user_group_id = user_group.id
            else:
                raise InvalidUsage("User: %s doesn't exist or either it doesn't belong to same Domain\
                                        %s as user group" % (user_id, user_group.domain_id))
        db.session.commit()


class UserSocialNetworkCredential(db.Model):
    """
    This represents database table that holds user's credentials of a
    social network.
    """
    __tablename__ = 'user_social_network_credential'
    id = db.Column(db.Integer, primary_key=True)
    user_id = db.Column('userId', db.Integer, db.ForeignKey('user.id', ondelete='CASCADE'), nullable=False)
    social_network_id = db.Column('socialNetworkId', db.Integer, db.ForeignKey('social_network.id', ondelete='CASCADE'),
                                  nullable=False)
    refresh_token = db.Column('refreshToken', db.String(1000))
    webhook = db.Column(db.String(200))
    member_id = db.Column('memberId', db.String(100))
    access_token = db.Column('accessToken', db.String(1000))
    social_network = db.relationship("SocialNetwork", backref=db.backref('user_social_network_credential',
                                                                         cascade="all, delete-orphan"))

    @classmethod
    def get_all_credentials(cls, social_network_id=None):
        if not social_network_id:
            return cls.query.all()
        else:
            return cls.get_user_credentials_of_social_network(social_network_id)

    @classmethod
    def get_user_credentials_of_social_network(cls, social_network_id):
        assert social_network_id
        return cls.query.filter(
            cls.social_network_id == social_network_id
        ).all()

    @classmethod
    def get_by_user_id(cls, user_id):
        assert user_id
        return cls.query.filter(
            cls.user_id == user_id
        ).all()

    @classmethod
    def get_by_user_and_social_network_id(cls, user_id, social_network_id):
        assert user_id and social_network_id
        return cls.query.filter(
            db.and_(
                cls.user_id == user_id,
                cls.social_network_id == social_network_id
            )
        ).first()

    @classmethod
    def update_auth_token(cls, user_id, social_network_id, access_token):
        # TODO improve this method
        success = False
        user = cls.get_by_user_and_social_network(user_id, social_network_id)
        if user:
            user.update(access_token=access_token)
            success = True
        return success

    @classmethod
    def get_by_webhook_id_and_social_network_id(cls, webhook_id, social_network_id):
        assert webhook_id and social_network_id
        return cls.query.filter(
            db.and_(
                cls.webhook == webhook_id,
                cls.social_network_id == social_network_id
            )
        ).one()<|MERGE_RESOLUTION|>--- conflicted
+++ resolved
@@ -112,11 +112,7 @@
 
     @classmethod
     def get_by_phone_value(cls, phone_value):
-<<<<<<< HEAD
-        assert phone_value, 'No phone_value given'
-=======
         assert phone_value, "phone_value isn't valid"
->>>>>>> e6d8280a
         return cls.query.filter(cls.value == phone_value).all()
 
 
