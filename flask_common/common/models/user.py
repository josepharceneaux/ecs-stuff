--- conflicted
+++ resolved
@@ -2,11 +2,8 @@
 import os
 import uuid
 import datetime
-<<<<<<< HEAD
 from sqlalchemy import and_
-=======
 from flask import request
->>>>>>> 51cf5f96
 from sqlalchemy.orm import relationship, backref
 from sqlalchemy.dialects.mysql import TINYINT
 from db import db
