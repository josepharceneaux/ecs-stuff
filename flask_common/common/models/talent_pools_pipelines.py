__author__ = 'ufarooqi'

from db import db
from user import Domain, UserGroup, User
from candidate import Candidate


class TalentPool(db.Model):

    __tablename__ = 'talent_pool'

    id = db.Column(db.Integer, primary_key=True)
    domain_id = db.Column(db.Integer, db.ForeignKey('domain.id', ondelete='CASCADE'), nullable=False)
    owner_user_id = db.Column(db.Integer, db.ForeignKey('user.id', ondelete='CASCADE'),  nullable=False)
    name = db.Column(db.String(50), nullable=False)
    description = db.Column(db.TEXT)
    added_time = db.Column(db.DateTime, server_default=db.text("CURRENT_TIMESTAMP"), nullable=False)
    updated_time = db.Column(db.DateTime, server_default=db.text("CURRENT_TIMESTAMP ON UPDATE CURRENT_TIMESTAMP"),
                             nullable=False)

    domain = db.relationship('Domain', backref=db.backref('talent_pool', cascade="all, delete-orphan"))
    user = db.relationship('User', backref=db.backref('talent_pool', cascade="all, delete-orphan"))

    def get_id(self):
        return unicode(self.id)

    def delete(self):
        db.session.delete(self)
        db.session.commit()


class TalentPoolCandidate(db.Model):

    __tablename__ = 'talent_pool_candidate'

    id = db.Column(db.Integer, primary_key=True)
    talent_pool_id = db.Column(db.Integer, db.ForeignKey('talent_pool.id', ondelete='CASCADE'), nullable=False)
    candidate_id = db.Column(db.Integer, db.ForeignKey('candidate.id', ondelete='CASCADE'), nullable=False)

    candidate = db.relationship('Candidate', backref=db.backref('talent_pool_candidate', cascade="all, delete-orphan"))
    talent_pool = db.relationship('TalentPool', backref=db.backref('talent_pool_candidate', cascade="all, delete-orphan"))


class TalentPoolStats(db.Model):

    __tablename__ = 'talent_pool_stats'

    id = db.Column(db.Integer, primary_key=True)
    talent_pool_id = db.Column(db.Integer, db.ForeignKey('talent_pool.id', ondelete='CASCADE'), nullable=False)
    total_candidates = db.Column(db.Integer, nullable=False, default=0)
    number_of_candidates_removed_or_added = db.Column(db.Integer, nullable=False, default=0)
    candidates_engagement = db.Column(db.Integer, nullable=False, default=0)
    added_datetime = db.Column(db.DateTime, server_default=db.text("CURRENT_TIMESTAMP"), nullable=False)

    talent_pool = db.relationship('TalentPool', backref=db.backref('talent_pool_stats', cascade="all, delete-orphan"))


class TalentPoolGroup(db.Model):

    __tablename__ = 'talent_pool_group'

    id = db.Column(db.Integer, primary_key=True)
    talent_pool_id = db.Column(db.Integer, db.ForeignKey('talent_pool.id', ondelete='CASCADE'), nullable=False)
    user_group_id = db.Column(db.Integer, db.ForeignKey('user_group.id', ondelete='CASCADE'), nullable=False)

    talent_pool = db.relationship('TalentPool', backref=db.backref('talent_pool_group', cascade="all, delete-orphan"))
    user_group = db.relationship('UserGroup', backref=db.backref('talent_pool_group', cascade="all, delete-orphan"))

    def delete(self):
        db.session.delete(self)
        db.session.commit()


class TalentPipeline(db.Model):

    __tablename__ = 'talent_pipeline'

    id = db.Column(db.Integer, primary_key=True)
    name = db.Column(db.String(50), nullable=False)
    description = db.Column(db.TEXT)
    positions = db.Column(db.Integer, default=1, nullable=False)
    date_needed = db.Column(db.DateTime, nullable=False)
    owner_user_id = db.Column(db.Integer, db.ForeignKey('user.id', ondelete='CASCADE'),  nullable=False)
    talent_pool_id = db.Column(db.Integer, db.ForeignKey('talent_pool.id'), nullable=False)
    search_params = db.Column(db.String(1023))
    added_time = db.Column(db.DateTime, server_default=db.text("CURRENT_TIMESTAMP"), nullable=False)
    updated_time = db.Column(db.TIMESTAMP, server_default=db.text("CURRENT_TIMESTAMP ON UPDATE CURRENT_TIMESTAMP"),
                             nullable=False)

    user = db.relationship('User', backref=db.backref('talent_pipeline', cascade="all, delete-orphan"))
    talent_pool = db.relationship('TalentPool', backref=db.backref('talent_pipeline'))

    def get_id(self):
        return unicode(self.id)

    def delete(self):
        db.session.delete(self)
        db.session.commit()


class TalentPipelineStats(db.Model):
    __tablename__ = 'talent_pipeline_stats'

    id = db.Column(db.Integer, primary_key=True)
    talent_pipeline_id = db.Column(db.Integer, db.ForeignKey('talent_pipeline.id', ondelete='CASCADE'), nullable=False)
    total_candidates = db.Column(db.Integer, nullable=False, default=0)
    number_of_candidates_removed_or_added = db.Column(db.Integer, nullable=False, default=0)
    candidates_engagement = db.Column(db.Integer, nullable=False, default=0)
<<<<<<< HEAD
    added_time = db.Column(db.DateTime, server_default=db.text("CURRENT_TIMESTAMP"), nullable=False)
=======
    added_datetime = db.Column(db.DateTime, server_default=db.text("CURRENT_TIMESTAMP"), nullable=False)

>>>>>>> 9bdab7b9
    talent_pipeline = db.relationship('TalentPipeline', backref=db.backref('talent_pipeline_stats',
                                                                           cascade="all, delete-orphan"))<|MERGE_RESOLUTION|>--- conflicted
+++ resolved
@@ -106,11 +106,6 @@
     total_candidates = db.Column(db.Integer, nullable=False, default=0)
     number_of_candidates_removed_or_added = db.Column(db.Integer, nullable=False, default=0)
     candidates_engagement = db.Column(db.Integer, nullable=False, default=0)
-<<<<<<< HEAD
-    added_time = db.Column(db.DateTime, server_default=db.text("CURRENT_TIMESTAMP"), nullable=False)
-=======
     added_datetime = db.Column(db.DateTime, server_default=db.text("CURRENT_TIMESTAMP"), nullable=False)
-
->>>>>>> 9bdab7b9
     talent_pipeline = db.relationship('TalentPipeline', backref=db.backref('talent_pipeline_stats',
                                                                            cascade="all, delete-orphan"))