from sqlalchemy import and_
from db import db
import datetime
from sqlalchemy.orm import relationship
import time

from candidate import CandidateMilitaryService
from sms_campaign import SmsCampaign


class Activity(db.Model):
    __tablename__ = 'activity'
    id = db.Column(db.Integer, primary_key=True)
    added_time = db.Column('addedTime', db.DateTime, default=datetime.datetime.now())
    source_table = db.Column('sourceTable', db.String(127))
    source_id = db.Column('sourceID', db.Integer)
    type = db.Column('type', db.Integer)
    user_id = db.Column('userId', db.Integer, db.ForeignKey('user.id'))
    params = db.Column(db.Text)

    @classmethod
    def get_by_user_id_params_type_source_id(cls, user_id, params, type_, source_id):
        assert user_id
        return cls.query.filter(
            db.and_(
                Activity.user_id == user_id,
                Activity.params == params,
                Activity.type == type_,
                Activity.source_id == source_id,
            )
        ).first()

    @classmethod
    def get_by_user_id_type_source_id(cls, user_id, type_, source_id):
        assert user_id
        return cls.query.filter(
            db.and_(
                Activity.user_id == user_id,
                Activity.type == type_,
                Activity.source_id == source_id,
            )
        ).first()

class AreaOfInterest(db.Model):
    __tablename__ = 'area_of_interest'
    id = db.Column(db.Integer, primary_key=True)
    domain_id = db.Column('DomainId', db.Integer, db.ForeignKey('domain.id'))
    name = db.Column('Description', db.String(255))
    parent_id = db.Column('ParentId', db.Integer, db.ForeignKey('area_of_interest.id'))
    updated_time = db.Column('UpdatedTime', db.TIMESTAMP, default=datetime.datetime.now())

    def __repr__(self):
        return "<AreaOfInterest (name='%r')>" % self.name

    @classmethod
    def get_area_of_interest(cls, domain_id, name):
        """
        :rtype  AreaOfInterest
        """
        return cls.query.filter(db.and_(
            AreaOfInterest.domain_id == domain_id,
            AreaOfInterest.name == name
        )).first()

    @classmethod
    def get_domain_areas_of_interest(cls, domain_id):
        """
        :rtype  [AreaOfInterest]
        """
        return cls.query.filter(AreaOfInterest.domain_id == domain_id).all()


class Culture(db.Model):
    __tablename__ = 'culture'
    id = db.Column(db.Integer, primary_key=True)
    description = db.Column('Description', db.String(50))
    code = db.Column(db.String(5), unique=True)

    # Relationships
    candidates = relationship('Candidate', backref='culture')
    # domain = relationship('Domain', backref='culture')
    # user = relationship('User', backref='culture')

    def __repr__(self):
        return "<Culture (description=' %r')>" % self.description

    @classmethod
    def get_by_code(cls, code):
        return cls.query.filter(
            Culture.code == code.strip().lower()
        ).one()


class Organization(db.Model):
    __tablename__ = 'organization'
    id = db.Column('Id', db.Integer, primary_key=True)
    name = db.Column('Name', db.String(255), unique=True)
    notes = db.Column('Notes', db.String(255))
    updated_time = db.Column('updatedTime', db.TIMESTAMP, default=datetime.datetime.now())

    # Relationships
    # domains = db.relationship('Domain', backref='organization')

    def __init__(self, name=None, notes=None):
        self.name = name
        self.notes = notes

    def __repr__(self):
        return "<Organization (name=' %r')>" % self.name


class Product(db.Model):
    __tablename__ = 'product'
    id = db.Column(db.Integer, primary_key=True)
    name = db.Column('Name', db.String(100))
    notes = db.Column('Notes', db.String(500))
    updated_time = db.Column('UpdatedTime', db.DateTime, default=datetime.datetime.now())

    def __repr__(self):
        return "<Product (name=' %r')>" % self.name

    @classmethod
    def get_by_name(cls, vendor_name):
        assert vendor_name
        return cls.query.filter(
            db.and_(
                Product.name == vendor_name
            )
        ).first()


class Country(db.Model):
    __tablename__ = 'country'
    id = db.Column(db.Integer, primary_key=True)
    name = db.Column('Name', db.String(100), nullable=False)
    code = db.Column('Code', db.String(20), nullable=False)
    # Relationships
    candidate_military_services = relationship('CandidateMilitaryService', backref='country')
    candidate_addresses = relationship('CandidateAddress', backref='country')
    candidate_educations = relationship('CandidateEducation', backref='country')
    candidate_experiences = relationship('CandidateExperience', backref='country')
    states = relationship('State', backref='country')

    def __repr__(self):
        return "<Country (name=' %r')>" % self.name

    @classmethod
    def country_id_from_name_or_code(cls, name_or_code):
        if name_or_code:
            country_row = cls.query.filter(db.or_(Country.name == name_or_code,
                                                  Country.code == name_or_code)).first()
            if country_row:
                return country_row.id
        return 1

    @classmethod
    def country_name_from_country_id(cls, country_id):
        if not country_id:
            return 'United States'

        country = cls.query.filter(Country.id == country_id).first()
        if country:
            return country.name
        else:
            return 'United States'


class Frequency(db.Model):
    __tablename__ = 'frequency'
    id = db.Column(db.Integer, primary_key=True)
    description = db.Column('Description', db.String(10))
    updated_time = db.Column('UpdatedTime', db.TIMESTAMP, default=datetime.datetime.now())

    # Relationships
    email_campaigns = relationship('EmailCampaign', backref='frequency')
    sms_campaigns = relationship('SmsCampaign', backref='frequency')

    def __repr__(self):
        return "<Frequency (id = %r)>" % self.id

<<<<<<< HEAD
=======
    @classmethod
    def get_id_by_description(cls, desc):
        assert desc, 'No description given'
        return cls.query.filter(cls.description.lower() == desc.lower()).first().id

>>>>>>> 6e708aba

# Even though the table name is major I'm keeping the model class singular.
class Major(db.Model):
    __tablename__ = 'majors'
    id = db.Column(db.Integer, primary_key=True)
    name = db.Column('Name', db.String(100), nullable=False)
    domain_id = db.Column('DomainId', db.Integer, db.ForeignKey('domain.id'))
    updated_time = db.Column('UpdatedTime', db.TIMESTAMP, default=datetime.datetime.now())

    def serialize(self):
        return {
            'id': self.id,
        }


class State(db.Model):
    __tablename__ = 'state'
    id = db.Column(db.Integer, primary_key=True)
    name = db.Column('Name', db.String(255))
    alpha_code = db.Column('AlphaCode', db.String(31))
    country_id = db.Column('CountryId', db.Integer, db.ForeignKey('country.id'))
    abbreviation = db.Column('Abbreviation', db.String(255))

    # Relationships
    cities = relationship('City', backref='state')

    def __repr__(self):
        return "<State (name=' %r')>" % self.name


class City(db.Model):
    __tablename__ = 'city'
    id = db.Column(db.Integer, primary_key=True)
    name = db.Column('Name', db.String(255))
    state_id = db.Column('StateId', db.Integer, db.ForeignKey('state.id'))
    postal_code = db.Column('PostalCode', db.String(63))
    latitude_radians = db.Column('LatitudeRadians', db.Float)
    longitude_radians = db.Column('LongitudeRadians', db.Float)
    alternate_names = db.Column('AlternateNames', db.Text)
    coordinates = db.Column('Coordinates', db.String(127))

    # Relationships
    zip_codes = relationship('ZipCode', backref='city')

    def __repr__(self):
        return "<City (name=' %r')>" % self.name


class ZipCode(db.Model):
    __tablename__ = 'zipcode'
    id = db.Column(db.Integer, primary_key=True)
    code = db.Column('Code', db.String(31))
    city_id = db.Column('CityId', db.Integer, db.ForeignKey('city.id'))
    coordinates = db.Column('Coordinates', db.String(127))

    def __repr__(self):
        return "<Zipcode (code=' %r')>" % self.code


class UrlConversion(db.Model):
    __tablename__ = 'url_conversion'
    id = db.Column(db.Integer, primary_key=True)
    source_url = db.Column('sourceUrl', db.String(512))
    destination_url = db.Column('destinationUrl', db.String(512))
<<<<<<< HEAD
    hit_count = db.Column('hitCount', db.Integer, default=0)
=======
    hit_count = db.Column('hitCount', db.Integer)
>>>>>>> 6e708aba
    added_time = db.Column('addedTime', db.DateTime, default=datetime.datetime.now())
    last_hit_time = db.Column('lastHitTime', db.DateTime)

    def __repr__(self):
        return "<UrlConversion (id=' %r')>" % self.id

    @classmethod
    def get_by_destination_url(cls, destination_url):
        assert destination_url
        return cls.query.filter(
            and_(
                UrlConversion.destination_url == destination_url
            )
        ).first()


class CustomField(db.Model):
    __tablename__ = 'custom_field'
    id = db.Column(db.Integer, primary_key=True)
    domain_id = db.Column('DomainId', db.Integer, db.ForeignKey('domain.id'))
    name = db.Column('Name', db.String(255))
    type = db.Column('Type', db.String(127))
    category_id = db.Column('CategoryId', db.Integer)
    added_time = db.Column('AddedTime', db.DateTime)
    updated_time = db.Column('UpdatedTime', db.TIMESTAMP, default=datetime.datetime.now())

    # Relationship
    candidate_custom_fields = relationship('CandidateCustomField', backref='custom_field',
                                           cascade="all, delete-orphan", passive_deletes=True)

    def __repr__(self):
        return "<CustomField (name = %r)>" % self.name

    @classmethod
    def get_domain_custom_fields(cls, domain_id):
        return cls.query.filter(CustomField.domain_id==domain_id).all()


class UserEmailTemplate(db.Model):
    __tablename__ = 'user_email_template'

    id = db.Column('Id', db.Integer, primary_key=True)
    user_id = db.Column('UserId', db.ForeignKey(u'user.id'), index=True)
    type = db.Column('Type', db.Integer, server_default=db.text("'0'"))
    name = db.Column('Name', db.String(255), nullable=False)
    email_body_html = db.Column('EmailBodyHtml', db.Text)
    email_body_text = db.Column('EmailBodyText', db.Text)
    email_template_folder_id = db.Column('EmailTemplateFolderId', db.ForeignKey(u'email_template_folder.id', ondelete=u'SET NULL'), index=True)
    is_immutable = db.Column('IsImmutable', db.Integer, nullable=False, server_default=db.text("'0'"))
    updated_time = db.Column('UpdatedTime', db.DateTime, nullable=False, server_default=db.text("CURRENT_TIMESTAMP ON UPDATE CURRENT_TIMESTAMP"))

    email_template_folder = relationship(u'EmailTemplateFolder', backref=db.backref('user_email_template',
                                                                                    cascade="all, delete-orphan"))
    user = relationship(u'User', backref=db.backref('user_email_template', cascade="all, delete-orphan"))


class EmailTemplateFolder(db.Model):
    __tablename__ = 'email_template_folder'

    id = db.Column(db.Integer, primary_key=True)
    name = db.Column('Name', db.String(512))
    parent_id = db.Column('ParentId', db.ForeignKey(u'email_template_folder.id', ondelete=u'CASCADE'), index=True)
    is_immutable = db.Column('IsImmutable', db.Integer, nullable=False, server_default=db.text("'0'"))
    domain_id = db.Column('DomainId', db.ForeignKey(u'domain.id', ondelete=u'CASCADE'), index=True)
    updated_time = db.Column('UpdatedTime', db.DateTime, nullable=False, server_default=db.text("CURRENT_TIMESTAMP ON UPDATE CURRENT_TIMESTAMP"))

    domain = relationship(u'Domain', backref=db.backref('email_template_folder', cascade="all, delete-orphan"))
    parent = relationship(u'EmailTemplateFolder', remote_side=[id], backref=db.backref('email_template_folder',
                                                                                       cascade="all, delete-orphan"))


class CustomFieldCategory(db.Model):
    __tablename__ = 'custom_field_category'
    id = db.Column(db.Integer, primary_key=True)
    domain_id = db.Column('DomainId', db.Integer, db.ForeignKey('domain.id', ondelete='CASCADE'))
    name = db.Column('Name', db.String(255))
    updated_time = db.Column('UpdatedTime', db.TIMESTAMP, default=datetime.datetime.now())<|MERGE_RESOLUTION|>--- conflicted
+++ resolved
@@ -178,14 +178,11 @@
     def __repr__(self):
         return "<Frequency (id = %r)>" % self.id
 
-<<<<<<< HEAD
-=======
     @classmethod
     def get_id_by_description(cls, desc):
         assert desc, 'No description given'
         return cls.query.filter(cls.description.lower() == desc.lower()).first().id
 
->>>>>>> 6e708aba
 
 # Even though the table name is major I'm keeping the model class singular.
 class Major(db.Model):
@@ -250,11 +247,7 @@
     id = db.Column(db.Integer, primary_key=True)
     source_url = db.Column('sourceUrl', db.String(512))
     destination_url = db.Column('destinationUrl', db.String(512))
-<<<<<<< HEAD
     hit_count = db.Column('hitCount', db.Integer, default=0)
-=======
-    hit_count = db.Column('hitCount', db.Integer)
->>>>>>> 6e708aba
     added_time = db.Column('addedTime', db.DateTime, default=datetime.datetime.now())
     last_hit_time = db.Column('lastHitTime', db.DateTime)
 
