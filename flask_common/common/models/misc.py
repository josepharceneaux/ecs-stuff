from sqlalchemy import and_
from db import db
import datetime
from sqlalchemy.orm import relationship
import time

from candidate import CandidateMilitaryService
from sms_campaign import SmsCampaign


class Activity(db.Model):
    __tablename__ = 'activity'
    id = db.Column(db.Integer, primary_key=True)
    added_time = db.Column('addedTime', db.DateTime, default=datetime.datetime.now())
    source_table = db.Column('sourceTable', db.String(127))
    source_id = db.Column('sourceID', db.Integer)
    type = db.Column('type', db.Integer)
    user_id = db.Column('userId', db.Integer, db.ForeignKey('user.id'))
    params = db.Column(db.Text)

    @classmethod
    def get_by_user_id_params_type_source_id(cls, user_id, params, type_, source_id):
        assert user_id
        return cls.query.filter(
            db.and_(
                Activity.user_id == user_id,
                Activity.params == params,
                Activity.type == type_,
                Activity.source_id == source_id,
            )
        ).first()

    @classmethod
    def get_by_user_id_type_source_id(cls, user_id, type_, source_id):
        assert user_id
        return cls.query.filter(
            db.and_(
                Activity.user_id == user_id,
                Activity.type == type_,
                Activity.source_id == source_id,
            )
        ).first()

class AreaOfInterest(db.Model):
    __tablename__ = 'area_of_interest'
    id = db.Column(db.Integer, primary_key=True)
    domain_id = db.Column('DomainId', db.Integer, db.ForeignKey('domain.id'))
    name = db.Column('Description', db.String(255))
    parent_id = db.Column('ParentId', db.BigInteger, db.ForeignKey('area_of_interest.id'))
    updated_time = db.Column('UpdatedTime', db.TIMESTAMP, default=datetime.datetime.now())

    def __repr__(self):
        return "<AreaOfInterest (name='%r')>" % self.name

    @classmethod
    def get_area_of_interest(cls, domain_id, name):
        """
        :rtype  AreaOfInterest
        """
        return cls.query.filter(db.and_(
            AreaOfInterest.domain_id == domain_id,
            AreaOfInterest.name == name
        )).first()

    @classmethod
    def get_domain_areas_of_interest(cls, domain_id):
        """
        :rtype  [AreaOfInterest]
        """
        return cls.query.filter(AreaOfInterest.domain_id == domain_id).all()


class Culture(db.Model):
    __tablename__ = 'culture'
    id = db.Column(db.Integer, primary_key=True)
    description = db.Column('Description', db.String(50))
    code = db.Column(db.String(5), unique=True)

    # Relationships
    candidates = relationship('Candidate', backref='culture')
    # domain = relationship('Domain', backref='culture')
    # user = relationship('User', backref='culture')

    def __repr__(self):
        return "<Culture (description=' %r')>" % self.description

    @classmethod
    def get_by_code(cls, code):
        return cls.query.filter(
            Culture.code == code.strip().lower()
        ).one()


class Organization(db.Model):
    __tablename__ = 'organization'
    id = db.Column('Id', db.Integer, primary_key=True)
    name = db.Column('Name', db.String(255), unique=True)
    notes = db.Column('Notes', db.String(255))
    updated_time = db.Column('updatedTime', db.TIMESTAMP, default=datetime.datetime.now())

    # Relationships
    # domains = db.relationship('Domain', backref='organization')

    def __init__(self, name=None, notes=None):
        self.name = name
        self.notes = notes

    def __repr__(self):
        return "<Organization (name=' %r')>" % self.name


class Product(db.Model):
    __tablename__ = 'product'
    id = db.Column(db.Integer, primary_key=True)
    name = db.Column('Name', db.String(100))
    notes = db.Column('Notes', db.String(500))
    updated_time = db.Column('UpdatedTime', db.DateTime, default=datetime.datetime.now())

    def __repr__(self):
        return "<Product (name=' %r')>" % self.name

    @classmethod
    def get_by_name(cls, vendor_name):
        assert vendor_name
        return cls.query.filter(
            db.and_(
                Product.name == vendor_name
            )
        ).first()


class Country(db.Model):
    __tablename__ = 'country'
    id = db.Column(db.Integer, primary_key=True)
    name = db.Column('Name', db.String(100), nullable=False)
    code = db.Column('Code', db.String(20), nullable=False)
    # Relationships
    candidate_military_services = relationship('CandidateMilitaryService', backref='country')
    candidate_addresses = relationship('CandidateAddress', backref='country')
    candidate_educations = relationship('CandidateEducation', backref='country')
    candidate_experiences = relationship('CandidateExperience', backref='country')
    states = relationship('State', backref='country')

    def __repr__(self):
        return "<Country (name=' %r')>" % self.name

    @classmethod
    def country_id_from_name_or_code(cls, name_or_code):
        if name_or_code:
            country_row = cls.query.filter(db.or_(Country.name == name_or_code,
                                                  Country.code == name_or_code)).first()
            if country_row:
                return country_row.id
        return 1

    @classmethod
    def country_name_from_country_id(cls, country_id):
        if not country_id:
            return 'United States'

        country = cls.query.filter(Country.id == country_id).first()
        if country:
            return country.name
        else:
            return 'United States'


class Frequency(db.Model):
    __tablename__ = 'frequency'
    id = db.Column(db.Integer, primary_key=True)
    description = db.Column('Description', db.String(10))
    updated_time = db.Column('UpdatedTime', db.TIMESTAMP, default=datetime.datetime.now())

    # Relationships
    email_campaigns = relationship('EmailCampaign', backref='frequency')
    sms_campaigns = relationship('SmsCampaign', backref='frequency')

    def __repr__(self):
        return "<Frequency (id = %r)>" % self.id


# Even though the table name is major I'm keeping the model class singular.
class Major(db.Model):
    __tablename__ = 'majors'
    id = db.Column(db.Integer, primary_key=True)
    name = db.Column('Name', db.String(100), nullable=False)
    domain_id = db.Column('DomainId', db.Integer, db.ForeignKey('domain.id'))
    updated_time = db.Column('UpdatedTime', db.TIMESTAMP, default=datetime.datetime.now())

    def serialize(self):
        return {
            'id': self.id,
        }


class State(db.Model):
    __tablename__ = 'state'
    id = db.Column(db.Integer, primary_key=True)
    name = db.Column('Name', db.String(255))
    alpha_code = db.Column('AlphaCode', db.String(31))
    country_id = db.Column('CountryId', db.Integer, db.ForeignKey('country.id'))
    abbreviation = db.Column('Abbreviation', db.String(255))

    # Relationships
    cities = relationship('City', backref='state')

    def __repr__(self):
        return "<State (name=' %r')>" % self.name


class City(db.Model):
    __tablename__ = 'city'
    id = db.Column(db.Integer, primary_key=True)
    name = db.Column('Name', db.String(255))
    state_id = db.Column('StateId', db.Integer, db.ForeignKey('state.id'))
    postal_code = db.Column('PostalCode', db.String(63))
    latitude_radians = db.Column('LatitudeRadians', db.Float)
    longitude_radians = db.Column('LongitudeRadians', db.Float)
    alternate_names = db.Column('AlternateNames', db.Text)
    coordinates = db.Column('Coordinates', db.String(127))

    # Relationships
    zip_codes = relationship('ZipCode', backref='city')

    def __repr__(self):
        return "<City (name=' %r')>" % self.name


class ZipCode(db.Model):
    __tablename__ = 'zipcode'
    id = db.Column(db.Integer, primary_key=True)
    code = db.Column('Code', db.String(31))
    city_id = db.Column('CityId', db.Integer, db.ForeignKey('city.id'))
    coordinates = db.Column('Coordinates', db.String(127))

    def __repr__(self):
        return "<Zipcode (code=' %r')>" % self.code


class UrlConversion(db.Model):
    __tablename__ = 'url_conversion'
    id = db.Column(db.Integer, primary_key=True)
    source_url = db.Column('sourceUrl', db.String(512))
    destination_url = db.Column('destinationUrl', db.String(512))
    hit_count = db.Column('hitCount', db.Integer)
    added_time = db.Column('addedTime', db.DateTime, default=datetime.datetime.now())
    last_hit_time = db.Column('lastHitTime', db.DateTime)

    def __repr__(self):
        return "<UrlConversion (id=' %r')>" % self.id

    @classmethod
    def get_by_destination_url(cls, destination_url):
        assert destination_url
        return cls.query.filter(
            and_(
                UrlConversion.destination_url == destination_url
            )
        ).first()


class CustomField(db.Model):
    __tablename__ = 'custom_field'
    id = db.Column(db.Integer, primary_key=True)
    domain_id = db.Column('DomainId', db.Integer, db.ForeignKey('domain.id'))
    name = db.Column('Name', db.String(255))
    type = db.Column('Type', db.String(127))
    category_id = db.Column('CategoryId', db.Integer)
    added_time = db.Column('AddedTime', db.DateTime)
    updated_time = db.Column('UpdatedTime', db.TIMESTAMP, default=datetime.datetime.now())

    # Relationship
    candidate_custom_fields = relationship('CandidateCustomField', backref='custom_field',
                                           cascade="all, delete-orphan", passive_deletes=True)

    def __repr__(self):
        return "<CustomField (name = %r)>" % self.name

    @classmethod
    def get_domain_custom_fields(cls, domain_id):
        return cls.query.filter(CustomField.domain_id==domain_id).all()


class UserEmailTemplate(db.Model):
    __tablename__ = 'user_email_template'

    id = db.Column('Id', db.Integer, primary_key=True)
    user_id = db.Column('UserId', db.ForeignKey(u'user.id'), index=True)
    type = db.Column('Type', db.Integer, server_default=db.text("'0'"))
    name = db.Column('Name', db.String(255), nullable=False)
    email_body_html = db.Column('EmailBodyHtml', db.Text)
    email_body_text = db.Column('EmailBodyText', db.Text)
    email_template_folder_id = db.Column('EmailTemplateFolderId', db.ForeignKey(u'email_template_folder.id', ondelete=u'SET NULL'), index=True)
    is_immutable = db.Column('IsImmutable', db.Integer, nullable=False, server_default=db.text("'0'"))
    updated_time = db.Column('UpdatedTime', db.DateTime, nullable=False, server_default=db.text("CURRENT_TIMESTAMP ON UPDATE CURRENT_TIMESTAMP"))

    email_template_folder = relationship(u'EmailTemplateFolder', backref=db.backref('user_email_template',
                                                                                    cascade="all, delete-orphan"))
    user = relationship('User', backref=db.backref('user_email_template', cascade="all, delete-orphan"))


class EmailTemplateFolder(db.Model):
    __tablename__ = 'email_template_folder'

    id = db.Column(db.Integer, primary_key=True)
    name = db.Column('Name', db.String(512))
    parent_id = db.Column('ParentId', db.ForeignKey(u'email_template_folder.id', ondelete=u'CASCADE'), index=True)
    is_immutable = db.Column('IsImmutable', db.Integer, nullable=False, server_default=db.text("'0'"))
    domain_id = db.Column('DomainId', db.ForeignKey(u'domain.id', ondelete=u'CASCADE'), index=True)
    updated_time = db.Column('UpdatedTime', db.DateTime, nullable=False, server_default=db.text("CURRENT_TIMESTAMP ON UPDATE CURRENT_TIMESTAMP"))

    domain = relationship(u'Domain', backref=db.backref('email_template_folder', cascade="all, delete-orphan"))
    parent = relationship(u'EmailTemplateFolder', remote_side=[id], backref=db.backref('email_template_folder',
                                                                                       cascade="all, delete-orphan"))
<<<<<<< HEAD
=======


class CustomFieldCategory(db.Model):
    __tablename__ = 'custom_field_category'
    id = db.Column(db.Integer, primary_key=True)
    domain_id = db.Column('DomainId', db.Integer, db.ForeignKey('domain.id', ondelete='CASCADE'))
    name = db.Column('Name', db.String(255))
    updated_time = db.Column('UpdatedTime', db.TIMESTAMP, default=datetime.datetime.now())
>>>>>>> 3f5e17fb
<|MERGE_RESOLUTION|>--- conflicted
+++ resolved
@@ -312,8 +312,6 @@
     domain = relationship(u'Domain', backref=db.backref('email_template_folder', cascade="all, delete-orphan"))
     parent = relationship(u'EmailTemplateFolder', remote_side=[id], backref=db.backref('email_template_folder',
                                                                                        cascade="all, delete-orphan"))
-<<<<<<< HEAD
-=======
 
 
 class CustomFieldCategory(db.Model):
@@ -321,5 +319,4 @@
     id = db.Column(db.Integer, primary_key=True)
     domain_id = db.Column('DomainId', db.Integer, db.ForeignKey('domain.id', ondelete='CASCADE'))
     name = db.Column('Name', db.String(255))
-    updated_time = db.Column('UpdatedTime', db.TIMESTAMP, default=datetime.datetime.now())
->>>>>>> 3f5e17fb
+    updated_time = db.Column('UpdatedTime', db.TIMESTAMP, default=datetime.datetime.now())