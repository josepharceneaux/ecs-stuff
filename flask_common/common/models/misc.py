from sqlalchemy import and_
from db import db
import datetime
from sqlalchemy.orm import relationship
import time

from candidate import CandidateMilitaryService
from sms_campaign import SmsCampaign


class Activity(db.Model):
    __tablename__ = 'activity'
    id = db.Column(db.Integer, primary_key=True)
    added_time = db.Column('addedTime', db.DateTime, default=datetime.datetime.now())
    source_table = db.Column('sourceTable', db.String(127))
    source_id = db.Column('sourceID', db.Integer)
    type = db.Column('type', db.Integer)
    user_id = db.Column('userId', db.Integer, db.ForeignKey('user.id'))
    params = db.Column(db.Text)

    @classmethod
    def get_by_user_id_params_type_source_id(cls, user_id, params, type_, source_id):
        assert user_id
        return cls.query.filter(
            db.and_(
                Activity.user_id == user_id,
                Activity.params == params,
                Activity.type == type_,
                Activity.source_id == source_id,
            )
        ).first()

    @classmethod
    def get_by_user_id_type_source_id(cls, user_id, type_, source_id):
        assert user_id
        return cls.query.filter(
            db.and_(
                Activity.user_id == user_id,
                Activity.type == type_,
                Activity.source_id == source_id,
            )
        ).first()

class AreaOfInterest(db.Model):
    __tablename__ = 'area_of_interest'
    id = db.Column(db.Integer, primary_key=True)
    domain_id = db.Column('DomainId', db.Integer, db.ForeignKey('domain.id'))
    name = db.Column('Description', db.String(255))
    parent_id = db.Column('ParentId', db.Integer, db.ForeignKey('area_of_interest.id'))
    updated_time = db.Column('UpdatedTime', db.TIMESTAMP, default=datetime.datetime.now())

    def __repr__(self):
        return "<AreaOfInterest (name='%r')>" % self.name

    @classmethod
    def get_area_of_interest(cls, domain_id, name):
        """
        :rtype  AreaOfInterest
        """
        return cls.query.filter(db.and_(
            AreaOfInterest.domain_id == domain_id,
            AreaOfInterest.name == name
        )).first()

    @classmethod
    def get_domain_areas_of_interest(cls, domain_id):
        """
        :rtype  [AreaOfInterest]
        """
        return cls.query.filter(AreaOfInterest.domain_id == domain_id).all()


class Culture(db.Model):
    __tablename__ = 'culture'
    id = db.Column(db.Integer, primary_key=True)
    description = db.Column('Description', db.String(50))
    code = db.Column(db.String(5), unique=True)

    # Relationships
    candidates = relationship('Candidate', backref='culture')
    # domain = relationship('Domain', backref='culture')
    # user = relationship('User', backref='culture')

    def __repr__(self):
        return "<Culture (description=' %r')>" % self.description

    @classmethod
    def get_by_code(cls, code):
        return cls.query.filter(
            Culture.code == code.strip().lower()
        ).one()


class Organization(db.Model):
    __tablename__ = 'organization'
    id = db.Column('Id', db.Integer, primary_key=True)
    name = db.Column('Name', db.String(255), unique=True)
    notes = db.Column('Notes', db.String(255))
    updated_time = db.Column('updatedTime', db.TIMESTAMP, default=datetime.datetime.now())

    # Relationships
    # domains = db.relationship('Domain', backref='organization')

    def __init__(self, name=None, notes=None):
        self.name = name
        self.notes = notes

    def __repr__(self):
        return "<Organization (name=' %r')>" % self.name


class Product(db.Model):
    __tablename__ = 'product'
    id = db.Column(db.Integer, primary_key=True)
    name = db.Column('Name', db.String(100))
    notes = db.Column('Notes', db.String(500))
    updated_time = db.Column('UpdatedTime', db.DateTime, default=datetime.datetime.now())

    def __repr__(self):
        return "<Product (name=' %r')>" % self.name

    @classmethod
    def get_by_name(cls, vendor_name):
        assert vendor_name
        return cls.query.filter(
            db.and_(
                Product.name == vendor_name
            )
        ).first()


class Country(db.Model):
    __tablename__ = 'country'
    id = db.Column(db.Integer, primary_key=True)
    name = db.Column('Name', db.String(100), nullable=False)
    code = db.Column('Code', db.String(20), nullable=False)
    # Relationships
    candidate_military_services = relationship('CandidateMilitaryService', backref='country')
    candidate_addresses = relationship('CandidateAddress', backref='country')
    candidate_educations = relationship('CandidateEducation', backref='country')
    candidate_experiences = relationship('CandidateExperience', backref='country')
    states = relationship('State', backref='country')

    def __repr__(self):
        return "<Country (name=' %r')>" % self.name

    @classmethod
    def country_id_from_name_or_code(cls, name_or_code):
        if name_or_code:
            country_row = cls.query.filter(db.or_(Country.name == name_or_code,
                                                  Country.code == name_or_code)).first()
            if country_row:
                return country_row.id
        return 1

    @classmethod
    def country_name_from_country_id(cls, country_id):
        if not country_id:
            return 'United States'

        country = cls.query.filter(Country.id == country_id).first()
        if country:
            return country.name
        else:
            return 'United States'


class Frequency(db.Model):
    __tablename__ = 'frequency'
    id = db.Column(db.Integer, primary_key=True)
    description = db.Column('Description', db.String(10))
    updated_time = db.Column('UpdatedTime', db.TIMESTAMP, default=datetime.datetime.now())

    # Relationships
    email_campaigns = relationship('EmailCampaign', backref='frequency')
    sms_campaigns = relationship('SmsCampaign', backref='frequency')

    def __repr__(self):
        return "<Frequency (id = %r)>" % self.id

    @classmethod
<<<<<<< HEAD
    def get_id_by_description(cls, desc):
        assert desc, 'No description given'
        return cls.query.filter(cls.description == desc.lower()).first().id
=======
    def get_by_id(cls, _id):
        return cls.query.filter_by(id=_id).first()
>>>>>>> 1e22a1bd


# Even though the table name is major I'm keeping the model class singular.
class Major(db.Model):
    __tablename__ = 'majors'
    id = db.Column(db.Integer, primary_key=True)
    name = db.Column('Name', db.String(100), nullable=False)
    domain_id = db.Column('DomainId', db.Integer, db.ForeignKey('domain.id'))
    updated_time = db.Column('UpdatedTime', db.TIMESTAMP, default=datetime.datetime.now())

    def serialize(self):
        return {
            'id': self.id,
        }


class State(db.Model):
    __tablename__ = 'state'
    id = db.Column(db.Integer, primary_key=True)
    name = db.Column('Name', db.String(255))
    alpha_code = db.Column('AlphaCode', db.String(31))
    country_id = db.Column('CountryId', db.Integer, db.ForeignKey('country.id'))
    abbreviation = db.Column('Abbreviation', db.String(255))

    # Relationships
    cities = relationship('City', backref='state')

    def __repr__(self):
        return "<State (name=' %r')>" % self.name


class City(db.Model):
    __tablename__ = 'city'
    id = db.Column(db.Integer, primary_key=True)
    name = db.Column('Name', db.String(255))
    state_id = db.Column('StateId', db.Integer, db.ForeignKey('state.id'))
    postal_code = db.Column('PostalCode', db.String(63))
    latitude_radians = db.Column('LatitudeRadians', db.Float)
    longitude_radians = db.Column('LongitudeRadians', db.Float)
    alternate_names = db.Column('AlternateNames', db.Text)
    coordinates = db.Column('Coordinates', db.String(127))

    # Relationships
    zip_codes = relationship('ZipCode', backref='city')

    def __repr__(self):
        return "<City (name=' %r')>" % self.name


class ZipCode(db.Model):
    __tablename__ = 'zipcode'
    id = db.Column(db.Integer, primary_key=True)
    code = db.Column('Code', db.String(31))
    city_id = db.Column('CityId', db.Integer, db.ForeignKey('city.id'))
    coordinates = db.Column('Coordinates', db.String(127))

    def __repr__(self):
        return "<Zipcode (code=' %r')>" % self.code


class UrlConversion(db.Model):
    __tablename__ = 'url_conversion'
    id = db.Column(db.Integer, primary_key=True)
    source_url = db.Column('sourceUrl', db.String(512))
    destination_url = db.Column('destinationUrl', db.String(512))
    hit_count = db.Column('hitCount', db.Integer, default=0)
    added_time = db.Column('addedTime', db.DateTime, default=datetime.datetime.now())
    last_hit_time = db.Column('lastHitTime', db.DateTime)

    def __repr__(self):
        return "<UrlConversion (id=' %r')>" % self.id


class CustomField(db.Model):
    __tablename__ = 'custom_field'
    id = db.Column(db.Integer, primary_key=True)
    domain_id = db.Column('DomainId', db.Integer, db.ForeignKey('domain.id'))
    name = db.Column('Name', db.String(255))
    type = db.Column('Type', db.String(127))
    category_id = db.Column('CategoryId', db.Integer)
    added_time = db.Column('AddedTime', db.DateTime)
    updated_time = db.Column('UpdatedTime', db.TIMESTAMP, default=datetime.datetime.now())

    # Relationship
    candidate_custom_fields = relationship('CandidateCustomField', backref='custom_field',
                                           cascade="all, delete-orphan", passive_deletes=True)

    def __repr__(self):
        return "<CustomField (name = %r)>" % self.name

    @classmethod
    def get_domain_custom_fields(cls, domain_id):
        return cls.query.filter(CustomField.domain_id==domain_id).all()


class UserEmailTemplate(db.Model):
    __tablename__ = 'user_email_template'

    id = db.Column('Id', db.Integer, primary_key=True)
    user_id = db.Column('UserId', db.ForeignKey(u'user.id'), index=True)
    type = db.Column('Type', db.Integer, server_default=db.text("'0'"))
    name = db.Column('Name', db.String(255), nullable=False)
    email_body_html = db.Column('EmailBodyHtml', db.Text)
    email_body_text = db.Column('EmailBodyText', db.Text)
    email_template_folder_id = db.Column('EmailTemplateFolderId', db.ForeignKey(u'email_template_folder.id', ondelete=u'SET NULL'), index=True)
    is_immutable = db.Column('IsImmutable', db.Integer, nullable=False, server_default=db.text("'0'"))
    updated_time = db.Column('UpdatedTime', db.DateTime, nullable=False, server_default=db.text("CURRENT_TIMESTAMP ON UPDATE CURRENT_TIMESTAMP"))

    email_template_folder = relationship(u'EmailTemplateFolder', backref=db.backref('user_email_template',
                                                                                    cascade="all, delete-orphan"))
    user = relationship(u'User', backref=db.backref('user_email_template', cascade="all, delete-orphan"))


class EmailTemplateFolder(db.Model):
    __tablename__ = 'email_template_folder'

    id = db.Column(db.Integer, primary_key=True)
    name = db.Column('Name', db.String(512))
    parent_id = db.Column('ParentId', db.ForeignKey(u'email_template_folder.id', ondelete=u'CASCADE'), index=True)
    is_immutable = db.Column('IsImmutable', db.Integer, nullable=False, server_default=db.text("'0'"))
    domain_id = db.Column('DomainId', db.ForeignKey(u'domain.id', ondelete=u'CASCADE'), index=True)
    updated_time = db.Column('UpdatedTime', db.DateTime, nullable=False, server_default=db.text("CURRENT_TIMESTAMP ON UPDATE CURRENT_TIMESTAMP"))

    domain = relationship(u'Domain', backref=db.backref('email_template_folder', cascade="all, delete-orphan"))
    parent = relationship(u'EmailTemplateFolder', remote_side=[id], backref=db.backref('email_template_folder',
                                                                                       cascade="all, delete-orphan"))


class CustomFieldCategory(db.Model):
    __tablename__ = 'custom_field_category'
    id = db.Column(db.Integer, primary_key=True)
    domain_id = db.Column('DomainId', db.Integer, db.ForeignKey('domain.id', ondelete='CASCADE'))
    name = db.Column('Name', db.String(255))
    updated_time = db.Column('UpdatedTime', db.TIMESTAMP, default=datetime.datetime.now())<|MERGE_RESOLUTION|>--- conflicted
+++ resolved
@@ -179,14 +179,12 @@
         return "<Frequency (id = %r)>" % self.id
 
     @classmethod
-<<<<<<< HEAD
     def get_id_by_description(cls, desc):
         assert desc, 'No description given'
         return cls.query.filter(cls.description == desc.lower()).first().id
-=======
+
     def get_by_id(cls, _id):
         return cls.query.filter_by(id=_id).first()
->>>>>>> 1e22a1bd
 
 
 # Even though the table name is major I'm keeping the model class singular.
