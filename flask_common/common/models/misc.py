--- conflicted
+++ resolved
@@ -32,20 +32,11 @@
 class AreaOfInterest(db.Model):
     __tablename__ = 'area_of_interest'
     id = db.Column(db.BigInteger, primary_key=True)
-<<<<<<< HEAD
     domain_id = db.Column('domainId', db.Integer, db.ForeignKey('domain.id'))
     description = db.Column('description', db.String(255))
     parent_id = db.Column('parentId', db.BigInteger, db.ForeignKey('area_of_interest.id'))
     # updated_time = db.Column('UpdatedTime', db.TIMESTAMP, default=time.time())
 
-    # def __repr__(self):
-    #     return "<AreaOfInterest (parent_id=' %r')>" % self.parent_id
-=======
-    domain_id = db.Column('DomainId', db.Integer, db.ForeignKey('domain.id'))
-    name = db.Column('Description', db.String(255))
-    parent_id = db.Column('ParentId', db.BigInteger, db.ForeignKey('area_of_interest.id'))
-    updated_time = db.Column('UpdatedTime', db.TIMESTAMP, default=datetime.datetime.now())
-
     def __repr__(self):
         return "<AreaOfInterest (name='%r')>" % self.name
 
@@ -65,7 +56,6 @@
         :rtype  [AreaOfInterest]
         """
         return cls.query.filter(AreaOfInterest.domain_id == domain_id).all()
->>>>>>> d9bc96c3
 
 
 class Culture(db.Model):
