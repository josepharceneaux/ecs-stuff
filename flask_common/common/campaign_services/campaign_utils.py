"""
Author: Hafiz Muhammad Basit, QC-Technologies, <basit.gettalent@gmail.com

   This module contains functions used by campaign services. e.g. sms_campaign_service etc.
Functions in this file are
    - frequency_id_to_seconds()
    - to_utc_str()
    - unix_time()
    - get_model()
    - get_activity_message_name() etc.
"""

# Standard Imports
import importlib
from datetime import datetime

# Third Party
from pytz import timezone
from dateutil.tz import tzutc
from flask import current_app
from ska import (sign_url, Signature)

# Database Models
from ..models.misc import UrlConversion
from ..models.sms_campaign import SmsCampaign
from ..models.push_campaign import PushCampaign
from ..models.email_marketing import EmailCampaign

# Common Utils
from ..routes import SchedulerApiUrl
from ..utils.handy_functions import http_request
from ..talent_config_manager import TalentConfigKeys
from ..utils.activity_utils import ActivityMessageIds
from ..utils.handy_functions import snake_case_to_pascal_case
from ..error_handling import (InvalidUsage, ResourceNotFound)


class CampaignType(object):
    """
    This is the class to avoid global variables for names of campaign
    """
    SMS = SmsCampaign.__tablename__
    PUSH = PushCampaign.__tablename__
    EMAIL = EmailCampaign.__tablename__


class FrequencyIds(object):
    """
    This is the class to avoid global variables for following names.
    These variables show the frequency_id associated with type of schedule.
    """
    ONCE = 1
    DAILY = 2
    WEEKLY = 3
<<<<<<< HEAD
    BIWEEKLY = 3
    MONTHLY = 4
    YEARLY = 5
    CUSTOM = 6
=======
    BIWEEKLY = 4
    MONTHLY = 5
    YEARLY = 6
    CUSTOM = 7
>>>>>>> f0a4c32a


def frequency_id_to_seconds(frequency_id):
    """
    This gives us the number of seconds for given frequency_id.
    frequency_id is in range 1 to 6 representing
        'Once', 'Daily', 'Weekly', 'Biweekly', 'Monthly', 'Yearly'
    respectively.
    :param frequency_id: int
    :return: seconds
    :rtype: int
    """
    if not frequency_id:
        return 0
    if not isinstance(frequency_id, int):
        raise InvalidUsage('Include frequency id as int')
    seconds_from_frequency_id = {
        FrequencyIds.ONCE: 0,
        FrequencyIds.DAILY: 24 * 3600,
        FrequencyIds.WEEKLY: 7 * 24 * 3600,
        FrequencyIds.BIWEEKLY: 14 * 24 * 3600,
        FrequencyIds.MONTHLY: 30 * 24 * 3600,
        FrequencyIds.YEARLY: 365 * 24 * 3600
    }
    seconds = seconds_from_frequency_id.get(frequency_id)
    if not seconds and seconds != 0:
        raise InvalidUsage("Unknown frequency ID: %s" % frequency_id)
    return seconds


def to_utc_str(dt):
    """
    This converts given datetime in '2015-10-08T06:16:55Z' format.
    :param dt: given datetime
    :type dt: datetime
    :return: UTC date in str
    :rtype: str
    """
    if not isinstance(dt, datetime):
        raise InvalidUsage('Given param should be datetime obj')
    return dt.strftime("%Y-%m-%dT%H:%M:%SZ")


def unix_time(dt):
    """
    Converts dt(UTC) datetime object to epoch in seconds
    :param dt:
    :type dt: datetime
    :return: returns epoch time in milliseconds.
    :rtype: long
    """
    epoch = datetime(1970, 1, 1, tzinfo=timezone('UTC'))
    delta = dt - epoch
    return delta.total_seconds()


def get_model(file_name, model_name):
    """
    This function is used to import module from given parameters.
    e.g. if we want to import SmsCampaign database model, we will provide
        file_name='sms_campaign' and model_name ='SmsCampaign'
    :param file_name: Name of file from which we want to import some model
    :param model_name: Name of model we want to import
    :return: import the required class and return it
    """
    logger = current_app.config[TalentConfigKeys.LOGGER]
    module_name = file_name + '_service.common.models.' + file_name
    try:
        module = importlib.import_module(module_name)
        _class = getattr(module, model_name)
    except ImportError:
        logger.exception('Error importing model %s' % model_name)
        raise
    except AttributeError:
        logger.exception('%s has no attribute %s' % (file_name, model_name))
        raise
    return _class


def get_activity_message_name(campaign_name, postfix):
    """
    This function gets the id of activity message. For example if we want to get id of
    SMS_CAMPAIGN_CLICK, we'll pass campaign_name='sms_campaign' anf postfix='CLICK'
    :param campaign_name: name of campaign in snake_case
    :param postfix: word to be appended
    :type campaign_name: str
    :type postfix: str
    :exception: Invalid usage
    :return: Activity message name
    :rtype: str
    """
    return "_".join(campaign_name.split('_')[::-1]).upper() + '_' + postfix


def get_activity_message_id(activity_name):
    """
    Activity messages have names and ids. e.g. CAMPAIGN_SEND = 6.
    So we pass here CAMPAIGN_SNED and it will give us 6.
    For a given message name, we get the its id from class ActivityMessageIds.
    :param activity_name: e.g. CAMPAIGN_SMS_CLICK or CAMPAIGN_PUSH_CLICK
    :type activity_name: str
    :exception:  Invalid Usage
    :return: activity type
    :rtype: int
    """
    if not hasattr(ActivityMessageIds, activity_name):
        raise InvalidUsage('Unknown activity message id %s.' % activity_name)
    if not getattr(ActivityMessageIds, activity_name):
        raise InvalidUsage('No Activity message %s found for id.' % activity_name)
    return getattr(ActivityMessageIds, activity_name)


def get_activity_message_id_from_name(activity_name):
    """
    From given Activity name, we get the id of that activity message and handle exception
    if any occurs.
    :param activity_name: Name of activity
    :type activity_name: str
    :return: id of activity message
    :rtype: int
    """
    try:
        _type = get_activity_message_id(activity_name)
        return _type
    except InvalidUsage:
        current_app.config[TalentConfigKeys.LOGGER].exception(
            'update_stats_and_create_click_activity: Activity type not found for %s. '
            'Cannot create click activity' % activity_name)


def get_candidate_url_conversion_campaign_send_and_blast_obj(campaign_send_url_conversion_obj):
    """
    Depending on campaign name and CampaignSendUrlConversion (e.g. SmsCampaignSendUrlConversion)
    model, here we get candidate obj, url_conversion obj, campaign_send obj and campaign_blast obj.
    :param campaign_send_url_conversion_obj:
    :type campaign_send_url_conversion_obj: SmsCampaignSendUrlConversion etc
    :return: candidate obj, url_conversion obj, campaign_send obj and campaign_blast obj.
    :rtype: tuple
    """
    # get url_conversion obj
    url_conversion_obj = UrlConversion.get_by_id(campaign_send_url_conversion_obj.url_conversion_id)
    # get campaign_send object
    campaign_send_obj = campaign_send_url_conversion_obj.send
    # get campaign_blast object
    campaign_blast_obj = campaign_send_obj.blast
    # get candidate object
    candidate_obj = campaign_send_obj.candidate
    return candidate_obj, url_conversion_obj, campaign_send_obj, campaign_blast_obj


def sign_redirect_url(redirect_url, end_datetime):
    """
    This function is used to sign the redirect URL (URL to redirect candidate to our app when
    candidate clicks on a URL in SMS campaign or Email campaign etc.)
    This used ska
    :param redirect_url: URL for redirection. e.g. http://127.0.0.1:8012/redirect/1
    :param end_datetime: end_datetime of campaign
    :type redirect_url: str
    :type end_datetime: datetime
    :return:
    """
    if not isinstance(end_datetime, datetime):
        raise InvalidUsage('end_datetime must be instance of datetime')
    return sign_url(auth_user='no_user', secret_key=current_app.config[TalentConfigKeys.SECRET_KEY],
                    url=redirect_url, valid_until=unix_time(end_datetime.replace(tzinfo=tzutc())))


def validate_signed_url(request_args):
    """
    This validates the signed url by checking
    1) if secret_key provided is same as was given at time of signing the URL
    2) valid_until datetime is in future
    3) signature is valid
    4) auth_user is same as was given at the time of signing the URL
    5) extra params are same as were given
    :param request_args: arguments of request
    :return: True if signature is valid, False otherwise
    :rtype: bool
    """
    return Signature.validate_signature(signature=request_args['signature'],
                                        auth_user=request_args['auth_user'],
                                        valid_until=request_args['valid_until'],
                                        extra=request_args['extra'],
                                        secret_key=current_app.config[TalentConfigKeys.SECRET_KEY])


def post_campaign_sent_processing(base_class, sends_result, user_id, campaign_type, blast_id,
                                  auth_header):
    """
    Once SMS campaign has been sent to all candidates, this function is hit. This is
        a Celery task. Here we

        1) Update number of sends in campaign blast
        2) Add activity e.g. (SMS Campaign "abc" was sent to "1000" candidates")

    :param base_class: CampaignBase class (Need to pass this as import results in circular
                        import issue)
    :param sends_result: Result of executed task
    :param user_id: id of user (owner of campaign)
    :param campaign_type: type of campaign. i.e. sms_campaign or push_campaign
    :param blast_id: id of blast object
    :param auth_header: auth header of current user to make HTTP request to other services
    :type base_class: CampaignBase
    :type sends_result: list
    :type user_id: int
    :type campaign_type: str
    :type blast_id: int
    :type auth_header: dict

    **See Also**
        .. see also:: callback_campaign_sent() method in SmsCampaignBase class inside
                        sms_campaign_service/sms_campaign_base.py
    """
    logger = current_app.config[TalentConfigKeys.LOGGER]
    if isinstance(sends_result, list):
        total_sends = sends_result.count(True)
        blast_model = get_model(campaign_type, snake_case_to_pascal_case(campaign_type) + 'Blast')
        blast_obj = blast_model.get_by_id(blast_id)
        campaign = blast_obj.campaign
        if total_sends:
            # update SMS campaign blast. i.e. update number of sends.
            try:
                blast_obj.update(sends=blast_obj.sends + total_sends)
            except Exception:
                logger.exception(
                    'callback_campaign_sent: Error updating campaign(id:%s) blast(id:%s)'
                    % (campaign.id, blast_obj.id))
                raise
            base_class.create_campaign_send_activity(user_id, campaign,
                                                     auth_header, total_sends)
        logger.debug(
            'process_send: %s(id:%s) has been sent to %s candidate(s).'
            '(User(id:%s))' % (campaign_type, campaign.id, total_sends, user_id))
    else:
        logger.error('callback_campaign_sent: Result is not a list')


def delete_scheduled_task(scheduled_task_id, auth_header):
    """
    Campaign (e.g. SMS campaign or Push Notification) has a field scheduler_task_id.
    If a campaign was scheduled and user wants to delete that campaign, system should remove
    the task from scheduler_service as well using scheduler_task_id.
    This function is used to remove the job from scheduler_service when someone deletes
    a campaign.
    :return: True if task is not present or has been unscheduled successfully, False otherwise
    :rtype: bool
    """
    logger = current_app.config[TalentConfigKeys.LOGGER]
    if not auth_header:
        raise InvalidUsage('Auth header is required for deleting scheduled task.')
    if not scheduled_task_id:
        raise InvalidUsage('Provide task id to delete scheduled task from scheduler_service.')
    response = http_request('DELETE', SchedulerApiUrl.TASK % scheduled_task_id,
                            headers=auth_header)
    if response.ok or response.status_code == ResourceNotFound.http_status_code():
        logger.info("delete_scheduled_task: Task(id:%s) has been removed from scheduler_service"
                    % scheduled_task_id)
        return True
    logger.error("delete_scheduled_task: Task(id:%s) couldn't be deleted." % scheduled_task_id)
    return False<|MERGE_RESOLUTION|>--- conflicted
+++ resolved
@@ -52,17 +52,10 @@
     ONCE = 1
     DAILY = 2
     WEEKLY = 3
-<<<<<<< HEAD
-    BIWEEKLY = 3
-    MONTHLY = 4
-    YEARLY = 5
-    CUSTOM = 6
-=======
     BIWEEKLY = 4
     MONTHLY = 5
     YEARLY = 6
     CUSTOM = 7
->>>>>>> f0a4c32a
 
 
 def frequency_id_to_seconds(frequency_id):
