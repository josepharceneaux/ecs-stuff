--- conflicted
+++ resolved
@@ -251,13 +251,8 @@
                                         secret_key=current_app.config[TalentConfigKeys.SECRET_KEY])
 
 
-<<<<<<< HEAD
-def post_campaign_sent_processing(base_class, sends_result, user_id, campaign_type, blast_id,
-                                  auth_header):
-=======
 def processing_after_campaign_sent(base_class, sends_result, user_id, campaign_type, blast_id,
                                    oauth_header):
->>>>>>> 77117ef7
     """
     Once SMS campaign has been sent to all candidates, this function is hit. This is
         a Celery task. Here we
