"""
Author: Hafiz Muhammad Basit, QC-Technologies, <basit.gettalent@gmail.com

   This module contains functions used by campaign services. e.g. sms_campaign_service etc.
"""

# Standard Imports
from datetime import datetime

# Third Party Imports
from pytz import timezone
from dateutil.parser import parse

# Application Specific
from ..error_handling import InvalidUsage
from validators import validate_datetime_format


def frequency_id_to_seconds(frequency_id):
    #  'Once', 'Daily', 'Weekly', 'Biweekly', 'Monthly', 'Yearly'
    if not frequency_id:
        return 0
    if not isinstance(frequency_id, int):
        raise InvalidUsage('Include frequency id as int')
    if frequency_id == 1:
        period = 0
    elif frequency_id == 2:
        period = 24 * 3600
    elif frequency_id == 3:
        period = 7 * 24 * 3600
    elif frequency_id == 4:
        period = 14 * 24 * 3600
    elif frequency_id == 5:
        period = 30 * 24 * 3600
    elif frequency_id == 6:
        period = 365 * 24 * 3600
    else:
        raise InvalidUsage("Unknown frequency ID: %s" % frequency_id)
    return period


def get_utc_datetime_from_str(str_datetime):
    """
    This converts given string datetime into UTC datetime obj.
    This uses validate_datetime_format() to validate the format of given str.
    Valid format should be like 2015-10-08T06:16:55
    :param str_datetime:
    :return: datetime obj
    :rtype: datetime
    """
    if not isinstance(str_datetime, basestring):
        raise InvalidUsage('param should be a string of datetime')
    validate_datetime_format(str_datetime)
    return parse(str_datetime).replace(tzinfo=timezone('UTC'))


<<<<<<< HEAD
    @staticmethod
    def is_already_scheduled(scheduler_task_id, bearer_access_token):
        """
        If the given task id  has already been scheduled on scheduler_service. It makes HTTP GET
        call on scheduler_service_api endpoint to check if given scheduler_task_id is already
        present in redis job store. If task is found, we return task obj, otherwise we return None.
        :param scheduler_task_id: Data provided from UI to schedule a campaign
        :param bearer_access_token: Bearer access token to make HTTP GET call on scheduler_service
        :type scheduler_task_id: str
        :type bearer_access_token: str
        :exception: InvalidUsage
        :return: task obj if task is already scheduled, None otherwise.
        :rtype: bool
        """
        task = None
        if not bearer_access_token:
            raise InvalidUsage(error_message='Bearer access token is required param')
        if not scheduler_task_id:  # campaign has no scheduler_task_id associated
            return task
        # HTTP GET request on scheduler_service
        response = http_request('GET', SchedulerApiUrl.TASK % scheduler_task_id,
                                headers={'Authorization': bearer_access_token})
        # Task not found on APScheduler
        if response.status_code == ResourceNotFound.http_status_code():
            return task
        # Task is present on APScheduler
        if response.ok:
            task = response.json()['task']
        return task

    @staticmethod
    def pre_process_re_schedule(pre_processed_data):
        # TODO: WIP
        # Check if all the scheduler parameters are same as saved in database
        data_to_schedule = pre_processed_data['data_to_schedule']
        scheduled_task = pre_processed_data['scheduled_task']
        frequency = frequency_id_to_seconds(data_to_schedule.get('frequency_id'))
        if all([scheduled_task['frequency']['seconds'] == frequency,
                scheduled_task['start_datetime'] == data_to_schedule.get('start_datetime'),
                scheduled_task['end_datetime'] == data_to_schedule.get('end_datetime')]):
            response = http_request(
                'DELETE', SchedulerApiUrl.TASK % scheduled_task['id'],
                headers=pre_processed_data['auth_header'])
            if response.ok:
                pass

    @staticmethod
    def format_data_to_schedule(data_to_schedule):
        """
        Once we have data from UI to schedule a campaign, we format the data as per
        scheduler_service requirement, and return it.
        :param data_to_schedule:  Data provided from UI to schedule a campaign
        :exception: Invalid usage
        :return: data in dict format to send to scheduler_service
        :rtype: dict
        """
        # get number of seconds from frequency id
        frequency = frequency_id_to_seconds(data_to_schedule.get('frequency_id'))
        validate_datetime_format(data_to_schedule['start_datetime'])
        if not frequency:  # This means it is a one time job
            validate_datetime_format(data_to_schedule['start_datetime'])
            task = {
                "task_type": 'one_time',
                "run_datetime": data_to_schedule['start_datetime'],
            }
        else:
            validate_datetime_format(data_to_schedule['end_datetime'])
            task = {
                "task_type": 'periodic',
                "frequency": frequency,
                "start_datetime": data_to_schedule['start_datetime'],
                "end_datetime": data_to_schedule['end_datetime'],
            }
        # set URL to be hit when time comes to run that task
        task['url'] = data_to_schedule['url_to_run_task']
        # set data to POST with above URL
        task['post_data'] = data_to_schedule.get('data_to_post', dict())
        return task

    @abstractmethod
    def process_send(self, campaign):
        """
        This will be used to do the processing to send campaign to candidates
        according to specific campaign. Child classes will implement this.
        :return:
        """
        pass

    def get_smartlist_candidates(self, campaign_smartlist):
        """
        This will get the candidates associated to a provided smart list. This makes
        HTTP GET call on candidate service API to get the candidate associated candidates.

        - This method is called from process_send() method of class
            SmsCampaignBase inside sms_campaign_service/sms_campaign_base.py.

        :Example:
                SmsCampaignBase.get_candidates(1)

        :param campaign_smartlist: obj (e.g record of "sms_campaign_smartlist" database table)
        :type campaign_smartlist: object e,g obj of SmsCampaignSmartlist
        :return: Returns array of candidates in the campaign's smartlists.
        :rtype: list

        **See Also**
        .. see also:: process_send() method in SmsCampaignBase class.
        """
        params = {'id': campaign_smartlist.smartlist_id, 'return': 'all'}
        # HTTP GET call to candidate_service to get candidates associated with given smartlist id.
        response = http_request('GET', CandidateApiUrl.SMARTLIST_CANDIDATES,
                                headers=self.oauth_header, params=params, user_id=self.user_id)
        # get candidate ids
        try:
            candidate_ids = [candidate['id'] for candidate in
                             json.loads(response.text)['candidates']]
            candidates = [Candidate.get_by_id(_id) for _id in candidate_ids]
        except Exception:
            current_app.logger.exception('get_smartlist_candidates: Error while '
                                         'fetching candidates for smartlist(id:%s)'
                                         % campaign_smartlist.smartlist_id)
            raise
        if not candidates:
            current_app.logger.error('get_smartlist_candidates: '
                                     'No Candidate found. smartlist id is %s. '
                                     '(User(id:%s))' % (campaign_smartlist.smartlist_id,
                                                        self.user_id))
        return candidates

    def send_campaign_to_candidates(self, candidates, logger):
        """
        Once we have the candidates, we iterate each candidate, create celery task and call
        self.send_campaign_to_candidate() to send the campaign. Celery sends campaign to all
        candidates asynchronously and if all tasks finish correctly, it hits a callback function
        (self.callback_campaign_sent() in our case) to notify us that campaign has been sent
        to all candidates.

        e.g. This method is called from process_send() method of class
            SmsCampaignBase inside sms_campaign_service/sms_campaign_base.py.

        :param candidates: This contains the objects of model Candidate
        :type candidates: list

        **See Also**
        .. see also:: process_send() method in SmsCampaignBase class.
        """
        try:
            pre_processed_data = self.pre_process_celery_task(candidates)
            # callback is a function which will be hit after campaign is sent to all candidates i.e.
            # once the async task is done the self.callback_campaign_sent will be called
            # When all tasks assigned to Celery complete their execution, following function
            # is called by celery as a callback function.
            # Each service will use its own queue so that tasks related to one service only
            # assign to that particular queue.
            callback = self.callback_campaign_sent.subtask((self.user_id, self.campaign,
                                                            self.oauth_header,),
                                                           queue=self.queue_name)
            # Here we create list of all tasks and assign a self.celery_error_handler() as a
            # callback function in case any of the tasks in the list encounter some error.
            tasks = [self.send_campaign_to_candidate.subtask(
                (self, record), link_error=self.celery_error_handler.subtask(queue=self.queue_name)
                , queue=self.queue_name) for record in pre_processed_data]
            # This runs all tasks asynchronously and sets callback function to be hit once all
            # tasks in list finish running without raising any error. Otherwise callback
            # results in failure status.
            chord(tasks)(callback)
        except Exception:
            logger.exception('send_campaign_to_candidates: Error while sending tasks to Celery')

    def pre_process_celery_task(self, candidates):
        """
        Here we do any necessary processing before assigning task to Celery. Child classes
        will override this if needed.
        :param candidates:
        :return:
        """
        return candidates

    @abstractmethod
    def send_campaign_to_candidate(self, data_to_send_campaign):
        """
        This sends the campaign to given candidate. Child classes will implement this.
        :param data_to_send_campaign: This is the data used by celery task to send campaign
        :type data_to_send_campaign: tuple
        :return:
        """
        pass

    @staticmethod
    @abstractmethod
    def celery_error_handler(uuid):
        """
        This function logs any error occurred for tasks running on celery,
        :return:
        """
        pass

    @staticmethod
    @abstractmethod
    def callback_campaign_sent(sends_result, user_id, campaign, auth_header):
        """
        This is the callback function for campaign sent.
        Child classes will implement this.
        :param sends_result: Result of executed task
        :param user_id: id of user (owner of campaign)
        :param campaign: id of campaign which was sent to candidates
        :param auth_header: auth header of current user to make HTTP request to other services
        :type sends_result: list
        :type user_id: int
        :type campaign: object (e.g SmsCampaign)
        :type auth_header: dict
        :return:
        """
        pass

    @staticmethod
    def create_or_update_url_conversion(destination_url=None, source_url=None, hit_count=0,
                                        url_conversion_id=None, hit_count_update=None):
        """
        - Here we save the source_url(provided in body text) and the shortened_url
            to redirect to our endpoint in db table "url_conversion".

        - This method is called from process_urls_in_sms_body_text() method of class
            SmsCampaignBase inside sms_campaign_service/sms_campaign_base.py.

        :param destination_url: link present in body text
        :param source_url: shortened URL of the link present in body text
        :param hit_count: Count of hits
        :param url_conversion_id: id of URL conversion record if needs to update
        :param hit_count_update: True if needs to increase "hit_count" by 1, False otherwise
        :type destination_url: str
        :type source_url: str
        :type hit_count: int
        :type url_conversion_id: int
        :type hit_count_update: bool
        :exception: ResourceNotFound
        :exception: ForbiddenError
        :return: id of the url_conversion record in database
        :rtype: int

        **See Also**
        .. see also:: process_urls_in_sms_body_text() method in SmsCampaignBase class.
        """
        data = {'destination_url': destination_url,
                'source_url': source_url,
                'hit_count': hit_count}
        if url_conversion_id:  # record is already present in database
            record_in_db = UrlConversion.get_by_id(url_conversion_id)
            if record_in_db:
                data['destination_url'] = record_in_db.destination_url
                data['source_url'] = source_url if source_url else record_in_db.source_url
                data['hit_count'] = record_in_db.hit_count + 1 if hit_count_update else \
                    record_in_db.hit_count
                data.update({'last_hit_time': datetime.now()}) if hit_count_update else ''
                record_in_db.update(**data)
                url_conversion_id = record_in_db.id
            else:
                raise ResourceNotFound(
                    error_message='create_or_update_url_conversion: '
                                  'url_conversion(id:%s) not found' % url_conversion_id)
        else:
            missing_required_fields = find_missing_items(data, verify_values_of_all_keys=True)
            if len(missing_required_fields) == len(data.keys()):
                raise ForbiddenError(error_message='destination_url/source_url cannot be None.')
            else:
                new_record = UrlConversion(**data)
                UrlConversion.save(new_record)
                url_conversion_id = new_record.id
        return url_conversion_id

    @staticmethod
    def create_activity(user_id, _type=None, source_table=None, source_id=None,
                        params=None, headers=None):
        """
        - Once we have all the parameters to save the activity in database table "Activity",
            we call "activity_service"'s endpoint /activities/ with HTTP POST call
            to save the activity in db.

        - This method is called from create_sms_send_activity() and
            create_campaign_send_activity() methods of class SmsCampaignBase inside
            sms_campaign_service/sms_campaign_base.py.

        :param user_id: id of user
        :param _type: type of activity (using underscore with type as "type" reflects built in name)
        :param source_table: source table name of activity
        :param source_id: source id of activity
        :param params: params to store for activity
        :type user_id: int
        :type _type: int
        :type source_table: str
        :type source_id: int
        :type params: dict
        :exception: ForbiddenError

        **See Also**
            .. see also:: create_sms_send_activity() method in SmsCampaignBase class.
        """
        if not isinstance(params, dict):
            raise InvalidUsage(error_message='params should be dictionary.')
        try:
            json_data = json.dumps({'source_table': source_table,
                                    'source_id': source_id,
                                    'type': _type,
                                    'params': params})
        except Exception as error:
            raise ForbiddenError(error_message='Error while serializing activity params '
                                               'into JSON. Error is: %s' % error.message)
        headers.update(JSON_CONTENT_TYPE_HEADER)  # Add content-type in header
        # POST call to activity_service to create activity
        http_request('POST', ActivityApiUrl.CREATE_ACTIVITY, headers=headers,
                     data=json_data, user_id=user_id)
=======
def to_utc_str(dt):
    """
    This converts given datetime in '2015-10-08T06:16:55Z' format.
    :param dt: given datetime
    :type dt: datetime
    :return: UTC date in str
    :rtype: str
    """
    if not isinstance(dt, datetime):
        raise InvalidUsage('Given param should be datetime obj')
    return dt.strftime("%Y-%m-%dT%H:%M:%SZ")
>>>>>>> 62ae8049
<|MERGE_RESOLUTION|>--- conflicted
+++ resolved
@@ -43,7 +43,7 @@
     """
     This converts given string datetime into UTC datetime obj.
     This uses validate_datetime_format() to validate the format of given str.
-    Valid format should be like 2015-10-08T06:16:55
+    Valid format should be like 2015-10-08T06:16:55Z
     :param str_datetime:
     :return: datetime obj
     :rtype: datetime
@@ -54,318 +54,6 @@
     return parse(str_datetime).replace(tzinfo=timezone('UTC'))
 
 
-<<<<<<< HEAD
-    @staticmethod
-    def is_already_scheduled(scheduler_task_id, bearer_access_token):
-        """
-        If the given task id  has already been scheduled on scheduler_service. It makes HTTP GET
-        call on scheduler_service_api endpoint to check if given scheduler_task_id is already
-        present in redis job store. If task is found, we return task obj, otherwise we return None.
-        :param scheduler_task_id: Data provided from UI to schedule a campaign
-        :param bearer_access_token: Bearer access token to make HTTP GET call on scheduler_service
-        :type scheduler_task_id: str
-        :type bearer_access_token: str
-        :exception: InvalidUsage
-        :return: task obj if task is already scheduled, None otherwise.
-        :rtype: bool
-        """
-        task = None
-        if not bearer_access_token:
-            raise InvalidUsage(error_message='Bearer access token is required param')
-        if not scheduler_task_id:  # campaign has no scheduler_task_id associated
-            return task
-        # HTTP GET request on scheduler_service
-        response = http_request('GET', SchedulerApiUrl.TASK % scheduler_task_id,
-                                headers={'Authorization': bearer_access_token})
-        # Task not found on APScheduler
-        if response.status_code == ResourceNotFound.http_status_code():
-            return task
-        # Task is present on APScheduler
-        if response.ok:
-            task = response.json()['task']
-        return task
-
-    @staticmethod
-    def pre_process_re_schedule(pre_processed_data):
-        # TODO: WIP
-        # Check if all the scheduler parameters are same as saved in database
-        data_to_schedule = pre_processed_data['data_to_schedule']
-        scheduled_task = pre_processed_data['scheduled_task']
-        frequency = frequency_id_to_seconds(data_to_schedule.get('frequency_id'))
-        if all([scheduled_task['frequency']['seconds'] == frequency,
-                scheduled_task['start_datetime'] == data_to_schedule.get('start_datetime'),
-                scheduled_task['end_datetime'] == data_to_schedule.get('end_datetime')]):
-            response = http_request(
-                'DELETE', SchedulerApiUrl.TASK % scheduled_task['id'],
-                headers=pre_processed_data['auth_header'])
-            if response.ok:
-                pass
-
-    @staticmethod
-    def format_data_to_schedule(data_to_schedule):
-        """
-        Once we have data from UI to schedule a campaign, we format the data as per
-        scheduler_service requirement, and return it.
-        :param data_to_schedule:  Data provided from UI to schedule a campaign
-        :exception: Invalid usage
-        :return: data in dict format to send to scheduler_service
-        :rtype: dict
-        """
-        # get number of seconds from frequency id
-        frequency = frequency_id_to_seconds(data_to_schedule.get('frequency_id'))
-        validate_datetime_format(data_to_schedule['start_datetime'])
-        if not frequency:  # This means it is a one time job
-            validate_datetime_format(data_to_schedule['start_datetime'])
-            task = {
-                "task_type": 'one_time',
-                "run_datetime": data_to_schedule['start_datetime'],
-            }
-        else:
-            validate_datetime_format(data_to_schedule['end_datetime'])
-            task = {
-                "task_type": 'periodic',
-                "frequency": frequency,
-                "start_datetime": data_to_schedule['start_datetime'],
-                "end_datetime": data_to_schedule['end_datetime'],
-            }
-        # set URL to be hit when time comes to run that task
-        task['url'] = data_to_schedule['url_to_run_task']
-        # set data to POST with above URL
-        task['post_data'] = data_to_schedule.get('data_to_post', dict())
-        return task
-
-    @abstractmethod
-    def process_send(self, campaign):
-        """
-        This will be used to do the processing to send campaign to candidates
-        according to specific campaign. Child classes will implement this.
-        :return:
-        """
-        pass
-
-    def get_smartlist_candidates(self, campaign_smartlist):
-        """
-        This will get the candidates associated to a provided smart list. This makes
-        HTTP GET call on candidate service API to get the candidate associated candidates.
-
-        - This method is called from process_send() method of class
-            SmsCampaignBase inside sms_campaign_service/sms_campaign_base.py.
-
-        :Example:
-                SmsCampaignBase.get_candidates(1)
-
-        :param campaign_smartlist: obj (e.g record of "sms_campaign_smartlist" database table)
-        :type campaign_smartlist: object e,g obj of SmsCampaignSmartlist
-        :return: Returns array of candidates in the campaign's smartlists.
-        :rtype: list
-
-        **See Also**
-        .. see also:: process_send() method in SmsCampaignBase class.
-        """
-        params = {'id': campaign_smartlist.smartlist_id, 'return': 'all'}
-        # HTTP GET call to candidate_service to get candidates associated with given smartlist id.
-        response = http_request('GET', CandidateApiUrl.SMARTLIST_CANDIDATES,
-                                headers=self.oauth_header, params=params, user_id=self.user_id)
-        # get candidate ids
-        try:
-            candidate_ids = [candidate['id'] for candidate in
-                             json.loads(response.text)['candidates']]
-            candidates = [Candidate.get_by_id(_id) for _id in candidate_ids]
-        except Exception:
-            current_app.logger.exception('get_smartlist_candidates: Error while '
-                                         'fetching candidates for smartlist(id:%s)'
-                                         % campaign_smartlist.smartlist_id)
-            raise
-        if not candidates:
-            current_app.logger.error('get_smartlist_candidates: '
-                                     'No Candidate found. smartlist id is %s. '
-                                     '(User(id:%s))' % (campaign_smartlist.smartlist_id,
-                                                        self.user_id))
-        return candidates
-
-    def send_campaign_to_candidates(self, candidates, logger):
-        """
-        Once we have the candidates, we iterate each candidate, create celery task and call
-        self.send_campaign_to_candidate() to send the campaign. Celery sends campaign to all
-        candidates asynchronously and if all tasks finish correctly, it hits a callback function
-        (self.callback_campaign_sent() in our case) to notify us that campaign has been sent
-        to all candidates.
-
-        e.g. This method is called from process_send() method of class
-            SmsCampaignBase inside sms_campaign_service/sms_campaign_base.py.
-
-        :param candidates: This contains the objects of model Candidate
-        :type candidates: list
-
-        **See Also**
-        .. see also:: process_send() method in SmsCampaignBase class.
-        """
-        try:
-            pre_processed_data = self.pre_process_celery_task(candidates)
-            # callback is a function which will be hit after campaign is sent to all candidates i.e.
-            # once the async task is done the self.callback_campaign_sent will be called
-            # When all tasks assigned to Celery complete their execution, following function
-            # is called by celery as a callback function.
-            # Each service will use its own queue so that tasks related to one service only
-            # assign to that particular queue.
-            callback = self.callback_campaign_sent.subtask((self.user_id, self.campaign,
-                                                            self.oauth_header,),
-                                                           queue=self.queue_name)
-            # Here we create list of all tasks and assign a self.celery_error_handler() as a
-            # callback function in case any of the tasks in the list encounter some error.
-            tasks = [self.send_campaign_to_candidate.subtask(
-                (self, record), link_error=self.celery_error_handler.subtask(queue=self.queue_name)
-                , queue=self.queue_name) for record in pre_processed_data]
-            # This runs all tasks asynchronously and sets callback function to be hit once all
-            # tasks in list finish running without raising any error. Otherwise callback
-            # results in failure status.
-            chord(tasks)(callback)
-        except Exception:
-            logger.exception('send_campaign_to_candidates: Error while sending tasks to Celery')
-
-    def pre_process_celery_task(self, candidates):
-        """
-        Here we do any necessary processing before assigning task to Celery. Child classes
-        will override this if needed.
-        :param candidates:
-        :return:
-        """
-        return candidates
-
-    @abstractmethod
-    def send_campaign_to_candidate(self, data_to_send_campaign):
-        """
-        This sends the campaign to given candidate. Child classes will implement this.
-        :param data_to_send_campaign: This is the data used by celery task to send campaign
-        :type data_to_send_campaign: tuple
-        :return:
-        """
-        pass
-
-    @staticmethod
-    @abstractmethod
-    def celery_error_handler(uuid):
-        """
-        This function logs any error occurred for tasks running on celery,
-        :return:
-        """
-        pass
-
-    @staticmethod
-    @abstractmethod
-    def callback_campaign_sent(sends_result, user_id, campaign, auth_header):
-        """
-        This is the callback function for campaign sent.
-        Child classes will implement this.
-        :param sends_result: Result of executed task
-        :param user_id: id of user (owner of campaign)
-        :param campaign: id of campaign which was sent to candidates
-        :param auth_header: auth header of current user to make HTTP request to other services
-        :type sends_result: list
-        :type user_id: int
-        :type campaign: object (e.g SmsCampaign)
-        :type auth_header: dict
-        :return:
-        """
-        pass
-
-    @staticmethod
-    def create_or_update_url_conversion(destination_url=None, source_url=None, hit_count=0,
-                                        url_conversion_id=None, hit_count_update=None):
-        """
-        - Here we save the source_url(provided in body text) and the shortened_url
-            to redirect to our endpoint in db table "url_conversion".
-
-        - This method is called from process_urls_in_sms_body_text() method of class
-            SmsCampaignBase inside sms_campaign_service/sms_campaign_base.py.
-
-        :param destination_url: link present in body text
-        :param source_url: shortened URL of the link present in body text
-        :param hit_count: Count of hits
-        :param url_conversion_id: id of URL conversion record if needs to update
-        :param hit_count_update: True if needs to increase "hit_count" by 1, False otherwise
-        :type destination_url: str
-        :type source_url: str
-        :type hit_count: int
-        :type url_conversion_id: int
-        :type hit_count_update: bool
-        :exception: ResourceNotFound
-        :exception: ForbiddenError
-        :return: id of the url_conversion record in database
-        :rtype: int
-
-        **See Also**
-        .. see also:: process_urls_in_sms_body_text() method in SmsCampaignBase class.
-        """
-        data = {'destination_url': destination_url,
-                'source_url': source_url,
-                'hit_count': hit_count}
-        if url_conversion_id:  # record is already present in database
-            record_in_db = UrlConversion.get_by_id(url_conversion_id)
-            if record_in_db:
-                data['destination_url'] = record_in_db.destination_url
-                data['source_url'] = source_url if source_url else record_in_db.source_url
-                data['hit_count'] = record_in_db.hit_count + 1 if hit_count_update else \
-                    record_in_db.hit_count
-                data.update({'last_hit_time': datetime.now()}) if hit_count_update else ''
-                record_in_db.update(**data)
-                url_conversion_id = record_in_db.id
-            else:
-                raise ResourceNotFound(
-                    error_message='create_or_update_url_conversion: '
-                                  'url_conversion(id:%s) not found' % url_conversion_id)
-        else:
-            missing_required_fields = find_missing_items(data, verify_values_of_all_keys=True)
-            if len(missing_required_fields) == len(data.keys()):
-                raise ForbiddenError(error_message='destination_url/source_url cannot be None.')
-            else:
-                new_record = UrlConversion(**data)
-                UrlConversion.save(new_record)
-                url_conversion_id = new_record.id
-        return url_conversion_id
-
-    @staticmethod
-    def create_activity(user_id, _type=None, source_table=None, source_id=None,
-                        params=None, headers=None):
-        """
-        - Once we have all the parameters to save the activity in database table "Activity",
-            we call "activity_service"'s endpoint /activities/ with HTTP POST call
-            to save the activity in db.
-
-        - This method is called from create_sms_send_activity() and
-            create_campaign_send_activity() methods of class SmsCampaignBase inside
-            sms_campaign_service/sms_campaign_base.py.
-
-        :param user_id: id of user
-        :param _type: type of activity (using underscore with type as "type" reflects built in name)
-        :param source_table: source table name of activity
-        :param source_id: source id of activity
-        :param params: params to store for activity
-        :type user_id: int
-        :type _type: int
-        :type source_table: str
-        :type source_id: int
-        :type params: dict
-        :exception: ForbiddenError
-
-        **See Also**
-            .. see also:: create_sms_send_activity() method in SmsCampaignBase class.
-        """
-        if not isinstance(params, dict):
-            raise InvalidUsage(error_message='params should be dictionary.')
-        try:
-            json_data = json.dumps({'source_table': source_table,
-                                    'source_id': source_id,
-                                    'type': _type,
-                                    'params': params})
-        except Exception as error:
-            raise ForbiddenError(error_message='Error while serializing activity params '
-                                               'into JSON. Error is: %s' % error.message)
-        headers.update(JSON_CONTENT_TYPE_HEADER)  # Add content-type in header
-        # POST call to activity_service to create activity
-        http_request('POST', ActivityApiUrl.CREATE_ACTIVITY, headers=headers,
-                     data=json_data, user_id=user_id)
-=======
 def to_utc_str(dt):
     """
     This converts given datetime in '2015-10-08T06:16:55Z' format.
@@ -376,5 +64,4 @@
     """
     if not isinstance(dt, datetime):
         raise InvalidUsage('Given param should be datetime obj')
-    return dt.strftime("%Y-%m-%dT%H:%M:%SZ")
->>>>>>> 62ae8049
+    return dt.strftime("%Y-%m-%dT%H:%M:%SZ")