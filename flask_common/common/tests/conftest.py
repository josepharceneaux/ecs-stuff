--- conflicted
+++ resolved
@@ -4,25 +4,17 @@
 
 # Third Party
 import pytest, requests
-<<<<<<< HEAD
+from faker import Faker
 from werkzeug.security import gen_salt
 from ..models.candidate import Candidate
 from ..models.user import UserGroup, DomainRole
 from ..utils.common_functions import get_or_create, get_access_token, create_test_user
-=======
-from ..utils.common_functions import get_or_create
-from faker import Faker
->>>>>>> 7a206efa
 
 # Application Specific
 from ..models.db import db
 from ..models.user import (Client, Domain, User, Token)
-<<<<<<< HEAD
 from ..models.talent_pools_pipelines import (TalentPool, TalentPoolGroup)
-from ..models.misc import (Culture, Organization)
-=======
 from ..models.misc import (Culture, Organization, AreaOfInterest, CustomField)
->>>>>>> 7a206efa
 
 fake = Faker()
 ISO_FORMAT = '%Y-%m-%d %H:%M'
@@ -224,234 +216,6 @@
     return AreaOfInterest.get_domain_areas_of_interest(domain_id=domain_id)
 
 
-<<<<<<< HEAD
-
-@pytest.fixture()
-def sample_client(request):
-    # Adding sample client credentials to Database
-    client_id = gen_salt(40)
-    client_secret = gen_salt(50)
-    test_client = Client(
-        client_id=client_id,
-        client_secret=client_secret
-    )
-    db.session.add(test_client)
-    db.session.commit()
-
-    def tear_down():
-        test_client.delete()
-    request.addfinalizer(tear_down)
-    return test_client
-
-
-@pytest.fixture()
-def access_token_first(request, user_first, sample_client):
-    access_token = get_access_token(user_first, PASSWORD, sample_client.client_id, sample_client.client_secret)
-
-    def tear_down():
-        token = Token.query.filter_by(access_token=access_token).first()
-        if token:
-            token.delete()
-    request.addfinalizer(tear_down)
-    return access_token
-
-
-@pytest.fixture()
-def access_token_second(request, user_second, sample_client):
-    access_token = get_access_token(user_second, PASSWORD, sample_client.client_id, sample_client.client_secret)
-
-    def tear_down():
-        token = Token.query.filter_by(access_token=access_token).first()
-        if token:
-            token.delete()
-    request.addfinalizer(tear_down)
-    return access_token
-
-
-@pytest.fixture()
-def user_first(request, domain_first, first_group):
-    user = create_test_user(db.session, domain_first.id, PASSWORD)
-    UserGroup.add_users_to_group(first_group, [user.id])
-
-    def tear_down():
-        try:
-            db.session.delete(user)
-            db.session.commit()
-        except:
-            db.session.rollback()
-    request.addfinalizer(tear_down)
-    return user
-
-
-@pytest.fixture()
-def user_second(request, domain_second, second_group):
-    user = create_test_user(db.session, domain_second.id, PASSWORD)
-    UserGroup.add_users_to_group(second_group, [user.id])
-
-    def tear_down():
-        try:
-            db.session.delete(user)
-            db.session.commit()
-        except:
-            db.session.rollback()
-    request.addfinalizer(tear_down)
-    return user
-
-
-@pytest.fixture()
-def domain_first(request):
-    test_domain = Domain(
-        name=gen_salt(20),
-        expiration='0000-00-00 00:00:00'
-    )
-    db.session.add(test_domain)
-    db.session.commit()
-
-    def tear_down():
-        try:
-            db.session.delete(test_domain)
-            db.session.commit()
-        except:
-            db.session.rollback()
-    request.addfinalizer(tear_down)
-    return test_domain
-
-
-@pytest.fixture()
-def domain_second(request):
-    test_domain = Domain(
-        name=gen_salt(20),
-        expiration='0000-00-00 00:00:00'
-    )
-    db.session.add(test_domain)
-    db.session.commit()
-
-    def tear_down():
-        try:
-            db.session.delete(test_domain)
-            db.session.commit()
-        except:
-            db.session.rollback()
-    request.addfinalizer(tear_down)
-    return test_domain
-
-
-@pytest.fixture()
-def domain_roles(request):
-    test_role_first = gen_salt(20)
-    test_role_first_id = DomainRole.save(test_role_first)
-    test_role_second = gen_salt(20)
-    test_role_second_id = DomainRole.save(test_role_second)
-
-    def tear_down():
-        try:
-            db.session.delete(DomainRole.query.get(test_role_first_id))
-            db.session.delete(DomainRole.query.get(test_role_second_id))
-            db.session.commit()
-        except:
-            db.session.rollback()
-    request.addfinalizer(tear_down)
-    return {'test_roles': [test_role_first, test_role_second]}
-
-
-@pytest.fixture()
-def first_group(request, domain_first):
-    user_group = UserGroup(name=gen_salt(20), domain_id=domain_first.id)
-    db.session.add(user_group)
-    db.session.commit()
-
-    def tear_down():
-        try:
-            db.session.delete(user_group)
-            db.session.commit()
-        except:
-            db.session.rollback()
-    request.addfinalizer(tear_down)
-    return user_group
-
-
-@pytest.fixture()
-def second_group(request, domain_second):
-    user_group = UserGroup(name=gen_salt(20), domain_id=domain_second.id)
-    db.session.add(user_group)
-    db.session.commit()
-
-    def tear_down():
-        try:
-            db.session.delete(user_group)
-            db.session.commit()
-        except:
-            db.session.rollback()
-    request.addfinalizer(tear_down)
-    return user_group
-
-
-@pytest.fixture()
-def talent_pool(request, domain_first, first_group, user_first):
-    talent_pool = TalentPool(name=gen_salt(20), description='', domain_id=domain_first.id, owner_user_id=user_first.id)
-    db.session.add(talent_pool)
-    db.session.commit()
-
-    db.session.add(TalentPoolGroup(talent_pool_id=talent_pool.id, user_group_id=first_group.id))
-    db.session.commit()
-
-    def tear_down():
-        try:
-            db.session.delete(talent_pool)
-            db.session.commit()
-        except:
-            db.session.rollback()
-    request.addfinalizer(tear_down)
-    return talent_pool
-
-
-@pytest.fixture()
-def talent_pool_second(request, domain_second, user_second):
-    talent_pool = TalentPool(name=gen_salt(20), description='', domain_id=domain_second.id, owner_user_id=user_second.id)
-    db.session.add(talent_pool)
-    db.session.commit()
-
-    def tear_down():
-        try:
-            db.session.delete(talent_pool)
-            db.session.commit()
-        except:
-            db.session.rollback()
-    request.addfinalizer(tear_down)
-    return talent_pool
-
-
-@pytest.fixture()
-def candidate_first(request):
-    candidate = Candidate(last_name=gen_salt(20), first_name=gen_salt(20))
-    db.session.add(candidate)
-    db.session.commit()
-
-    def tear_down():
-        try:
-            db.session.delete(candidate)
-            db.session.commit()
-        except:
-            db.session.rollback()
-    request.addfinalizer(tear_down)
-    return candidate
-
-
-@pytest.fixture()
-def candidate_second(request):
-    candidate = Candidate(last_name=gen_salt(20), first_name=gen_salt(20))
-    db.session.add(candidate)
-    db.session.commit()
-
-    def tear_down():
-        try:
-            db.session.delete(candidate)
-            db.session.commit()
-        except:
-            db.session.rollback()
-    request.addfinalizer(tear_down)
-    return candidate
-=======
 def custom_field_for_domain(domain_id):
     """
     Function will add CustomField to user's domain
@@ -467,6 +231,232 @@
     return CustomField.get_domain_custom_fields(domain_id=domain_id)
 
 
+@pytest.fixture()
+def sample_client(request):
+    # Adding sample client credentials to Database
+    client_id = gen_salt(40)
+    client_secret = gen_salt(50)
+    test_client = Client(
+        client_id=client_id,
+        client_secret=client_secret
+    )
+    db.session.add(test_client)
+    db.session.commit()
+
+    def tear_down():
+        test_client.delete()
+    request.addfinalizer(tear_down)
+    return test_client
+
+
+@pytest.fixture()
+def access_token_first(request, user_first, sample_client):
+    access_token = get_access_token(user_first, PASSWORD, sample_client.client_id, sample_client.client_secret)
+
+    def tear_down():
+        token = Token.query.filter_by(access_token=access_token).first()
+        if token:
+            token.delete()
+    request.addfinalizer(tear_down)
+    return access_token
+
+
+@pytest.fixture()
+def access_token_second(request, user_second, sample_client):
+    access_token = get_access_token(user_second, PASSWORD, sample_client.client_id, sample_client.client_secret)
+
+    def tear_down():
+        token = Token.query.filter_by(access_token=access_token).first()
+        if token:
+            token.delete()
+    request.addfinalizer(tear_down)
+    return access_token
+
+
+@pytest.fixture()
+def user_first(request, domain_first, first_group):
+    user = create_test_user(db.session, domain_first.id, PASSWORD)
+    UserGroup.add_users_to_group(first_group, [user.id])
+
+    def tear_down():
+        try:
+            db.session.delete(user)
+            db.session.commit()
+        except:
+            db.session.rollback()
+    request.addfinalizer(tear_down)
+    return user
+
+
+@pytest.fixture()
+def user_second(request, domain_second, second_group):
+    user = create_test_user(db.session, domain_second.id, PASSWORD)
+    UserGroup.add_users_to_group(second_group, [user.id])
+
+    def tear_down():
+        try:
+            db.session.delete(user)
+            db.session.commit()
+        except:
+            db.session.rollback()
+    request.addfinalizer(tear_down)
+    return user
+
+
+@pytest.fixture()
+def domain_first(request):
+    test_domain = Domain(
+        name=gen_salt(20),
+        expiration='0000-00-00 00:00:00'
+    )
+    db.session.add(test_domain)
+    db.session.commit()
+
+    def tear_down():
+        try:
+            db.session.delete(test_domain)
+            db.session.commit()
+        except:
+            db.session.rollback()
+    request.addfinalizer(tear_down)
+    return test_domain
+
+
+@pytest.fixture()
+def domain_second(request):
+    test_domain = Domain(
+        name=gen_salt(20),
+        expiration='0000-00-00 00:00:00'
+    )
+    db.session.add(test_domain)
+    db.session.commit()
+
+    def tear_down():
+        try:
+            db.session.delete(test_domain)
+            db.session.commit()
+        except:
+            db.session.rollback()
+    request.addfinalizer(tear_down)
+    return test_domain
+
+
+@pytest.fixture()
+def domain_roles(request):
+    test_role_first = gen_salt(20)
+    test_role_first_id = DomainRole.save(test_role_first)
+    test_role_second = gen_salt(20)
+    test_role_second_id = DomainRole.save(test_role_second)
+
+    def tear_down():
+        try:
+            db.session.delete(DomainRole.query.get(test_role_first_id))
+            db.session.delete(DomainRole.query.get(test_role_second_id))
+            db.session.commit()
+        except:
+            db.session.rollback()
+    request.addfinalizer(tear_down)
+    return {'test_roles': [test_role_first, test_role_second]}
+
+
+@pytest.fixture()
+def first_group(request, domain_first):
+    user_group = UserGroup(name=gen_salt(20), domain_id=domain_first.id)
+    db.session.add(user_group)
+    db.session.commit()
+
+    def tear_down():
+        try:
+            db.session.delete(user_group)
+            db.session.commit()
+        except:
+            db.session.rollback()
+    request.addfinalizer(tear_down)
+    return user_group
+
+
+@pytest.fixture()
+def second_group(request, domain_second):
+    user_group = UserGroup(name=gen_salt(20), domain_id=domain_second.id)
+    db.session.add(user_group)
+    db.session.commit()
+
+    def tear_down():
+        try:
+            db.session.delete(user_group)
+            db.session.commit()
+        except:
+            db.session.rollback()
+    request.addfinalizer(tear_down)
+    return user_group
+
+
+@pytest.fixture()
+def talent_pool(request, domain_first, first_group, user_first):
+    talent_pool = TalentPool(name=gen_salt(20), description='', domain_id=domain_first.id, owner_user_id=user_first.id)
+    db.session.add(talent_pool)
+    db.session.commit()
+
+    db.session.add(TalentPoolGroup(talent_pool_id=talent_pool.id, user_group_id=first_group.id))
+    db.session.commit()
+
+    def tear_down():
+        try:
+            db.session.delete(talent_pool)
+            db.session.commit()
+        except:
+            db.session.rollback()
+    request.addfinalizer(tear_down)
+    return talent_pool
+
+
+@pytest.fixture()
+def talent_pool_second(request, domain_second, user_second):
+    talent_pool = TalentPool(name=gen_salt(20), description='', domain_id=domain_second.id, owner_user_id=user_second.id)
+    db.session.add(talent_pool)
+    db.session.commit()
+
+    def tear_down():
+        try:
+            db.session.delete(talent_pool)
+            db.session.commit()
+        except:
+            db.session.rollback()
+    request.addfinalizer(tear_down)
+    return talent_pool
+
+
+@pytest.fixture()
+def candidate_first(request):
+    candidate = Candidate(last_name=gen_salt(20), first_name=gen_salt(20))
+    db.session.add(candidate)
+    db.session.commit()
+
+    def tear_down():
+        try:
+            db.session.delete(candidate)
+            db.session.commit()
+        except:
+            db.session.rollback()
+    request.addfinalizer(tear_down)
+    return candidate
+
+
+@pytest.fixture()
+def candidate_second(request):
+    candidate = Candidate(last_name=gen_salt(20), first_name=gen_salt(20))
+    db.session.add(candidate)
+    db.session.commit()
+
+    def tear_down():
+        try:
+            db.session.delete(candidate)
+            db.session.commit()
+        except:
+            db.session.rollback()
+    request.addfinalizer(tear_down)
+    return candidate
+
+
 def randomword(length):
-    return ''.join(random.choice(string.lowercase) for i in xrange(length))
->>>>>>> 7a206efa
+    return ''.join(random.choice(string.lowercase) for i in xrange(length))