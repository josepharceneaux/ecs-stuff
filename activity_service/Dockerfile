--- conflicted
+++ resolved
@@ -1,25 +1,12 @@
 FROM gettalent/base-service-container:latest
 
-<<<<<<< HEAD
-# Add activity_service stuff
-=======
 # Add files
->>>>>>> 0c10eb24
 WORKDIR /root/base_service_container
 ADD . activity_service
-
-# Use appropriate tag name according to flask app
-RUN sed -i -e 's/TAG/ActivityService/g' /etc/rsyslog.d/*loggly.conf
-
 WORKDIR /root/base_service_container/activity_service
 
-<<<<<<< HEAD
-# Replace FLASK_APP_NAME with ActivityService in newrelic.ini
-RUN sed -i -e 's/FLASK_APP_NAME/ActivityService/g' newrelic.ini
-=======
 # Replace app name in config Loggly and NewRelic config files
 RUN sed -i -e 's/APP_NAME/activity_service/g' newrelic.ini /etc/rsyslog.d/*loggly.conf
->>>>>>> 0c10eb24
 
 EXPOSE 80
 
@@ -32,21 +19,12 @@
 CMD\
     eval "$(pyenv init -)" && \
 
-<<<<<<< HEAD
-    sed -i -e "s/APP_NAME/activity_service_${GT_ENVIRONMENT}/g" /etc/rsyslog.d/*loggly.conf && \
-
-    /etc/init.d/nginx restart && \
-
-    /etc/init.d/rsyslog start && \
-
-=======
     sed -i -e 's/GT_ENVIRONMENT/$GT_ENVIRONMENT/g' /etc/rsyslog.d/*loggly.conf && \
 
     /etc/init.d/rsyslog start && \
 
     /etc/init.d/nginx restart && \
 
->>>>>>> 0c10eb24
     export NEW_RELIC_ENVIRONMENT=$GT_ENVIRONMENT && export NEW_RELIC_CONFIG_FILE=newrelic.ini && \
 
     newrelic-admin run-program uwsgi --ini ./talent-uwsgi.ini