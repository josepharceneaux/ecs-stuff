"""Activities API for getting activities for a user's domain or posting new activities
   to the database.
"""

__author__ = 'erikfarmer'
# stdlib
from datetime import datetime
import json
import re
# framework specific
from flask import Blueprint
from flask import jsonify
from flask import request
from flask.ext.cors import CORS
# application specific
# from activity_service.common.models.db import db
from activity_service.activities_app import db
from activity_service.common.models.user import User
from activity_service.common.models.misc import Activity
from activity_service.common.utils.auth_utils import require_oauth
from activity_service.common.utils.activity_utils import ActivityMessageIds

ISO_FORMAT = '%Y-%m-%dT%H:%M:%S.%f'
POSTS_PER_PAGE = 20
mod = Blueprint('activities_api', __name__)


# Enable CORS
CORS(mod, resources={
    r'/activities/*': {
        'origins': '*',
        'allow_headers': ['Content-Type', 'Authorization']
    }
})


@mod.route('/activities/<page>', methods=['GET'])
@require_oauth
def get_activities(page):
    """
    :param int page: Page used in pagination for GET requests.
    :return: JSON formatted pagination response or message notifying creation status.
    """
    valid_user_id = request.user.id
    is_aggregate_request = request.args.get('aggregate') == '1'
    tam = TalentActivityManager()
    if is_aggregate_request:
        return jsonify({'activities': tam.get_recent_readable(valid_user_id)})
    else:
        request_start_time = request_end_time = None
        if request.args.get('start_time'): request_start_time = datetime.strptime(
            request.args.get('start_time'), ISO_FORMAT)
        if request.args.get('end_time'): request_end_time = datetime.strptime(
            request.args.get('end_time'), ISO_FORMAT)
        post_qty = request.args.get('post_qty') if request.args.get('post_qty') else POSTS_PER_PAGE
        try:
            request_page = int(page)
        except ValueError:
            return jsonify({'error': {'message': 'page parameter must be an integer'}}), 400
        return json.dumps(tam.get_activities(user_id=valid_user_id, post_qty=post_qty,
                                             start_datetime=request_start_time,
                                             end_datetime=request_end_time, page=request_page))


@mod.route('/activities/', methods=['POST'])
@require_oauth
def post_activity():
    valid_user_id = request.user.id
    content = request.json
    return create_activity(valid_user_id, content.get('type'), content.get('source_table'),
                           content.get('source_id'), content.get('params'))


def create_activity(user_id, type_, source_table=None, source_id=None, params=None):
    """Method for creating a DB entry in the activity table.
    :param int user_id: ID of the authenticated user.
    :param int type_: Integer corresponding to TalentActivityAPI attributes.
    :param str|None source_table: String representing the DB table the activity relates to.
    :param int|None source_id: Integer of the source_table's ID for entered specific activity.
    :param dict|None params: Dictionary of created/updated source_table attributes.
    :return: HTTP Response
    """
    activity = Activity(
        user_id=int(user_id),
        type=type_,
        source_table=source_table,
        source_id=source_id,
        params=json.dumps(params) if params else None
    )
    try:
        db.session.add(activity)
        db.session.commit()
        return json.dumps({'activity': {'id': activity.id}}), 200
    except:
        # TODO logging
        return json.dumps({'error': 'There was an error saving your log entry'}), 500


class TalentActivityManager(object):
    """API class for ActivityService."""
    # params=dict(id, formattedName, sourceProductId, client_ip (if widget))
<<<<<<< HEAD
    CANDIDATE_CREATE_WEB = 1
    CANDIDATE_CREATE_CSV = 18
    CANDIDATE_CREATE_WIDGET = 19
    CANDIDATE_CREATE_MOBILE = 20  # TODO add in
    CANDIDATE_UPDATE = 2
    CANDIDATE_DELETE = 3

    # params=dict(id, name)
    CAMPAIGN_CREATE = 4
    CAMPAIGN_DELETE = 5
    CAMPAIGN_SEND = 6  # also has num_candidates
    CAMPAIGN_EXPIRE = 7  # recurring campaigns only # TODO implement
    CAMPAIGN_PAUSE = 21
    CAMPAIGN_RESUME = 22

    # params=dict(name, is_smartlist=0/1)
    SMARTLIST_CREATE = 8
    SMARTLIST_DELETE = 9
    SMARTLIST_ADD_CANDIDATE = 10  # also has formattedName (of candidate) and candidateId
    SMARTLIST_REMOVE_CANDIDATE = 11  # also has formattedName and candidateId

    USER_CREATE = 12  # params=dict(firstName, lastName)

    WIDGET_VISIT = 13  # params=dict(client_ip)

    # TODO implement frontend + backend
    NOTIFICATION_CREATE = 14  # when we want to show the users a message

    # params=dict(candidateId, campaign_name, candidate_name)
    CAMPAIGN_EMAIL_SEND = 15
    CAMPAIGN_EMAIL_OPEN = 16
    CAMPAIGN_EMAIL_CLICK = 17
    RSVP_EVENT = 23
    CAMPAIGN_SMS_SEND = 24
    CAMPAIGN_SMS_CLICK = 25
    CAMPAIGN_SMS_REPLY = 26
    CAMPAIGN_SMS_CREATE = 27
    CAMPAIGN_PUSH_NOTIFICATION_CREATE = 28
=======
>>>>>>> 779289c6

    MESSAGES = {
        ActivityMessageIds.RSVP_EVENT: (
            "%(firstName)s  %(lastName)s responded <b>%(response)s</b> "
            "on %(creator)s 's event <b>'%(eventTitle)s'</b> %(img)s",
            "%(firstName)s  %(lastName)s responded <b>%(response)s<b>"
            " on event '%(eventTitle)s'", "candidate.png"),
        ActivityMessageIds.CANDIDATE_CREATE_WEB: (
            "%(username)s uploaded resume of candidate %(formattedName)s",
            "%(username)s uploaded %(count)s candidate resumes", "candidate.png"),
        ActivityMessageIds.CANDIDATE_CREATE_CSV: (
            "%(username)s imported candidate %(formattedName)s via spreadsheet",
            "%(username)s imported %(count)s candidates via spreadsheet", "candidate.png"),
        ActivityMessageIds.CANDIDATE_CREATE_WIDGET: (
            "Candidate %(formattedName)s joined via widget",
            "%(count)s candidates joined via widget", "widget.png"),
        ActivityMessageIds.CANDIDATE_CREATE_MOBILE: (
            "%(username)s added candidate %(formattedName)s via mobile",
            "%(username)s added %(count)s candidates via mobile", "candidate.png"),
        ActivityMessageIds.CANDIDATE_UPDATE: (
            "%(username)s updated candidate %(formattedName)s",
            "%(username)s updated %(count)s candidates",
            "candidate.png"),
        ActivityMessageIds.CANDIDATE_DELETE: (
            "%(username)s deleted candidate %(formattedName)s",
            "%(username)s deleted %(count)s candidates",
            "candidate.png"),
        ActivityMessageIds.CAMPAIGN_CREATE: (
            "%(username)s created a campaign: %(name)s", "%(username)s created %(count)s campaigns",
            "campaign.png"),
        ActivityMessageIds.CAMPAIGN_DELETE: (
            "%(username)s deleted a campaign: %(name)s", "%(username)s deleted %(count)s campaigns",
            "campaign.png"),
        ActivityMessageIds.CAMPAIGN_SEND: (
            "Campaign %(name)s was sent to %(num_candidates)s candidates",
            "%(count)s campaigns were sent out",
            "campaign.png"),
        ActivityMessageIds.CAMPAIGN_EXPIRE: (
            "%(username)s's recurring campaign %(name)s has expired",
            "%(count)s recurring campaigns of %(username)s have expired", "campaign.png"),  # TODO
        ActivityMessageIds.CAMPAIGN_PAUSE: (
            "%(username)s paused campaign %(name)s", "%(username)s paused %(count)s campaigns",
            "campaign.png"),
        ActivityMessageIds.CAMPAIGN_RESUME: (
            "%(username)s resumed campaign %(name)s", "%(username)s resumed %(count)s campaigns",
            "campaign.png"),

        ActivityMessageIds.SMARTLIST_CREATE: (
            "%(username)s created list %(name)s", "%(username)s created %(count)s lists",
            "smartlist.png"),
        ActivityMessageIds.SMARTLIST_DELETE: (
            "%(username)s deleted list %(name)s", "%(username)s deleted %(count)s lists",
            "smartlist.png"),
<<<<<<< HEAD
        USER_CREATE: ("%(username)s has joined", "%(count)s users have joined", "notification.png"),
        WIDGET_VISIT: ("Widget was visited", "Widget was visited %(count)s times", "widget.png"),
        NOTIFICATION_CREATE: (
            "You received an update notification", "You received %(count)s update notifications", "notification.png"),

        CAMPAIGN_EMAIL_SEND: ("%(candidate_name)s received email of campaign %(campaign_name)s",
                              "%(count)s candidates received email of campaign %(campaign_name)s", "campaign.png"),
        CAMPAIGN_EMAIL_OPEN: ("%(candidate_name)s opened email of campaign %(campaign_name)s",
                              "%(count)s candidates opened email of campaign %(campaign_name)s", "campaign.png"),
        CAMPAIGN_EMAIL_CLICK: ("%(candidate_name)s clicked email of campaign %(campaign_name)s",
                               "Campaign %(campaign_name)s was clicked %(count)s times", "campaign.png"),
        CAMPAIGN_SMS_CREATE: ("%(user_name)s created an SMS campaign: '%(campaign_name)s'",
                              "%(user_name)s created an SMS campaign: '%(campaign_name)s'",
                              "campaign.png"),
        CAMPAIGN_SMS_SEND: ("SMS Campaign <b>%(campaign_name)s</b> has been sent to %(candidate_name)s.",
                     "SMS Campaign %(campaign_name)s has been sent to %(candidate_name)s.",
                     "campaign.png"),
        CAMPAIGN_SMS_CLICK: ("%(candidate_name)s clicked on SMS Campaign <b>%(campaign_name)s</b>.",
                     "%(candidate_name)s clicked on %(campaign_name)s.",
                     "campaign.png"),
        CAMPAIGN_SMS_REPLY: ("%(candidate_name)s replied <b>%(reply_text)s</b> on SMS campaign %(campaign_name)s.",
                     "%(candidate_name)s replied '%(reply_text)s' on campaign %(campaign_name)s.",
                     "campaign.png"),
        CAMPAIGN_PUSH_NOTIFICATION_CREATE: ("%(user_name)s created a Push Notification campaign: '%(campaign_name)s'",
                                            "%(user_name)s created a Push Notification campaign: '%(campaign_name)s'",
                                            "campaign.png")
=======
        ActivityMessageIds.SMARTLIST_ADD_CANDIDATE: (
            "%(formattedName)s was added to list %(name)s",
            "%(count)s candidates were added to list %(name)s",
            "smartlist.png"),
        ActivityMessageIds.SMARTLIST_REMOVE_CANDIDATE: (
            "%(formattedName)s was removed from list %(name)s",
            "%(count)s candidates were removed from list %(name)s",
            "smartlist.png"),
        ActivityMessageIds.USER_CREATE: (
            "%(username)s has joined", "%(count)s users have joined", "notification.png"),
        ActivityMessageIds.WIDGET_VISIT: (
            "Widget was visited", "Widget was visited %(count)s times", "widget.png"),
        ActivityMessageIds.NOTIFICATION_CREATE: (
            "You received an update notification", "You received %(count)s update notifications",
            "notification.png"),

        ActivityMessageIds.CAMPAIGN_EMAIL_SEND: (
            "%(candidate_name)s received email of campaign %(campaign_name)s",
            "%(count)s candidates received email of campaign %(campaign_name)s", "campaign.png"),
        ActivityMessageIds.CAMPAIGN_EMAIL_OPEN: (
            "%(candidate_name)s opened email of campaign %(campaign_name)s",
            "%(count)s candidates opened email of campaign %(campaign_name)s", "campaign.png"),
        ActivityMessageIds.CAMPAIGN_EMAIL_CLICK: (
            "%(candidate_name)s clicked email of campaign %(campaign_name)s",
            "Campaign %(campaign_name)s was clicked %(count)s times", "campaign.png"),
        ActivityMessageIds.CAMPAIGN_SMS_CREATE: (
            "%(user_name)s created an SMS campaign: '%(campaign_name)s'",
            "%(user_name)s created an SMS campaign: '%(campaign_name)s'",
            "campaign.png"),
        ActivityMessageIds.CAMPAIGN_SMS_SEND: (
            "SMS Campaign <b>%(campaign_name)s</b> has been sent to %(candidate_name)s.",
            "SMS Campaign %(campaign_name)s has been sent to %(candidate_name)s.",
            "campaign.png"),
        ActivityMessageIds.CAMPAIGN_SMS_CLICK: (
            "%(candidate_name)s clicked on SMS Campaign <b>%(campaign_name)s</b>.",
            "%(candidate_name)s clicked on %(campaign_name)s.",
            "campa"
            "ign.png"),
        ActivityMessageIds.CAMPAIGN_SMS_REPLY: (
            "%(candidate_name)s replied <b>%(reply_text)s</b> on SMS campaign %(campaign_name)s.",
            "%(candidate_name)s replied '%(reply_text)s' on campaign %(campaign_name)s.",
            "campaign.png"),
>>>>>>> 779289c6
    }

    def __init__(self):
        self._check_format_string_regexp = re.compile(r'%\((\w+)\)s')

    def get_activities(self, user_id, post_qty, start_datetime=None, end_datetime=None, page=1):
        """Method for retrieving activity logs based on a domain ID that is extraced via an
           authenticated user ID.
        :param int user_id: ID of the authenticated user.
        :param datetime|None start_datetime: Optional datetime object for query filters.
        :param datetime|None end_datetime: Optional datetime object for query filters.
        :param int page: Pagination start.
        :return: JSON encoded SQL-Alchemy.pagination response.
        """
        user_domain_id = User.query.filter_by(id=user_id).value('domainId')
        user_ids = User.query.filter_by(domain_id=user_domain_id).values('id')
        flattened_user_ids = [item for sublist in user_ids for item in sublist]
        filters = [Activity.user_id.in_(flattened_user_ids)]
        if start_datetime: filters.append(Activity.added_time > start_datetime)
        if end_datetime: filters.append(Activity.added_time < end_datetime)
        activities = Activity.query.filter(*filters).paginate(page, post_qty, False)
        activities_reponse = {
            'total_count': activities.total,
            'items': [{
                          'params': json.loads(a.params),
                          'source_table': a.source_table,
                          'source_id': a.source_id,
                          'type': a.type,
                          'user_id': a.user_id
                      }
                      for a in activities.items
                      ]
        }
        return activities_reponse

    # Like 'get' but gets the last N consecutive activity types. can't use GROUP BY because it doesn't respect ordering.
    def get_recent_readable(self, user_id, limit=3):
        current_user = User.query.filter_by(id=user_id).first()
        #
        # # Get the last 25 activities and aggregate them by type, with order.
        user_domain_id = current_user.domain_id
        user_ids = User.query.filter_by(domain_id=user_domain_id).values('id')
        flattened_user_ids = [item for sublist in user_ids for item in sublist]
        filters = [Activity.user_id.in_(flattened_user_ids)]
        activities = Activity.query.filter(*filters)  # TODO add limit.

        aggregated_activities = []
        current_activity_count = 0

        for i, activity in enumerate(activities):
            current_activity_count += 1
            current_activity_type = activity.type
            next_activity_type = activities[i + 1].type if (
                i < activities.count() - 1) else None  # None means last activity

            if current_activity_type != next_activity_type:  # next activity is new, or the very last one, so aggregate these ones
                activity_aggregate = {}
                activity_aggregate['count'] = current_activity_count
                activity_aggregate['readable_text'] = self._activity_text(activity,
                                                                          activity_aggregate[
                                                                              'count'],
                                                                          current_user)
                activity_aggregate['image'] = self.MESSAGES[activity.type][2]

                aggregated_activities.append(activity_aggregate)
                if len(aggregated_activities) == limit:  # if we've got enough activity groups, quit
                    break

                current_activity_count = 0

        return aggregated_activities

    def _activity_text(self, activity, count, current_user):
        if activity.user_id != current_user.id:
            username = User.query.filter_by(id=activity.user_id).value('firstName')
        else:
            username = "You"

        params = json.loads(activity.params) if activity.params else dict()
        params['username'] = username

        format_strings = self.MESSAGES.get(activity.type)
        if not format_strings:
            format_string = "No message for activity type %s" % activity.type
        elif not count or count == 1:  # one single activity
            format_string = format_strings[0]
            if 'You has' in format_string:
                format_string = format_string.replace('You has',
                                                      'You have')  # To fix 'You has joined'
            elif "You's" in format_string:  # To fix "You's recurring campaign has expired"
                format_string = format_string.replace("You's", "Your")
        else:  # many activities
            format_string = format_strings[1]
            params['count'] = count

        # If format_string has a param not in params, set it to unknown
        for param in re.findall(self._check_format_string_regexp, format_string):
            if not params.get(param):
                params[param] = 'unknown'

        return format_string % params<|MERGE_RESOLUTION|>--- conflicted
+++ resolved
@@ -99,7 +99,6 @@
 class TalentActivityManager(object):
     """API class for ActivityService."""
     # params=dict(id, formattedName, sourceProductId, client_ip (if widget))
-<<<<<<< HEAD
     CANDIDATE_CREATE_WEB = 1
     CANDIDATE_CREATE_CSV = 18
     CANDIDATE_CREATE_WIDGET = 19
@@ -138,8 +137,6 @@
     CAMPAIGN_SMS_REPLY = 26
     CAMPAIGN_SMS_CREATE = 27
     CAMPAIGN_PUSH_NOTIFICATION_CREATE = 28
-=======
->>>>>>> 779289c6
 
     MESSAGES = {
         ActivityMessageIds.RSVP_EVENT: (
@@ -193,7 +190,6 @@
         ActivityMessageIds.SMARTLIST_DELETE: (
             "%(username)s deleted list %(name)s", "%(username)s deleted %(count)s lists",
             "smartlist.png"),
-<<<<<<< HEAD
         USER_CREATE: ("%(username)s has joined", "%(count)s users have joined", "notification.png"),
         WIDGET_VISIT: ("Widget was visited", "Widget was visited %(count)s times", "widget.png"),
         NOTIFICATION_CREATE: (
@@ -220,7 +216,6 @@
         CAMPAIGN_PUSH_NOTIFICATION_CREATE: ("%(user_name)s created a Push Notification campaign: '%(campaign_name)s'",
                                             "%(user_name)s created a Push Notification campaign: '%(campaign_name)s'",
                                             "campaign.png")
-=======
         ActivityMessageIds.SMARTLIST_ADD_CANDIDATE: (
             "%(formattedName)s was added to list %(name)s",
             "%(count)s candidates were added to list %(name)s",
@@ -262,8 +257,7 @@
         ActivityMessageIds.CAMPAIGN_SMS_REPLY: (
             "%(candidate_name)s replied <b>%(reply_text)s</b> on SMS campaign %(campaign_name)s.",
             "%(candidate_name)s replied '%(reply_text)s' on campaign %(campaign_name)s.",
-            "campaign.png"),
->>>>>>> 779289c6
+            "campaign.png")
     }
 
     def __init__(self):
