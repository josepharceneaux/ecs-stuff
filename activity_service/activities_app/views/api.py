"""Activities API for getting activities for a user's domain or posting new activities
   to the database.
"""
<<<<<<< HEAD
from app_common.common.activity_service_config import ActivityServiceKeys

=======
>>>>>>> e1b056ee
__author__ = 'erikfarmer'
# stdlib
from datetime import datetime
import json
import re
# framework specific
from flask import Blueprint
from flask import jsonify
from flask import request

# application specific
from activity_service.activities_app import db
from activity_service.common.models.user import User
from activity_service.common.routes import ActivityApi
from activity_service.common.models.misc import Activity
from activity_service.common.utils.auth_utils import require_oauth
from activity_service.common.utils.activity_utils import ActivityMessageIds
from activity_service.common.campaign_services.campaign_utils import CampaignUtils

ISO_FORMAT = '%Y-%m-%dT%H:%M:%S.%f'
POSTS_PER_PAGE = 20
mod = Blueprint('activities_api', __name__)


@mod.route(ActivityApi.ACTIVITIES_PAGE, methods=['GET'])
@require_oauth()
def get_activities(page):
    """
    :param int page: Page used in pagination for GET requests.
    :return: JSON formatted pagination response or message notifying creation status.
    """
    valid_user_id = request.user.id
    is_aggregate_request = request.args.get('aggregate') == '1'
    tam = TalentActivityManager()
    if is_aggregate_request:
        return jsonify({'activities': tam.get_recent_readable(valid_user_id)})
    else:
        request_start_time = request_end_time = None
        if request.args.get('start_time'): request_start_time = datetime.strptime(
            request.args.get('start_time'), ISO_FORMAT)
        if request.args.get('end_time'): request_end_time = datetime.strptime(
            request.args.get('end_time'), ISO_FORMAT)
        post_qty = request.args.get('post_qty') if request.args.get('post_qty') else POSTS_PER_PAGE
        try:
            request_page = int(page)
        except ValueError:
            return jsonify({'error': {'message': 'page parameter must be an integer'}}), 400
        return json.dumps(tam.get_activities(user_id=valid_user_id, post_qty=post_qty,
                                             start_datetime=request_start_time,
                                             end_datetime=request_end_time, page=request_page))


@mod.route(ActivityApi.ACTIVITIES, methods=['POST'])
@require_oauth()
def post_activity():
    valid_user_id = request.user.id
    content = request.get_json()
    return create_activity(valid_user_id, content.get('type'), content.get('source_table'),
                           content.get('source_id'), content.get('params'))


def create_activity(user_id, type_, source_table=None, source_id=None, params=None):
    """Method for creating a DB entry in the activity table.
    :param int user_id: ID of the authenticated user.
    :param int type_: Integer corresponding to TalentActivityAPI attributes.
    :param str|None source_table: String representing the DB table the activity relates to.
    :param int|None source_id: Integer of the source_table's ID for entered specific activity.
    :param dict|None params: Dictionary of created/updated source_table attributes.
    :return: HTTP Response
    """
    activity = Activity(
        user_id=int(user_id),
        type=type_,
        source_table=source_table,
        source_id=source_id,
        params=json.dumps(params) if params else None
    )
    try:
        db.session.add(activity)
        db.session.commit()
        return json.dumps({'activity': {'id': activity.id}}), 200
    except:
        # TODO logging
        return json.dumps({'error': 'There was an error saving your log entry'}), 500


class TalentActivityManager(object):
    """API class for ActivityService."""
    # params=dict(id, formattedName, sourceProductId, client_ip (if widget))
<<<<<<< HEAD
    CANDIDATE_CREATE_WEB = ActivityServiceKeys.CANDIDATE_CREATE_WEB
    CANDIDATE_CREATE_CSV = ActivityServiceKeys.CANDIDATE_CREATE_CSV
    CANDIDATE_CREATE_WIDGET = ActivityServiceKeys.CANDIDATE_CREATE_WIDGET
    CANDIDATE_CREATE_MOBILE = ActivityServiceKeys.CANDIDATE_CREATE_MOBILE  # TODO add in
    CANDIDATE_UPDATE = ActivityServiceKeys.CANDIDATE_UPDATE
    CANDIDATE_DELETE = ActivityServiceKeys.CANDIDATE_DELETE

    # params=dict(id, name)
    CAMPAIGN_CREATE = ActivityServiceKeys.CAMPAIGN_CREATE
    CAMPAIGN_DELETE = ActivityServiceKeys.CAMPAIGN_DELETE
    CAMPAIGN_SEND = ActivityServiceKeys.CAMPAIGN_SEND  # also has num_candidates
    CAMPAIGN_EXPIRE = ActivityServiceKeys.CAMPAIGN_EXPIRE  # recurring campaigns only # TODO implement
    CAMPAIGN_PAUSE = ActivityServiceKeys.CAMPAIGN_PAUSE
    CAMPAIGN_RESUME = ActivityServiceKeys.CAMPAIGN_RESUME

    # params=dict(name, is_smartlist=0/1)
    SMARTLIST_CREATE = ActivityServiceKeys.SMARTLIST_CREATE
    SMARTLIST_DELETE = ActivityServiceKeys.SMARTLIST_DELETE
    SMARTLIST_ADD_CANDIDATE = ActivityServiceKeys.SMARTLIST_ADD_CANDIDATE  # also has formattedName (of candidate) and candidateId
    SMARTLIST_REMOVE_CANDIDATE = ActivityServiceKeys.SMARTLIST_REMOVE_CANDIDATE  # also has formattedName and candidateId

    USER_CREATE = ActivityServiceKeys.USER_CREATE  # params=dict(firstName, lastName)

    WIDGET_VISIT = ActivityServiceKeys.WIDGET_VISIT  # params=dict(client_ip)

    # TODO implement frontend + backend
    NOTIFICATION_CREATE = ActivityServiceKeys.NOTIFICATION_CREATE  # when we want to show the users a message

    # params=dict(candidateId, campaign_name, candidate_name)
    CAMPAIGN_EMAIL_SEND = ActivityServiceKeys.CAMPAIGN_EMAIL_SEND
    CAMPAIGN_EMAIL_OPEN = ActivityServiceKeys.CAMPAIGN_EMAIL_OPEN
    CAMPAIGN_EMAIL_CLICK = ActivityServiceKeys.CAMPAIGN_EMAIL_CLICK
    RSVP_EVENT = ActivityServiceKeys.RSVP_EVENT
    # RSVP_MEETUP = 24
=======
>>>>>>> e1b056ee

    EVENT_CREATE = ActivityServiceKeys.EVENT_CREATE
    EVENT_DELETE = ActivityServiceKeys.EVENT_DELETE
    EVENT_UPDATE = ActivityServiceKeys.EVENT_UPDATE

    MESSAGES = {
<<<<<<< HEAD
        RSVP_EVENT: ("%(firstName)s  %(lastName)s responded <b>%(response)s</b> "
                     "on %(creator)s 's event <b>'%(eventTitle)s'</b> %(img)s",
                     "%(firstName)s  %(lastName)s responded <b>%(response)s<b>"
                     " on event '%(eventTitle)s'",
                     "candidate.png"),

        EVENT_CREATE:      ("%(firstName)s  %(lastName)s created an event <b>%(eventTitle)s",
                            "%(firstName)s  %(lastName)s created %(count)s events.</b>",
                            "event.png"),

        EVENT_DELETE:      ("%(firstName)s  %(lastName)s deleted an event <b>%(eventTitle)s",
                            "%(firstName)s  %(lastName)s deleted %(count)s events.</b>",
                            "event.png"),

        EVENT_UPDATE:      ("%(firstName)s  %(lastName)s updated an event <b>%(eventTitle)s.",
                            "%(firstName)s  %(lastName)s updated %(count)s events.</b>",
                            "event.png"),

        CANDIDATE_CREATE_WEB: ("%(username)s uploaded resume of candidate %(formattedName)s",
                               "%(username)s uploaded %(count)s candidate resumes", "candidate.png"),
        CANDIDATE_CREATE_CSV: ("%(username)s imported candidate %(formattedName)s via spreadsheet",
                               "%(username)s imported %(count)s candidates via spreadsheet", "candidate.png"),
        CANDIDATE_CREATE_WIDGET: (
            "Candidate %(formattedName)s joined via widget", "%(count)s candidates joined via widget", "widget.png"),
        CANDIDATE_CREATE_MOBILE: ("%(username)s added candidate %(formattedName)s via mobile",
                                  "%(username)s added %(count)s candidates via mobile", "candidate.png"),
        CANDIDATE_UPDATE: (
            "%(username)s updated candidate %(formattedName)s", "%(username)s updated %(count)s candidates",
=======
        ActivityMessageIds.RSVP_EVENT: (
            "%(firstName)s  %(lastName)s responded <b>%(response)s</b> "
            "on %(creator)s 's event <b>'%(eventTitle)s'</b> %(img)s",
            "%(firstName)s  %(lastName)s responded <b>%(response)s<b>"
            " on event '%(eventTitle)s'", "candidate.png"),
        ActivityMessageIds.CANDIDATE_CREATE_WEB: (
            "%(username)s uploaded resume of candidate %(formattedName)s",
            "%(username)s uploaded %(count)s candidate resumes", "candidate.png"),
        ActivityMessageIds.CANDIDATE_CREATE_CSV: (
            "%(username)s imported candidate %(formattedName)s via spreadsheet",
            "%(username)s imported %(count)s candidates via spreadsheet", "candidate.png"),
        ActivityMessageIds.CANDIDATE_CREATE_WIDGET: (
            "Candidate %(formattedName)s joined via widget",
            "%(count)s candidates joined via widget", "widget.png"),
        ActivityMessageIds.CANDIDATE_CREATE_MOBILE: (
            "%(username)s added candidate %(formattedName)s via mobile",
            "%(username)s added %(count)s candidates via mobile", "candidate.png"),
        ActivityMessageIds.CANDIDATE_UPDATE: (
            "%(username)s updated candidate %(formattedName)s",
            "%(username)s updated %(count)s candidates",
>>>>>>> e1b056ee
            "candidate.png"),
        ActivityMessageIds.CANDIDATE_DELETE: (
            "%(username)s deleted candidate %(formattedName)s",
            "%(username)s deleted %(count)s candidates",
            "candidate.png"),
        ActivityMessageIds.CAMPAIGN_CREATE: (
            "%(username)s created an %(campaign_type)s campaign: %(campaign_name)s",
            "%(username)s created %(count)s campaigns",
            "campaign.png"),
        ActivityMessageIds.CAMPAIGN_DELETE: (
            "%(username)s deleted an %(campaign_type)s campaign: %(name)s",
            "%(username)s deleted %(count)s campaigns",
            "campaign.png"),
        ActivityMessageIds.CAMPAIGN_SEND: (
            "Campaign %(name)s was sent to %(num_candidates)s candidates",
            "%(count)s campaigns were sent out",
            "campaign.png"),
        ActivityMessageIds.CAMPAIGN_EXPIRE: (
            "%(username)s's recurring campaign %(name)s has expired",
            "%(count)s recurring campaigns of %(username)s have expired", "campaign.png"),  # TODO
        ActivityMessageIds.CAMPAIGN_PAUSE: (
            "%(username)s paused campaign %(name)s", "%(username)s paused %(count)s campaigns",
            "campaign.png"),
        ActivityMessageIds.CAMPAIGN_RESUME: (
            "%(username)s resumed campaign %(name)s", "%(username)s resumed %(count)s campaigns",
            "campaign.png"),

        ActivityMessageIds.SMARTLIST_CREATE: (
            "%(username)s created list %(name)s", "%(username)s created %(count)s lists",
            "smartlist.png"),
        ActivityMessageIds.SMARTLIST_DELETE: (
            "%(username)s deleted list %(name)s", "%(username)s deleted %(count)s lists",
            "smartlist.png"),
        ActivityMessageIds.SMARTLIST_ADD_CANDIDATE: (
            "%(formattedName)s was added to list %(name)s",
            "%(count)s candidates were added to list %(name)s",
            "smartlist.png"),
        ActivityMessageIds.SMARTLIST_REMOVE_CANDIDATE: (
            "%(formattedName)s was removed from list %(name)s",
            "%(count)s candidates were removed from list %(name)s",
            "smartlist.png"),
        ActivityMessageIds.USER_CREATE: (
            "%(username)s has joined", "%(count)s users have joined", "notification.png"),
        ActivityMessageIds.WIDGET_VISIT: (
            "Widget was visited", "Widget was visited %(count)s times", "widget.png"),
        ActivityMessageIds.NOTIFICATION_CREATE: (
            "You received an update notification", "You received %(count)s update notifications",
            "notification.png"),
        ActivityMessageIds.CAMPAIGN_EMAIL_SEND: (
            "%(candidate_name)s received email of campaign %(campaign_name)s",
            "%(count)s candidates received email of campaign %(campaign_name)s", "campaign.png"),
        ActivityMessageIds.CAMPAIGN_EMAIL_OPEN: (
            "%(candidate_name)s opened email of campaign %(campaign_name)s",
            "%(count)s candidates opened email of campaign %(campaign_name)s", "campaign.png"),
        ActivityMessageIds.CAMPAIGN_EMAIL_CLICK: (
            "%(candidate_name)s clicked email of campaign %(campaign_name)s",
            "Campaign %(campaign_name)s was clicked %(count)s times", "campaign.png"),
        ActivityMessageIds.CAMPAIGN_SMS_SEND: (
            "SMS Campaign <b>%(campaign_name)s</b> has been sent to %(candidate_name)s.",
            "SMS Campaign %(campaign_name)s has been sent to %(candidate_name)s.",
            "campaign.png"),
        ActivityMessageIds.CAMPAIGN_SMS_CLICK: (
            "%(candidate_name)s clicked on SMS Campaign <b>%(campaign_name)s</b>.",
            "%(candidate_name)s clicked on %(campaign_name)s.",
            "campa"
            "ign.png"),
        ActivityMessageIds.CAMPAIGN_SMS_REPLY: (
            "%(candidate_name)s replied <b>%(reply_text)s</b> on SMS campaign %(campaign_name)s.",
            "%(candidate_name)s replied '%(reply_text)s' on campaign %(campaign_name)s.",
            "campaign.png"),
        ActivityMessageIds.CAMPAIGN_SCHEDULE: (
            "%(username)s scheduled an %(campaign_type)s campaign: <b>%(campaign_name)s</b>.",
            "%(username)s scheduled an %(campaign_type)s campaign: <b>%(campaign_name)s</b>.",
            "campaign.png"),
    }

    def __init__(self):
        self._check_format_string_regexp = re.compile(r'%\((\w+)\)s')

    def get_activities(self, user_id, post_qty, start_datetime=None, end_datetime=None, page=1):
        """Method for retrieving activity logs based on a domain ID that is extraced via an
           authenticated user ID.
        :param int user_id: ID of the authenticated user.
        :param datetime|None start_datetime: Optional datetime object for query filters.
        :param datetime|None end_datetime: Optional datetime object for query filters.
        :param int page: Pagination start.
        :return: JSON encoded SQL-Alchemy.pagination response.
        """
        user_domain_id = User.query.filter_by(id=user_id).value('domainId')
        user_ids = User.query.filter_by(domain_id=user_domain_id).values('id')
        flattened_user_ids = [item for sublist in user_ids for item in sublist]
        filters = [Activity.user_id.in_(flattened_user_ids)]
        if start_datetime: filters.append(Activity.added_time > start_datetime)
        if end_datetime: filters.append(Activity.added_time < end_datetime)
        activities = Activity.query.filter(*filters).paginate(page, post_qty, False)
        activities_reponse = {
            'total_count': activities.total,
            'items': [{
                          'params': json.loads(a.params),
                          'source_table': a.source_table,
                          'source_id': a.source_id,
                          'type': a.type,
                          'user_id': a.user_id
                      }
                      for a in activities.items
                      ]
        }
        return activities_reponse

    # Like 'get' but gets the last N consecutive activity types. can't use GROUP BY because it doesn't respect ordering.
    def get_recent_readable(self, user_id, limit=3):
        current_user = User.query.filter_by(id=user_id).first()
        #
        # # Get the last 25 activities and aggregate them by type, with order.
        user_domain_id = current_user.domain_id
        user_ids = User.query.filter_by(domain_id=user_domain_id).values('id')
        flattened_user_ids = [item for sublist in user_ids for item in sublist]
        filters = [Activity.user_id.in_(flattened_user_ids)]
        activities = Activity.query.filter(*filters)  # TODO add limit.

        aggregated_activities = []
        current_activity_count = 0

        for i, activity in enumerate(activities):
            current_activity_count += 1
            current_activity_type = activity.type
            next_activity_type = activities[i + 1].type if (
                i < activities.count() - 1) else None  # None means last activity

            if current_activity_type != next_activity_type:  # next activity is new, or the very last one, so aggregate these ones
                activity_aggregate = {}
                activity_aggregate['count'] = current_activity_count
                activity_aggregate['readable_text'] = self._activity_text(activity,
                                                                          activity_aggregate[
                                                                              'count'],
                                                                          current_user)
                activity_aggregate['image'] = self.MESSAGES[activity.type][2]

                aggregated_activities.append(activity_aggregate)
                if len(aggregated_activities) == limit:  # if we've got enough activity groups, quit
                    break

                current_activity_count = 0

        return aggregated_activities

    def _activity_text(self, activity, count, current_user):
        if activity.user_id != current_user.id:
            username = User.query.filter_by(id=activity.user_id).value('firstName')
        else:
            username = "You"

        params = json.loads(activity.params) if activity.params else dict()
        params['username'] = username

        format_strings = self.MESSAGES.get(activity.type)
        if not format_strings:
            format_string = "No message for activity type %s" % activity.type
        elif not count or count == 1:  # one single activity
            format_string = format_strings[0]
            if 'You has' in format_string:
                format_string = format_string.replace('You has',
                                                      'You have')  # To fix 'You has joined'
            elif "You's" in format_string:  # To fix "You's recurring campaign has expired"
                format_string = format_string.replace("You's", "Your")
        else:  # many activities
            format_string = format_strings[1]
            params['count'] = count

        # If format_string has a param not in params, set it to unknown
        for param in re.findall(self._check_format_string_regexp, format_string):
            if not params.get(param):
                params[param] = 'unknown'
            if param == 'campaign_type' and params[param].lower() not in CampaignUtils.WITH_ARTICLE_AN:
                format_string = format_string.replace("an", "a")

        return format_string % params<|MERGE_RESOLUTION|>--- conflicted
+++ resolved
@@ -1,11 +1,7 @@
 """Activities API for getting activities for a user's domain or posting new activities
    to the database.
 """
-<<<<<<< HEAD
 from app_common.common.activity_service_config import ActivityServiceKeys
-
-=======
->>>>>>> e1b056ee
 __author__ = 'erikfarmer'
 # stdlib
 from datetime import datetime
@@ -95,7 +91,6 @@
 class TalentActivityManager(object):
     """API class for ActivityService."""
     # params=dict(id, formattedName, sourceProductId, client_ip (if widget))
-<<<<<<< HEAD
     CANDIDATE_CREATE_WEB = ActivityServiceKeys.CANDIDATE_CREATE_WEB
     CANDIDATE_CREATE_CSV = ActivityServiceKeys.CANDIDATE_CREATE_CSV
     CANDIDATE_CREATE_WIDGET = ActivityServiceKeys.CANDIDATE_CREATE_WIDGET
@@ -130,15 +125,12 @@
     CAMPAIGN_EMAIL_CLICK = ActivityServiceKeys.CAMPAIGN_EMAIL_CLICK
     RSVP_EVENT = ActivityServiceKeys.RSVP_EVENT
     # RSVP_MEETUP = 24
-=======
->>>>>>> e1b056ee
 
     EVENT_CREATE = ActivityServiceKeys.EVENT_CREATE
     EVENT_DELETE = ActivityServiceKeys.EVENT_DELETE
     EVENT_UPDATE = ActivityServiceKeys.EVENT_UPDATE
 
     MESSAGES = {
-<<<<<<< HEAD
         RSVP_EVENT: ("%(firstName)s  %(lastName)s responded <b>%(response)s</b> "
                      "on %(creator)s 's event <b>'%(eventTitle)s'</b> %(img)s",
                      "%(firstName)s  %(lastName)s responded <b>%(response)s<b>"
@@ -167,28 +159,7 @@
                                   "%(username)s added %(count)s candidates via mobile", "candidate.png"),
         CANDIDATE_UPDATE: (
             "%(username)s updated candidate %(formattedName)s", "%(username)s updated %(count)s candidates",
-=======
-        ActivityMessageIds.RSVP_EVENT: (
-            "%(firstName)s  %(lastName)s responded <b>%(response)s</b> "
-            "on %(creator)s 's event <b>'%(eventTitle)s'</b> %(img)s",
-            "%(firstName)s  %(lastName)s responded <b>%(response)s<b>"
-            " on event '%(eventTitle)s'", "candidate.png"),
-        ActivityMessageIds.CANDIDATE_CREATE_WEB: (
-            "%(username)s uploaded resume of candidate %(formattedName)s",
-            "%(username)s uploaded %(count)s candidate resumes", "candidate.png"),
-        ActivityMessageIds.CANDIDATE_CREATE_CSV: (
-            "%(username)s imported candidate %(formattedName)s via spreadsheet",
-            "%(username)s imported %(count)s candidates via spreadsheet", "candidate.png"),
-        ActivityMessageIds.CANDIDATE_CREATE_WIDGET: (
-            "Candidate %(formattedName)s joined via widget",
-            "%(count)s candidates joined via widget", "widget.png"),
-        ActivityMessageIds.CANDIDATE_CREATE_MOBILE: (
-            "%(username)s added candidate %(formattedName)s via mobile",
-            "%(username)s added %(count)s candidates via mobile", "candidate.png"),
-        ActivityMessageIds.CANDIDATE_UPDATE: (
-            "%(username)s updated candidate %(formattedName)s",
-            "%(username)s updated %(count)s candidates",
->>>>>>> e1b056ee
+
             "candidate.png"),
         ActivityMessageIds.CANDIDATE_DELETE: (
             "%(username)s deleted candidate %(formattedName)s",
