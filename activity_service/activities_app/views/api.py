"""Activities API for getting activities for a user's domain or posting new activities
   to the database.
"""

__author__ = 'erikfarmer'
# stdlib
from datetime import datetime
import json
import re
# framework specific
from flask import Blueprint
from flask import jsonify
from flask import request
from flask.ext.cors import CORS

# application specific
from activity_service.activities_app import db
from activity_service.common.models.user import User
from activity_service.common.routes import ActivityApi
from activity_service.common.models.misc import Activity
from activity_service.common.utils.auth_utils import require_oauth
from activity_service.common.utils.activity_utils import ActivityMessageIds

ISO_FORMAT = '%Y-%m-%dT%H:%M:%S.%f'
POSTS_PER_PAGE = 20
mod = Blueprint('activities_api', __name__)


# Enable CORS
CORS(mod, resources={
    r'/activities/*': {
        'origins': '*',
        'allow_headers': ['Content-Type', 'Authorization']
    }
})


@mod.route(ActivityApi.ACTIVITIES_PAGE, methods=['GET'])
@require_oauth()
def get_activities(page):
    """
    :param int page: Page used in pagination for GET requests.
    :return: JSON formatted pagination response or message notifying creation status.
    """
    valid_user_id = request.user.id
    is_aggregate_request = request.args.get('aggregate') == '1'
    tam = TalentActivityManager()
    if is_aggregate_request:
        return jsonify({'activities': tam.get_recent_readable(valid_user_id)})
    else:
        request_start_time = request_end_time = None
        if request.args.get('start_time'): request_start_time = datetime.strptime(
            request.args.get('start_time'), ISO_FORMAT)
        if request.args.get('end_time'): request_end_time = datetime.strptime(
            request.args.get('end_time'), ISO_FORMAT)
        post_qty = request.args.get('post_qty') if request.args.get('post_qty') else POSTS_PER_PAGE
        try:
            request_page = int(page)
        except ValueError:
            return jsonify({'error': {'message': 'page parameter must be an integer'}}), 400
        return json.dumps(tam.get_activities(user_id=valid_user_id, post_qty=post_qty,
                                             start_datetime=request_start_time,
                                             end_datetime=request_end_time, page=request_page))


@mod.route(ActivityApi.ACTIVITIES, methods=['POST'])
@require_oauth()
def post_activity():
    valid_user_id = request.user.id
    content = request.json
    return create_activity(valid_user_id, content.get('type'), content.get('source_table'),
                           content.get('source_id'), content.get('params'))


def create_activity(user_id, type_, source_table=None, source_id=None, params=None):
    """Method for creating a DB entry in the activity table.
    :param int user_id: ID of the authenticated user.
    :param int type_: Integer corresponding to TalentActivityAPI attributes.
    :param str|None source_table: String representing the DB table the activity relates to.
    :param int|None source_id: Integer of the source_table's ID for entered specific activity.
    :param dict|None params: Dictionary of created/updated source_table attributes.
    :return: HTTP Response
    """
    activity = Activity(
        user_id=int(user_id),
        type=type_,
        source_table=source_table,
        source_id=source_id,
        params=json.dumps(params) if params else None
    )
    try:
        db.session.add(activity)
        db.session.commit()
        return json.dumps({'activity': {'id': activity.id}}), 200
    except:
        # TODO logging
        return json.dumps({'error': 'There was an error saving your log entry'}), 500


class TalentActivityManager(object):
    """API class for ActivityService."""
    # params=dict(id, formattedName, sourceProductId, client_ip (if widget))
    CANDIDATE_CREATE_WEB = 1
    CANDIDATE_CREATE_CSV = 18
    CANDIDATE_CREATE_WIDGET = 19
    CANDIDATE_CREATE_MOBILE = 20  # TODO add in
    CANDIDATE_UPDATE = 2
    CANDIDATE_DELETE = 3

    # params=dict(id, name)
    CAMPAIGN_CREATE = 4
    CAMPAIGN_DELETE = 5
    CAMPAIGN_SEND = 6  # also has num_candidates
    CAMPAIGN_EXPIRE = 7  # recurring campaigns only # TODO implement
    CAMPAIGN_PAUSE = 21
    CAMPAIGN_RESUME = 22

    # params=dict(name, is_smartlist=0/1)
    SMARTLIST_CREATE = 8
    SMARTLIST_DELETE = 9
    SMARTLIST_ADD_CANDIDATE = 10  # also has formattedName (of candidate) and candidateId
    SMARTLIST_REMOVE_CANDIDATE = 11  # also has formattedName and candidateId

    USER_CREATE = 12  # params=dict(firstName, lastName)

    WIDGET_VISIT = 13  # params=dict(client_ip)

    # TODO implement frontend + backend
    NOTIFICATION_CREATE = 14  # when we want to show the users a message

    # params=dict(candidateId, campaign_name, candidate_name)
    CAMPAIGN_EMAIL_SEND = 15
    CAMPAIGN_EMAIL_OPEN = 16
    CAMPAIGN_EMAIL_CLICK = 17
    RSVP_EVENT = 23
    CAMPAIGN_SMS_SEND = 24
    CAMPAIGN_SMS_CLICK = 25
    CAMPAIGN_SMS_REPLY = 26
    CAMPAIGN_SMS_CREATE = 27
    CAMPAIGN_PUSH_CREATE = 28
    CAMPAIGN_PUSH_SEND = 29
    CAMPAIGN_PUSH_CLICK = 30

    MESSAGES = {
        ActivityMessageIds.RSVP_EVENT: (
            "%(firstName)s  %(lastName)s responded <b>%(response)s</b> "
            "on %(creator)s 's event <b>'%(eventTitle)s'</b> %(img)s",
            "%(firstName)s  %(lastName)s responded <b>%(response)s<b>"
            " on event '%(eventTitle)s'", "candidate.png"),
        ActivityMessageIds.CANDIDATE_CREATE_WEB: (
            "%(username)s uploaded resume of candidate %(formattedName)s",
            "%(username)s uploaded %(count)s candidate resumes", "candidate.png"),
        ActivityMessageIds.CANDIDATE_CREATE_CSV: (
            "%(username)s imported candidate %(formattedName)s via spreadsheet",
            "%(username)s imported %(count)s candidates via spreadsheet", "candidate.png"),
        ActivityMessageIds.CANDIDATE_CREATE_WIDGET: (
            "Candidate %(formattedName)s joined via widget",
            "%(count)s candidates joined via widget", "widget.png"),
        ActivityMessageIds.CANDIDATE_CREATE_MOBILE: (
            "%(username)s added candidate %(formattedName)s via mobile",
            "%(username)s added %(count)s candidates via mobile", "candidate.png"),
        ActivityMessageIds.CANDIDATE_UPDATE: (
            "%(username)s updated candidate %(formattedName)s",
            "%(username)s updated %(count)s candidates",
            "candidate.png"),
        ActivityMessageIds.CANDIDATE_DELETE: (
            "%(username)s deleted candidate %(formattedName)s",
            "%(username)s deleted %(count)s candidates",
            "candidate.png"),
        ActivityMessageIds.CAMPAIGN_CREATE: (
            "%(username)s created a campaign: %(name)s", "%(username)s created %(count)s campaigns",
            "campaign.png"),
        ActivityMessageIds.CAMPAIGN_DELETE: (
            "%(username)s deleted a campaign: %(name)s", "%(username)s deleted %(count)s campaigns",
            "campaign.png"),
        ActivityMessageIds.CAMPAIGN_SEND: (
            "Campaign %(name)s was sent to %(num_candidates)s candidates",
            "%(count)s campaigns were sent out",
            "campaign.png"),
        ActivityMessageIds.CAMPAIGN_EXPIRE: (
            "%(username)s's recurring campaign %(name)s has expired",
            "%(count)s recurring campaigns of %(username)s have expired", "campaign.png"),  # TODO
        ActivityMessageIds.CAMPAIGN_PAUSE: (
            "%(username)s paused campaign %(name)s", "%(username)s paused %(count)s campaigns",
            "campaign.png"),
        ActivityMessageIds.CAMPAIGN_RESUME: (
            "%(username)s resumed campaign %(name)s", "%(username)s resumed %(count)s campaigns",
            "campaign.png"),

        ActivityMessageIds.SMARTLIST_CREATE: (
            "%(username)s created list %(name)s", "%(username)s created %(count)s lists",
            "smartlist.png"),
        ActivityMessageIds.SMARTLIST_DELETE: (
            "%(username)s deleted list %(name)s", "%(username)s deleted %(count)s lists",
            "smartlist.png"),
        USER_CREATE: ("%(username)s has joined", "%(count)s users have joined", "notification.png"),
        WIDGET_VISIT: ("Widget was visited", "Widget was visited %(count)s times", "widget.png"),
        NOTIFICATION_CREATE: (
            "You received an update notification", "You received %(count)s update notifications", "notification.png"),

        CAMPAIGN_EMAIL_SEND: ("%(candidate_name)s received email of campaign %(campaign_name)s",
                              "%(count)s candidates received email of campaign %(campaign_name)s", "campaign.png"),
        CAMPAIGN_EMAIL_OPEN: ("%(candidate_name)s opened email of campaign %(campaign_name)s",
                              "%(count)s candidates opened email of campaign %(campaign_name)s", "campaign.png"),
        CAMPAIGN_EMAIL_CLICK: ("%(candidate_name)s clicked email of campaign %(campaign_name)s",
                               "Campaign %(campaign_name)s was clicked %(count)s times", "campaign.png"),
        CAMPAIGN_SMS_CREATE: ("%(user_name)s created an SMS campaign: '%(campaign_name)s'",
                              "%(user_name)s created an SMS campaign: '%(campaign_name)s'",
                              "campaign.png"),
        CAMPAIGN_SMS_SEND: ("SMS Campaign <b>%(campaign_name)s</b> has been sent to %(candidate_name)s.",
                     "SMS Campaign %(campaign_name)s has been sent to %(candidate_name)s.",
                     "campaign.png"),
        CAMPAIGN_SMS_CLICK: ("%(candidate_name)s clicked on SMS Campaign <b>%(campaign_name)s</b>.",
                     "%(candidate_name)s clicked on %(campaign_name)s.",
                     "campaign.png"),
        CAMPAIGN_SMS_REPLY: ("%(candidate_name)s replied <b>%(reply_text)s</b> on SMS campaign %(campaign_name)s.",
                     "%(candidate_name)s replied '%(reply_text)s' on campaign %(campaign_name)s.",
                     "campaign.png"),
        CAMPAIGN_PUSH_CREATE: ("%(user_name)s created a Push campaign: '%(campaign_name)s'",
                               "%(user_name)s created a Push campaign: '%(campaign_name)s'",
                               "campaign.png"),
        CAMPAIGN_PUSH_SEND: ("Push Campaign <b>%(campaign_name)s</b> has been sent to %(candidate_name)s.",
                             "Push Campaign %(campaign_name)s has been sent to %(candidate_name)s.",
                             "campaign.png"),
        CAMPAIGN_PUSH_CLICK: ("%(candidate_name)s clicked on Push Campaign <b>%(campaign_name)s</b>.",
                              "%(candidate_name)s clicked on %(campaign_name)s.",
                              "campaign.png"),
        ActivityMessageIds.SMARTLIST_ADD_CANDIDATE: (
            "%(formattedName)s was added to list %(name)s",
            "%(count)s candidates were added to list %(name)s",
            "smartlist.png"),
        ActivityMessageIds.SMARTLIST_REMOVE_CANDIDATE: (
            "%(formattedName)s was removed from list %(name)s",
            "%(count)s candidates were removed from list %(name)s",
            "smartlist.png"),
        ActivityMessageIds.USER_CREATE: (
            "%(username)s has joined", "%(count)s users have joined", "notification.png"),
        ActivityMessageIds.WIDGET_VISIT: (
            "Widget was visited", "Widget was visited %(count)s times", "widget.png"),
        ActivityMessageIds.NOTIFICATION_CREATE: (
            "You received an update notification", "You received %(count)s update notifications",
            "notification.png"),

        ActivityMessageIds.CAMPAIGN_EMAIL_SEND: (
            "%(candidate_name)s received email of campaign %(campaign_name)s",
            "%(count)s candidates received email of campaign %(campaign_name)s", "campaign.png"),
        ActivityMessageIds.CAMPAIGN_EMAIL_OPEN: (
            "%(candidate_name)s opened email of campaign %(campaign_name)s",
            "%(count)s candidates opened email of campaign %(campaign_name)s", "campaign.png"),
        ActivityMessageIds.CAMPAIGN_EMAIL_CLICK: (
            "%(candidate_name)s clicked email of campaign %(campaign_name)s",
            "Campaign %(campaign_name)s was clicked %(count)s times", "campaign.png"),
        ActivityMessageIds.CAMPAIGN_SMS_CREATE: (
            "%(user_name)s created an SMS campaign: '%(campaign_name)s'",
            "%(user_name)s created an SMS campaign: '%(campaign_name)s'",
            "campaign.png"),
        ActivityMessageIds.CAMPAIGN_SMS_SEND: (
            "SMS Campaign <b>%(campaign_name)s</b> has been sent to %(candidate_name)s.",
            "SMS Campaign %(campaign_name)s has been sent to %(candidate_name)s.",
            "campaign.png"),
        ActivityMessageIds.CAMPAIGN_SMS_CLICK: (
            "%(candidate_name)s clicked on SMS Campaign <b>%(campaign_name)s</b>.",
            "%(candidate_name)s clicked on %(campaign_name)s.",
            "campa"
            "ign.png"),
        ActivityMessageIds.CAMPAIGN_SMS_REPLY: (
            "%(candidate_name)s replied <b>%(reply_text)s</b> on SMS campaign %(campaign_name)s.",
            "%(candidate_name)s replied '%(reply_text)s' on campaign %(campaign_name)s.",
<<<<<<< HEAD
            "campaign.png")
=======
            "campaign.png"),
        ActivityMessageIds.CAMPAIGN_SCHEDULE: (
            "%(username)s scheduled a %(campaign_type)s  <b>%(campaign_name)s</b>.",
            "%(username)s scheduled a %(campaign_type)s  <b>%(campaign_name)s</b>.",
            "campaign.png"),
>>>>>>> f0a4c32a
    }

    def __init__(self):
        self._check_format_string_regexp = re.compile(r'%\((\w+)\)s')

    def get_activities(self, user_id, post_qty, start_datetime=None, end_datetime=None, page=1):
        """Method for retrieving activity logs based on a domain ID that is extraced via an
           authenticated user ID.
        :param int user_id: ID of the authenticated user.
        :param datetime|None start_datetime: Optional datetime object for query filters.
        :param datetime|None end_datetime: Optional datetime object for query filters.
        :param int page: Pagination start.
        :return: JSON encoded SQL-Alchemy.pagination response.
        """
        user_domain_id = User.query.filter_by(id=user_id).value('domainId')
        user_ids = User.query.filter_by(domain_id=user_domain_id).values('id')
        flattened_user_ids = [item for sublist in user_ids for item in sublist]
        filters = [Activity.user_id.in_(flattened_user_ids)]
        if start_datetime: filters.append(Activity.added_time > start_datetime)
        if end_datetime: filters.append(Activity.added_time < end_datetime)
        activities = Activity.query.filter(*filters).paginate(page, post_qty, False)
        activities_reponse = {
            'total_count': activities.total,
            'items': [{
                          'params': json.loads(a.params),
                          'source_table': a.source_table,
                          'source_id': a.source_id,
                          'type': a.type,
                          'user_id': a.user_id
                      }
                      for a in activities.items
                      ]
        }
        return activities_reponse

    # Like 'get' but gets the last N consecutive activity types. can't use GROUP BY because it doesn't respect ordering.
    def get_recent_readable(self, user_id, limit=3):
        current_user = User.query.filter_by(id=user_id).first()
        #
        # # Get the last 25 activities and aggregate them by type, with order.
        user_domain_id = current_user.domain_id
        user_ids = User.query.filter_by(domain_id=user_domain_id).values('id')
        flattened_user_ids = [item for sublist in user_ids for item in sublist]
        filters = [Activity.user_id.in_(flattened_user_ids)]
        activities = Activity.query.filter(*filters)  # TODO add limit.

        aggregated_activities = []
        current_activity_count = 0

        for i, activity in enumerate(activities):
            current_activity_count += 1
            current_activity_type = activity.type
            next_activity_type = activities[i + 1].type if (
                i < activities.count() - 1) else None  # None means last activity

            if current_activity_type != next_activity_type:  # next activity is new, or the very last one, so aggregate these ones
                activity_aggregate = {}
                activity_aggregate['count'] = current_activity_count
                activity_aggregate['readable_text'] = self._activity_text(activity,
                                                                          activity_aggregate[
                                                                              'count'],
                                                                          current_user)
                activity_aggregate['image'] = self.MESSAGES[activity.type][2]

                aggregated_activities.append(activity_aggregate)
                if len(aggregated_activities) == limit:  # if we've got enough activity groups, quit
                    break

                current_activity_count = 0

        return aggregated_activities

    def _activity_text(self, activity, count, current_user):
        if activity.user_id != current_user.id:
            username = User.query.filter_by(id=activity.user_id).value('firstName')
        else:
            username = "You"

        params = json.loads(activity.params) if activity.params else dict()
        params['username'] = username

        format_strings = self.MESSAGES.get(activity.type)
        if not format_strings:
            format_string = "No message for activity type %s" % activity.type
        elif not count or count == 1:  # one single activity
            format_string = format_strings[0]
            if 'You has' in format_string:
                format_string = format_string.replace('You has',
                                                      'You have')  # To fix 'You has joined'
            elif "You's" in format_string:  # To fix "You's recurring campaign has expired"
                format_string = format_string.replace("You's", "Your")
        else:  # many activities
            format_string = format_strings[1]
            params['count'] = count

        # If format_string has a param not in params, set it to unknown
        for param in re.findall(self._check_format_string_regexp, format_string):
            if not params.get(param):
                params[param] = 'unknown'

        return format_string % params<|MERGE_RESOLUTION|>--- conflicted
+++ resolved
@@ -266,15 +266,11 @@
         ActivityMessageIds.CAMPAIGN_SMS_REPLY: (
             "%(candidate_name)s replied <b>%(reply_text)s</b> on SMS campaign %(campaign_name)s.",
             "%(candidate_name)s replied '%(reply_text)s' on campaign %(campaign_name)s.",
-<<<<<<< HEAD
-            "campaign.png")
-=======
             "campaign.png"),
         ActivityMessageIds.CAMPAIGN_SCHEDULE: (
             "%(username)s scheduled a %(campaign_type)s  <b>%(campaign_name)s</b>.",
             "%(username)s scheduled a %(campaign_type)s  <b>%(campaign_name)s</b>.",
-            "campaign.png"),
->>>>>>> f0a4c32a
+            "campaign.png")
     }
 
     def __init__(self):
