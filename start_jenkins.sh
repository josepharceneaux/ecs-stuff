--- conflicted
+++ resolved
@@ -30,10 +30,6 @@
 cd ats_service && tar -czh . | docker build -t gettalent/ats-service:latest - && cd ../
 
 # Build the scheduler admin image, which is a nodejs web application
-<<<<<<< HEAD
-=======
-# This is disabled temporarily due to npm issues
->>>>>>> 1cdf1da1
 # cd scheduler_service_admin && tar -czh . | docker build -t gettalent/scheduler-service-admin:latest - && cd ../
 
 # Reset Database and Amazon Cloud Search
@@ -70,7 +66,7 @@
 
 echo "Beginning tests."
 
-py.test -n 48 scheduler_service/tests auth_service/tests user_service/tests activity_service/tests candidate_pool_service/tests spreadsheet_import_service/tests sms_campaign_service/tests resume_parsing_service/tests candidate_service/tests email_campaign_service/tests ats_service/tests
+py.test -n 48 push_campaign_service/tests
 if [ $? -ne 0 ] ; then
     exit 1
 fi
