--- conflicted
+++ resolved
@@ -13,12 +13,8 @@
 #docker rm $(docker ps -a -q)
 #docker images -qf "dangling=true" | xargs docker rmi
 
-<<<<<<< HEAD
+# Build the micro service images
 #cd base_service_container && tar -czh . | docker build -t gettalent/base-service-container:latest - && cd ../
-=======
-# Build the micro service images
-cd base_service_container && tar -czh . | docker build -t gettalent/base-service-container:latest - && cd ../
->>>>>>> 7d2df217
 cd auth_service && tar -czh . | docker build -t gettalent/auth-service:latest - && cd ../
 #cd resume_parsing_service && tar -czh . | docker build -t gettalent/resume-parsing-service:latest - && cd ../
 #cd activity_service && tar -czh . | docker build -t gettalent/activity-service:latest - && cd ../
@@ -28,21 +24,15 @@
 #cd candidate_pool_service && tar -czh . | docker build -t gettalent/candidate-pool-service:latest - && cd ../
 #cd spreadsheet_import_service && tar -czh . | docker build -t gettalent/spreadsheet-import-service:latest - && cd ../
 cd scheduler_service && tar -czh . | docker build -t gettalent/scheduler-service:latest - && cd ../
-<<<<<<< HEAD
 #cd sms_campaign_service && tar -czh . | docker build -t gettalent/sms-campaign-service:latest - && cd ../
-#cd push_campaign_service && tar -czh . | docker build -t gettalent/push-campaign-service:latest - && cd ../
+cd push_campaign_service && tar -czh . | docker build -t gettalent/push-campaign-service:latest - && cd ../
 #cd email_campaign_service && tar -czh . | docker build -t gettalent/email-campaign-service:latest - && cd ../
-=======
-cd sms_campaign_service && tar -czh . | docker build -t gettalent/sms-campaign-service:latest - && cd ../
-cd push_campaign_service && tar -czh . | docker build -t gettalent/push-campaign-service:latest - && cd ../
-cd email_campaign_service && tar -czh . | docker build -t gettalent/email-campaign-service:latest - && cd ../
-cd ats_service && tar -czh . | docker build -t gettalent/ats-service:latest - && cd ../
-cd mock_service && tar -czh . | docker build -t gettalent/mock-service:latest - && cd ../
-cd talentbot_service && tar -czh . | docker build -t gettalent/talentbot-service:latest - && cd ../
+#cd ats_service && tar -czh . | docker build -t gettalent/ats-service:latest - && cd ../
+#cd mock_service && tar -czh . | docker build -t gettalent/mock-service:latest - && cd ../
+#cd talentbot_service && tar -czh . | docker build -t gettalent/talentbot-service:latest - && cd ../
 
 # TODO: Move scheduler service admin to another repo
 # cd scheduler_service_admin && tar -czh . | docker build -t gettalent/scheduler-service-admin:latest - && cd ../
->>>>>>> 7d2df217
 
 # Reset Database and Amazon Cloud Search
 export PYTHONPATH=.
@@ -76,13 +66,10 @@
 echo "Sleeping 10s"
 sleep 10
 
-<<<<<<< HEAD
+echo "Beginning tests."
+
 #py.test -n 48 scheduler_service/tests auth_service/tests user_service/tests activity_service/tests candidate_pool_service/tests spreadsheet_import_service/tests sms_campaign_service/tests resume_parsing_service/tests push_campaign_service/tests candidate_service/tests email_campaign_service/tests
 py.test -n 48 scheduler_service/tests push_campaign_service/tests
-=======
-echo "Beginning tests."
-
-py.test -n 48 push_campaign_service/tests scheduler_service/tests auth_service/tests user_service/tests activity_service/tests candidate_pool_service/tests spreadsheet_import_service/tests resume_parsing_service/tests email_campaign_service/tests social_network_service/tests sms_campaign_service/tests
 
 
 if [ $? -ne 0 ] ; then
@@ -96,5 +83,4 @@
 echo "Tests completed."
 
 # Declare success with this string that Jenkins looks for - see Jenkins config.
-echo "My work here is done."
->>>>>>> 7d2df217
+echo "My work here is done."