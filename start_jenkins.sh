--- conflicted
+++ resolved
@@ -66,7 +66,6 @@
 
 echo "Beginning tests."
 
-<<<<<<< HEAD
 py.test social_network_service/tests
 if [ $? -ne 0 ] ; then
     exit 1
@@ -82,18 +81,7 @@
 #if [ $? -ne 0 ] ; then
 #    exit 1
 #fi
-=======
-py.test -n 48 scheduler_service/tests auth_service/tests user_service/tests activity_service/tests candidate_pool_service/tests spreadsheet_import_service/tests sms_campaign_service/tests resume_parsing_service/tests candidate_service/tests email_campaign_service/tests ats_service/tests
-if [ $? -ne 0 ] ; then
-    exit 1
-fi
 
-# ATS tests need to run separately as parallelism causes DB collisions
-# py.test ats_service/tests
-# if [ $? -ne 0 ] ; then
-#     exit 1
-# fi
->>>>>>> 9bda39f6
 
 echo "Tests completed."
 
