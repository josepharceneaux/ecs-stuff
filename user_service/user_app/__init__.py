__author__ = 'ufarooqi'

from flask import Flask
<<<<<<< HEAD
from healthcheck import HealthCheck
from user_service.common.models.db import db
from user_service.common.redis_cache import redis_store
from user_service.common.talent_config_manager import TalentConfig, ConfigKeys
=======
from user_service.common import common_config
>>>>>>> 3dab71f9

app = Flask(__name__)
app.config = TalentConfig(app.config).app_config

<<<<<<< HEAD
logger = app.config[ConfigKeys.LOGGER]
from user_service.common.error_handling import register_error_handlers
register_error_handlers(app, logger)
=======
logger = app.config['LOGGER']
>>>>>>> 3dab71f9

try:
    from user_service.common.error_handling import register_error_handlers
    register_error_handlers(app, logger)

    from user_service.common.models.db import db
    db.init_app(app)
    db.app = app

    from user_service.common.redis_cache import redis_store
    redis_store.init_app(app)

    from views import users_utilities_blueprint
    from api.users_v1 import users_blueprint
    from api.domain_v1 import domain_blueprint
    from api.roles_and_groups_v1 import groups_and_roles_blueprint

    app.register_blueprint(users_blueprint, url_prefix='/v1')
    app.register_blueprint(domain_blueprint, url_prefix='/v1')
    app.register_blueprint(users_utilities_blueprint, url_prefix='/v1')
    app.register_blueprint(groups_and_roles_blueprint, url_prefix='/v1')

    # wrap the flask app and give a heathcheck url
    from healthcheck import HealthCheck
    health = HealthCheck(app, "/healthcheck")

    db.create_all()
    db.session.commit()

    logger.info("Starting user_service in %s environment", app.config['GT_ENVIRONMENT'])

except Exception as e:
    logger.exception("Couldn't start user_service in %s environment because: %s"
                     % (app.config['GT_ENVIRONMENT'], e.message))

<<<<<<< HEAD
logger.info("Starting user_service in %s environment", app.config[ConfigKeys.ENV_KEY])
=======
>>>>>>> 3dab71f9
<|MERGE_RESOLUTION|>--- conflicted
+++ resolved
@@ -1,25 +1,12 @@
 __author__ = 'ufarooqi'
 
 from flask import Flask
-<<<<<<< HEAD
-from healthcheck import HealthCheck
-from user_service.common.models.db import db
-from user_service.common.redis_cache import redis_store
-from user_service.common.talent_config_manager import TalentConfig, ConfigKeys
-=======
 from user_service.common import common_config
->>>>>>> 3dab71f9
 
 app = Flask(__name__)
-app.config = TalentConfig(app.config).app_config
+app.config.from_object(common_config)
 
-<<<<<<< HEAD
-logger = app.config[ConfigKeys.LOGGER]
-from user_service.common.error_handling import register_error_handlers
-register_error_handlers(app, logger)
-=======
 logger = app.config['LOGGER']
->>>>>>> 3dab71f9
 
 try:
     from user_service.common.error_handling import register_error_handlers
@@ -55,7 +42,3 @@
     logger.exception("Couldn't start user_service in %s environment because: %s"
                      % (app.config['GT_ENVIRONMENT'], e.message))
 
-<<<<<<< HEAD
-logger.info("Starting user_service in %s environment", app.config[ConfigKeys.ENV_KEY])
-=======
->>>>>>> 3dab71f9
