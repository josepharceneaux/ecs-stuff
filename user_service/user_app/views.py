__author__ = 'ufarooqi'

<<<<<<< HEAD
import random
import string
from . import app
from flask import request, url_for
from user_service.common.models.user import User
from user_service.common.redis_cache import redis_store
from user_service_utilties import send_reset_password_email
=======
from user_service.common.models.user import Domain, DomainRole, Token, db
from flask import request, Blueprint
>>>>>>> 51cf5f96
from user_service.common.error_handling import *
from user_service.common.utils.validators import is_valid_email
from user_service.common.models.user import Domain, DomainRole, Token, db
from werkzeug.security import generate_password_hash, check_password_hash
from user_service.common.utils.auth_utils import require_oauth, require_all_roles
from itsdangerous import URLSafeTimedSerializer, BadSignature, SignatureExpired

users_utilities_blueprint = Blueprint('users_utilities_api', __name__)


@users_utilities_blueprint.route('/domain/<int:domain_id>/roles', methods=['GET'])
@require_oauth()
@require_all_roles('CAN_GET_DOMAIN_ROLES')
def get_all_roles_of_domain(domain_id):
    # if logged-in user should belong to same domain as input domain_id
    if Domain.query.get(domain_id) and (request.user.domain_id == domain_id):
        all_roles_of_domain = DomainRole.all_roles_of_domain(domain_id)
        return jsonify(dict(roles=[{'id': domain_role.id, 'name': domain_role.role_name} for
                                   domain_role in all_roles_of_domain]))
    else:
        raise InvalidUsage(error_message='Either domain_id is invalid or it is different than that of logged-in user')


@users_utilities_blueprint.route('/users/update_password', methods=['PUT'])
@require_oauth()
def update_password():
    """
    This endpoint will be used to update the password of a user given old password
    :param: int user_id: Id of user whose password is going to be updated
    :return: success message if password will be updated successfully
    :rtype: dict
    """

    posted_data = request.get_json()
    if posted_data:
        old_password = posted_data.get('old_password', '')
        new_password = posted_data.get('new_password', '')
        if not old_password or not new_password:
            raise NotFoundError(error_message="Either old or new password is missing")
        old_password_hashed = request.user.password
        # If password is hashed in web2py app
        if 'pbkdf2:sha512:1000' not in old_password_hashed and old_password_hashed.count('$') == 2:
            (digest_alg, salt, hash_key) = request.user.password.split('$')
            old_password_hashed = 'pbkdf2:sha512:1000$%s$%s' % (salt, hash_key)
        if check_password_hash(old_password_hashed, old_password):
            # Change user's password
            request.user.password = generate_password_hash(new_password, method='pbkdf2:sha512')
            # Delete any tokens associated with him as password is changed now
            Token.query.filter_by(user_id=request.user.id).delete()
            db.session.commit()
            return jsonify(dict(success="Your password has been changed successfully"))
        else:
            raise UnauthorizedError(error_message="Old password is not correct")
    else:
        raise InvalidUsage(error_message='No request data is found')


@app.route('/users/forgot_password', methods=['POST'])
def forgot_password():

    email = request.form.get('username')
    if not email or not is_valid_email(email):
        raise InvalidUsage("A valid username should be provided")

    user = User.query.filter_by(email=email).first()
    if not user:
        raise NotFoundError(error_message="User with username: %s doesn't exist" % email)

    token = URLSafeTimedSerializer(app.config["SECRET_KEY"]).dumps(email, salt='recover-key')

    user.reset_password_key = token
    db.session.commit()

    # Create 6-digit numeric token for mobile app and store it into cache
    six_digit_token = ''.join(random.choice(string.digits) for _ in range(6))

    redis_store.setex(six_digit_token, token, 46400)  # Key-value pair will be removed after 12 hours
    reset_password_url = url_for('reset_password', token=token, _external=True)

    name = user.first_name or user.last_name or 'User'
    send_reset_password_email(email, name, reset_password_url, six_digit_token)

    return '', 204


@app.route('/users/reset_password/<token>', methods=['GET', 'POST'])
def reset_password(token):

    try:
        # Check if token is six digit long (For Mobile)
        six_digit_token = ''
        if len(token) == 6:
            six_digit_token = token
            token = redis_store.get(six_digit_token)

        email = URLSafeTimedSerializer(app.config["SECRET_KEY"]).loads(token, salt='recover-key', max_age=46400)

        user = User.query.filter_by(email=email).first()
        if user.reset_password_key != token:
            raise Exception()

    except SignatureExpired:
        raise ForbiddenError(error_message="Your encrypted token has been expired")
    except BadSignature:
        raise ForbiddenError(error_message="Your encrypted token is not valid")
    except:
        raise ForbiddenError(error_message="Your encrypted token is not valid")

    if request.method == 'GET':
        return '', 204
    else:
        if not request.form.get('password'):
            raise InvalidUsage(error_message="A valid password should be provided")

        # Remove key-value pair from redis-cache
        if six_digit_token:
            redis_store.delete(six_digit_token)

        user.reset_password_key = ''
        user.password = generate_password_hash(request.form.get('password'), method='pbkdf2:sha512')
        db.session.commit()
        return '', 204

<|MERGE_RESOLUTION|>--- conflicted
+++ resolved
@@ -1,17 +1,12 @@
 __author__ = 'ufarooqi'
 
-<<<<<<< HEAD
 import random
 import string
 from . import app
-from flask import request, url_for
+from flask import request, url_for, Blueprint
 from user_service.common.models.user import User
 from user_service.common.redis_cache import redis_store
 from user_service_utilties import send_reset_password_email
-=======
-from user_service.common.models.user import Domain, DomainRole, Token, db
-from flask import request, Blueprint
->>>>>>> 51cf5f96
 from user_service.common.error_handling import *
 from user_service.common.utils.validators import is_valid_email
 from user_service.common.models.user import Domain, DomainRole, Token, db
@@ -69,7 +64,7 @@
         raise InvalidUsage(error_message='No request data is found')
 
 
-@app.route('/users/forgot_password', methods=['POST'])
+@users_utilities_blueprint.route('/users/forgot_password', methods=['POST'])
 def forgot_password():
 
     email = request.form.get('username')
@@ -97,7 +92,7 @@
     return '', 204
 
 
-@app.route('/users/reset_password/<token>', methods=['GET', 'POST'])
+@users_utilities_blueprint.route('/users/reset_password/<token>', methods=['GET', 'POST'])
 def reset_password(token):
 
     try:
