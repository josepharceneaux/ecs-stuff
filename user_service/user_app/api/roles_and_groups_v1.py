import pytz
from flask_restful import Resource
from flask import request, Blueprint
from user_service.common.routes import UserServiceApi
from user_service.common.error_handling import *
from user_service.common.talent_api import TalentApi
from user_service.common.utils.validators import is_number
from user_service.common.models.user import User, Domain, UserGroup, db, Role, Permission
from user_service.common.utils.auth_utils import require_oauth, require_any_permission, require_all_permissions


class UserRolesApi(Resource):

    # Access token decorator
    decorators = [require_oauth()]

    @require_all_permissions(Permission.PermissionNames.CAN_GET_USER_ROLE)
    def get(self, **kwargs):
        """
        GET /users/<user_id>/roles Fetch all roles of a user

        :return A dictionary containing role ids of all roles of a given user
        :rtype: dict
        """

        requested_user_id = kwargs.get('user_id')
        requested_user = User.query.get(requested_user_id)
        role_id_only = request.args.get('role_id_only', True)

        if not requested_user:
            raise NotFoundError("User with user_id %s doesn't exist" % requested_user_id)

        if request.user.role.name != 'TALENT_ADMIN' and requested_user.domain_id != request.user.domain_id:
            raise UnauthorizedError("User %s doesn't have appropriate permission to get roles of user %s" % (
                request.user.id, requested_user.id))

        if str(role_id_only).lower() not in ['0', 'false', 'true', '1']:
            raise InvalidUsage(error_message="Invalid value of role_id_only. role_id_only should have value `true`"
                                             " or `false`")

        # GET all roles of given user
<<<<<<< HEAD
        permissions = [permission.name for permission in requested_user.role.get_all_permissions_of_role()]
        return {"role_name": requested_user.role.name, "permissions": permissions}
=======
        user_roles = UserScopedRoles.get_all_roles_of_user(requested_user_id)

        # If user provided role_id_only parameter explicitly with 'false' or '0', then return role and name dictionary
        # list. Otherwise just return return role_id list
        if str(role_id_only).lower() in ['0', 'false']:
            roles = {"roles": [dict(role_id=user_scoped_role.role_id,
                                    name=DomainRole.get_by_id(user_scoped_role.role_id).role_name)
                               for user_scoped_role in user_roles]}
        else:
            roles = {"roles": [user_scoped_role.role_id for user_scoped_role in user_roles]}

        return roles
>>>>>>> 1821f1cc

    @require_all_permissions(Permission.PermissionNames.CAN_EDIT_USER_ROLE)
    def put(self, **kwargs):
        """
        POST /users/<user_id>/roles Add given roles to a user

        :return A dictionary containing success message
        :rtype: dict
        """

        requested_user_id = kwargs.get('user_id')
        requested_user = User.query.get(requested_user_id)

        if not requested_user:
            raise NotFoundError("User with user_id %s doesn't exist" % requested_user_id)

        posted_data = request.get_json(silent=True)
        if not posted_data or 'role' not in posted_data:
            raise InvalidUsage("Request body is empty or not provided")

        role = posted_data.get('role', '')
        if is_number(role):
            role_object = Role.query.get(int(role))
            if role_object:
                role_id = role
                role_name = role_object.name
            else:
                raise NotFoundError("Role with id:%s doesn't exist in database" % role)
        else:
            role_object = Role.get_by_name(role)
            if role_object:
                role_id = role_object.id
                role_name = role_object.name
            else:
                raise NotFoundError("Role with name:%s doesn't exist in database" % role)

        if request.user.role.name != 'TALENT_ADMIN' and (requested_user.domain_id != request.user.domain_id or role_name == 'TALENT_ADMIN'):
            raise UnauthorizedError("User %s doesn't have appropriate permission to get roles of user %s" % (
                request.user.id, requested_user.id))

        requested_user.role_id = role_id
        db.session.commit()

        return '', 201


class UserGroupsApi(Resource):

    # Access token decorator
    decorators = [require_oauth()]

    @require_all_permissions(Permission.PermissionNames.CAN_GET_DOMAIN_GROUPS)
    def get(self, **kwargs):
        """
        GET /groups/<group_id>/users Fetch all users in a user_group

        :return A dictionary containing id and lastName of all users of a user_group
        :rtype: dict
        """

        requested_group_id = kwargs.get('group_id')
        requested_group = UserGroup.query.get(requested_group_id)

        if not requested_group:
            raise NotFoundError("Group with group_id %s doesn't exist" % requested_group_id)

        if request.user.role.name != 'TALENT_ADMIN' and requested_group.domain_id != request.user.domain_id:
            raise UnauthorizedError("User %s doesn't have appropriate permission to add users to a "
                                    "group %s" % (request.user.id, requested_group_id))

        all_users_of_group = UserGroup.all_users_of_group(requested_group_id)
        return {"users": [{
                              'id': user.id,
                              'domain_id': user.domain_id,
                              'email': user.email,
                              'first_name': user.first_name,
                              'last_name': user.last_name,
                              'phone': user.phone,
                              'registration_id': user.registration_id,
                              'dice_user_id': user.dice_user_id,
                              'added_time': user.added_time.replace(
                                tzinfo=pytz.UTC).isoformat() if user.added_time else None,
                              'updated_time': user.updated_time.replace(
                                tzinfo=pytz.UTC).isoformat() if user.updated_time else None,
                              'last_read_datetime': user.last_read_datetime.replace(
                                tzinfo=pytz.UTC).isoformat() if user.last_read_datetime else None,
                              'thumbnail_url': user.thumbnail_url,
                              'locale': user.locale
                          } for user in all_users_of_group]}

    @require_any_permission(Permission.PermissionNames.CAN_ADD_DOMAIN_GROUPS)
    def post(self, **kwargs):
        """
        POST /groups/<group_id>/users Add users in a given user_group

        :return A dictionary containing success message
        :rtype: dict
        """

        requested_group_id = kwargs.get('group_id')
        requested_group = UserGroup.query.get(requested_group_id)

        if not requested_group:
            raise NotFoundError("Group with group_id %s doesn't exist" % requested_group_id)

        posted_data = request.get_json(silent=True)
        if not posted_data or 'user_ids' not in posted_data:
            raise InvalidUsage("Request body is empty or not provided")

        if request.user.role.name != 'TALENT_ADMIN' and requested_group.domain_id != request.user.domain_id:
            raise UnauthorizedError("User %s doesn't have appropriate permission to add users to a "
                                    "group %s" % (request.user.id, requested_group_id))

        UserGroup.add_users_to_group(requested_group, posted_data.get('user_ids'))
        return '', 201


class DomainGroupsApi(Resource):

    # Access token decorator
    decorators = [require_oauth()]

    @require_all_permissions(Permission.PermissionNames.CAN_GET_DOMAIN_GROUPS)
    def get(self, **kwargs):
        """
        GET /domain/<domain_id>/groups Fetch all user_groups of a given domain

        :return A dictionary containing id and name of all user_groups of a given domain
        :rtype: dict
        """

        requested_domain_id = kwargs.get('domain_id')
        requested_domain = Domain.query.get(requested_domain_id)

        if not requested_domain:
            raise NotFoundError("Domain with domain_id %s doesn't exist" % requested_domain_id)

        if request.user.role.name != 'TALENT_ADMIN' and requested_domain_id != request.user.domain_id:
            raise UnauthorizedError("User %s doesn't have appropriate permission to get all user_groups "
                                    "of domain %s" % (request.user.id, requested_domain_id))

        all_user_groups_of_domain = UserGroup.all_groups_of_domain(requested_domain_id)
        return {"user_groups": [{'id': user_group.id, 'name': user_group.name} for user_group in
                                all_user_groups_of_domain]}

    @require_all_permissions(Permission.PermissionNames.CAN_ADD_DOMAIN_GROUPS)
    def post(self, **kwargs):
        """
        POST /domain/<domain_id>/groups Add user_groups to a given domain

        :return A dictionary containing ids of user_groups added to given domain
        :rtype: dict
        """

        requested_domain_id = kwargs.get('domain_id')
        requested_domain = Domain.query.get(requested_domain_id)

        if not requested_domain:
            raise NotFoundError("Domain with domain_id %s doesn't exist" % requested_domain_id)

        posted_data = request.get_json(silent=True)
        if not posted_data or 'groups' not in posted_data:
            raise InvalidUsage("Request body is empty or not provided")

        if request.user.role.name != 'TALENT_ADMIN' and requested_domain_id != request.user.domain_id:
            raise UnauthorizedError("User %s doesn't have appropriate permission to add user_groups "
                                    "to domain %s" % (request.user.id, requested_domain_id))

        user_groups = UserGroup.add_groups(posted_data.get('groups'), requested_domain_id)
        return {'user_groups': [user_group.id for user_group in user_groups]}

    @require_all_permissions(Permission.PermissionNames.CAN_EDIT_DOMAIN_GROUPS)
    def put(self, **kwargs):
        """
        PUT /domain/groups/<group_id> Edit a user group with given group_id

        :return A dictionary containing success message
        :rtype: dict
        """

        requested_group_id = kwargs.get('group_id')
        requested_group = UserGroup.query.get(requested_group_id)

        if not requested_group:
            raise NotFoundError("User Group with id %s doesn't exist" % requested_group_id)

        posted_data = request.get_json(silent=True)
        if not posted_data:
            raise InvalidUsage("Request body is empty or not provided")

        if request.user.role.name != 'TALENT_ADMIN' and requested_group.domain_id != request.user.domain_id:
            raise UnauthorizedError("User %s doesn't have appropriate permission to edit user_groups %s" % (
                request.user.id, requested_group.name))

        name = posted_data.get('name')
        description = posted_data.get('description')

        if not name and not description:
            raise InvalidUsage("Neither name nor description is provided")

        if name and not UserGroup.query.filter_by(name=name, domain_id=requested_group.domain_id).all():
            requested_group.name = name
        elif name:
            raise InvalidUsage("User group '%s' already exists in domain %s" % (name, requested_group.domain_id))

        if description:
            requested_group.description = description

        db.session.commit()
        return '', 201

    @require_all_permissions(Permission.PermissionNames.CAN_DELETE_DOMAIN_GROUPS)
    def delete(self, **kwargs):
        """
        DELETE /domain/<domain_id>/groups Remove user_groups from a given domain

        :return A dictionary containing success message
        :rtype: dict
        """

        requested_domain_id = kwargs.get('domain_id')
        requested_domain = Domain.query.get(requested_domain_id)

        if not requested_domain:
            raise NotFoundError("Domain with domain_id %s doesn't exist" % requested_domain_id)

        posted_data = request.get_json(silent=True)
        if not posted_data or 'groups' not in posted_data:
            raise InvalidUsage("Request body is empty or not provided")

        if request.user.role.name != 'TALENT_ADMIN' and requested_domain_id != request.user.domain_id:
            raise UnauthorizedError("User %s doesn't have appropriate permission to remove user_groups "
                                    "from domain %s" % (request.user.id, requested_domain_id))

        UserGroup.delete_groups(requested_domain_id, posted_data.get('groups'))
        return '', 200


groups_and_roles_blueprint = Blueprint('groups_and_roles_api', __name__)
api = TalentApi(groups_and_roles_blueprint)
api.add_resource(UserRolesApi, UserServiceApi.USER_ROLES)
api.add_resource(UserGroupsApi, UserServiceApi.USER_GROUPS)
api.add_resource(DomainGroupsApi, UserServiceApi.DOMAIN_GROUPS, UserServiceApi.DOMAIN_GROUPS_UPDATE)<|MERGE_RESOLUTION|>--- conflicted
+++ resolved
@@ -39,23 +39,9 @@
                                              " or `false`")
 
         # GET all roles of given user
-<<<<<<< HEAD
         permissions = [permission.name for permission in requested_user.role.get_all_permissions_of_role()]
         return {"role_name": requested_user.role.name, "permissions": permissions}
-=======
-        user_roles = UserScopedRoles.get_all_roles_of_user(requested_user_id)
-
-        # If user provided role_id_only parameter explicitly with 'false' or '0', then return role and name dictionary
-        # list. Otherwise just return return role_id list
-        if str(role_id_only).lower() in ['0', 'false']:
-            roles = {"roles": [dict(role_id=user_scoped_role.role_id,
-                                    name=DomainRole.get_by_id(user_scoped_role.role_id).role_name)
-                               for user_scoped_role in user_roles]}
-        else:
-            roles = {"roles": [user_scoped_role.role_id for user_scoped_role in user_roles]}
-
-        return roles
->>>>>>> 1821f1cc
+
 
     @require_all_permissions(Permission.PermissionNames.CAN_EDIT_USER_ROLE)
     def put(self, **kwargs):
