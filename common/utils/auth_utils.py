"""Helper functions related to the authentication of GT users."""
__author__ = 'erikfarmer'

from flask import current_app as app
from flask import request, jsonify
from common.models.user import *
import requests
<<<<<<< HEAD
import json
from functools import wraps


def require_oauth(func):
    @wraps(func)
    def authenticate(*args, **kwargs):
        try:
            oauth_token = request.headers['Authorization']
        except KeyError:
            return jsonify({'error': {'message': 'No Auth header set'}}), 400
        r = requests.get(app.config['OAUTH_SERVER_URI'], headers={'Authorization': oauth_token})
        if r.status_code != 200:
            error_body = json.loads(r.text)
            if error_body['error']:
                return jsonify(error_body), 401
            else:
                return jsonify({'error': {'code': 3, 'message': 'Not authorized'}}), 401
        valid_user_id = json.loads(r.text).get('user_id')
        if not valid_user_id or not User.query.get(valid_user_id):
            return jsonify({'error': {'message': 'Oauth did not provide a valid user_id'}}), 400
        request.user = User.query.get(valid_user_id)
        request.oauth_token = oauth_token
        return func(*args, **kwargs)
    return authenticate


def required_roles(*roles):
    def domain_roles(func):
        @wraps(func)
        def authenticate_roles(*args, **kwargs):
            user_roles = UserScopedRoles.get_all_roles_of_user(request.user.id).get('roles')
            for role in roles:
                domain_role = DomainRole.get_by_name(role) or ''
                if not domain_role or domain_role.id not in user_roles:
                    return jsonify({'error': {'message': "User doesn't have appropriate permissions to "
                                                         "perform this operation"}}), 401
            return func(*args, **kwargs)
        return authenticate_roles
    return domain_roles
=======
from flask import current_app as app
>>>>>>> 8c3946d6


def accepted_roles(*roles):
    def domain_roles(func):
        @wraps(func)
        def authenticate_roles(*args, **kwargs):
            user_roles = UserScopedRoles.get_all_roles_of_user(request.user.id).get('roles')
            for role in roles:
                domain_role = DomainRole.get_by_name(role) or ''
                if domain_role and domain_role.id in user_roles:
                    return func(*args, **kwargs)
            return jsonify({'error': {'message': "User doesn't have appropriate permissions to "
                                                 "perform this operation"}}), 401
        return authenticate_roles
    return domain_roles<|MERGE_RESOLUTION|>--- conflicted
+++ resolved
@@ -5,7 +5,6 @@
 from flask import request, jsonify
 from common.models.user import *
 import requests
-<<<<<<< HEAD
 import json
 from functools import wraps
 
@@ -46,9 +45,6 @@
             return func(*args, **kwargs)
         return authenticate_roles
     return domain_roles
-=======
-from flask import current_app as app
->>>>>>> 8c3946d6
 
 
 def accepted_roles(*roles):
@@ -63,4 +59,24 @@
             return jsonify({'error': {'message': "User doesn't have appropriate permissions to "
                                                  "perform this operation"}}), 401
         return authenticate_roles
-    return domain_roles+    return domain_roles
+
+
+def authenticate_oauth_user(request):
+    """
+    :param request: (object) flask request object
+    :return:
+    """
+    try:
+        oauth_token = request.headers['Authorization']
+    except KeyError:
+        return {'error': {'code': None, 'message':'No Authorization set', 'http_code': 400}}
+    r = requests.get(app.config['OAUTH_SERVER_URI'], headers={'Authorization': oauth_token})
+    if r.status_code != 200:
+        return {'error': {'code': 3, 'message': 'Not authorized', 'http_code': 401}}
+    valid_user_id = json.loads(r.text).get('user_id')
+    if not valid_user_id:
+        return {'error': {'code': 25,
+                          'message': "Access token is invalid. Please refresh your token"},
+                          'http_code': 400}
+    return {'user_id': valid_user_id}