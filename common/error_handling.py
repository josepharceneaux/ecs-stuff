import inspect

__author__ = 'oamasood'

from flask import jsonify


class TalentError(Exception):
    def __init__(self, error_message=None, error_code=None, additional_error_info=None):
        """

        :type error_message: str
        :type error_code: int
        :type additional_error_info: dict[str, T]
        """
        Exception.__init__(self)
        self.message = error_message
        self.status_code = None
        if error_code is not None:
            self.status_code = error_code
        self.additional_error_info = additional_error_info

    def to_dict(self):
        error_dict = {'error': {}}
        if self.status_code:
            error_dict['error']['code'] = self.status_code
        if self.message:
            error_dict['error']['message'] = self.message
        if self.additional_error_info:
            for field_name, field_value in self.additional_error_info.items():
                error_dict['error'][field_name] = field_value
        return error_dict

    @classmethod
    def http_status_code(cls):
        return 500


class InvalidUsage(TalentError):
    @classmethod
    def http_status_code(cls):
        return 400


class InternalServerError(TalentError):
    @classmethod
    def http_status_code(cls):
        return 500


class UnauthorizedError(TalentError):
    @classmethod
    def http_status_code(cls):
        return 401


class NotFoundError(TalentError):
    @classmethod
    def http_status_code(cls):
        return 404


class ForbiddenError(TalentError):
    @classmethod
    def http_status_code(cls):
        return 403


<<<<<<< HEAD
class UnprocessableEntity(TalentError):
    @classmethod
    def http_status_code(cls):
        return 422
=======
class ResourceNotFound(TalentError):
    @classmethod
    def http_status_code(cls):
        return 404

>>>>>>> 7dbbf05b

def register_error_handlers(app, logger):
    """

    :type app: flask.app.Flask
    :type logger: logging.Logger
    """
    @app.errorhandler(405)
    def handle_method_not_allowed(ignored):
        return jsonify({'error': {'message': 'Given HTTP method is not allowed on this endpoint'}}), 405

    @app.errorhandler(InvalidUsage)
    def handle_invalid_usage(error):
        response = jsonify(error.to_dict())
        logger.warn("Invalid API usage for app %s: %s", app.import_name, response)
        return response, error.http_status_code()

    @app.errorhandler(NotFoundError)
    def handle_not_found(error):
        response = jsonify(error.to_dict())
        logger.warn("Requested resource not found for the app %s as: %s", app.import_name, response)
        return response, error.http_status_code()

    @app.errorhandler(ForbiddenError)
    def handle_forbidden(error):
        logger.warn("Unauthorized for app %s", app.import_name)
        response = jsonify(error.to_dict())
        return response, error.http_status_code()

    @app.errorhandler(UnauthorizedError)
    def handle_unauthorized(error):
        response = jsonify(error.to_dict())
        logger.warn("Unauthorized for app %s as: %s", app.import_name, response)
        return response, error.http_status_code()

    @app.errorhandler(ResourceNotFound)
    def handle_resource_not_found(error):
        logger.warn("Resource not found for app %s", app.import_name)
        response = jsonify(error.to_dict())
        return response, error.http_status_code()

    @app.errorhandler(ForbiddenError)
    def handle_forbidden(error):
        logger.warn("Forbidden request format for app %s", app.import_name)
        response = jsonify(error.to_dict())
        return response, error.http_status_code()

    @app.errorhandler(500)
    def handle_internal_server_errors(exc):
        if exc.__class__.__name__ == InternalServerError.__name__:  # Why doesn't instanceof() work here?
            # If an InternalServerError is raised by the server code, return its to_dict
            response = exc.to_dict()
        elif isinstance(exc, InternalServerError):
            response = exc.to_dict()
        elif isinstance(exc, Exception):
            # If any other Exception is thrown, return its message
            response = {'error': {'message': "Internal server error: %s" % exc.message}}
        else:
            # This really shouldn't happen -- exc should be an exception
            response = {'error': {'message': "Internal server error"}}
        logger.exception("Internal server error for app %s: %s", app.import_name, exc)
        return jsonify(response), 500
<|MERGE_RESOLUTION|>--- conflicted
+++ resolved
@@ -66,18 +66,16 @@
         return 403
 
 
-<<<<<<< HEAD
 class UnprocessableEntity(TalentError):
     @classmethod
     def http_status_code(cls):
         return 422
-=======
+
 class ResourceNotFound(TalentError):
     @classmethod
     def http_status_code(cls):
         return 404
 
->>>>>>> 7dbbf05b
 
 def register_error_handlers(app, logger):
     """
