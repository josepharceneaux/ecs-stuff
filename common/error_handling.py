__author__ = 'oamasood'

from flask import jsonify


class TalentError(Exception):
    def __init__(self, error_message=None, error_code=None, additional_error_info=None):
        """

        :type error_message: str
        :type error_code: int
        :type additional_error_info: dict[str, T]
        """
        Exception.__init__(self)
        self.message = error_message
        self.status_code = None
        if error_code is not None:
            self.status_code = error_code
        self.additional_error_info = additional_error_info

    def to_dict(self):
        error_dict = {'error': {}}
        if self.status_code:
            error_dict['error']['code'] = self.status_code
        if self.message:
            error_dict['error']['message'] = self.message
        if self.additional_error_info:
            for field_name, field_value in self.additional_error_info.items():
                error_dict['error'][field_name] = field_value
        return error_dict

    @classmethod
    def http_status_code(cls):
        return 500


class InvalidUsage(TalentError):
    @classmethod
    def http_status_code(cls):
        return 400


class InternalServerError(TalentError):
    @classmethod
    def http_status_code(cls):
        return 500


class UnauthorizedError(TalentError):
    @classmethod
    def http_status_code(cls):
        return 401


class NotFoundError(TalentError):
    @classmethod
    def http_status_code(cls):
        return 404


class ForbiddenError(TalentError):
    @classmethod
    def http_status_code(cls):
        return 403


def register_error_handlers(app, logger):
    """

    :type app: flask.app.Flask
    :type logger: logging.Logger
    """

    @app.errorhandler(405)
    def handle_method_not_allowed(ignored):
        return jsonify({'error': {'message': 'Given HTTP method is not allowed on this endpoint'}}), 405

    @app.errorhandler(InvalidUsage)
    def handle_invalid_usage(error):
        response = jsonify(error.to_dict())
        logger.warn("Invalid API usage for app %s: %s", app.import_name, response)
        return response, error.http_status_code()

<<<<<<< HEAD
    @app.errorhandler(NotFoundError)
    def handle_not_found(error):
        response = jsonify(error.to_dict())
        logger.warn("Requested resource not found for the app %s as: %s", app.import_name, jsonify(error.to_dict()))
=======
    @app.errorhandler(ForbiddenError)
    def handle_forbidden(error):
        logger.warn("Unauthorized for app %s", app.import_name)
        response = jsonify(error.to_dict())
>>>>>>> b6f6dd46
        return response, error.http_status_code()

    @app.errorhandler(UnauthorizedError)
    def handle_unauthorized(error):
        response = jsonify(error.to_dict())
        logger.warn("Unauthorized for app %s as: %s", app.import_name, response)
        return response, error.http_status_code()

    @app.errorhandler(500)
    def handle_internal_server_errors(exc):
        if exc.__class__.__name__ == InternalServerError.__name__:  # Why doesn't instanceof() work here?
            # If an InternalServerError is raised by the server code, return its to_dict
            response = exc.to_dict()
        elif isinstance(exc, Exception):
            # If any other Exception is thrown, return its message
            response = {'error': {'message': "Internal server error: %s" % exc.message}}
        else:
            # This really shouldn't happen -- exc should be an exception
            response = {'error': {'message': "Internal server error"}}
        logger.exception("Internal server error for app %s: %s", app.import_name, exc)
        return jsonify(response), 500
<|MERGE_RESOLUTION|>--- conflicted
+++ resolved
@@ -81,17 +81,16 @@
         logger.warn("Invalid API usage for app %s: %s", app.import_name, response)
         return response, error.http_status_code()
 
-<<<<<<< HEAD
     @app.errorhandler(NotFoundError)
     def handle_not_found(error):
         response = jsonify(error.to_dict())
         logger.warn("Requested resource not found for the app %s as: %s", app.import_name, jsonify(error.to_dict()))
-=======
+        return response, error.http_status_code()
+
     @app.errorhandler(ForbiddenError)
     def handle_forbidden(error):
         logger.warn("Unauthorized for app %s", app.import_name)
         response = jsonify(error.to_dict())
->>>>>>> b6f6dd46
         return response, error.http_status_code()
 
     @app.errorhandler(UnauthorizedError)
