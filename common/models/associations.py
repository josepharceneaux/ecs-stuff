--- conflicted
+++ resolved
@@ -5,31 +5,6 @@
 
 # All tables below are Association Tables. SQLAlchemy docs on Association Object:
 # http://docs.sqlalchemy.org/en/latest/orm/basic_relationships.html#association-object
-
-
-<<<<<<< HEAD
-class CandidateAreaOfInterest(db.Model):
-    __tablename__ = 'candidate_area_of_interest'
-    candidate_id = db.Column('CandidateId', db.Integer, db.ForeignKey('candidate.id'), primary_key=True)
-    area_of_interest_id = db.Column('AreaOfInterestId', db.Integer, db.ForeignKey('area_of_interest.id'), primary_key=True)
-    additional_notes = db.Column('AdditionalNotes', db.Text)
-    updated_time = db.Column('UpdatedTime', db.TIMESTAMP, default=time.time())
-
-
-class ReferenceEmail(db.Model):
-    __tablename__ = 'reference_email'
-    candidate_reference_id = db.Column('ReferenceId', db.BigInteger, db.ForeignKey('candidate_reference.id'))
-    email_label_id = db.Column('EmailLabelId', db.Integer, db.ForeignKey('email_label.id'))
-    is_default = db.Column('IsDefault', db.Boolean)
-    value = db.Column('Value', db.String(100))
-    updated_time = db.Column('UpdatedTime', db.TIMESTAMP, default=time.time())
-    __table_args__ = (PrimaryKeyConstraint(candidate_reference_id, email_label_id),)
-
-    def __repr__(self):
-        return "<ReferenceEmail (reference_id=' %r')>" % self.candidate_reference_id
-
-=======
->>>>>>> dbc057fb
 
 class ReferencePhone(db.Model):
     __tablename__ = 'reference_phone'
