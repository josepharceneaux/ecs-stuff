--- conflicted
+++ resolved
@@ -5,17 +5,15 @@
 import time
 import datetime
 import logging
-import candidate_
+import candidate
 import domain
-
-<<<<<<< HEAD
-logger = logging.getLogger(__file__)
-=======
 from candidate import CandidateSource
 from associations import CandidateAreaOfInterest
 from misc import AreaOfInterest
 
->>>>>>> 65798b3f
+logger = logging.getLogger(__file__)
+
+
 
 class User(db.Model):
     __tablename__ = 'user'
@@ -59,26 +57,6 @@
         return "<email (email=' %r')>" % self.email
 
 
-<<<<<<< HEAD
-=======
-class Domain(db.Model):
-    __tablename__ = 'domain'
-    id = db.Column(db.Integer, primary_key=True)
-    name = db.Column(db.String(50))
-    usage_limitation = db.Column('usageLimitation', db.Integer)
-    expiration = db.Column(db.DateTime)
-    added_time = db.Column('addedTime', db.DateTime)
-    organization_id = db.Column('organizationId', db.Integer)
-    is_fair_check_on = db.Column('isFairCheckOn', db.Boolean, default=False)
-    is_active = db.Column('isActive', db.Boolean, default=True)  # TODO: store as 0 or 1
-    default_tracking_code = db.Column('defaultTrackingCode', db.SmallInteger)
-    default_culture_id = db.Column('defaultCultureId', db.Integer, default=1)
-    default_from_name = db.Column('defaultFromName', db.String(255))
-    settings_json = db.Column('settingsJson', db.Text)
-    updated_time = db.Column('updatedTime', db.TIMESTAMP, default=datetime.datetime.now())
->>>>>>> 65798b3f
-
-
 
 class JobOpening(db.Model):
     __tablename__ = 'job_opening'
@@ -325,7 +303,7 @@
         assert user_id is not None
         assert social_network_id is not None
         return cls.query.filter(
-            and_(
+            db.and_(
                 UserCredentials.user_id == user_id,
                 UserCredentials.social_network_id == social_network_id
             )
@@ -346,7 +324,7 @@
         assert webhook_id is not None
         assert social_network_id is not None
         return cls.query.filter(
-            and_(
+            db.and_(
                 UserCredentials.webhook == webhook_id,
                 UserCredentials.social_network_id == social_network_id
             )
