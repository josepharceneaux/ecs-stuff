--- conflicted
+++ resolved
@@ -268,13 +268,8 @@
     """
     __tablename__ = 'user_credentials'
     id = db.Column(db.Integer, primary_key=True)
-<<<<<<< HEAD
-    user_id = db.Column('userId', db.Integer, ForeignKey('user.id'), nullable=False)
-    social_network_id = db.Column('socialNetworkId', db.Integer, ForeignKey('social_network.id'), nullable=False)
-=======
     user_id = db.Column('userId', db.Integer, db.ForeignKey('user.id'), nullable=False)
     social_network_id = db.Column('socialNetworkId', db.Integer, db.ForeignKey('social_network.id'), nullable=False)
->>>>>>> 0242cd21
     refresh_token = db.Column('refreshToken', db.String(1000))
     webhook = db.Column(db.String(200))
     member_id = db.Column('memberId', db.String(100))
@@ -308,11 +303,7 @@
         assert user_id is not None
         assert social_network_id is not None
         return cls.query.filter(
-<<<<<<< HEAD
-            and_(
-=======
             db.and_(
->>>>>>> 0242cd21
                 UserCredentials.user_id == user_id,
                 UserCredentials.social_network_id == social_network_id
             )
@@ -333,11 +324,7 @@
         assert webhook_id is not None
         assert social_network_id is not None
         return cls.query.filter(
-<<<<<<< HEAD
-            and_(
-=======
             db.and_(
->>>>>>> 0242cd21
                 UserCredentials.webhook == webhook_id,
                 UserCredentials.social_network_id == social_network_id
             )
