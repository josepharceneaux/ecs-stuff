--- conflicted
+++ resolved
@@ -6,25 +6,21 @@
 from sqlalchemy.orm import relationship, backref
 
 import venue
-import domain
 import candidate
 import event_organizer
 import social_network
 from misc import AreaOfInterest
 from candidate import CandidateSource
-from candidate import CandidateAreaOfInterest
+from associations import CandidateAreaOfInterest
 from common.utils.validators import is_number
 from common.error_handling import *
-<<<<<<< HEAD
 
 
 logger = logging.getLogger(__file__)
-=======
 from candidate import CandidateSource
 from associations import CandidateAreaOfInterest
 from misc import AreaOfInterest
 from email_marketing import EmailCampaign
->>>>>>> b6f6dd46
 
 
 class User(db.Model):
@@ -52,21 +48,16 @@
     # TODO: Set Nullable = False after setting user_group_id for existing data
 
     # Relationships
-<<<<<<< HEAD
-
     candidates = db.relationship('Candidate', backref='user')
     public_candidate_sharings = db.relationship('PublicCandidateSharing', backref='user')
     user_credentials = db.relationship('UserSocialNetworkCredential', backref='user')
     events = db.relationship('Event', backref='user', lazy='dynamic')
     event_organizers = db.relationship('EventOrganizer', backref='user', lazy='dynamic')
     venues = db.relationship('Venue', backref='user', lazy='dynamic')
-    user_group = db.relationship('UserGroup', backref='user')
-=======
     candidates = relationship('Candidate', backref='user')
     public_candidate_sharings = relationship('PublicCandidateSharing', backref='user')
     user_group = relationship('UserGroup', backref='user')
     email_campaigns = relationship('EmailCampaign', backref='user')
->>>>>>> b6f6dd46
 
     def is_authenticated(self):
         return True
@@ -88,8 +79,6 @@
         return "<email (email=' %r')>" % self.email
 
 
-<<<<<<< HEAD
-=======
 class Domain(db.Model):
     __tablename__ = 'domain'
     id = db.Column(db.Integer, primary_key=True)
@@ -97,11 +86,11 @@
     usage_limitation = db.Column('usageLimitation', db.Integer)
     expiration = db.Column(db.DateTime)
     added_time = db.Column('addedTime', db.DateTime)
-    organization_id = db.Column('organizationId', db.Integer)
+    organization_id = db.Column('organizationId', db.Integer, db.ForeignKey('organization.id'))
     is_fair_check_on = db.Column('isFairCheckOn', db.Boolean, default=False)
     is_active = db.Column('isActive', db.Boolean, default=True)  # TODO: store as 0 or 1
     default_tracking_code = db.Column('defaultTrackingCode', db.SmallInteger)
-    default_culture_id = db.Column('defaultCultureId', db.Integer, default=1)
+    default_culture_id = db.Column('defaultCultureId', db.Integer, db.ForeignKey('culture.id'), default=1)
     default_from_name = db.Column('defaultFromName', db.String(255))
     settings_json = db.Column('settingsJson', db.Text)
     updated_time = db.Column('updatedTime', db.TIMESTAMP, default=datetime.datetime.now())
@@ -111,12 +100,18 @@
     candidate_sources = relationship('CandidateSource', backref='domain')
     areas_of_interest = relationship('AreaOfInterest', backref='domain')
     custom_fields = relationship('CustomField', backref='domain')
+    # organizations = relationship('Organization', backref='domain')
+
+    def __init__(self, name=None):
+        self.name = name
+
+    def __repr__(self):
+        return '<Domain %r>' % self.name
 
     def get_id(self):
         return unicode(self.id)
 
 
->>>>>>> b6f6dd46
 class WebAuthGroup(db.Model):
     __tablename__ = 'web_auth_group'
     id = db.Column(db.BIGINT, primary_key=True)
@@ -427,7 +422,7 @@
         :param list[int | str] groups: list of names or ids of user groups
         :rtype: None
         """
-        if domain.Domain.query.get(domain_id):
+        if Domain.query.get(domain_id):
             for group in groups:
                 if is_number(group):
                     group_id = group
