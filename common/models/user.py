--- conflicted
+++ resolved
@@ -10,17 +10,10 @@
 import candidate
 import event_organizer
 import social_network
-<<<<<<< HEAD
 import candidate
 from misc import AreaOfInterest
-=======
-from misc import AreaOfInterest
-from candidate import CandidateSource
-from candidate import CandidateAreaOfInterest
 from common.utils.validators import is_number
 from common.error_handling import *
-
->>>>>>> 9fc0eae0
 
 logger = logging.getLogger(__file__)
 
