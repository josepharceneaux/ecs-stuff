from sqlalchemy import and_
from db import db
from sqlalchemy.orm import relationship, backref
<<<<<<< HEAD
# from auth_service.oauth import logger
=======
#from auth_service.oauth import logger
>>>>>>> dbc057fb
# from auth_service.oauth.modules.handy_functions import is_number
import time
import datetime
import logging
import candidate
import domain
from candidate import CandidateSource
from candidate import CandidateAreaOfInterest
from misc import AreaOfInterest

logger = logging.getLogger(__file__)



class User(db.Model):
    __tablename__ = 'user'
    id = db.Column(db.Integer, primary_key=True)
    domain_id = db.Column('domainId', db.Integer, db.ForeignKey('domain.id'))
    email = db.Column(db.String(60), unique=True, nullable=False)
    password = db.Column(db.String(512))
    device_token = db.Column('deviceToken', db.String(64))
    expiration = db.Column(db.DateTime)
    mobile_version = db.Column('mobileVersion', db.String(10))
    default_culture_id = db.Column('defaultCultureId', db.Integer, db.ForeignKey('culture.id'))
    phone = db.Column(db.String(50))
    get_started_data = db.Column('getStartedData', db.String(127))
    registration_key = db.Column(db.String(512))
    reset_password_key = db.Column(db.String(512))
    registration_id = db.Column(db.String(512))
    # name = db.Column(db.String(127))
    first_name = db.Column('firstName', db.String(255))
    last_name = db.Column('lastName', db.String(255))
    added_time = db.Column('addedTime', db.DateTime, default=datetime.datetime.now())
    updated_time = db.Column('updatedTime', db.DateTime)
    dice_user_id = db.Column('diceUserId', db.Integer)

    # Relationships
    candidates = relationship('Candidate', backref='user')
    public_candidate_sharings = relationship('PublicCandidateSharing', backref='user')
    user_credentials = relationship('UserCredentials', backref='user')
    events = relationship('Event', backref='user', lazy='dynamic')
    organizers = relationship('Organizer', backref='user', lazy='dynamic')
    venues = relationship('Venue', backref='user', lazy='dynamic')

    def is_authenticated(self):
        return True

    def is_active(self):
        return True

    def is_anonymous(self):
        return False

    def get_id(self):
        return unicode(self.id)

    def __repr__(self):
        return "<email (email=' %r')>" % self.email



class JobOpening(db.Model):
    __tablename__ = 'job_opening'
    id = db.Column(db.Integer, primary_key=True)
    user_id = db.Column('UserId', db.Integer, db.ForeignKey('user.id'))
    job_code = db.Column('JobCode', db.String(100))
    description = db.Column('Description', db.String(500))
    title = db.Column('Title', db.String(150))
    added_time = db.Column('AddedTime', db.TIMESTAMP, default=time.time())

    def __repr__(self):
        return "<JobOpening (title=' %r')>" % self.title


class Client(db.Model):
    client_id = db.Column(db.String(40), primary_key=True)
    client_secret = db.Column(db.String(55), nullable=False)

    # Possible values are 'public' or 'confidential'
    @property
    def client_type(self):
        return 'confidential'

    @property
    def allowed_grant_types(self):
        return ['password', 'refresh_token']

    @property
    def default_scopes(self):
        return []

    @property
    def default_redirect_uri(self):
        return ''


class Token(db.Model):
    id = db.Column(db.Integer, primary_key=True)
    client_id = db.Column(
        db.String(40), db.ForeignKey('client.client_id'),
        nullable=False,
    )
    client = db.relationship('Client')

    user_id = db.Column(
        # db.BigInteger, db.ForeignKey('user.id')
        db.INTEGER, db.ForeignKey('user.id')
    )
    user = db.relationship('User')

    # currently only bearer is supported
    token_type = db.Column(db.String(40))

    access_token = db.Column(db.String(255), unique=True)
    refresh_token = db.Column(db.String(255), unique=True)
    expires = db.Column(db.DateTime)
    _scopes = db.Column(db.Text)

    def delete(self):
        db.session.delete(self)
        db.session.commit()

    @property
    def scopes(self):
        if self._scopes:
            return self._scopes.split()
        return []


class DomainRole(db.Model):

    id = db.Column(db.Integer, primary_key=True)
    roleName = db.Column(db.String(255), nullable=False, unique=True)

    domainId = db.Column(
        db.Integer, db.ForeignKey('domain.id')
    )
    domain = db.relationship('Domain')

    def delete(self):
        db.session.delete(self)
        db.session.commit()

    @staticmethod
    def save(domain_id, role_name):
        """ Create a new Role record with the supplied domain_id and role_name.
        :param domain_id: domain id of a role.
        :param role_name: role name of a role.
        """
        role = DomainRole(roleName=role_name, domainId=domain_id)
        db.session.add(role)
        db.session.commit()
        return role.id

    @staticmethod
    def get_by_id(role_id):
        """ Get a role with supplied role_id.
        :param role_id: id of a role.
        """
        return DomainRole.query.get(role_id)

    @staticmethod
    def get_by_name(role_name):
        """ Get a role with supplied role_name.
        :param role_name: Name of a role.
        """
        return DomainRole.query.filter_by(roleName=role_name).first()

    @staticmethod
    def all():
        """ Get all roles_ids in database """
        all_roles = DomainRole.query.all() or []
        return dict(roles=[all_role.id for all_role in all_roles])

    @staticmethod
    def all_roles_of_domain(domain_id):
        """ Get all roles with names in database """
        all_roles_of_domain = DomainRole.query.filter_by(domainId=domain_id) or []
        return dict(roles=[{'id': domain_role.id, 'name': domain_role.roleName} for domain_role in all_roles_of_domain])


class UserScopedRoles(db.Model):

    id = db.Column(db.Integer, primary_key=True)
    userId = db.Column(
        # db.BigInteger, db.ForeignKey('user.id'), nullable=False
        db.INTEGER, db.ForeignKey('user.id'), nullable=False
    )
    roleId = db.Column(
        db.Integer, db.ForeignKey('domain_role.id'), nullable=False
    )
    domainRole = db.relationship('DomainRole')

    @staticmethod
    def add_roles(user_id, roles_list):
        """ Add a role for user
        :param user_id: Id of a user
        :param roles_list: list of roleIds or roleNames
        """
        if User.query.get(user_id):
            for role in roles_list:
                if is_number(role):
                    role_id = role
                else:
                    domain_role = DomainRole.get_by_name(role)
                    if domain_role:
                        role_id = domain_role.id
                    else:
                        role_id = None

                if role_id and DomainRole.query.get(role_id):
                    if not UserScopedRoles.query.filter((UserScopedRoles.userId == user_id) &
                                                                (UserScopedRoles.roleId == role_id)).first():
                        user_scoped_role = UserScopedRoles(userId=user_id, roleId=role_id)
                        db.session.add(user_scoped_role)
                    else:
                        logger.info("Role: %s already exists for user: %s" % (role, user_id))
                        raise Exception("Role: %s already exists for user: %s" % (role, user_id))
                else:
                    logger.info("Role: %s doesn't exist" % role)
                    raise Exception("Role: %s doesn't exist" % role)
            db.session.commit()
        else:
            logger.info("User %s doesn't exist" % user_id)
            raise Exception("User %s doesn't exist" % user_id)

    @staticmethod
    def delete_roles(user_id, roles_list):
        """ Delete a role for user
        :param user_id: Id of a user
        :param roles_list: list of roleIds or roleNames
        """
        if User.query.get(user_id):
            for role in roles_list:
                if is_number(role):
                    role_id = role
                else:
                    domain_role = DomainRole.get_by_name(role)
                    if domain_role:
                        role_id = domain_role.id
                    else:
                        role_id = None

                user_scoped_role = UserScopedRoles.query.filter((UserScopedRoles.userId == user_id)
                                                                & (UserScopedRoles.roleId == role_id)).first()
                if user_scoped_role:
                    db.session.delete(user_scoped_role)
                else:
                    logger.info("User %s doesn't have any role %s" % (user_id, role_id))
                    raise Exception("User %s doesn't have any role %s" % (user_id, role_id))
            db.session.commit()
        else:
            logger.info("User %s doesn't exist" % user_id)
            raise Exception("User %s doesn't exist" % user_id)

    @staticmethod
    def get_all_roles_of_user(user_id):
        """ Get all roles for a user
        :param user_id: Id of a user
        """
        user_scoped_roles = UserScopedRoles.query.filter_by(userId=user_id).all() or []
        return dict(roles=[user_scoped_role.roleId for user_scoped_role in user_scoped_roles])


class UserCredentials(db.Model):
    """
    This represents database table that holds user's credentials of a
    social network.
    """
    __tablename__ = 'user_credentials'
    id = db.Column(db.Integer, primary_key=True)
    user_id = db.Column('userId', db.Integer, db.ForeignKey('user.id'), nullable=False)
    social_network_id = db.Column('socialNetworkId', db.Integer, db.ForeignKey('social_network.id'), nullable=False)
    refresh_token = db.Column('refreshToken', db.String(1000))
    webhook = db.Column(db.String(200))
    member_id = db.Column('memberId', db.String(100))
    access_token = db.Column('accessToken', db.String(1000))
    social_network = relationship("SocialNetwork")

    @classmethod
    def get_all_credentials(cls, social_network_id=None):
        if social_network_id is None:
            return cls.query.all()
        else:
            return cls.get_user_credentials_of_social_network(social_network_id)

    @classmethod
    def get_user_credentials_of_social_network(cls, social_network_id):
        assert social_network_id is not None

        return cls.query.filter(
            UserCredentials.social_network_id == social_network_id
        ).all()

    @classmethod
    def get_by_user_id(cls, user_id):
        assert user_id is not None
        return cls.query.filter(
            UserCredentials.user_id == user_id
        ).all()

    @classmethod
    def get_by_user_and_social_network_id(cls, user_id, social_network_id):
        assert user_id is not None
        assert social_network_id is not None
        return cls.query.filter(
            db.and_(
                UserCredentials.user_id == user_id,
                UserCredentials.social_network_id == social_network_id
            )
        ).first()

    @classmethod
    def update_auth_token(cls, user_id, social_network_id, access_token):
        # TODO improve this method
        success = False
        user = cls.get_by_user_and_social_network(user_id, social_network_id)
        if user:
            user.update(access_token=access_token)
            success = True
        return success

    @classmethod
    def get_by_webhook_id_and_social_network(cls, webhook_id, social_network_id):
        assert webhook_id is not None
        assert social_network_id is not None
        return cls.query.filter(
            db.and_(
                UserCredentials.webhook == webhook_id,
                UserCredentials.social_network_id == social_network_id
            )
        ).first()<|MERGE_RESOLUTION|>--- conflicted
+++ resolved
@@ -1,11 +1,7 @@
 from sqlalchemy import and_
 from db import db
 from sqlalchemy.orm import relationship, backref
-<<<<<<< HEAD
 # from auth_service.oauth import logger
-=======
-#from auth_service.oauth import logger
->>>>>>> dbc057fb
 # from auth_service.oauth.modules.handy_functions import is_number
 import time
 import datetime
