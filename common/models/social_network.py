<<<<<<< HEAD
from sqlalchemy import Column, String, Integer
from sqlalchemy.orm import relationship
import time
=======
>>>>>>> 4c3cd0d8
from db import db
import event
import venue

class SocialNetwork(db.Model):
    __tablename__ = 'social_network'
<<<<<<< HEAD
    id = Column('id', Integer, primary_key=True)
    name = Column('name', String(100))
    url = Column('url', String(255))
    api_url = Column('apiUrl', String(255))
    client_key = Column('clientKey', String(500))
    secret_key = Column('secretKey', String(500))
    redirect_uri = Column('redirectUri', String(255))
    auth_url = Column('authUrl', String(200))
    updated_time = db.Column('UpdatedTime', db.TIMESTAMP, default=time.time())

    # Relationships
    candidate_social_networks = relationship('CandidateSocialNetwork', backref='social_network')
    events = relationship("Event", backref='social_network', lazy='dynamic')
    user_credentials = relationship("UserCredentials")
=======
    id = db.Column('id', db.Integer, primary_key=True)
    name = db.Column('name', db.String(100))
    url = db.Column('url', db.String(255))
    api_url = db.Column('apiUrl', db.String(255))
    client_key = db.Column('clientKey', db.String(500))
    secret_key = db.Column('secretKey', db.String(500))
    redirect_uri = db.Column('redirectUri', db.String(255))
    auth_url = db.Column('authUrl', db.String(200))

    events = db.relationship("Event", backref='social_network', lazy='dynamic')
    user_credentials = db.relationship("UserCredentials")
>>>>>>> 4c3cd0d8
    # venues = relationship('Venue', backref='social_network', lazy='dynamic')

    def __repr__(self):
        return '<SocialNetwork %r>' % self.name

    @classmethod
    def get_by_name(cls, name):
        assert name is not None
        return cls.query.filter(
            SocialNetwork.name == name.strip()
        ).one()

    @classmethod
    def get_by_id(cls, id):
        assert id is not None
        return cls.query.filter(
            SocialNetwork.id == id
        ).one()

    @classmethod
    def get_all(cls):
        return cls.query.all()

    @classmethod
    def get_all_except_ids(cls, ids):
        assert isinstance(ids, list)
        if ids:
            return cls.query.filter(
                db.not_(
                    SocialNetwork.id.in_(
                        ids
                    )
                )
            ).all()
        else:
            # Didn't input 'ids' it means we we need list of all, the following
            # probably help us avoid the expensive in_ with empty sequence
            SocialNetwork.get_all()

    @classmethod
    def get_by_ids(cls, ids):
        assert isinstance(ids, list)
        return cls.query.filter(
            SocialNetwork.id.in_(
                ids
            )
        ).all()<|MERGE_RESOLUTION|>--- conflicted
+++ resolved
@@ -1,31 +1,11 @@
-<<<<<<< HEAD
-from sqlalchemy import Column, String, Integer
-from sqlalchemy.orm import relationship
 import time
-=======
->>>>>>> 4c3cd0d8
 from db import db
 import event
 import venue
 
+
 class SocialNetwork(db.Model):
     __tablename__ = 'social_network'
-<<<<<<< HEAD
-    id = Column('id', Integer, primary_key=True)
-    name = Column('name', String(100))
-    url = Column('url', String(255))
-    api_url = Column('apiUrl', String(255))
-    client_key = Column('clientKey', String(500))
-    secret_key = Column('secretKey', String(500))
-    redirect_uri = Column('redirectUri', String(255))
-    auth_url = Column('authUrl', String(200))
-    updated_time = db.Column('UpdatedTime', db.TIMESTAMP, default=time.time())
-
-    # Relationships
-    candidate_social_networks = relationship('CandidateSocialNetwork', backref='social_network')
-    events = relationship("Event", backref='social_network', lazy='dynamic')
-    user_credentials = relationship("UserCredentials")
-=======
     id = db.Column('id', db.Integer, primary_key=True)
     name = db.Column('name', db.String(100))
     url = db.Column('url', db.String(255))
@@ -34,11 +14,13 @@
     secret_key = db.Column('secretKey', db.String(500))
     redirect_uri = db.Column('redirectUri', db.String(255))
     auth_url = db.Column('authUrl', db.String(200))
+    updated_time = db.Column('UpdatedTime', db.TIMESTAMP, default=time.time())
 
+    # Relationships
+    candidate_social_networks = db.relationship('CandidateSocialNetwork', backref='social_network')
     events = db.relationship("Event", backref='social_network', lazy='dynamic')
     user_credentials = db.relationship("UserCredentials")
->>>>>>> 4c3cd0d8
-    # venues = relationship('Venue', backref='social_network', lazy='dynamic')
+    venues = db.relationship('Venue', backref='social_network', lazy='dynamic')
 
     def __repr__(self):
         return '<SocialNetwork %r>' % self.name
