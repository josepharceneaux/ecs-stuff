from sqlalchemy import and_
from db import db
from sqlalchemy.orm import relationship
import datetime
import voice

class CandidateAreaOfInterest(db.Model):
    __tablename__ = 'candidate_area_of_interest'
    candidate_id = db.Column('CandidateId', db.Integer, db.ForeignKey('candidate.id'), primary_key=True)
    area_of_interest_id = db.Column('AreaOfInterestId', db.Integer, db.ForeignKey('area_of_interest.id'), primary_key=True)
    additional_notes = db.Column('AdditionalNotes', db.Text)
    updated_time = db.Column('UpdatedTime', db.TIMESTAMP, default=datetime.datetime.now())


class ReferenceEmail(db.Model):
    __tablename__ = 'reference_email'
    id = db.Column('id', db.BigInteger, primary_key=True)
    candidate_reference_id = db.Column('ReferenceId', db.BigInteger, db.ForeignKey('candidate_reference.id'))
    email_label_id = db.Column('EmailLabelId', db.Integer, db.ForeignKey('email_label.id'))
    is_default = db.Column('IsDefault', db.Boolean)
    value = db.Column('Value', db.String(100))
    updated_time = db.Column('UpdatedTime', db.TIMESTAMP, default=datetime.datetime.now())

    def __repr__(self):
        return "<ReferenceEmail (reference_id=' %r')>" % self.candidate_reference_id


class ReferencePhone(db.Model):
    __tablename__ = 'reference_phone'
    candidate_reference_id = db.Column('ReferenceId', db.BigInteger, db.ForeignKey('reference.id'), primary_key=True)
    phone_label_id = db.Column('PhoneLabelId', db.Integer)
    is_default = db.Column('IsDefault', db.Boolean)
    value = db.Column('Value', db.String(50))
    extension = db.Column('Extension', db.String(10))
    updated_time = db.Column('UpdatedTime', db.TIMESTAMP, default=datetime.datetime.now())

    def __repr__(self):
        return "<ReferencePhone (reference_id=' %r')>" % self.candidate_reference_id


class Candidate(db.Model):
    __tablename__ = 'candidate'
    id = db.Column(db.Integer, primary_key=True)
    first_name = db.Column('FirstName', db.String(50))
    middle_name = db.Column('MiddleName', db.String(50))
    last_name = db.Column('LastName', db.String(50))
    formatted_name = db.Column('FormattedName', db.String(150))
    status_id = db.Column('StatusId', db.Integer, db.ForeignKey('candidate_status.id'))
    is_dirty = db.Column('IsDirty', db.Boolean)
    is_web_hidden = db.Column('IsWebHidden', db.Boolean, default=False)
    is_mobile_hidden = db.Column('IsMobileHidden', db.Boolean, default=False)
    added_time = db.Column('AddedTime', db.DateTime, default=datetime.datetime.now())
    user_id = db.Column('OwnerUserId', db.Integer, db.ForeignKey('user.id'))
    domain_can_read = db.Column('DomainCanRead', db.Boolean, default=True)
    domain_can_write = db.Column('DomainCanWrite', db.Boolean, default=False)
    dice_social_profile_id = db.Column('DiceSocialProfileId', db.String(128))
    dice_profile_id = db.Column('DiceProfileId', db.String(128))
    source_id = db.Column('sourceId', db.Integer, db.ForeignKey('candidate_source.id'))
    source_product_id = db.Column('sourceProductId', db.Integer, db.ForeignKey('product.id'), nullable=False, default=2) # Web = 2
    filename = db.Column(db.String(100))
    objective = db.Column(db.Text)
    summary = db.Column(db.Text)
    total_months_experience = db.Column('totalMonthsExperience', db.Integer)
    resume_text = db.Column('resumeText', db.Text)
    culture_id = db.Column('cultureId', db.Integer, db.ForeignKey('culture.id'), default=1)

    # One-to-many Relationships; i.e. Candidate has many:
    candidate_phones = relationship('CandidatePhone', backref='candidate')
    candidate_emails = relationship('CandidateEmail', backref='candidate')
    candidate_photos = relationship('CandidatePhoto', backref='candidate')
    candidate_text_comments = relationship('CandidateTextComment', backref='candidate')
    voice_comments = relationship('VoiceComment', backref='candidate')
    candidate_documents = relationship('CandidateDocument', backref='candidate')
    candidate_work_preferences = relationship('CandidateWorkPreference', backref='candidate')
    candidate_preferred_locations = relationship('CandidatePreferredLocation', backref='candidate')
    candidate_social_network = relationship('CandidateSocialNetwork', backref='candidate')
    candidate_languages = relationship('CandidateLanguage', backref='candidate')
    candidate_license_certifications = relationship('CandidateLicenseCertification', backref='candidate')
    candidate_references = relationship('CandidateReference', backref='candidate')
    candidate_associations = relationship('CandidateAssociation', backref='candidate')
    candidate_achievements = relationship('CandidateAchievement', backref='candidate')
    candidate_military_services = relationship('CandidateMilitaryService', backref='candidate')
    candidate_patent_histories = relationship('CandidatePatentHistory', backref='candidate')
    candidate_publications = relationship('CandidatePublication', backref='candidate')
    candidate_addresses = relationship('CandidateAddress', backref='candidate')
    candidate_educations = relationship('CandidateEducation', backref='candidate')
    candidate_skills = relationship('CandidateSkill', backref='candidate')
    candidate_unidentifieds = relationship('CandidateUnidentified', backref='candidate')

    def get_id(self):
        return unicode(self.id)

    @classmethod
    def get_by_first_last_name_owner_user_id_source_id_product(cls, first_name,
                                                               last_name,
                                                               user_id,
                                                               source_id,
                                                               product_id):
        assert user_id is not None
        return cls.query.filter(
            and_(
                Candidate.first_name == first_name,
                Candidate.last_name == last_name,
                Candidate.user_id == user_id,
                Candidate.source_id == source_id,
                Candidate.source_product_id == product_id
            )
        ).first()


    def __repr__(self):
        return "<Candidate(formatted_name=' %r')>" % self.formatted_name


class CandidateMilitaryService(db.Model):
    __tablename__ = 'candidate_military_service'
    id = db.Column(db.BigInteger, primary_key=True)
    candidate_id = db.Column('CandidateId', db.Integer, db.ForeignKey('candidate.id'))
    country_id = db.Column('CountryId', db.Integer, db.ForeignKey('country.id'))
    service_status = db.Column('ServiceStatus', db.String(200))
    highest_rank = db.Column('HighestRank', db.String(255))
    highest_grade = db.Column('HighestGrade', db.String(7))
    branch = db.Column('Branch', db.String(200))
    comments = db.Column('Comments', db.String(5000))
    from_date = db.Column('FromDate', db.DateTime)
    to_date = db.Column('ToDate', db.DateTime)
    updated_time = db.Column('UpdatedTime', db.TIMESTAMP, default=time.time())

    def __repr__(self):
        return "<CandidateMilitaryService (candidate_id=' %r')>" % self.candidate_id

class CandidateStatus(db.Model):
    __tablename = 'candidate_status'
    id = db.Column(db.Integer, primary_key=True)
    description = db.Column('Description', db.String(100))
    notes = db.Column('Notes', db.String(500))
    updated_time = db.Column('UpdatedTime', db.TIMESTAMP, default=datetime.datetime.now())

    # Relationships
    candidates = relationship('Candidate', backref='candidate_status')

    def __repr__(self):
        return "<CandidateStatus(description=' %r')>" % self.description




class CandidateSource(db.Model):
    __tablename__ = 'candidate_source'
    id = db.Column(db.Integer, primary_key=True)
    description = db.Column('Description', db.String(100))
    notes = db.Column('Notes', db.String(500))
    domain_id = db.Column('DomainId', db.Integer, db.ForeignKey('domain.id'))
    updated_time = db.Column('UpdatedTime', db.TIMESTAMP, default=datetime.datetime.now())

    # Relationships
    candidates = relationship('Candidate', backref='candidate_source')

    def __repr__(self):
        return "<CandidateSource (description= '%r')>" % self.description

    @classmethod
    def get_by_description_and_notes(cls, event_name, event_description):
        assert event_name is not None
        return cls.query.filter(
            and_(
                CandidateSource.description == event_name,
                CandidateSource.notes == event_description,
            )
        ).first()


class PublicCandidateSharing(db.Model):
    __tablename__ = 'public_candidate_sharing'
    id = db.Column(db.Integer, primary_key=True)
    user_id = db.Column('UserId', db.Integer, db.ForeignKey('user.id'))
    notes = db.Column('Notes', db.String(500))
    title = db.Column('Title', db.String(100))
    candidate_id_list = db.Column('CandidateIdList', db.Text, nullable=False)
    hash_key = db.Column('HashKey', db.String(50))
    updated_time = db.Column('UpdatedTime', db.TIMESTAMP, default=datetime.datetime.now())

    def __repr__(self):
        return "<PublicCandidateSharing (title=' %r')>" % self.title


class CandidatePhone(db.Model):
    __tablename__ = 'candidate_phone'
    id = db.Column(db.Integer, primary_key=True)
    candidate_id = db.Column('CandidateId', db.Integer, db.ForeignKey('candidate.id'))
    phone_label_id = db.Column('PhoneLabelId', db.Integer, db.ForeignKey('phone_label.id'))
    value = db.Column(db.String(50), nullable=False)
    extension = db.Column(db.String(5))
    is_default = db.Column('IsDefault', db.Boolean)

    def __repr__(self):
        return "<CandidatePhone (value=' %r', extention= ' %r')>" % (self.value, self.extension)

class CandidateEmail(db.Model):
    __tablename__ = 'candidate_email'
    id = db.Column(db.Integer, primary_key=True)
    candidate_id = db.Column('CandidateId', db.Integer, db.ForeignKey('candidate.id'), nullable=False)
    email_label_id = db.Column('EmailLabelId', db.Integer, db.ForeignKey('email_label.id')) # 1 = Primary
    address = db.Column('Address', db.String(100))
    is_default = db.Column('IsDefault', db.Boolean)
    updated_time = db.Column('UpdatedTime', db.TIMESTAMP, default=datetime.datetime.now())


class CandidatePhoto(db.Model):
    __tablename__ = 'candidate_photo'
    id = db.Column(db.Integer, primary_key=True)
    candidate_id = db.Column('CandidateId', db.Integer, db.ForeignKey('candidate.id'))
    list_order = db.Column('ListOrder', db.Integer)
    filename = db.Column(db.String(260))
    is_default = db.Column('IsDefault', db.Boolean)

    def __repr__(self):
        return "<CandidatePhoto (filename=' %r')>" % self.filename


class CandidateRating(db.Model):
    __tablename__ = 'candidate_rating'
    candidate_id = db.Column('CandidateId', db.Integer, db.ForeignKey('candidate.id'), primary_key=True)
    rating_tag_id = db.Column('RatingTagId', db.Integer, db.ForeignKey('rating_tag.id'), primary_key=True)
    value = db.Column('Value', db.Integer, default=0)
    added_time = db.Column('AddedTime', db.DateTime)
    updated_time = db.Column('UpdatedTime', db.TIMESTAMP, default=datetime.datetime.now())



class CandidateTextComment(db.Model):
    __tablename__ = 'candidate_text_comment'
    id = db.Column(db.Integer, primary_key=True)
    candidate_id = db.Column('CandidateId', db.Integer, db.ForeignKey('candidate.id'))
    list_order = db.Column('ListOrder', db.Integer)
    comment = db.Column(db.String(5000))
    added_time = db.Column('AddedTime', db.DateTime, default=datetime.datetime.now())
    updated_time = db.Column('UpdatedTime', db.TIMESTAMP, default=datetime.datetime.now())


class CandidateDocument(db.Model):
    __tablename__ = 'candidate_document'
    id = db.Column(db.Integer, primary_key=True)
    candidate_id = db.Column('CandidateId', db.Integer, db.ForeignKey('candidate.id'))
    filename = db.Column('Filename', db.String(260))
    added_time = db.Column('AddedTime', db.DateTime, default=datetime.datetime.now())
    updated_time = db.Column('UpdatedTime', db.TIMESTAMP, default=datetime.datetime.now())


class CandidateSocialNetwork(db.Model):
    __tablename__ = 'candidate_social_network'
    id = db.Column(db.Integer, primary_key=True)
    candidate_id = db.Column('CandidateId', db.Integer, db.ForeignKey('candidate.id'), nullable=False)
    social_network_id = db.Column('SocialNetworkId', db.Integer, db.ForeignKey('social_network.id'), nullable=False)
    social_profile_url = db.Column('SocialProfileUrl', db.String(250), nullable=False)

    def __repr__(self):
        return "<CandidateSocialNetwork (social_profile_url=' %r')>" % self.social_profile_url


class CandidateWorkPreference(db.Model):
    __tablename__ = 'candidate_work_preference'
    id = db.Column(db.Integer, primary_key=True)
    candidate_id = db.Column('candidateId', db.Integer, db.ForeignKey('candidate.id'), nullable=False)
    relocate = db.Column(db.Boolean, default=False)
    authorization = db.Column(db.String(250))
    telecommute = db.Column(db.Boolean, default=False)
    travel_percentage = db.Column(db.Integer, default=0)
    hourly_rate = db.Column(db.Float, default=0.0)
    salary = db.Column(db.Float, default=0.0)
    tax_terms = db.Column(db.String(255))
    security_clearance = db.Column(db.Boolean, default=False)
    third_party = db.Column(db.Boolean, default=False)

    def __repr__(self):
        return "<CandidateWorkPreference (authorization=' %r')>" % self.authorization


class CandidatePreferredLocation(db.Model):
    __tablename__ = 'candidate_preferred_location'
    id = db.Column(db.Integer, primary_key=True)
    candidate_id = db.Column('candidateId', db.Integer, db.ForeignKey('candidate.id'), nullable=False)
    address = db.Column(db.String(255))
    country_id = db.Column('countryId', db.Integer, db.ForeignKey('country.id'))
    city = db.Column(db.String(255))
    region = db.Column(db.String(255))
    zipcode = db.Column(db.String(10))

    def __repr__(self):
        return "<CandidatePreferredLocation (candidate_id=' %r')>" % self.candidate_id





class CandidateLanguage(db.Model):
    __tablename__ = 'candidate_language'
    id = db.Column(db.BigInteger, primary_key=True)
    language_id = db.Column('LanguageId', db.Integer, db.ForeignKey('language.id'))
    candidate_id = db.Column('CandidateId', db.Integer, db.ForeignKey('candidate.id'))
    can_read = db.Column('CanRead', db.Boolean)
    can_write = db.Column('CanWrite', db.Boolean)
    can_speak = db.Column('CanSpeak', db.Boolean)
    read = db.Column('Read', db.Boolean)
    write = db.Column('Write', db.Boolean)
    speak = db.Column('Speak', db.Boolean)
    updated_time = db.Column('UpdatedTime', db.TIMESTAMP, default=datetime.datetime.now())

    def __repr__(self):
        return "<CandidateLanguage (candidate_id=' %r')>" % self.candidate_id


class CandidateLicenseCertification(db.Model):
    __tablename__ = 'candidate_license_certification'
    id = db.Column(db.Integer, primary_key=True)
    candidate_id = db.Column('CandidateId', db.Integer, db.ForeignKey('candidate.id'))
    name = db.Column('Name', db.String(500))
    description = db.Column('Description', db.String(10000))
    issuing_authority = db.Column('IssuingAuthority', db.String(255))
    valid_from = db.Column('ValidFrom', db.String(30))
    valid_to = db.Column('ValidTo', db.String(30))
    first_issued_date = db.Column('FirstIssuedDate', db.String(30))
    updated_time = db.Column('UpdatedTime', db.TIMESTAMP, default=datetime.datetime.now())

    def __repr__(self):
        return "<CandidateLicenseCertification (name=' %r')>" % self.name


class CandidateReference(db.Model):
    __tablename__ = 'candidate_reference'
    id = db.Column(db.BigInteger, primary_key=True)
    candidate_id = db.Column('CandidateId', db.Integer, db.ForeignKey('candidate.id'))
    person_name = db.Column('PersonName', db.String(150))
    position_title = db.Column('PositionTitle', db.String(150))
    comments = db.Column('Comments', db.String(5000))
    updated_time = db.Column('UpdatedTime', db.TIMESTAMP, default=datetime.datetime.now())

    # Relationships
    reference_emails = relationship('ReferenceEmail', backref='candidate_reference')
    # reference_phones = relationship('ReferencePhone', backref='candidate_reference')
    reference_web_addresses = relationship('ReferenceWebAddress', backref='candidate_reference')

    def __repr__(self):
        return "<CandidateReference (candidate_id=' %r')>" % self.candidate_id


class ReferenceWebAddress(db.Model):
    __tablename__ = 'reference_web_address'
    id = db.Column(db.BigInteger, primary_key=True)
    candidate_reference_id = db.Column('ReferenceId', db.BigInteger, db.ForeignKey('candidate_reference.id'))
    url = db.Column('Url', db.String(200))
    description = db.Column('Description', db.String(1000))
    updated_time = db.Column('UpdatedTime', db.TIMESTAMP, default=datetime.datetime.now())

    def __repr__(self):
        return "<ReferenceWebAddress (url=' %r')>" % self.url


class CandidateAssociation(db.Model):
    __tablename__ = 'candidate_association'
    id = db.Column(db.Integer, primary_key=True)
    candidate_id = db.Column('CandidateId', db.Integer, db.ForeignKey('candidate.id'))
    title = db.Column('Title', db.String(255))
    description = db.Column('Description', db.String(5000))
    link = db.Column('Link', db.String(200))
    start_date = db.Column('StartDate', db.DateTime)
    end_date = db.Column('EndDate', db.DateTime)
    comments = db.Column('Comments', db.String(10000))
    updated_time = db.Column('UpdatedTime', db.TIMESTAMP, default=datetime.datetime.now())

    def __repr__(self):
        return "<CandidateAssociation (candidate_id=' %r')>" % self.candidate_id


class CandidateAchievement(db.Model):
    __tablename__ = 'candidate_achievement'
    id = db.Column(db.Integer, primary_key=True)
    date = db.Column('Date', db.DateTime)
    issuing_authority = db.Column('IssuingAuthority', db.String(150))
    description = db.Column('Description', db.String(10000))
    updated_time = db.Column('UpdatedTime', db.TIMESTAMP, default=datetime.datetime.now())
    candidate_id = db.Column('CandidateId', db.Integer, db.ForeignKey('candidate.id'))

    def __repr__(self):
        return "<CandidateAchievement (candidate_id=' %r')>" % self.candidate_id


<<<<<<< HEAD
=======
class CandidateMilitaryService(db.Model):
    __tablename__ = 'candidate_military_service'
    id = db.Column(db.BigInteger, primary_key=True)
    candidate_id = db.Column('CandidateId', db.Integer, db.ForeignKey('candidate.id'))
    country_id = db.Column('CountryId', db.Integer, db.ForeignKey('country.id'))
    service_status = db.Column('ServiceStatus', db.String(200))
    highest_rank = db.Column('HighestRank', db.String(255))
    highest_grade = db.Column('HighestGrade', db.String(7))
    branch = db.Column('Branch', db.String(200))
    comments = db.Column('Comments', db.String(5000))
    from_date = db.Column('FromDate', db.DateTime)
    to_date = db.Column('ToDate', db.DateTime)
    updated_time = db.Column('UpdatedTime', db.TIMESTAMP, default=datetime.datetime.now())
>>>>>>> 4c3cd0d8



class CandidatePatentHistory(db.Model):
    __tablename__ = 'candidate_patent_history'
    id = db.Column(db.BigInteger, primary_key=True)
    candidate_id = db.Column('CandidateId', db.Integer, db.ForeignKey('candidate.id'))
    title = db.Column('Title', db.String(255))
    description = db.Column('Description', db.String(10000))
    link = db.Column('Link', db.String(150))
    updated_time = db.Column('UpdatedTime', db.TIMESTAMP, default=datetime.datetime.now())

    def __repr__(self):
        return "<CandidatePatentHistory (title=' %r')>" % self.title


class CandidatePublication(db.Model):
    __tablename__ = 'candidate_publication'
    id = db.Column(db.BigInteger, primary_key=True)
    candidate_id = db.Column('CandidateId', db.Integer, db.ForeignKey('candidate.id'))
    title = db.Column('Title', db.String(200))
    start_year = db.Column('StartYear', db.Integer)    # todo: accept Year format only or create a function to validate
    start_month = db.Column('StartMonth', db.Integer)
    end_year = db.Column('EndYear', db.Integer)        # todo: accept Year format only or create a function to validate
    end_month = db.Column('EndMonth', db.Integer)
    description = db.Column('Description', db.String(10000))
    added_time = db.Column('AddedTime', db.DateTime)
    link = db.Column('Link', db.String(200))
    updated_time = db.Column('UpdatedTime', db.TIMESTAMP, default=datetime.datetime.now())

    def __repr__(self):
        return "<CandidatePublication (title=' %r')>" % self.title


class CandidateAddress(db.Model):
    __tablename__ = 'candidate_address'
    id = db.Column(db.Integer, primary_key=True)
    candidate_id = db.Column('CandidateId', db.Integer, db.ForeignKey('candidate.id'))
    address_line_1 = db.Column('AddressLine1', db.String(255))
    address_line_2 = db.Column('AddressLine2', db.String(255))
    city = db.Column('City', db.String(100))
    state = db.Column('State', db.String(100))
    country_id = db.Column('CountryId', db.Integer, db.ForeignKey('country.id'))
    zip_code = db.Column('ZipCode', db.String(10))
    po_box = db.Column('POBox', db.String(20))
    is_default = db.Column('IsDefault', db.Boolean, default=False)  # todo: check other is_default fields for their default values
    coordinates = db.Column('Coordinates', db.String(100))
    updated_time = db.Column('UpdatedTime', db.TIMESTAMP, default=datetime.datetime.now())

    def __repr__(self):
        return "<CandidateAddress (candidate_id=' %r')>" % self.candidate_id


class CandidateEducation(db.Model):
    __tablename__ = 'candidate_education'
    id = db.Column(db.Integer, primary_key=True)
    candidate_id = db.Column('CandidateId', db.Integer, db.ForeignKey('candidate.id'))
    list_order = db.Column('ListOrder', db.SmallInteger)    # todo: ascertain smallinteger == tinyint; also check all list_order columns in db
    school_name = db.Column('SchoolName', db.String(200))
    school_type = db.Column('SchoolType', db.String(100))
    city = db.Column('City', db.String(50))
    state = db.Column('State', db.String(50))
    country_id = db.Column('CountryId', db.Integer, db.ForeignKey('country.id'))
    is_current = db.Column('IsCurrent', db.Boolean)
    added_time = db.Column('AddedTime', db.DateTime)
    updated_time = db.Column('UpdatedTime', db.TIMESTAMP, default=datetime.datetime.now())

    # Relationships
    candidate_education_degrees = relationship('CandidateEducationDegree', backref='candidate_education')

    def __repr__(self):
        return "<CandidateEducation (candidate_id=' %r')>" % self.candidate_id


class CandidateEducationDegree(db.Model):
    __tablename__ = 'candidate_education_degree'
    id = db.Column(db.BigInteger, primary_key=True)
    candidate_education_id = db.Column('CandidateEducationId', db.BigInteger, db.ForeignKey('candidate_education.id'))
    list_order = db.Column('ListOrder', db.SmallInteger)
    degree_type = db.Column('DegreeType', db.String(100))
    degree_title = db.Column('DegreeTitle', db.String(100))
    start_year = db.Column('StartYear', db.Integer)  # todo: accept Year format only or create a function to validate
    start_month = db.Column('StartMonth', db.SmallInteger)
    end_year = db.Column('EndYear', db.Integer)  # todo: accept Year format only or create a function to validate
    end_month = db.Column('EndMonth', db.SmallInteger)
    gpa_num = db.Column('GpaNum', db.DECIMAL)
    gpa_denom = db.Column('GpaDenom', db.DECIMAL)
    added_time = db.Column('AddedTime', db.DateTime)
    classification_type_id = db.Column('ClassificationTypeId', db.Integer, db.ForeignKey('classification_type.id')) # todo: create parent table
    updated_time = db.Column('UpdatedTime', db.TIMESTAMP, default=datetime.datetime.now())
    start_time = db.Column('StartTime', db.DateTime)
    end_time = db.Column('EndTime', db.DateTime)

    # Relationships
    candidate_education_degree_bullets = relationship('CandidateEducationDegreeBullet', backref='candidate_education_degree')

    def __repr__(self):
        return "<CandidateEducationDegree (candidate_education_id=' %r')>" % self.candidate_education_id


class CandidateEducationDegreeBullet(db.Model):
    __tablename__ = 'candidate_education_degree_bullet'
    id = db.Column(db.BigInteger, primary_key=True)
    candidate_education_degree_id = db.Column('CandidateEducationDegreeId', db.BigInteger, db.ForeignKey('candidate_education_degree.id'))
    list_order = db.Column('ListOrder', db.SmallInteger)
    concentration_type = db.Column('ConcentrationType', db.String(200))
    comments = db.Column('Comments', db.String(5000))
    added_time = db.Column('AddedTime', db.DateTime)
    updated_time = db.Column('UpdatedTime', db.TIMESTAMP, default=datetime.datetime.now())

    def __repr__(self):
        return "<CandidateEducationDegreeBullet (candidate_education_degree_id=' %r')>" % self.candidate_education_degree_id


class CandidateExperience(db.Model):
    __tablename__ = 'candidate_experience'
    id = db.Column(db.BigInteger, primary_key=True)
    candidate_id = db.Column('CandidateId', db.Integer, db.ForeignKey('candidate.id'))
    list_order = db.Column('ListOrder', db.SmallInteger)
    organization = db.Column('Organization', db.String(150))
    position = db.Column('Position', db.String(150))
    city = db.Column('City', db.String(50))
    state = db.Column('State', db.String(50))
    end_month = db.Column('EndMonth', db.SmallInteger)
    start_year = db.Column('StartYear', db.Integer)  # todo: accept Year format only or create a function to validate
    country_id = db.Column('CountryId', db.Integer, db.ForeignKey('country.id'))
    start_month = db.Column('StartMonth', db.SmallInteger)
    end_year = db.Column('EndYear', db.Integer)  # todo: accept Year format only or create a function to validate
    is_current = db.Column('IsCurrent', db.Boolean, default=False)
    added_time = db.Column('AddedTime', db.DateTime)
    updated_time = db.Column('UpdatedTime', db.TIMESTAMP, default=datetime.datetime.now())

    # Relationships
    candidate_experience_bullets = relationship('CandidateExperienceBullet', backref='candidate_experience')

    def __repr__(self):
        return "<CandidateExperience (candidate_id=' %r)>" % self.candidate_id


class CandidateExperienceBullet(db.Model):
    __tablename__ = 'candidate_experience_bullet'
    id = db.Column(db.BigInteger, primary_key=True)
    candidate_experience_id = db.Column('CandidateExperienceId', db.BigInteger, db.ForeignKey('candidate_experience.id'))
    list_order = db.Column('ListOrder', db.SmallInteger)
    description = db.Column('Description', db.String(10000))
    added_time = db.Column('AddedTime', db.DateTime)
    updated_time = db.Column('UpdatedTime', db.TIMESTAMP, default=datetime.datetime.now())

    def __repr__(self):
        return "<CandidateExperienceBullet (candidate_experience_id=' %r')>" % self.candidate_experience_id


class CandidateSkill(db.Model):
    __tablename__ = 'candidate_skill'
    id = db.Column(db.BigInteger, primary_key=True)
    candidate_id = db.Column('CandidateId', db.Integer, db.ForeignKey('candidate.id'))
    list_order = db.Column('ListOrder', db.SmallInteger)
    description = db.Column('Description', db.String(10000))
    added_time = db.Column('AddedTime', db.DateTime)
    totla_months = db.Column('TotalMonths', db.Integer)
    last_used = db.Column('LastUsed', db.DateTime)
    updated_time = db.Column('UpdatedTime', db.TIMESTAMP, default=datetime.datetime.now())

    def __repr__(self):
        return "<CandidateSkill (candidate_id=' %r')>" % self.candidate_id


class CandidateUnidentified(db.Model):
    __tablename__ = 'candidate_unidentified'
    id = db.Column(db.BigInteger, primary_key=True)
    candidate_Id = db.Column('CandidateId', db.Integer, db.ForeignKey('candidate.id'))
    title = db.Column('Title', db.String(100))
    description = db.Column('Description', db.Text)
    added_time = db.Column('AddedTime', db.DateTime)
    updated_time = db.Column('UpdatedTime', db.TIMESTAMP, default=datetime.datetime.now())

    def __repr__(self):
        return "<CandidateUnidentified (title=' %r')>" % self.title<|MERGE_RESOLUTION|>--- conflicted
+++ resolved
@@ -107,27 +107,9 @@
             )
         ).first()
 
-
     def __repr__(self):
         return "<Candidate(formatted_name=' %r')>" % self.formatted_name
 
-
-class CandidateMilitaryService(db.Model):
-    __tablename__ = 'candidate_military_service'
-    id = db.Column(db.BigInteger, primary_key=True)
-    candidate_id = db.Column('CandidateId', db.Integer, db.ForeignKey('candidate.id'))
-    country_id = db.Column('CountryId', db.Integer, db.ForeignKey('country.id'))
-    service_status = db.Column('ServiceStatus', db.String(200))
-    highest_rank = db.Column('HighestRank', db.String(255))
-    highest_grade = db.Column('HighestGrade', db.String(7))
-    branch = db.Column('Branch', db.String(200))
-    comments = db.Column('Comments', db.String(5000))
-    from_date = db.Column('FromDate', db.DateTime)
-    to_date = db.Column('ToDate', db.DateTime)
-    updated_time = db.Column('UpdatedTime', db.TIMESTAMP, default=time.time())
-
-    def __repr__(self):
-        return "<CandidateMilitaryService (candidate_id=' %r')>" % self.candidate_id
 
 class CandidateStatus(db.Model):
     __tablename = 'candidate_status'
@@ -385,8 +367,6 @@
         return "<CandidateAchievement (candidate_id=' %r')>" % self.candidate_id
 
 
-<<<<<<< HEAD
-=======
 class CandidateMilitaryService(db.Model):
     __tablename__ = 'candidate_military_service'
     id = db.Column(db.BigInteger, primary_key=True)
@@ -400,8 +380,9 @@
     from_date = db.Column('FromDate', db.DateTime)
     to_date = db.Column('ToDate', db.DateTime)
     updated_time = db.Column('UpdatedTime', db.TIMESTAMP, default=datetime.datetime.now())
->>>>>>> 4c3cd0d8
-
+
+    def __repr__(self):
+        return "<CandidateMilitaryService (candidate_id=' %r')>" % self.candidate_id
 
 
 class CandidatePatentHistory(db.Model):
