from sqlalchemy import and_
from db import db
from sqlalchemy.orm import relationship
import datetime
<<<<<<< HEAD
import voice
import culture

class CandidateAreaOfInterest(db.Model):
    __tablename__ = 'candidate_area_of_interest'
    candidate_id = db.Column('CandidateId', db.Integer, db.ForeignKey('candidate.id'), primary_key=True)
    area_of_interest_id = db.Column('AreaOfInterestId', db.Integer, db.ForeignKey('area_of_interest.id'), primary_key=True)
    additional_notes = db.Column('AdditionalNotes', db.Text)
    updated_time = db.Column('UpdatedTime', db.TIMESTAMP, default=datetime.datetime.now())


class ReferenceEmail(db.Model):
    __tablename__ = 'reference_email'
    id = db.Column('id', db.BigInteger, primary_key=True)
    candidate_reference_id = db.Column('ReferenceId', db.BigInteger, db.ForeignKey('candidate_reference.id'))
    email_label_id = db.Column('EmailLabelId', db.Integer, db.ForeignKey('email_label.id'))
    is_default = db.Column('IsDefault', db.Boolean)
    value = db.Column('Value', db.String(100))
    updated_time = db.Column('UpdatedTime', db.TIMESTAMP, default=datetime.datetime.now())

    def __repr__(self):
        return "<ReferenceEmail (reference_id=' %r')>" % self.candidate_reference_id


class ReferencePhone(db.Model):
    __tablename__ = 'reference_phone'
    candidate_reference_id = db.Column('ReferenceId', db.BigInteger, db.ForeignKey('reference.id'), primary_key=True)
    phone_label_id = db.Column('PhoneLabelId', db.Integer)
    is_default = db.Column('IsDefault', db.Boolean)
    value = db.Column('Value', db.String(50))
    extension = db.Column('Extension', db.String(10))
    updated_time = db.Column('UpdatedTime', db.TIMESTAMP, default=datetime.datetime.now())

    def __repr__(self):
        return "<ReferencePhone (reference_id=' %r')>" % self.candidate_reference_id

=======

from email_marketing import EmailCampaign, EmailCampaignSend
from associations import ReferenceEmail
>>>>>>> b6f6dd46


class Candidate(db.Model):
    __tablename__ = 'candidate'
    id = db.Column(db.Integer, primary_key=True)
    first_name = db.Column('FirstName', db.String(50))
    middle_name = db.Column('MiddleName', db.String(50))
    last_name = db.Column('LastName', db.String(50))
    formatted_name = db.Column('FormattedName', db.String(150))
    status_id = db.Column('StatusId', db.Integer, db.ForeignKey('candidate_status.id'))
    added_time = db.Column('AddedTime', db.DateTime, default=datetime.datetime.now())
    user_id = db.Column('OwnerUserId', db.Integer, db.ForeignKey('user.id'))
    domain_can_read = db.Column('DomainCanRead', db.Boolean, default=True)
    domain_can_write = db.Column('DomainCanWrite', db.Boolean, default=False)
    dice_social_profile_id = db.Column('DiceSocialProfileId', db.String(128))
    dice_profile_id = db.Column('DiceProfileId', db.String(128))
    source_id = db.Column('sourceId', db.Integer, db.ForeignKey('candidate_source.id'))
    source_product_id = db.Column('sourceProductId', db.Integer, db.ForeignKey('product.id'), nullable=False, default=2) # Web = 2
    filename = db.Column(db.String(100))
    objective = db.Column(db.Text)
    summary = db.Column(db.Text)
    total_months_experience = db.Column('totalMonthsExperience', db.Integer)
    resume_text = db.Column('resumeText', db.Text)
    culture_id = db.Column('cultureId', db.Integer, db.ForeignKey('culture.id'), default=1)

    # TODO: Below are necessary for now, but should remove once all tables have been defined
    is_dirty = db.Column('IsDirty', db.SmallInteger, default=0)

    # One-to-many Relationships; i.e. Candidate has many:
    candidate_phones = relationship('CandidatePhone', backref='candidate')
    candidate_emails = relationship('CandidateEmail', backref='candidate')
    candidate_photos = relationship('CandidatePhoto', backref='candidate')
    candidate_text_comments = relationship('CandidateTextComment', backref='candidate')
    voice_comments = relationship('VoiceComment', backref='candidate')
    candidate_documents = relationship('CandidateDocument', backref='candidate')
    candidate_work_preferences = relationship('CandidateWorkPreference', backref='candidate')
    candidate_preferred_locations = relationship('CandidatePreferredLocation', backref='candidate')
    candidate_social_network = relationship('CandidateSocialNetwork', backref='candidate')
    candidate_languages = relationship('CandidateLanguage', backref='candidate')
    candidate_license_certifications = relationship('CandidateLicenseCertification', backref='candidate')
    candidate_references = relationship('CandidateReference', backref='candidate')
    candidate_associations = relationship('CandidateAssociation', backref='candidate')
    candidate_achievements = relationship('CandidateAchievement', backref='candidate')
    candidate_military_services = relationship('CandidateMilitaryService', backref='candidate')
    candidate_patent_histories = relationship('CandidatePatentHistory', backref='candidate')
    candidate_publications = relationship('CandidatePublication', backref='candidate')
    candidate_addresses = relationship('CandidateAddress', backref='candidate')
    candidate_educations = relationship('CandidateEducation', backref='candidate')
    candidate_skills = relationship('CandidateSkill', backref='candidate')
    candidate_unidentifieds = relationship('CandidateUnidentified', backref='candidate')
    email_campaign_sends = relationship('EmailCampaignSend', backref='candidate')
    candidate_custom_fields = relationship('CandidateCustomField', backref='candidate')
    candidate_experiences = relationship('CandidateExperience', backref='candidate')

    def get_id(self):
        return unicode(self.id)

    @classmethod
<<<<<<< HEAD
    def get_by_first_last_name_owner_user_id_source_id_product(cls, first_name,
                                                               last_name,
                                                               user_id,
                                                               source_id,
                                                               product_id):
        assert user_id
        return cls.query.filter(
            and_(
                Candidate.first_name == first_name,
                Candidate.last_name == last_name,
                Candidate.user_id == user_id,
                Candidate.source_id == source_id,
                Candidate.source_product_id == product_id
            )
        ).first()
=======
    def get_by_id(cls, candidate_id):
        """
        :type candidate_id: int
        :rtype: Candidate
        """
        return db.session.query(Candidate).get(candidate_id)
>>>>>>> b6f6dd46

    def __repr__(self):
        return "<Candidate(formatted_name=' %r')>" % self.formatted_name


class CandidateStatus(db.Model):
    __tablename = 'candidate_status'
    id = db.Column(db.Integer, primary_key=True)
    description = db.Column('Description', db.String(100))
    notes = db.Column('Notes', db.String(500))
    updated_time = db.Column('UpdatedTime', db.TIMESTAMP, default=datetime.datetime.now())

    # Relationships
    candidates = relationship('Candidate', backref='candidate_status')

    def __repr__(self):
        return "<CandidateStatus(description=' %r')>" % self.description


<<<<<<< HEAD
=======
class PhoneLabel(db.Model):
    __tablename__ = 'phone_label'
    id = db.Column(db.Integer, primary_key=True)
    description = db.Column('Description', db.String(20))
    updated_time = db.Column('UpdatedTime', db.TIMESTAMP, default=datetime.datetime.now())

    # Relationships
    candidate_phones = relationship('CandidatePhone', backref='phone_label')
    reference_phones = relationship('ReferencePhone', backref='phone_label')

    def __repr__(self):
        return "<PhoneLabel (description=' %r')>" % self.description
>>>>>>> b6f6dd46


class CandidateSource(db.Model):
    __tablename__ = 'candidate_source'
    id = db.Column(db.Integer, primary_key=True)
    description = db.Column('Description', db.String(100))
    notes = db.Column('Notes', db.String(500))
    domain_id = db.Column('DomainId', db.Integer, db.ForeignKey('domain.id'))
    updated_time = db.Column('UpdatedTime', db.TIMESTAMP, default=datetime.datetime.now())

    # Relationships
    candidates = relationship('Candidate', backref='candidate_source')

    def __repr__(self):
        return "<CandidateSource (description= '%r')>" % self.description

    @classmethod
    def get_by_description_and_notes(cls, source_name, source_description):
        assert source_name
        # source name is event's title, description may be empty
        return cls.query.filter(
            and_(
                CandidateSource.description == source_name,
                CandidateSource.notes == source_description,
            )
        ).first()


class PublicCandidateSharing(db.Model):
    __tablename__ = 'public_candidate_sharing'
    id = db.Column(db.Integer, primary_key=True)
    user_id = db.Column('UserId', db.Integer, db.ForeignKey('user.id'))
    notes = db.Column('Notes', db.String(500))
    title = db.Column('Title', db.String(100))
    candidate_id_list = db.Column('CandidateIdList', db.Text, nullable=False)
    hash_key = db.Column('HashKey', db.String(50))
    updated_time = db.Column('UpdatedTime', db.TIMESTAMP, default=datetime.datetime.now())

    def __repr__(self):
        return "<PublicCandidateSharing (title=' %r')>" % self.title


class CandidatePhone(db.Model):
    __tablename__ = 'candidate_phone'
    id = db.Column(db.Integer, primary_key=True)
    candidate_id = db.Column('CandidateId', db.Integer, db.ForeignKey('candidate.id'))
    phone_label_id = db.Column('PhoneLabelId', db.Integer, db.ForeignKey('phone_label.id'))
    value = db.Column(db.String(50), nullable=False)
    extension = db.Column(db.String(5))
    is_default = db.Column('IsDefault', db.Boolean)

    def __repr__(self):
        return "<CandidatePhone (value=' %r', extention= ' %r')>" % (self.value, self.extension)

<<<<<<< HEAD
=======

class EmailLabel(db.Model):
    __tablename__ = 'email_label'
    id = db.Column(db.Integer, primary_key=True)
    description = db.Column('Description', db.String(50))
    updated_time = db.Column('UpdatedTime', db.TIMESTAMP, default=datetime.datetime.now())

    # Relationships
    candidate_emails = relationship('CandidateEmail', backref='email_label')
    reference_emails = relationship('ReferenceEmail', backref='email_label')

    def __repr__(self):
        return "<EmailLabel (description=' %r')>" % self.description


>>>>>>> b6f6dd46
class CandidateEmail(db.Model):
    __tablename__ = 'candidate_email'
    id = db.Column(db.Integer, primary_key=True)
    candidate_id = db.Column('CandidateId', db.Integer, db.ForeignKey('candidate.id'), nullable=False)
    email_label_id = db.Column('EmailLabelId', db.Integer, db.ForeignKey('email_label.id')) # 1 = Primary
    address = db.Column('Address', db.String(100))
    is_default = db.Column('IsDefault', db.Boolean)
    updated_time = db.Column('UpdatedTime', db.TIMESTAMP, default=datetime.datetime.now())
<<<<<<< HEAD
=======

    def __repr__(self):
        return "<CandidateEmail (address='%r')" % self.address
>>>>>>> b6f6dd46


class CandidatePhoto(db.Model):
    __tablename__ = 'candidate_photo'
    id = db.Column(db.Integer, primary_key=True)
    candidate_id = db.Column('CandidateId', db.Integer, db.ForeignKey('candidate.id'))
    list_order = db.Column('ListOrder', db.Integer)
    filename = db.Column(db.String(260))
    is_default = db.Column('IsDefault', db.Boolean)

    def __repr__(self):
        return "<CandidatePhoto (filename=' %r')>" % self.filename


class CandidateRating(db.Model):
    __tablename__ = 'candidate_rating'
    candidate_id = db.Column('CandidateId', db.Integer, db.ForeignKey('candidate.id'), primary_key=True)
    rating_tag_id = db.Column('RatingTagId', db.Integer, db.ForeignKey('rating_tag.id'), primary_key=True)
    value = db.Column('Value', db.Integer, default=0)
    added_time = db.Column('AddedTime', db.DateTime)
    updated_time = db.Column('UpdatedTime', db.TIMESTAMP, default=datetime.datetime.now())
<<<<<<< HEAD
=======


class RatingTag(db.Model):
    __tablename__ = 'rating_tag'
    id = db.Column(db.Integer, primary_key=True)
    description = db.Column('Description', db.String(100))
    updated_time = db.Column('UpdatedTime', db.TIMESTAMP, default=datetime.datetime.now())

    # Relationships
    candidates = relationship('Candidate', secondary="candidate_rating")

    def __repr__(self):
        return "<RatingTag (desctiption=' %r')>" % self.description


class RatingTagUser(db.Model):
    __tabelname__ = 'rating_tag_user'
    rating_tag_id = db.Column('RatingTagId', db.Integer, db.ForeignKey('rating_tag.id'), primary_key=True)
    user_id = db.Column('UserId', db.Integer, db.ForeignKey('user.id'), primary_key=True)
    updated_time = db.Column('UpdatedTime', db.TIMESTAMP, default=datetime.datetime.now())
>>>>>>> b6f6dd46


class CandidateTextComment(db.Model):
    __tablename__ = 'candidate_text_comment'
    id = db.Column(db.Integer, primary_key=True)
    candidate_id = db.Column('CandidateId', db.Integer, db.ForeignKey('candidate.id'))
    list_order = db.Column('ListOrder', db.Integer)
    comment = db.Column(db.String(5000))
    added_time = db.Column('AddedTime', db.DateTime, default=datetime.datetime.now())
    updated_time = db.Column('UpdatedTime', db.TIMESTAMP, default=datetime.datetime.now())
<<<<<<< HEAD
=======


class VoiceComment(db.Model):
    __tablename__ = 'voice_comment'
    id = db.Column(db.Integer, primary_key=True)
    candidate_id = db.Column('CandidateId', db.Integer, db.ForeignKey('candidate.id'))
    list_order = db.Column('ListOrder', db.Integer)
    filename = db.Column('Filename', db.String(260))
    added_time = db.Column('AddedTime', db.DateTime, default=datetime.datetime.now())
    updated_time = db.Column('UpdatedTime', db.TIMESTAMP, default=datetime.datetime.now())
>>>>>>> b6f6dd46


class CandidateDocument(db.Model):
    __tablename__ = 'candidate_document'
    id = db.Column(db.Integer, primary_key=True)
    candidate_id = db.Column('CandidateId', db.Integer, db.ForeignKey('candidate.id'))
    filename = db.Column('Filename', db.String(260))
    added_time = db.Column('AddedTime', db.DateTime, default=datetime.datetime.now())
    updated_time = db.Column('UpdatedTime', db.TIMESTAMP, default=datetime.datetime.now())
<<<<<<< HEAD
=======


class SocialNetwork(db.Model):
    __tablename__ = 'social_network'
    id = db.Column(db.Integer, primary_key=True)
    name = db.Column('Name', db.String(100), nullable=False)
    url = db.Column('Url', db.String(255))
    api_url = db.Column('apiUrl', db.String(255))
    client_key = db.Column('clientKey', db.String(500))
    secret_key = db.Column('secretKey', db.String(500))
    redirect_uri = db.Column('redirectUri', db.String(255))
    auth_url = db.Column('authUrl', db.String(200))
    updated_time = db.Column('UpdatedTime', db.TIMESTAMP, default=datetime.datetime.now())

    # Relationships
    candidate_social_networks = relationship('CandidateSocialNetwork', backref='social_network')

    def __repr__(self):
        return "<SocialNetwork (url=' %r')>" % self.url
>>>>>>> b6f6dd46


class CandidateSocialNetwork(db.Model):
    __tablename__ = 'candidate_social_network'
    id = db.Column(db.Integer, primary_key=True)
    candidate_id = db.Column('CandidateId', db.Integer, db.ForeignKey('candidate.id'), nullable=False)
    social_network_id = db.Column('SocialNetworkId', db.Integer, db.ForeignKey('social_network.id'), nullable=False)
    social_profile_url = db.Column('SocialProfileUrl', db.String(250), nullable=False)

    def __repr__(self):
        return "<CandidateSocialNetwork (social_profile_url=' %r')>" % self.social_profile_url

    @classmethod
    def get_by_candidate_id_and_sn_id(cls, candidate_id, social_network_id):
        assert candidate_id
        assert social_network_id
        return cls.query.filter(
            and_(
                cls.candidate_id == candidate_id,
                cls.social_network_id == social_network_id
            )
        ).first()


class CandidateWorkPreference(db.Model):
    __tablename__ = 'candidate_work_preference'
    id = db.Column(db.Integer, primary_key=True)
    candidate_id = db.Column('candidateId', db.Integer, db.ForeignKey('candidate.id'), nullable=False)
    relocate = db.Column(db.Boolean, default=False)
    authorization = db.Column(db.String(250))
    telecommute = db.Column(db.Boolean, default=False)
    travel_percentage = db.Column(db.Integer, default=0)
    hourly_rate = db.Column(db.Float, default=0.0)
    salary = db.Column(db.Float, default=0.0)
    tax_terms = db.Column(db.String(255))
    security_clearance = db.Column(db.Boolean, default=False)
    third_party = db.Column(db.Boolean, default=False)

    def __repr__(self):
        return "<CandidateWorkPreference (authorization=' %r')>" % self.authorization


class CandidatePreferredLocation(db.Model):
    __tablename__ = 'candidate_preferred_location'
    id = db.Column(db.Integer, primary_key=True)
    candidate_id = db.Column('candidateId', db.Integer, db.ForeignKey('candidate.id'), nullable=False)
    address = db.Column(db.String(255))
    country_id = db.Column('countryId', db.Integer, db.ForeignKey('country.id'))
    city = db.Column(db.String(255))
    region = db.Column(db.String(255))
    zip_code = db.Column('zipcode', db.String(10))

    def __repr__(self):
        return "<CandidatePreferredLocation (candidate_id=' %r')>" % self.candidate_id


class CandidateLanguage(db.Model):
    __tablename__ = 'candidate_language'
    id = db.Column(db.BigInteger, primary_key=True)
    language_id = db.Column('LanguageId', db.Integer, db.ForeignKey('language.id'))
    candidate_id = db.Column('CandidateId', db.Integer, db.ForeignKey('candidate.id'))
    can_read = db.Column('CanRead', db.Boolean)
    can_write = db.Column('CanWrite', db.Boolean)
    can_speak = db.Column('CanSpeak', db.Boolean)
    read = db.Column('Read', db.Boolean)
    write = db.Column('Write', db.Boolean)
    speak = db.Column('Speak', db.Boolean)
    updated_time = db.Column('UpdatedTime', db.TIMESTAMP, default=datetime.datetime.now())

    def __repr__(self):
        return "<CandidateLanguage (candidate_id=' %r')>" % self.candidate_id


class CandidateLicenseCertification(db.Model):
    __tablename__ = 'candidate_license_certification'
    id = db.Column(db.Integer, primary_key=True)
    candidate_id = db.Column('CandidateId', db.Integer, db.ForeignKey('candidate.id'))
    name = db.Column('Name', db.String(500))
    description = db.Column('Description', db.String(10000))
    issuing_authority = db.Column('IssuingAuthority', db.String(255))
    valid_from = db.Column('ValidFrom', db.String(30))
    valid_to = db.Column('ValidTo', db.String(30))
    first_issued_date = db.Column('FirstIssuedDate', db.String(30))
    updated_time = db.Column('UpdatedTime', db.TIMESTAMP, default=datetime.datetime.now())

    def __repr__(self):
        return "<CandidateLicenseCertification (name=' %r')>" % self.name


class CandidateReference(db.Model):
    __tablename__ = 'candidate_reference'
    id = db.Column(db.BigInteger, primary_key=True)
    candidate_id = db.Column('CandidateId', db.Integer, db.ForeignKey('candidate.id'))
    person_name = db.Column('PersonName', db.String(150))
    position_title = db.Column('PositionTitle', db.String(150))
    comments = db.Column('Comments', db.String(5000))
    updated_time = db.Column('UpdatedTime', db.TIMESTAMP, default=datetime.datetime.now())

    # Relationships
    reference_emails = relationship('ReferenceEmail', backref='candidate_reference')
    # reference_phones = relationship('ReferencePhone', backref='candidate_reference')
    reference_web_addresses = relationship('ReferenceWebAddress', backref='candidate_reference')

    def __repr__(self):
        return "<CandidateReference (candidate_id=' %r')>" % self.candidate_id


class ReferenceWebAddress(db.Model):
    __tablename__ = 'reference_web_address'
    id = db.Column(db.BigInteger, primary_key=True)
    candidate_reference_id = db.Column('ReferenceId', db.BigInteger, db.ForeignKey('candidate_reference.id'))
    url = db.Column('Url', db.String(200))
    description = db.Column('Description', db.String(1000))
    updated_time = db.Column('UpdatedTime', db.TIMESTAMP, default=datetime.datetime.now())

    def __repr__(self):
        return "<ReferenceWebAddress (url=' %r')>" % self.url


class CandidateAssociation(db.Model):
    __tablename__ = 'candidate_association'
    id = db.Column(db.Integer, primary_key=True)
    candidate_id = db.Column('CandidateId', db.Integer, db.ForeignKey('candidate.id'))
    title = db.Column('Title', db.String(255))
    description = db.Column('Description', db.String(5000))
    link = db.Column('Link', db.String(200))
    start_date = db.Column('StartDate', db.DateTime)
    end_date = db.Column('EndDate', db.DateTime)
    comments = db.Column('Comments', db.String(10000))
    updated_time = db.Column('UpdatedTime', db.TIMESTAMP, default=datetime.datetime.now())

    def __repr__(self):
        return "<CandidateAssociation (candidate_id=' %r')>" % self.candidate_id


class CandidateAchievement(db.Model):
    __tablename__ = 'candidate_achievement'
    id = db.Column(db.Integer, primary_key=True)
    date = db.Column('Date', db.DateTime)
    issuing_authority = db.Column('IssuingAuthority', db.String(150))
    description = db.Column('Description', db.String(10000))
    updated_time = db.Column('UpdatedTime', db.TIMESTAMP, default=datetime.datetime.now())
    candidate_id = db.Column('CandidateId', db.Integer, db.ForeignKey('candidate.id'))

    def __repr__(self):
        return "<CandidateAchievement (candidate_id=' %r')>" % self.candidate_id


class CandidateMilitaryService(db.Model):
    __tablename__ = 'candidate_military_service'
    id = db.Column(db.BigInteger, primary_key=True)
    candidate_id = db.Column('CandidateId', db.Integer, db.ForeignKey('candidate.id'))
    country_id = db.Column('CountryId', db.Integer, db.ForeignKey('country.id'))
    service_status = db.Column('ServiceStatus', db.String(200))
    highest_rank = db.Column('HighestRank', db.String(255))
    highest_grade = db.Column('HighestGrade', db.String(7))
    branch = db.Column('Branch', db.String(200))
    comments = db.Column('Comments', db.String(5000))
    from_date = db.Column('FromDate', db.DateTime)
    to_date = db.Column('ToDate', db.DateTime)
    updated_time = db.Column('UpdatedTime', db.TIMESTAMP, default=datetime.datetime.now())
<<<<<<< HEAD
=======

    # TODO: Below are necessary for now, but should remove once all tables have been defined
    resume_id = db.Column('ResumeId', db.BigInteger, nullable=True)
>>>>>>> b6f6dd46

    def __repr__(self):
        return "<CandidateMilitaryService (candidate_id=' %r')>" % self.candidate_id


class CandidatePatentHistory(db.Model):
    __tablename__ = 'candidate_patent_history'
    id = db.Column(db.BigInteger, primary_key=True)
    candidate_id = db.Column('CandidateId', db.Integer, db.ForeignKey('candidate.id'))
    title = db.Column('Title', db.String(255))
    description = db.Column('Description', db.String(10000))
    link = db.Column('Link', db.String(150))
    updated_time = db.Column('UpdatedTime', db.TIMESTAMP, default=datetime.datetime.now())

    def __repr__(self):
        return "<CandidatePatentHistory (title=' %r')>" % self.title


<<<<<<< HEAD
=======
class PatentDetail(db.Model):
    __tabelname__ = 'patent_detail'
    id = db.Column(db.BigInteger, primary_key=True)
    patent_id = db.Column('PatentId', db.BigInteger, db.ForeignKey('patent.id')) # TODO: add relationship
    issuing_authority = db.Column('IssuingAuthority', db.String(255))
    country_id = db.Column('CountryId', db.Integer, db.ForeignKey('country.id'))
    updated_time = db.Column('UpdatedTime', db.TIMESTAMP, default=datetime.datetime.now())

    def __repr__(self):
        return "<PatentDetail (patent_id=' %r')>" % self.patent_id


class PatentStatus(db.Model):
    __tablename__ = 'patent_status'
    id = db.Column(db.BigInteger, primary_key=True)
    description = db.Column('Description', db.String(1000))
    notes = db.Column('Notes', db.String(1000))
    updated_time = db.Column('UpdatedTime', db.TIMESTAMP, default=datetime.datetime.now())

    # Relationships
    patent_milestones = relationship('PatentMilestone', backref='patent_status')

    def __repr__(self):
        return "<PatentStatus (id=' %r')>" % self.id


class PatentInventor(db.Model):
    __tablename__ = 'patent_inventor'
    id = db.Column(db.BigInteger, primary_key=True)
    patent_id = db.Column('PatentId', db.BigInteger, db.ForeignKey('patent.id')) # TODO: add relationship
    name = db.Column('Name', db.String(500))
    updated_time = db.Column('UpdatedTime', db.TIMESTAMP, default=datetime.datetime.now())

    def __repr__(self):
        return "<PatentInventor (patent_id=' %r')>" % self.patent_id


class PatentMilestone(db.Model):
    __tabelname__ = 'patent_milestone'
    id = db.Column(db.BigInteger, primary_key=True)
    patent_status_id = db.Column('StatusId', db.Integer, db.ForeignKey('patent_status.id'))
    issued_date = db.Column('IssuedDate', db.DateTime)
    updated_time = db.Column('UpdatedTime', db.TIMESTAMP, default=datetime.datetime.now())

    def __repr__(self):
        return "<PatentMilestone (patent_status_id=' %r')>" % self.patent_status_id


>>>>>>> b6f6dd46
class CandidatePublication(db.Model):
    __tablename__ = 'candidate_publication'
    id = db.Column(db.BigInteger, primary_key=True)
    candidate_id = db.Column('CandidateId', db.Integer, db.ForeignKey('candidate.id'))
    title = db.Column('Title', db.String(200))
    start_year = db.Column('StartYear', db.Integer)    # todo: accept Year format only or create a function to validate
    start_month = db.Column('StartMonth', db.Integer)
    end_year = db.Column('EndYear', db.Integer)        # todo: accept Year format only or create a function to validate
    end_month = db.Column('EndMonth', db.Integer)
    description = db.Column('Description', db.String(10000))
    added_time = db.Column('AddedTime', db.DateTime)
    link = db.Column('Link', db.String(200))
    updated_time = db.Column('UpdatedTime', db.TIMESTAMP, default=datetime.datetime.now())

    def __repr__(self):
        return "<CandidatePublication (title=' %r')>" % self.title


class CandidateAddress(db.Model):
    __tablename__ = 'candidate_address'
    id = db.Column(db.Integer, primary_key=True)
    candidate_id = db.Column('CandidateId', db.Integer, db.ForeignKey('candidate.id'))
    address_line_1 = db.Column('AddressLine1', db.String(255))
    address_line_2 = db.Column('AddressLine2', db.String(255))
    city = db.Column('City', db.String(100))
    state = db.Column('State', db.String(100))
    country_id = db.Column('CountryId', db.Integer, db.ForeignKey('country.id'))
    zip_code = db.Column('ZipCode', db.String(10))
    po_box = db.Column('POBox', db.String(20))
    is_default = db.Column('IsDefault', db.Boolean, default=False)  # todo: check other is_default fields for their default values
    coordinates = db.Column('Coordinates', db.String(100))
    updated_time = db.Column('UpdatedTime', db.TIMESTAMP, default=datetime.datetime.now())
<<<<<<< HEAD
=======

    # TODO: Below are necessary for now, but should remove once all tables have been defined
    resume_id = db.Column('ResumeId', db.BigInteger, nullable=True)
>>>>>>> b6f6dd46

    def __repr__(self):
        return "<CandidateAddress (candidate_id = %r)>" % self.candidate_id


class CandidateEducation(db.Model):
    __tablename__ = 'candidate_education'
    id = db.Column(db.Integer, primary_key=True)
    candidate_id = db.Column('CandidateId', db.Integer, db.ForeignKey('candidate.id'))
    list_order = db.Column('ListOrder', db.SmallInteger)    # todo: ascertain smallinteger == tinyint; also check all list_order columns in db
    school_name = db.Column('SchoolName', db.String(200))
    school_type = db.Column('SchoolType', db.String(100))
    city = db.Column('City', db.String(50))
    state = db.Column('State', db.String(50))
    country_id = db.Column('CountryId', db.Integer, db.ForeignKey('country.id'))
    is_current = db.Column('IsCurrent', db.Boolean)
    added_time = db.Column('AddedTime', db.DateTime)
    updated_time = db.Column('UpdatedTime', db.TIMESTAMP, default=datetime.datetime.now())
<<<<<<< HEAD
=======

    # TODO: Below are necessary for now, but should remove once all tables have been defined
    resume_id = db.Column('ResumeId', db.BigInteger, nullable=True)
>>>>>>> b6f6dd46

    # Relationships
    candidate_education_degrees = relationship('CandidateEducationDegree', backref='candidate_education')

    def __repr__(self):
        return "<CandidateEducation (candidate_id = %r)>" % self.candidate_id


class CandidateEducationDegree(db.Model):
    __tablename__ = 'candidate_education_degree'
    id = db.Column(db.BigInteger, primary_key=True)
    candidate_education_id = db.Column('CandidateEducationId', db.BigInteger, db.ForeignKey('candidate_education.id'))
    list_order = db.Column('ListOrder', db.SmallInteger)
    degree_type = db.Column('DegreeType', db.String(100))
    degree_title = db.Column('DegreeTitle', db.String(100))
    start_year = db.Column('StartYear', db.Integer)
    start_month = db.Column('StartMonth', db.SmallInteger)
    end_year = db.Column('EndYear', db.Integer)
    end_month = db.Column('EndMonth', db.SmallInteger)
    gpa_num = db.Column('GpaNum', db.DECIMAL)
    gpa_denom = db.Column('GpaDenom', db.DECIMAL)
    added_time = db.Column('AddedTime', db.DateTime)
    classification_type_id = db.Column('ClassificationTypeId', db.Integer, db.ForeignKey('classification_type.id')) # todo: create parent table
    updated_time = db.Column('UpdatedTime', db.TIMESTAMP, default=datetime.datetime.now())
    start_time = db.Column('StartTime', db.DateTime)
    end_time = db.Column('EndTime', db.DateTime)

    # Relationships
    candidate_education_degree_bullets = relationship('CandidateEducationDegreeBullet', backref='candidate_education_degree')

    def __repr__(self):
        return "<CandidateEducationDegree (candidate_education_id=' %r')>" % self.candidate_education_id


class CandidateEducationDegreeBullet(db.Model):
    __tablename__ = 'candidate_education_degree_bullet'
    id = db.Column(db.BigInteger, primary_key=True)
    candidate_education_degree_id = db.Column('CandidateEducationDegreeId', db.BigInteger, db.ForeignKey('candidate_education_degree.id'))
    list_order = db.Column('ListOrder', db.SmallInteger)
    concentration_type = db.Column('ConcentrationType', db.String(200))
    comments = db.Column('Comments', db.String(5000))
    added_time = db.Column('AddedTime', db.DateTime)
    updated_time = db.Column('UpdatedTime', db.TIMESTAMP, default=datetime.datetime.now())

    def __repr__(self):
        return "<CandidateEducationDegreeBullet (candidate_education_degree_id=' %r')>" % self.candidate_education_degree_id


class CandidateExperience(db.Model):
    __tablename__ = 'candidate_experience'
    id = db.Column(db.BigInteger, primary_key=True)
    candidate_id = db.Column('CandidateId', db.Integer, db.ForeignKey('candidate.id'))
    list_order = db.Column('ListOrder', db.SmallInteger)
    organization = db.Column('Organization', db.String(150))
    position = db.Column('Position', db.String(150))
    city = db.Column('City', db.String(50))
    state = db.Column('State', db.String(50))
    end_month = db.Column('EndMonth', db.SmallInteger)
    start_year = db.Column('StartYear', db.Integer)
    country_id = db.Column('CountryId', db.Integer, db.ForeignKey('country.id'))
    start_month = db.Column('StartMonth', db.SmallInteger)
    end_year = db.Column('EndYear', db.Integer)
    is_current = db.Column('IsCurrent', db.Boolean, default=False)
    added_time = db.Column('AddedTime', db.DateTime)
    updated_time = db.Column('UpdatedTime', db.TIMESTAMP, default=datetime.datetime.now())
<<<<<<< HEAD
=======

    # TODO: Below are necessary for now, but should remove once all tables have been defined
    resume_id = db.Column('ResumeId', db.BigInteger, nullable=True)
>>>>>>> b6f6dd46

    # Relationships
    candidate_experience_bullets = relationship('CandidateExperienceBullet', backref='candidate_experience')

    def __repr__(self):
        return "<CandidateExperience (candidate_id=' %r)>" % self.candidate_id


class CandidateExperienceBullet(db.Model):
    __tablename__ = 'candidate_experience_bullet'
    id = db.Column(db.BigInteger, primary_key=True)
    candidate_experience_id = db.Column('CandidateExperienceId', db.BigInteger, db.ForeignKey('candidate_experience.id'))
    list_order = db.Column('ListOrder', db.SmallInteger)
    description = db.Column('Description', db.String(10000))
    added_time = db.Column('AddedTime', db.DateTime)
    updated_time = db.Column('UpdatedTime', db.TIMESTAMP, default=datetime.datetime.now())

    def __repr__(self):
        return "<CandidateExperienceBullet (candidate_experience_id=' %r')>" % self.candidate_experience_id


class CandidateSkill(db.Model):
    __tablename__ = 'candidate_skill'
    id = db.Column(db.BigInteger, primary_key=True)
    candidate_id = db.Column('CandidateId', db.Integer, db.ForeignKey('candidate.id'))
    list_order = db.Column('ListOrder', db.SmallInteger)
    description = db.Column('Description', db.String(10000))
    added_time = db.Column('AddedTime', db.DateTime)
    total_months = db.Column('TotalMonths', db.Integer)
    last_used = db.Column('LastUsed', db.DateTime)
    updated_time = db.Column('UpdatedTime', db.TIMESTAMP, default=datetime.datetime.now())
<<<<<<< HEAD
=======

    # TODO: Below are necessary for now, but should remove once all tables have been defined
    resume_id = db.Column('ResumeId', db.BigInteger, nullable=True)
>>>>>>> b6f6dd46

    def __repr__(self):
        return "<CandidateSkill (candidate_id=' %r')>" % self.candidate_id


class CandidateUnidentified(db.Model):
    __tablename__ = 'candidate_unidentified'
    id = db.Column(db.BigInteger, primary_key=True)
    candidate_Id = db.Column('CandidateId', db.Integer, db.ForeignKey('candidate.id'))
    title = db.Column('Title', db.String(100))
    description = db.Column('Description', db.Text)
    added_time = db.Column('AddedTime', db.DateTime)
    updated_time = db.Column('UpdatedTime', db.TIMESTAMP, default=datetime.datetime.now())
<<<<<<< HEAD

    def __repr__(self):
        return "<CandidateUnidentified (title=' %r')>" % self.title
=======

    def __repr__(self):
        return "<CandidateUnidentified (title=' %r')>" % self.title


class University(db.Model):
    __tablename__ = 'university'
    id = db.Column(db.Integer, primary_key=True)
    name = db.Column('Name', db.String(255))
    state_id = db.Column('StateId', db.Integer, db.ForeignKey('state.id'))
    updated_time = db.Column('UpdatedTime', db.TIMESTAMP, default=datetime.datetime.now())

    def __repr__(self):
        return "<University (name=' %r')>" % self.name


class CandidateCustomField(db.Model):
    __tablename__ = 'candidate_custom_field'
    id = db.Column(db.Integer, primary_key=True)
    value = db.Column('Value', db.Text)
    candidate_id = db.Column('CandidateId', db.Integer, db.ForeignKey('candidate.id'))
    custom_field_id = db.Column('CustomFieldId', db.Integer, db.ForeignKey('custom_field.id'))
    added_time = db.Column('AddedTime', db.DateTime)
    updated_time = db.Column('UpdatedTime', db.TIMESTAMP, default=datetime.datetime.now())

    def __repr__(self):
        return "<CandidateCustomField (id = %r)>" % self.id


class ClassificationType(db.Model):
    __tablename__ = 'classification_type'
    id = db.Column(db.Integer, primary_key=True)
    code = db.Column('Code', db.String(100))
    description = db.Column('Description', db.String(250))
    notes = db.Column('Notes', db.String(500))
    list_order = db.Column('ListOrder', db.Integer)
    updated_time = db.Column('UpdatedTime', db.TIMESTAMP, default=datetime.datetime.now())

    def __repr__(self):
        return "<ClassificationType (code = %r)>" % self.code














>>>>>>> b6f6dd46
<|MERGE_RESOLUTION|>--- conflicted
+++ resolved
@@ -2,48 +2,9 @@
 from db import db
 from sqlalchemy.orm import relationship
 import datetime
-<<<<<<< HEAD
-import voice
 import culture
-
-class CandidateAreaOfInterest(db.Model):
-    __tablename__ = 'candidate_area_of_interest'
-    candidate_id = db.Column('CandidateId', db.Integer, db.ForeignKey('candidate.id'), primary_key=True)
-    area_of_interest_id = db.Column('AreaOfInterestId', db.Integer, db.ForeignKey('area_of_interest.id'), primary_key=True)
-    additional_notes = db.Column('AdditionalNotes', db.Text)
-    updated_time = db.Column('UpdatedTime', db.TIMESTAMP, default=datetime.datetime.now())
-
-
-class ReferenceEmail(db.Model):
-    __tablename__ = 'reference_email'
-    id = db.Column('id', db.BigInteger, primary_key=True)
-    candidate_reference_id = db.Column('ReferenceId', db.BigInteger, db.ForeignKey('candidate_reference.id'))
-    email_label_id = db.Column('EmailLabelId', db.Integer, db.ForeignKey('email_label.id'))
-    is_default = db.Column('IsDefault', db.Boolean)
-    value = db.Column('Value', db.String(100))
-    updated_time = db.Column('UpdatedTime', db.TIMESTAMP, default=datetime.datetime.now())
-
-    def __repr__(self):
-        return "<ReferenceEmail (reference_id=' %r')>" % self.candidate_reference_id
-
-
-class ReferencePhone(db.Model):
-    __tablename__ = 'reference_phone'
-    candidate_reference_id = db.Column('ReferenceId', db.BigInteger, db.ForeignKey('reference.id'), primary_key=True)
-    phone_label_id = db.Column('PhoneLabelId', db.Integer)
-    is_default = db.Column('IsDefault', db.Boolean)
-    value = db.Column('Value', db.String(50))
-    extension = db.Column('Extension', db.String(10))
-    updated_time = db.Column('UpdatedTime', db.TIMESTAMP, default=datetime.datetime.now())
-
-    def __repr__(self):
-        return "<ReferencePhone (reference_id=' %r')>" % self.candidate_reference_id
-
-=======
-
 from email_marketing import EmailCampaign, EmailCampaignSend
-from associations import ReferenceEmail
->>>>>>> b6f6dd46
+from associations import ReferenceEmail, ReferencePhone
 
 
 class Candidate(db.Model):
@@ -102,7 +63,6 @@
         return unicode(self.id)
 
     @classmethod
-<<<<<<< HEAD
     def get_by_first_last_name_owner_user_id_source_id_product(cls, first_name,
                                                                last_name,
                                                                user_id,
@@ -118,14 +78,13 @@
                 Candidate.source_product_id == product_id
             )
         ).first()
-=======
+
     def get_by_id(cls, candidate_id):
         """
         :type candidate_id: int
         :rtype: Candidate
         """
         return db.session.query(Candidate).get(candidate_id)
->>>>>>> b6f6dd46
 
     def __repr__(self):
         return "<Candidate(formatted_name=' %r')>" % self.formatted_name
@@ -145,8 +104,6 @@
         return "<CandidateStatus(description=' %r')>" % self.description
 
 
-<<<<<<< HEAD
-=======
 class PhoneLabel(db.Model):
     __tablename__ = 'phone_label'
     id = db.Column(db.Integer, primary_key=True)
@@ -159,7 +116,6 @@
 
     def __repr__(self):
         return "<PhoneLabel (description=' %r')>" % self.description
->>>>>>> b6f6dd46
 
 
 class CandidateSource(db.Model):
@@ -214,8 +170,6 @@
     def __repr__(self):
         return "<CandidatePhone (value=' %r', extention= ' %r')>" % (self.value, self.extension)
 
-<<<<<<< HEAD
-=======
 
 class EmailLabel(db.Model):
     __tablename__ = 'email_label'
@@ -231,7 +185,6 @@
         return "<EmailLabel (description=' %r')>" % self.description
 
 
->>>>>>> b6f6dd46
 class CandidateEmail(db.Model):
     __tablename__ = 'candidate_email'
     id = db.Column(db.Integer, primary_key=True)
@@ -240,12 +193,9 @@
     address = db.Column('Address', db.String(100))
     is_default = db.Column('IsDefault', db.Boolean)
     updated_time = db.Column('UpdatedTime', db.TIMESTAMP, default=datetime.datetime.now())
-<<<<<<< HEAD
-=======
 
     def __repr__(self):
         return "<CandidateEmail (address='%r')" % self.address
->>>>>>> b6f6dd46
 
 
 class CandidatePhoto(db.Model):
@@ -267,8 +217,6 @@
     value = db.Column('Value', db.Integer, default=0)
     added_time = db.Column('AddedTime', db.DateTime)
     updated_time = db.Column('UpdatedTime', db.TIMESTAMP, default=datetime.datetime.now())
-<<<<<<< HEAD
-=======
 
 
 class RatingTag(db.Model):
@@ -289,7 +237,6 @@
     rating_tag_id = db.Column('RatingTagId', db.Integer, db.ForeignKey('rating_tag.id'), primary_key=True)
     user_id = db.Column('UserId', db.Integer, db.ForeignKey('user.id'), primary_key=True)
     updated_time = db.Column('UpdatedTime', db.TIMESTAMP, default=datetime.datetime.now())
->>>>>>> b6f6dd46
 
 
 class CandidateTextComment(db.Model):
@@ -300,8 +247,6 @@
     comment = db.Column(db.String(5000))
     added_time = db.Column('AddedTime', db.DateTime, default=datetime.datetime.now())
     updated_time = db.Column('UpdatedTime', db.TIMESTAMP, default=datetime.datetime.now())
-<<<<<<< HEAD
-=======
 
 
 class VoiceComment(db.Model):
@@ -312,7 +257,6 @@
     filename = db.Column('Filename', db.String(260))
     added_time = db.Column('AddedTime', db.DateTime, default=datetime.datetime.now())
     updated_time = db.Column('UpdatedTime', db.TIMESTAMP, default=datetime.datetime.now())
->>>>>>> b6f6dd46
 
 
 class CandidateDocument(db.Model):
@@ -322,28 +266,6 @@
     filename = db.Column('Filename', db.String(260))
     added_time = db.Column('AddedTime', db.DateTime, default=datetime.datetime.now())
     updated_time = db.Column('UpdatedTime', db.TIMESTAMP, default=datetime.datetime.now())
-<<<<<<< HEAD
-=======
-
-
-class SocialNetwork(db.Model):
-    __tablename__ = 'social_network'
-    id = db.Column(db.Integer, primary_key=True)
-    name = db.Column('Name', db.String(100), nullable=False)
-    url = db.Column('Url', db.String(255))
-    api_url = db.Column('apiUrl', db.String(255))
-    client_key = db.Column('clientKey', db.String(500))
-    secret_key = db.Column('secretKey', db.String(500))
-    redirect_uri = db.Column('redirectUri', db.String(255))
-    auth_url = db.Column('authUrl', db.String(200))
-    updated_time = db.Column('UpdatedTime', db.TIMESTAMP, default=datetime.datetime.now())
-
-    # Relationships
-    candidate_social_networks = relationship('CandidateSocialNetwork', backref='social_network')
-
-    def __repr__(self):
-        return "<SocialNetwork (url=' %r')>" % self.url
->>>>>>> b6f6dd46
 
 
 class CandidateSocialNetwork(db.Model):
@@ -505,12 +427,9 @@
     from_date = db.Column('FromDate', db.DateTime)
     to_date = db.Column('ToDate', db.DateTime)
     updated_time = db.Column('UpdatedTime', db.TIMESTAMP, default=datetime.datetime.now())
-<<<<<<< HEAD
-=======
 
     # TODO: Below are necessary for now, but should remove once all tables have been defined
     resume_id = db.Column('ResumeId', db.BigInteger, nullable=True)
->>>>>>> b6f6dd46
 
     def __repr__(self):
         return "<CandidateMilitaryService (candidate_id=' %r')>" % self.candidate_id
@@ -529,8 +448,6 @@
         return "<CandidatePatentHistory (title=' %r')>" % self.title
 
 
-<<<<<<< HEAD
-=======
 class PatentDetail(db.Model):
     __tabelname__ = 'patent_detail'
     id = db.Column(db.BigInteger, primary_key=True)
@@ -579,7 +496,6 @@
         return "<PatentMilestone (patent_status_id=' %r')>" % self.patent_status_id
 
 
->>>>>>> b6f6dd46
 class CandidatePublication(db.Model):
     __tablename__ = 'candidate_publication'
     id = db.Column(db.BigInteger, primary_key=True)
@@ -612,12 +528,9 @@
     is_default = db.Column('IsDefault', db.Boolean, default=False)  # todo: check other is_default fields for their default values
     coordinates = db.Column('Coordinates', db.String(100))
     updated_time = db.Column('UpdatedTime', db.TIMESTAMP, default=datetime.datetime.now())
-<<<<<<< HEAD
-=======
 
     # TODO: Below are necessary for now, but should remove once all tables have been defined
     resume_id = db.Column('ResumeId', db.BigInteger, nullable=True)
->>>>>>> b6f6dd46
 
     def __repr__(self):
         return "<CandidateAddress (candidate_id = %r)>" % self.candidate_id
@@ -636,12 +549,9 @@
     is_current = db.Column('IsCurrent', db.Boolean)
     added_time = db.Column('AddedTime', db.DateTime)
     updated_time = db.Column('UpdatedTime', db.TIMESTAMP, default=datetime.datetime.now())
-<<<<<<< HEAD
-=======
 
     # TODO: Below are necessary for now, but should remove once all tables have been defined
     resume_id = db.Column('ResumeId', db.BigInteger, nullable=True)
->>>>>>> b6f6dd46
 
     # Relationships
     candidate_education_degrees = relationship('CandidateEducationDegree', backref='candidate_education')
@@ -707,12 +617,9 @@
     is_current = db.Column('IsCurrent', db.Boolean, default=False)
     added_time = db.Column('AddedTime', db.DateTime)
     updated_time = db.Column('UpdatedTime', db.TIMESTAMP, default=datetime.datetime.now())
-<<<<<<< HEAD
-=======
 
     # TODO: Below are necessary for now, but should remove once all tables have been defined
     resume_id = db.Column('ResumeId', db.BigInteger, nullable=True)
->>>>>>> b6f6dd46
 
     # Relationships
     candidate_experience_bullets = relationship('CandidateExperienceBullet', backref='candidate_experience')
@@ -744,12 +651,9 @@
     total_months = db.Column('TotalMonths', db.Integer)
     last_used = db.Column('LastUsed', db.DateTime)
     updated_time = db.Column('UpdatedTime', db.TIMESTAMP, default=datetime.datetime.now())
-<<<<<<< HEAD
-=======
 
     # TODO: Below are necessary for now, but should remove once all tables have been defined
     resume_id = db.Column('ResumeId', db.BigInteger, nullable=True)
->>>>>>> b6f6dd46
 
     def __repr__(self):
         return "<CandidateSkill (candidate_id=' %r')>" % self.candidate_id
@@ -763,11 +667,6 @@
     description = db.Column('Description', db.Text)
     added_time = db.Column('AddedTime', db.DateTime)
     updated_time = db.Column('UpdatedTime', db.TIMESTAMP, default=datetime.datetime.now())
-<<<<<<< HEAD
-
-    def __repr__(self):
-        return "<CandidateUnidentified (title=' %r')>" % self.title
-=======
 
     def __repr__(self):
         return "<CandidateUnidentified (title=' %r')>" % self.title
@@ -808,18 +707,3 @@
 
     def __repr__(self):
         return "<ClassificationType (code = %r)>" % self.code
-
-
-
-
-
-
-
-
-
-
-
-
-
-
->>>>>>> b6f6dd46
