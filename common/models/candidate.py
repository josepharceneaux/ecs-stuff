from sqlalchemy import and_
from db import db
from sqlalchemy.orm import relationship
import datetime
<<<<<<< HEAD
import voice
import culture
from misc import AreaOfInterest


class CandidateAreaOfInterest(db.Model):
    __tablename__ = 'candidate_area_of_interest'
    candidate_id = db.Column('CandidateId', db.Integer, db.ForeignKey('candidate.id'), primary_key=True)
    area_of_interest_id = db.Column('AreaOfInterestId', db.Integer, db.ForeignKey('area_of_interest.id'), primary_key=True)
    additional_notes = db.Column('AdditionalNotes', db.Text)
    updated_time = db.Column('UpdatedTime', db.TIMESTAMP, default=datetime.datetime.now())
=======
>>>>>>> 1ff4851e

from email_marketing import EmailCampaign, EmailCampaignSend
from associations import ReferenceEmail
from venue import Venue
from event import Event


class Candidate(db.Model):
    __tablename__ = 'candidate'
    id = db.Column(db.Integer, primary_key=True)
    first_name = db.Column('FirstName', db.String(50))
    middle_name = db.Column('MiddleName', db.String(50))
    last_name = db.Column('LastName', db.String(50))
    formatted_name = db.Column('FormattedName', db.String(150))
    candidate_status_id = db.Column('StatusId', db.Integer, db.ForeignKey('candidate_status.id'))
    is_web_hidden = db.Column('IsWebHidden', db.Boolean, default=False)
    is_mobile_hidden = db.Column('IsMobileHidden', db.Boolean, default=False)
    added_time = db.Column('AddedTime', db.DateTime, default=datetime.datetime.now())
    user_id = db.Column('OwnerUserId', db.Integer, db.ForeignKey('user.id'))
    domain_can_read = db.Column('DomainCanRead', db.Boolean, default=True)
    domain_can_write = db.Column('DomainCanWrite', db.Boolean, default=False)
    dice_social_profile_id = db.Column('DiceSocialProfileId', db.String(128))
    dice_profile_id = db.Column('DiceProfileId', db.String(128))
    source_id = db.Column('sourceId', db.Integer, db.ForeignKey('candidate_source.id'))
    source_product_id = db.Column('sourceProductId', db.Integer, db.ForeignKey('product.id'), nullable=False, default=2) # Web = 2
    filename = db.Column(db.String(100))
    objective = db.Column(db.Text)
    summary = db.Column(db.Text)
    total_months_experience = db.Column('totalMonthsExperience', db.Integer)
    resume_text = db.Column('resumeText', db.Text)
    culture_id = db.Column('cultureId', db.Integer, db.ForeignKey('culture.id'), default=1)

    # TODO: Below are necessary for now, but should remove once all tables have been defined
    is_dirty = db.Column('IsDirty', db.SmallInteger, default=0)

    # One-to-many Relationships; i.e. Candidate has many:
    candidate_phones = relationship('CandidatePhone', backref='candidate')
    candidate_emails = relationship('CandidateEmail', backref='candidate')
    candidate_photos = relationship('CandidatePhoto', backref='candidate')
    candidate_text_comments = relationship('CandidateTextComment', backref='candidate')
    voice_comments = relationship('VoiceComment', backref='candidate')
    candidate_documents = relationship('CandidateDocument', backref='candidate')
    candidate_work_preferences = relationship('CandidateWorkPreference', backref='candidate')
    candidate_preferred_locations = relationship('CandidatePreferredLocation', backref='candidate')
    candidate_social_network = relationship('CandidateSocialNetwork', backref='candidate')
    candidate_languages = relationship('CandidateLanguage', backref='candidate')
    candidate_license_certifications = relationship('CandidateLicenseCertification', backref='candidate')
    candidate_references = relationship('CandidateReference', backref='candidate')
    candidate_associations = relationship('CandidateAssociation', backref='candidate')
    candidate_achievements = relationship('CandidateAchievement', backref='candidate')
    candidate_military_services = relationship('CandidateMilitaryService', backref='candidate')
    candidate_patent_histories = relationship('CandidatePatentHistory', backref='candidate')
    candidate_publications = relationship('CandidatePublication', backref='candidate')
    candidate_addresses = relationship('CandidateAddress', backref='candidate')
    candidate_educations = relationship('CandidateEducation', backref='candidate')
    candidate_skills = relationship('CandidateSkill', backref='candidate')
    candidate_unidentifieds = relationship('CandidateUnidentified', backref='candidate')
    email_campaign_sends = relationship('EmailCampaignSend', backref='candidate')
    candidate_custom_fields = relationship('CandidateCustomField', backref='candidate')
    candidate_experiences = relationship('CandidateExperience', backref='candidate')

    def get_id(self):
        return unicode(self.id)

    @classmethod
    def get_by_id(cls, candidate_id):
        """
        :type candidate_id: int
        :rtype: Candidate
        """
        return db.session.query(Candidate).get(candidate_id)

    def __repr__(self):
        return "<Candidate(formatted_name=' %r')>" % self.formatted_name

    @classmethod
    def get_by_first_last_name_owner_user_id_source_id_product(cls, first_name,
                                                               last_name,
                                                               user_id,
                                                               source_id,
                                                               product_id):
        assert user_id
        return cls.query.filter(
            and_(
                Candidate.first_name == first_name,
                Candidate.last_name == last_name,
                Candidate.user_id == user_id,
                Candidate.source_id == source_id,
                Candidate.source_product_id == product_id
            )
        ).first()


class CandidateStatus(db.Model):
    __tablename = 'candidate_status'
    id = db.Column(db.Integer, primary_key=True)
    description = db.Column('Description', db.String(100))
    notes = db.Column('Notes', db.String(500))
    updated_time = db.Column('UpdatedTime', db.TIMESTAMP, default=datetime.datetime.now())

    # Relationships
    candidates = relationship('Candidate', backref='candidate_status')

    def __repr__(self):
        return "<CandidateStatus(description=' %r')>" % self.description


class PhoneLabel(db.Model):
    __tablename__ = 'phone_label'
    id = db.Column(db.Integer, primary_key=True)
    description = db.Column('Description', db.String(20))
    updated_time = db.Column('UpdatedTime', db.TIMESTAMP, default=datetime.datetime.now())

    # Relationships
    candidate_phones = relationship('CandidatePhone', backref='phone_label')
    reference_phones = relationship('ReferencePhone', backref='phone_label')

    def __repr__(self):
        return "<PhoneLabel (description=' %r')>" % self.description


class CandidateSource(db.Model):
    __tablename__ = 'candidate_source'
    id = db.Column(db.Integer, primary_key=True)
    description = db.Column('Description', db.String(100))
    notes = db.Column('Notes', db.String(500))
    domain_id = db.Column('DomainId', db.Integer, db.ForeignKey('domain.id'))
    updated_time = db.Column('UpdatedTime', db.TIMESTAMP, default=datetime.datetime.now())

    # Relationships
    candidates = relationship('Candidate', backref='candidate_source')

    def __repr__(self):
        return "<CandidateSource (description= '%r')>" % self.description

    @classmethod
    def get_by_description_and_notes(cls, source_name, source_description):
        assert source_description and source_name
        return cls.query.filter(
            and_(
                cls.description == source_name,
                cls.notes == source_description,
            )
        ).first()


class PublicCandidateSharing(db.Model):
    __tablename__ = 'public_candidate_sharing'
    id = db.Column(db.Integer, primary_key=True)
    user_id = db.Column('UserId', db.Integer, db.ForeignKey('user.id'))
    notes = db.Column('Notes', db.String(500))
    title = db.Column('Title', db.String(100))
    candidate_id_list = db.Column('CandidateIdList', db.Text, nullable=False)
    hash_key = db.Column('HashKey', db.String(50))
    updated_time = db.Column('UpdatedTime', db.TIMESTAMP, default=datetime.datetime.now())

    def __repr__(self):
        return "<PublicCandidateSharing (title=' %r')>" % self.title


class CandidatePhone(db.Model):
    __tablename__ = 'candidate_phone'
    id = db.Column(db.Integer, primary_key=True)
    candidate_id = db.Column('CandidateId', db.Integer, db.ForeignKey('candidate.id'))
    phone_label_id = db.Column('PhoneLabelId', db.Integer, db.ForeignKey('phone_label.id'))
    value = db.Column(db.String(50), nullable=False)
    extension = db.Column(db.String(5))
    is_default = db.Column('IsDefault', db.Boolean)

    def __repr__(self):
        return "<CandidatePhone (value=' %r', extention= ' %r')>" % (self.value, self.extension)

<<<<<<< HEAD
    @classmethod
    def get_by_candidate_id(cls, candidate_id):
        assert candidate_id
        return cls.query.filter(
            and_(
                CandidatePhone.candidate_id == candidate_id
            )
        ).one()
=======

class EmailLabel(db.Model):
    __tablename__ = 'email_label'
    id = db.Column(db.Integer, primary_key=True)
    description = db.Column('Description', db.String(50))
    updated_time = db.Column('UpdatedTime', db.TIMESTAMP, default=datetime.datetime.now())

    # Relationships
    candidate_emails = relationship('CandidateEmail', backref='email_label')
    reference_emails = relationship('ReferenceEmail', backref='email_label')

    def __repr__(self):
        return "<EmailLabel (description=' %r')>" % self.description

>>>>>>> 1ff4851e

class CandidateEmail(db.Model):
    __tablename__ = 'candidate_email'
    id = db.Column(db.Integer, primary_key=True)
    candidate_id = db.Column('CandidateId', db.Integer, db.ForeignKey('candidate.id'), nullable=False)
    email_label_id = db.Column('EmailLabelId', db.Integer, db.ForeignKey('email_label.id')) # 1 = Primary
    address = db.Column('Address', db.String(100))
    is_default = db.Column('IsDefault', db.Boolean)
    updated_time = db.Column('UpdatedTime', db.TIMESTAMP, default=datetime.datetime.now())

    def __repr__(self):
        return "<CandidateEmail (address='%r')" % self.address


class CandidatePhoto(db.Model):
    __tablename__ = 'candidate_photo'
    id = db.Column(db.Integer, primary_key=True)
    candidate_id = db.Column('CandidateId', db.Integer, db.ForeignKey('candidate.id'))
    list_order = db.Column('ListOrder', db.Integer)
    filename = db.Column(db.String(260))
    is_default = db.Column('IsDefault', db.Boolean)

    def __repr__(self):
        return "<CandidatePhoto (filename=' %r')>" % self.filename


class CandidateRating(db.Model):
    __tablename__ = 'candidate_rating'
    candidate_id = db.Column('CandidateId', db.Integer, db.ForeignKey('candidate.id'), primary_key=True)
    rating_tag_id = db.Column('RatingTagId', db.Integer, db.ForeignKey('rating_tag.id'), primary_key=True)
    value = db.Column('Value', db.Integer, default=0)
    added_time = db.Column('AddedTime', db.DateTime)
    updated_time = db.Column('UpdatedTime', db.TIMESTAMP, default=datetime.datetime.now())


class RatingTag(db.Model):
    __tablename__ = 'rating_tag'
    id = db.Column(db.Integer, primary_key=True)
    description = db.Column('Description', db.String(100))
    updated_time = db.Column('UpdatedTime', db.TIMESTAMP, default=datetime.datetime.now())

    # Relationships
    candidates = relationship('Candidate', secondary="candidate_rating")

    def __repr__(self):
        return "<RatingTag (desctiption=' %r')>" % self.description


class RatingTagUser(db.Model):
    __tabelname__ = 'rating_tag_user'
    rating_tag_id = db.Column('RatingTagId', db.Integer, db.ForeignKey('rating_tag.id'), primary_key=True)
    user_id = db.Column('UserId', db.Integer, db.ForeignKey('user.id'), primary_key=True)
    updated_time = db.Column('UpdatedTime', db.TIMESTAMP, default=datetime.datetime.now())


class CandidateTextComment(db.Model):
    __tablename__ = 'candidate_text_comment'
    id = db.Column(db.Integer, primary_key=True)
    candidate_id = db.Column('CandidateId', db.Integer, db.ForeignKey('candidate.id'))
    list_order = db.Column('ListOrder', db.Integer)
    comment = db.Column(db.String(5000))
    added_time = db.Column('AddedTime', db.DateTime, default=datetime.datetime.now())
    updated_time = db.Column('UpdatedTime', db.TIMESTAMP, default=datetime.datetime.now())


class VoiceComment(db.Model):
    __tablename__ = 'voice_comment'
    id = db.Column(db.Integer, primary_key=True)
    candidate_id = db.Column('CandidateId', db.Integer, db.ForeignKey('candidate.id'))
    list_order = db.Column('ListOrder', db.Integer)
    filename = db.Column('Filename', db.String(260))
    added_time = db.Column('AddedTime', db.DateTime, default=datetime.datetime.now())
    updated_time = db.Column('UpdatedTime', db.TIMESTAMP, default=datetime.datetime.now())


class CandidateDocument(db.Model):
    __tablename__ = 'candidate_document'
    id = db.Column(db.Integer, primary_key=True)
    candidate_id = db.Column('CandidateId', db.Integer, db.ForeignKey('candidate.id'))
    filename = db.Column('Filename', db.String(260))
    added_time = db.Column('AddedTime', db.DateTime, default=datetime.datetime.now())
    updated_time = db.Column('UpdatedTime', db.TIMESTAMP, default=datetime.datetime.now())


class SocialNetwork(db.Model):
    __tablename__ = 'social_network'
    id = db.Column(db.Integer, primary_key=True)
    name = db.Column('Name', db.String(100), nullable=False)
    url = db.Column('Url', db.String(255))
    api_url = db.Column('apiUrl', db.String(255))
    client_key = db.Column('clientKey', db.String(500))
    secret_key = db.Column('secretKey', db.String(500))
    redirect_uri = db.Column('redirectUri', db.String(255))
    auth_url = db.Column('authUrl', db.String(200))
    updated_time = db.Column('UpdatedTime', db.TIMESTAMP, default=datetime.datetime.now())

    # Relationships
    candidate_social_networks = relationship('CandidateSocialNetwork', backref='social_network')
    events = relationship("Event", backref='social_network', lazy='dynamic')
    user_credentials = relationship("UserSocialNetworkCredential")
    venues = relationship('Venue', backref='social_network', lazy='dynamic')

    def __repr__(self):
        return "<SocialNetwork (url=' %r')>" % self.url

    @classmethod
    def get_by_name(cls, name):
        assert name
        return cls.query.filter(
            SocialNetwork.name == name.strip()
        ).one()

    @classmethod
    def get_by_id(cls, id):
        assert id
        return cls.query.filter(
            SocialNetwork.id == id
        ).one()

    @classmethod
    def get_all(cls):
        return cls.query.all()

    @classmethod
    def get_all_except_ids(cls, ids):
        assert isinstance(ids, list)
        if ids:
            return cls.query.filter(
                db.not_(
                    SocialNetwork.id.in_(
                        ids
                    )
                )
            ).all()
        else:
            # Didn't input 'ids' it means we we need list of all, the following
            # probably help us avoid the expensive in_ with empty sequence
            SocialNetwork.get_all()

    @classmethod
    def get_by_ids(cls, ids):
        assert isinstance(ids, list)
        return cls.query.filter(
            SocialNetwork.id.in_(
                ids
            )
        ).all()


class CandidateSocialNetwork(db.Model):
    __tablename__ = 'candidate_social_network'
    id = db.Column(db.Integer, primary_key=True)
    candidate_id = db.Column('CandidateId', db.Integer, db.ForeignKey('candidate.id'), nullable=False)
    social_network_id = db.Column('SocialNetworkId', db.Integer, db.ForeignKey('social_network.id'), nullable=False)
    social_profile_url = db.Column('SocialProfileUrl', db.String(250), nullable=False)

    def __repr__(self):
        return "<CandidateSocialNetwork (social_profile_url=' %r')>" % self.social_profile_url

    @classmethod
    def get_by_candidate_id_and_sn_id(cls, candidate_id, social_network_id):
        assert candidate_id
        assert social_network_id
        return cls.query.filter(
            and_(
                cls.candidate_id == candidate_id,
                cls.social_network_id == social_network_id
            )
        ).first()


class CandidateWorkPreference(db.Model):
    __tablename__ = 'candidate_work_preference'
    id = db.Column(db.Integer, primary_key=True)
    candidate_id = db.Column('candidateId', db.Integer, db.ForeignKey('candidate.id'), nullable=False)
    relocate = db.Column(db.Boolean, default=False)
    authorization = db.Column(db.String(250))
    telecommute = db.Column(db.Boolean, default=False)
    travel_percentage = db.Column(db.Integer, default=0)
    hourly_rate = db.Column(db.Float, default=0.0)
    salary = db.Column(db.Float, default=0.0)
    tax_terms = db.Column(db.String(255))
    security_clearance = db.Column(db.Boolean, default=False)
    third_party = db.Column(db.Boolean, default=False)

    def __repr__(self):
        return "<CandidateWorkPreference (authorization=' %r')>" % self.authorization


class CandidatePreferredLocation(db.Model):
    __tablename__ = 'candidate_preferred_location'
    id = db.Column(db.Integer, primary_key=True)
    candidate_id = db.Column('candidateId', db.Integer, db.ForeignKey('candidate.id'), nullable=False)
    address = db.Column(db.String(255))
    country_id = db.Column('countryId', db.Integer, db.ForeignKey('country.id'))
    city = db.Column(db.String(255))
    region = db.Column(db.String(255))
    zip_code = db.Column('zipcode', db.String(10))

    def __repr__(self):
        return "<CandidatePreferredLocation (candidate_id=' %r')>" % self.candidate_id


class Language(db.Model):
    __tablename__ = 'language'
    id = db.Column(db.Integer, primary_key=True)
    name = db.Column('Name', db.String(200))
    code = db.Column('Code', db.String(3), unique=True)

    # Relationships
    candidate_languages = relationship('CandidateLanguage', backref='language')

    def __repr__(self):
        return "<Language (code=' %r')>" % self.code


class CandidateLanguage(db.Model):
    __tablename__ = 'candidate_language'
    id = db.Column(db.BigInteger, primary_key=True)
    language_id = db.Column('LanguageId', db.Integer, db.ForeignKey('language.id'))
    candidate_id = db.Column('CandidateId', db.Integer, db.ForeignKey('candidate.id'))
    can_read = db.Column('CanRead', db.Boolean)
    can_write = db.Column('CanWrite', db.Boolean)
    can_speak = db.Column('CanSpeak', db.Boolean)
    read = db.Column('Read', db.Boolean)
    write = db.Column('Write', db.Boolean)
    speak = db.Column('Speak', db.Boolean)
    updated_time = db.Column('UpdatedTime', db.TIMESTAMP, default=datetime.datetime.now())

    def __repr__(self):
        return "<CandidateLanguage (candidate_id=' %r')>" % self.candidate_id


class CandidateLicenseCertification(db.Model):
    __tablename__ = 'candidate_license_certification'
    id = db.Column(db.Integer, primary_key=True)
    candidate_id = db.Column('CandidateId', db.Integer, db.ForeignKey('candidate.id'))
    name = db.Column('Name', db.String(500))
    description = db.Column('Description', db.String(10000))
    issuing_authority = db.Column('IssuingAuthority', db.String(255))
    valid_from = db.Column('ValidFrom', db.String(30))
    valid_to = db.Column('ValidTo', db.String(30))
    first_issued_date = db.Column('FirstIssuedDate', db.String(30))
    updated_time = db.Column('UpdatedTime', db.TIMESTAMP, default=datetime.datetime.now())

    def __repr__(self):
        return "<CandidateLicenseCertification (name=' %r')>" % self.name


class CandidateReference(db.Model):
    __tablename__ = 'candidate_reference'
    id = db.Column(db.BigInteger, primary_key=True)
    candidate_id = db.Column('CandidateId', db.Integer, db.ForeignKey('candidate.id'))
    person_name = db.Column('PersonName', db.String(150))
    position_title = db.Column('PositionTitle', db.String(150))
    comments = db.Column('Comments', db.String(5000))
    updated_time = db.Column('UpdatedTime', db.TIMESTAMP, default=datetime.datetime.now())

    # Relationships
    reference_emails = relationship('ReferenceEmail', backref='candidate_reference')
    reference_phones = relationship('ReferencePhone', backref='candidate_reference')
    reference_web_addresses = relationship('ReferenceWebAddress', backref='candidate_reference')

    def __repr__(self):
        return "<CandidateReference (candidate_id=' %r')>" % self.candidate_id


class ReferenceWebAddress(db.Model):
    __tablename__ = 'reference_web_address'
    id = db.Column(db.BigInteger, primary_key=True)
    candidate_reference_id = db.Column('ReferenceId', db.BigInteger, db.ForeignKey('candidate_reference.id'))
    url = db.Column('Url', db.String(200))
    description = db.Column('Description', db.String(1000))
    updated_time = db.Column('UpdatedTime', db.TIMESTAMP, default=datetime.datetime.now())

    def __repr__(self):
        return "<ReferenceWebAddress (url=' %r')>" % self.url


class CandidateAssociation(db.Model):
    __tablename__ = 'candidate_association'
    id = db.Column(db.Integer, primary_key=True)
    candidate_id = db.Column('CandidateId', db.Integer, db.ForeignKey('candidate.id'))
    title = db.Column('Title', db.String(255))
    description = db.Column('Description', db.String(5000))
    link = db.Column('Link', db.String(200))
    start_date = db.Column('StartDate', db.DateTime)
    end_date = db.Column('EndDate', db.DateTime)
    comments = db.Column('Comments', db.String(10000))
    updated_time = db.Column('UpdatedTime', db.TIMESTAMP, default=datetime.datetime.now())

    def __repr__(self):
        return "<CandidateAssociation (candidate_id=' %r')>" % self.candidate_id


class CandidateAchievement(db.Model):
    __tablename__ = 'candidate_achievement'
    id = db.Column(db.Integer, primary_key=True)
    date = db.Column('Date', db.DateTime)
    issuing_authority = db.Column('IssuingAuthority', db.String(150))
    description = db.Column('Description', db.String(10000))
    updated_time = db.Column('UpdatedTime', db.TIMESTAMP, default=datetime.datetime.now())
    candidate_id = db.Column('CandidateId', db.Integer, db.ForeignKey('candidate.id'))

    def __repr__(self):
        return "<CandidateAchievement (candidate_id=' %r')>" % self.candidate_id


class CandidateMilitaryService(db.Model):
    __tablename__ = 'candidate_military_service'
    id = db.Column(db.BigInteger, primary_key=True)
    candidate_id = db.Column('CandidateId', db.Integer, db.ForeignKey('candidate.id'))
    country_id = db.Column('CountryId', db.Integer, db.ForeignKey('country.id'))
    service_status = db.Column('ServiceStatus', db.String(200))
    highest_rank = db.Column('HighestRank', db.String(255))
    highest_grade = db.Column('HighestGrade', db.String(7))
    branch = db.Column('Branch', db.String(200))
    comments = db.Column('Comments', db.String(5000))
    from_date = db.Column('FromDate', db.DateTime)
    to_date = db.Column('ToDate', db.DateTime)
    updated_time = db.Column('UpdatedTime', db.TIMESTAMP, default=datetime.datetime.now())

    # TODO: Below are necessary for now, but should remove once all tables have been defined
    resume_id = db.Column('ResumeId', db.BigInteger, nullable=True)

    def __repr__(self):
        return "<CandidateMilitaryService (candidate_id=' %r')>" % self.candidate_id


class CandidatePatentHistory(db.Model):
    __tablename__ = 'candidate_patent_history'
    id = db.Column(db.BigInteger, primary_key=True)
    candidate_id = db.Column('CandidateId', db.Integer, db.ForeignKey('candidate.id'))
    title = db.Column('Title', db.String(255))
    description = db.Column('Description', db.String(10000))
    link = db.Column('Link', db.String(150))
    updated_time = db.Column('UpdatedTime', db.TIMESTAMP, default=datetime.datetime.now())

    def __repr__(self):
        return "<CandidatePatentHistory (title=' %r')>" % self.title


class PatentDetail(db.Model):
    __tabelname__ = 'patent_detail'
    id = db.Column(db.BigInteger, primary_key=True)
    patent_id = db.Column('PatentId', db.BigInteger, db.ForeignKey('patent.id')) # TODO: add relationship
    issuing_authority = db.Column('IssuingAuthority', db.String(255))
    country_id = db.Column('CountryId', db.Integer, db.ForeignKey('country.id'))
    updated_time = db.Column('UpdatedTime', db.TIMESTAMP, default=datetime.datetime.now())

    def __repr__(self):
        return "<PatentDetail (patent_id=' %r')>" % self.patent_id


class PatentStatus(db.Model):
    __tablename__ = 'patent_status'
    id = db.Column(db.BigInteger, primary_key=True)
    description = db.Column('Description', db.String(1000))
    notes = db.Column('Notes', db.String(1000))
    updated_time = db.Column('UpdatedTime', db.TIMESTAMP, default=datetime.datetime.now())

    # Relationships
    patent_milestones = relationship('PatentMilestone', backref='patent_status')

    def __repr__(self):
        return "<PatentStatus (id=' %r')>" % self.id


class PatentInventor(db.Model):
    __tablename__ = 'patent_inventor'
    id = db.Column(db.BigInteger, primary_key=True)
    patent_id = db.Column('PatentId', db.BigInteger, db.ForeignKey('patent.id')) # TODO: add relationship
    name = db.Column('Name', db.String(500))
    updated_time = db.Column('UpdatedTime', db.TIMESTAMP, default=datetime.datetime.now())

    def __repr__(self):
        return "<PatentInventor (patent_id=' %r')>" % self.patent_id


class PatentMilestone(db.Model):
    __tabelname__ = 'patent_milestone'
    id = db.Column(db.BigInteger, primary_key=True)
    patent_status_id = db.Column('StatusId', db.Integer, db.ForeignKey('patent_status.id'))
    issued_date = db.Column('IssuedDate', db.DateTime)
    updated_time = db.Column('UpdatedTime', db.TIMESTAMP, default=datetime.datetime.now())

    def __repr__(self):
        return "<PatentMilestone (patent_status_id=' %r')>" % self.patent_status_id


class CandidatePublication(db.Model):
    __tablename__ = 'candidate_publication'
    id = db.Column(db.BigInteger, primary_key=True)
    candidate_id = db.Column('CandidateId', db.Integer, db.ForeignKey('candidate.id'))
    title = db.Column('Title', db.String(200))
    start_year = db.Column('StartYear', db.Integer)    # todo: accept Year format only or create a function to validate
    start_month = db.Column('StartMonth', db.Integer)
    end_year = db.Column('EndYear', db.Integer)        # todo: accept Year format only or create a function to validate
    end_month = db.Column('EndMonth', db.Integer)
    description = db.Column('Description', db.String(10000))
    added_time = db.Column('AddedTime', db.DateTime)
    link = db.Column('Link', db.String(200))
    updated_time = db.Column('UpdatedTime', db.TIMESTAMP, default=datetime.datetime.now())

    def __repr__(self):
        return "<CandidatePublication (title=' %r')>" % self.title


class CandidateAddress(db.Model):
    __tablename__ = 'candidate_address'
    id = db.Column(db.Integer, primary_key=True)
    candidate_id = db.Column('CandidateId', db.Integer, db.ForeignKey('candidate.id'))
    address_line_1 = db.Column('AddressLine1', db.String(255))
    address_line_2 = db.Column('AddressLine2', db.String(255))
    city = db.Column('City', db.String(100))
    state = db.Column('State', db.String(100))
    country_id = db.Column('CountryId', db.Integer, db.ForeignKey('country.id'))
    zip_code = db.Column('ZipCode', db.String(10))
    po_box = db.Column('POBox', db.String(20))
    is_default = db.Column('IsDefault', db.Boolean, default=False)  # todo: check other is_default fields for their default values
    coordinates = db.Column('Coordinates', db.String(100))
    updated_time = db.Column('UpdatedTime', db.TIMESTAMP, default=datetime.datetime.now())

    # TODO: Below are necessary for now, but should remove once all tables have been defined
    resume_id = db.Column('ResumeId', db.BigInteger, nullable=True)

    def __repr__(self):
        return "<CandidateAddress (candidate_id = %r)>" % self.candidate_id


class CandidateEducation(db.Model):
    __tablename__ = 'candidate_education'
    id = db.Column(db.Integer, primary_key=True)
    candidate_id = db.Column('CandidateId', db.Integer, db.ForeignKey('candidate.id'))
    list_order = db.Column('ListOrder', db.SmallInteger)    # todo: ascertain smallinteger == tinyint; also check all list_order columns in db
    school_name = db.Column('SchoolName', db.String(200))
    school_type = db.Column('SchoolType', db.String(100))
    city = db.Column('City', db.String(50))
    state = db.Column('State', db.String(50))
    country_id = db.Column('CountryId', db.Integer, db.ForeignKey('country.id'))
    is_current = db.Column('IsCurrent', db.Boolean)
    added_time = db.Column('AddedTime', db.DateTime)
    updated_time = db.Column('UpdatedTime', db.TIMESTAMP, default=datetime.datetime.now())

    # TODO: Below are necessary for now, but should remove once all tables have been defined
    resume_id = db.Column('ResumeId', db.BigInteger, nullable=True)

    # Relationships
    candidate_education_degrees = relationship('CandidateEducationDegree', backref='candidate_education')

    def __repr__(self):
        return "<CandidateEducation (candidate_id = %r)>" % self.candidate_id


class CandidateEducationDegree(db.Model):
    __tablename__ = 'candidate_education_degree'
    id = db.Column(db.BigInteger, primary_key=True)
    candidate_education_id = db.Column('CandidateEducationId', db.BigInteger, db.ForeignKey('candidate_education.id'))
    list_order = db.Column('ListOrder', db.SmallInteger)
    degree_type = db.Column('DegreeType', db.String(100))
    degree_title = db.Column('DegreeTitle', db.String(100))
    start_year = db.Column('StartYear', db.Integer)
    start_month = db.Column('StartMonth', db.SmallInteger)
    end_year = db.Column('EndYear', db.Integer)
    end_month = db.Column('EndMonth', db.SmallInteger)
    gpa_num = db.Column('GpaNum', db.DECIMAL)
    gpa_denom = db.Column('GpaDenom', db.DECIMAL)
    added_time = db.Column('AddedTime', db.DateTime)
    classification_type_id = db.Column('ClassificationTypeId', db.Integer, db.ForeignKey('classification_type.id')) # todo: create parent table
    updated_time = db.Column('UpdatedTime', db.TIMESTAMP, default=datetime.datetime.now())
    start_time = db.Column('StartTime', db.DateTime)
    end_time = db.Column('EndTime', db.DateTime)

    # Relationships
    candidate_education_degree_bullets = relationship('CandidateEducationDegreeBullet', backref='candidate_education_degree')

    def __repr__(self):
        return "<CandidateEducationDegree (candidate_education_id=' %r')>" % self.candidate_education_id


class CandidateEducationDegreeBullet(db.Model):
    __tablename__ = 'candidate_education_degree_bullet'
    id = db.Column(db.BigInteger, primary_key=True)
    candidate_education_degree_id = db.Column('CandidateEducationDegreeId', db.BigInteger, db.ForeignKey('candidate_education_degree.id'))
    list_order = db.Column('ListOrder', db.SmallInteger)
    concentration_type = db.Column('ConcentrationType', db.String(200))
    comments = db.Column('Comments', db.String(5000))
    added_time = db.Column('AddedTime', db.DateTime)
    updated_time = db.Column('UpdatedTime', db.TIMESTAMP, default=datetime.datetime.now())

    def __repr__(self):
        return "<CandidateEducationDegreeBullet (candidate_education_degree_id=' %r')>" % self.candidate_education_degree_id


class CandidateExperience(db.Model):
    __tablename__ = 'candidate_experience'
    id = db.Column(db.BigInteger, primary_key=True)
    candidate_id = db.Column('CandidateId', db.Integer, db.ForeignKey('candidate.id'))
    list_order = db.Column('ListOrder', db.SmallInteger)
    organization = db.Column('Organization', db.String(150))
    position = db.Column('Position', db.String(150))
    city = db.Column('City', db.String(50))
    state = db.Column('State', db.String(50))
    end_month = db.Column('EndMonth', db.SmallInteger)
    start_year = db.Column('StartYear', db.Integer)
    country_id = db.Column('CountryId', db.Integer, db.ForeignKey('country.id'))
    start_month = db.Column('StartMonth', db.SmallInteger)
    end_year = db.Column('EndYear', db.Integer)
    is_current = db.Column('IsCurrent', db.Boolean, default=False)
    added_time = db.Column('AddedTime', db.DateTime)
    updated_time = db.Column('UpdatedTime', db.TIMESTAMP, default=datetime.datetime.now())

    # TODO: Below are necessary for now, but should remove once all tables have been defined
    resume_id = db.Column('ResumeId', db.BigInteger, nullable=True)

    # Relationships
    candidate_experience_bullets = relationship('CandidateExperienceBullet', backref='candidate_experience')

    def __repr__(self):
        return "<CandidateExperience (candidate_id=' %r)>" % self.candidate_id


class CandidateExperienceBullet(db.Model):
    __tablename__ = 'candidate_experience_bullet'
    id = db.Column(db.BigInteger, primary_key=True)
    candidate_experience_id = db.Column('CandidateExperienceId', db.BigInteger, db.ForeignKey('candidate_experience.id'))
    list_order = db.Column('ListOrder', db.SmallInteger)
    description = db.Column('Description', db.String(10000))
    added_time = db.Column('AddedTime', db.DateTime)
    updated_time = db.Column('UpdatedTime', db.TIMESTAMP, default=datetime.datetime.now())

    def __repr__(self):
        return "<CandidateExperienceBullet (candidate_experience_id=' %r')>" % self.candidate_experience_id


class CandidateSkill(db.Model):
    __tablename__ = 'candidate_skill'
    id = db.Column(db.BigInteger, primary_key=True)
    candidate_id = db.Column('CandidateId', db.Integer, db.ForeignKey('candidate.id'))
    list_order = db.Column('ListOrder', db.SmallInteger)
    description = db.Column('Description', db.String(10000))
    added_time = db.Column('AddedTime', db.DateTime)
    total_months = db.Column('TotalMonths', db.Integer)
    last_used = db.Column('LastUsed', db.DateTime)
    updated_time = db.Column('UpdatedTime', db.TIMESTAMP, default=datetime.datetime.now())

    # TODO: Below are necessary for now, but should remove once all tables have been defined
    resume_id = db.Column('ResumeId', db.BigInteger, nullable=True)

    def __repr__(self):
        return "<CandidateSkill (candidate_id=' %r')>" % self.candidate_id


class CandidateUnidentified(db.Model):
    __tablename__ = 'candidate_unidentified'
    id = db.Column(db.BigInteger, primary_key=True)
    candidate_Id = db.Column('CandidateId', db.Integer, db.ForeignKey('candidate.id'))
    title = db.Column('Title', db.String(100))
    description = db.Column('Description', db.Text)
    added_time = db.Column('AddedTime', db.DateTime)
    updated_time = db.Column('UpdatedTime', db.TIMESTAMP, default=datetime.datetime.now())

    def __repr__(self):
        return "<CandidateUnidentified (title=' %r')>" % self.title


class University(db.Model):
    __tablename__ = 'university'
    id = db.Column(db.Integer, primary_key=True)
    name = db.Column('Name', db.String(255))
    state_id = db.Column('StateId', db.Integer, db.ForeignKey('state.id'))
    updated_time = db.Column('UpdatedTime', db.TIMESTAMP, default=datetime.datetime.now())

    def __repr__(self):
        return "<University (name=' %r')>" % self.name


class CandidateCustomField(db.Model):
    __tablename__ = 'candidate_custom_field'
    id = db.Column(db.Integer, primary_key=True)
    value = db.Column('Value', db.Text)
    candidate_id = db.Column('CandidateId', db.Integer, db.ForeignKey('candidate.id'))
    custom_field_id = db.Column('CustomFieldId', db.Integer, db.ForeignKey('custom_field.id'))
    added_time = db.Column('AddedTime', db.DateTime)
    updated_time = db.Column('UpdatedTime', db.TIMESTAMP, default=datetime.datetime.now())

    def __repr__(self):
        return "<CandidateCustomField (id = %r)>" % self.id


class ClassificationType(db.Model):
    __tablename__ = 'classification_type'
    id = db.Column(db.Integer, primary_key=True)
    code = db.Column('Code', db.String(100))
    description = db.Column('Description', db.String(250))
    notes = db.Column('Notes', db.String(500))
    list_order = db.Column('ListOrder', db.Integer)
    updated_time = db.Column('UpdatedTime', db.TIMESTAMP, default=datetime.datetime.now())

    def __repr__(self):
        return "<ClassificationType (code = %r)>" % self.code














<|MERGE_RESOLUTION|>--- conflicted
+++ resolved
@@ -2,20 +2,6 @@
 from db import db
 from sqlalchemy.orm import relationship
 import datetime
-<<<<<<< HEAD
-import voice
-import culture
-from misc import AreaOfInterest
-
-
-class CandidateAreaOfInterest(db.Model):
-    __tablename__ = 'candidate_area_of_interest'
-    candidate_id = db.Column('CandidateId', db.Integer, db.ForeignKey('candidate.id'), primary_key=True)
-    area_of_interest_id = db.Column('AreaOfInterestId', db.Integer, db.ForeignKey('area_of_interest.id'), primary_key=True)
-    additional_notes = db.Column('AdditionalNotes', db.Text)
-    updated_time = db.Column('UpdatedTime', db.TIMESTAMP, default=datetime.datetime.now())
-=======
->>>>>>> 1ff4851e
 
 from email_marketing import EmailCampaign, EmailCampaignSend
 from associations import ReferenceEmail
@@ -188,7 +174,6 @@
     def __repr__(self):
         return "<CandidatePhone (value=' %r', extention= ' %r')>" % (self.value, self.extension)
 
-<<<<<<< HEAD
     @classmethod
     def get_by_candidate_id(cls, candidate_id):
         assert candidate_id
@@ -197,7 +182,7 @@
                 CandidatePhone.candidate_id == candidate_id
             )
         ).one()
-=======
+
 
 class EmailLabel(db.Model):
     __tablename__ = 'email_label'
@@ -212,7 +197,6 @@
     def __repr__(self):
         return "<EmailLabel (description=' %r')>" % self.description
 
->>>>>>> 1ff4851e
 
 class CandidateEmail(db.Model):
     __tablename__ = 'candidate_email'
