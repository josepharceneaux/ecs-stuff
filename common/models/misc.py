from db import db
import datetime
from sqlalchemy.orm import relationship
import time
<<<<<<< HEAD
import domain
=======

from candidate import CandidateMilitaryService


class Activity(db.Model):
    __tablename__ = 'activity'
    id = db.Column(db.Integer, primary_key=True)
    added_time = db.Column('addedTime', db.DateTime, default=datetime.datetime.now())
    source_table = db.Column('sourceTable', db.String(127))
    source_id = db.Column('sourceID', db.Integer)
    type = db.Column('type', db.Integer)
    user_id = db.Column('userId', db.Integer, db.ForeignKey('user.id'))
    params = db.Column(db.Text)

>>>>>>> 65798b3f

class AreaOfInterest(db.Model):
    __tablename__ = 'area_of_interest'
    id = db.Column(db.BigInteger, primary_key=True)
    domain_id = db.Column('DomainId', db.Integer, db.ForeignKey('domain.id'))
    description = db.Column('Description', db.String(255))
    parent_id = db.Column('ParentId', db.BigInteger, db.ForeignKey('area_of_interest.id'))
    updated_time = db.Column('UpdatedTime', db.TIMESTAMP, default=time.time())

    def __repr__(self):
        return "<AreaOfInterest (parent_id=' %r')>" % self.parent_id


class Culture(db.Model):
    __tablename__ = 'culture'
    id = db.Column(db.Integer, primary_key=True)
    description = db.Column('Description', db.String(50))
    code = db.Column(db.String(5), unique=True)

    # Relationships
    candidates = relationship('Candidate', backref='culture')

    def __repr__(self):
        return "<Culture (description=' %r')>" % self.description


class Organization(db.Model):
    __tablename__ = 'organization'
    id = db.Column(db.Integer, primary_key=True)
    name = db.Column('Name', db.String(500), unique=True)
    notes = db.Column('Notes', db.String(1000))

    def __repr__(self):
        return "<Organization (name=' %r')>" % self.name


class Product(db.Model):
    __tablename__ = 'product'
    id = db.Column(db.Integer, primary_key=True)
    name = db.Column('Name', db.String(100))
    notes = db.Column('Notes', db.String(500))
    updated_time = db.Column('UpdatedTime', db.DateTime, default=time.time())

    def __repr__(self):
        return "<Product (name=' %r')>" % self.name

    @classmethod
    def get_by_name(cls, vendor_name):
        assert vendor_name is not None
        return cls.query.filter(
            db.and_(
                Product.name == vendor_name
            )
        ).first()


class Country(db.Model):
    __tablename__ = 'country'
    id = db.Column(db.Integer, primary_key=True)
    name = db.Column('Name', db.String(100), nullable=False)
    code = db.Column('Code', db.String(20), nullable=False)

    # Relationships
    candidate_military_services = relationship('CandidateMilitaryService', backref='country')
    patent_details = relationship('PatentDetail', backref='country')
    candidate_addresses = relationship('CandidateAddress', backref='country')
    candidate_educations = relationship('CandidateEducation', backref='country')
    candidate_experiences = relationship('CandidateExperience', backref='country')
    states = relationship('State', backref='country')

    def __repr__(self):
        return "<Country (name=' %r')>" % self.name


class State(db.Model):
    __tablename__ = 'state'
    id = db.Column(db.Integer, primary_key=True)
    name = db.Column('Name', db.String(255))
    alpha_code = db.Column('AlphaCode', db.String(31))
    country_id = db.Column('CountryId', db.Integer, db.ForeignKey('country.id'))
    abbreviation = db.Column('Abbreviation', db.String(255))

    # Relationships
    cities = relationship('City', backref='state')

    def __repr__(self):
        return "<State (name=' %r')>" % self.name


class City(db.Model):
    __tablename__ = 'city'
    id = db.Column(db.Integer, primary_key=True)
    name = db.Column('Name', db.String(255))
    state_id = db.Column('StateId', db.Integer, db.ForeignKey('state.id'))
    postal_code = db.Column('PostalCode', db.String(63))
    latitude_radians = db.Column('LatitudeRadians', db.Float)
    longitude_radians = db.Column('LongitudeRadians', db.Float)
    alternate_names = db.Column('AlternateNames', db.Text)
    coordinates = db.Column('Coordinates', db.String(127))

    # Relationships
    zipcodes = relationship('Zipcode', backref='city')

    def __repr__(self):
        return "<City (name=' %r')>" % self.name


class Zipcode(db.Model):
    __tablename__ = 'zipcode'
    id = db.Column(db.Integer, primary_key=True)
    code = db.Column('Code', db.String(31))
    city_id = db.Column('CityId', db.Integer, db.ForeignKey('city.id'))
    coordinates = db.Column('Coordinates', db.String(127))

    def __repr__(self):
        return "<Zipcode (code=' %r')>" % self.code<|MERGE_RESOLUTION|>--- conflicted
+++ resolved
@@ -2,24 +2,9 @@
 import datetime
 from sqlalchemy.orm import relationship
 import time
-<<<<<<< HEAD
 import domain
-=======
-
 from candidate import CandidateMilitaryService
 
-
-class Activity(db.Model):
-    __tablename__ = 'activity'
-    id = db.Column(db.Integer, primary_key=True)
-    added_time = db.Column('addedTime', db.DateTime, default=datetime.datetime.now())
-    source_table = db.Column('sourceTable', db.String(127))
-    source_id = db.Column('sourceID', db.Integer)
-    type = db.Column('type', db.Integer)
-    user_id = db.Column('userId', db.Integer, db.ForeignKey('user.id'))
-    params = db.Column(db.Text)
-
->>>>>>> 65798b3f
 
 class AreaOfInterest(db.Model):
     __tablename__ = 'area_of_interest'
@@ -54,26 +39,6 @@
 
     def __repr__(self):
         return "<Organization (name=' %r')>" % self.name
-
-
-class Product(db.Model):
-    __tablename__ = 'product'
-    id = db.Column(db.Integer, primary_key=True)
-    name = db.Column('Name', db.String(100))
-    notes = db.Column('Notes', db.String(500))
-    updated_time = db.Column('UpdatedTime', db.DateTime, default=time.time())
-
-    def __repr__(self):
-        return "<Product (name=' %r')>" % self.name
-
-    @classmethod
-    def get_by_name(cls, vendor_name):
-        assert vendor_name is not None
-        return cls.query.filter(
-            db.and_(
-                Product.name == vendor_name
-            )
-        ).first()
 
 
 class Country(db.Model):
