--- conflicted
+++ resolved
@@ -175,7 +175,6 @@
         return "<Zipcode (code=' %r')>" % self.code
 
 
-<<<<<<< HEAD
 class Frequency(db.Model):
     __table_name__ = 'frequency'
     id = db.Column(db.Integer, primary_key=True)
@@ -190,7 +189,7 @@
         :return: Frequency object or frequency id
         """
         pass
-=======
+
 class CustomField(db.Model):
     __tablename__ = 'custom_field'
     id = db.Column(db.Integer, primary_key=True)
@@ -239,4 +238,3 @@
     domain = relationship(u'Domain', backref=db.backref('email_template_folder', cascade="all, delete-orphan"))
     parent = relationship(u'EmailTemplateFolder', remote_side=[id], backref=db.backref('email_template_folder',
                                                                                        cascade="all, delete-orphan"))
->>>>>>> 7dbbf05b
