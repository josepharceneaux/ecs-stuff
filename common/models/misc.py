--- conflicted
+++ resolved
@@ -42,29 +42,6 @@
         return "<Organization (name=' %r')>" % self.name
 
 
-<<<<<<< HEAD
-class Product(db.Model):
-    __tablename__ = 'product'
-    id = db.Column(db.Integer, primary_key=True)
-    name = db.Column('Name', db.String(100))
-    notes = db.Column('Notes', db.String(500))
-    updated_time = db.Column('UpdatedTime', db.DateTime, default=time.time())
-
-    def __repr__(self):
-        return "<Product (name=' %r')>" % self.name
-
-    @classmethod
-    def get_by_name(cls, vendor_name):
-        assert vendor_name is not None
-        return cls.query.filter(
-            db.and_(
-                Product.name == vendor_name
-            )
-        ).first()
-
-
-=======
->>>>>>> 0242cd21
 class Country(db.Model):
     __tablename__ = 'country'
     id = db.Column(db.Integer, primary_key=True)
